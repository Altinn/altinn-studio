--- conflicted
+++ resolved
@@ -1,12 +1,8 @@
-<<<<<<< HEAD
-=======
 import { useHeaderContext } from '../../context/HeaderContext';
->>>>>>> 572c71e5
 import { SelectedContextType } from '../../enums/SelectedContextType';
 import { getOrgNameByUsername } from '../../utils/userUtils';
 import { useTranslation } from 'react-i18next';
 import { useSelectedContext } from '../useSelectedContext';
-import { useHeaderContext } from '../../context/HeaderContext';
 
 export const useProfileMenuTriggerButtonText = (): string => {
   const { t } = useTranslation();
