import { createQueryClientMock } from 'app-shared/mocks/queryClientMock';
import type { Queries, RenderHookOptions, RenderOptions } from '@testing-library/react';
import { render, renderHook } from '@testing-library/react';
import React from 'react';
import type { ReactNode } from 'react';
import type { MemoryRouterProps } from 'react-router-dom';
import { MemoryRouter } from 'react-router-dom';
import {
  type ServicesContextProps,
  ServicesContextProvider,
} from 'app-shared/contexts/ServicesContext';
import { queriesMock } from 'app-shared/mocks/queriesMock';
import type { QueryClient } from '@tanstack/react-query';

type WrapperArgs = {
  queries: Partial<ServicesContextProps>;
  queryClient: QueryClient;
} & Pick<MemoryRouterProps, 'initialEntries'>;

const wrapper =
<<<<<<< HEAD
  ({ queries = {}, queryClient = queryClientMock, initialEntries }: WrapperArgs) =>
=======
  ({ queries = {}, queryClient = createQueryClientMock(), initialEntries }: WrapperArgs) =>
>>>>>>> 004d4017
  // eslint-disable-next-line react/display-name
  (component: ReactNode) => (
    <MemoryRouter initialEntries={initialEntries}>
      <ServicesContextProvider {...queriesMock} {...queries} client={queryClient}>
        {component}
      </ServicesContextProvider>
    </MemoryRouter>
  );

export interface ProviderData extends Partial<WrapperArgs> {
  externalWrapper?: (children: ReactNode) => ReactNode;
}

export function renderWithProviders(
  component: ReactNode,
<<<<<<< HEAD
  { queries = {}, queryClient = queryClientMock, initialEntries }: ProviderData = {},
=======
  { queries = {}, queryClient = createQueryClientMock(), initialEntries }: ProviderData = {},
>>>>>>> 004d4017
) {
  const renderOptions: RenderOptions = {
    wrapper: ({ children }) =>
      wrapper({
        queries,
        queryClient,
        initialEntries,
      })(children),
  };
  return render(component, renderOptions);
}

export function renderHookWithProviders<HookResult, Props>(
  hook: (props: Props) => HookResult,
  {
    queries = {},
    queryClient = createQueryClientMock(),
    externalWrapper = (children) => children,
    initialEntries,
  }: ProviderData = {},
) {
  const renderHookOptions: RenderHookOptions<Props, Queries> = {
    wrapper: ({ children }) =>
      externalWrapper(
        wrapper({
          queries,
          queryClient,
          initialEntries,
        })(children),
      ),
  };
  return renderHook<HookResult, Props, Queries>(hook, renderHookOptions);
}<|MERGE_RESOLUTION|>--- conflicted
+++ resolved
@@ -18,11 +18,7 @@
 } & Pick<MemoryRouterProps, 'initialEntries'>;
 
 const wrapper =
-<<<<<<< HEAD
-  ({ queries = {}, queryClient = queryClientMock, initialEntries }: WrapperArgs) =>
-=======
   ({ queries = {}, queryClient = createQueryClientMock(), initialEntries }: WrapperArgs) =>
->>>>>>> 004d4017
   // eslint-disable-next-line react/display-name
   (component: ReactNode) => (
     <MemoryRouter initialEntries={initialEntries}>
@@ -38,11 +34,7 @@
 
 export function renderWithProviders(
   component: ReactNode,
-<<<<<<< HEAD
-  { queries = {}, queryClient = queryClientMock, initialEntries }: ProviderData = {},
-=======
   { queries = {}, queryClient = createQueryClientMock(), initialEntries }: ProviderData = {},
->>>>>>> 004d4017
 ) {
   const renderOptions: RenderOptions = {
     wrapper: ({ children }) =>
