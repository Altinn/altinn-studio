--- conflicted
+++ resolved
@@ -4,12 +4,7 @@
 import { HeaderMenuGroupKey } from '../../enums/HeaderMenuGroupKey';
 import type { HeaderMenuGroup } from '../../types/HeaderMenuGroup';
 import type { NavigationMenuGroup } from '../../types/NavigationMenuGroup';
-<<<<<<< HEAD
-import { type StudioProfileMenuGroup, type StudioProfileMenuItem } from '@studio/components';
-import { type NavigationMenuItem } from '../../types/NavigationMenuItem';
-=======
 import { type StudioProfileMenuGroup } from '@studio/components';
->>>>>>> 28e895e6
 
 export const dashboardHeaderMenuItems: HeaderMenuItem[] = [
   {
@@ -61,26 +56,6 @@
 
 function mapNavigationGroup(group: NavigationMenuGroup): StudioProfileMenuGroup {
   return {
-<<<<<<< HEAD
-    items: group.items.map(mapNavigationItem),
-  };
-}
-
-function mapNavigationItem(item: NavigationMenuItem): StudioProfileMenuItem {
-  return {
-    itemName: item.itemName,
-    action: mapNavigationAction(item.action),
-  };
-}
-
-function mapNavigationAction(
-  action: NavigationMenuItem['action'],
-): StudioProfileMenuItem['action'] {
-  return action.type === 'button'
-    ? { type: 'button', onClick: action.onClick }
-    : { type: 'link', href: action.href, openInNewTab: action.openInNewTab };
-=======
     items: group.items,
   };
->>>>>>> 28e895e6
 }