--- conflicted
+++ resolved
@@ -57,15 +57,10 @@
 export function Resources(): ReactElement {
   const { t } = useTranslation();
   return (
-<<<<<<< HEAD
-    <SimpleContainer>
+    <div>
       <StudioHeading level={2} size='small'>
         {t('dashboard.resources')}
       </StudioHeading>
-=======
-    <div className={classes.wrapper}>
-      <h2>{t('dashboard.resources')}</h2>
->>>>>>> 25069c16
       <Divider marginless />
       <div className={classes.resourcesContainer}>
         {resources.map((resource: Resource, index: number) => (
