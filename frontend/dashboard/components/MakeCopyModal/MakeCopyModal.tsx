--- conflicted
+++ resolved
@@ -117,11 +117,7 @@
           />
           {errorMessage && <div className={classes.errorMessage}>{errorMessage}</div>}
         </div>
-<<<<<<< HEAD
-        {isLoadingCopyApp && <StudioSpinner spinnerText={t('dashboard.creating_your_copy')} />}
-=======
-        {isCopyAppPending && <AltinnSpinner spinnerText={t('dashboard.creating_your_copy')} />}
->>>>>>> 1b9dee3d
+        {isCopyAppPending && <StudioSpinner spinnerText={t('dashboard.creating_your_copy')} />}
       </SimpleContainer>
     </AltinnPopoverSimple>
   );
