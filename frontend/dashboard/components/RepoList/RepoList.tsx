--- conflicted
+++ resolved
@@ -30,10 +30,7 @@
   StarIcon,
   StarFillIcon,
 } from '@navikt/aksel-icons';
-<<<<<<< HEAD
 import { useStarredReposQuery } from 'dashboard/hooks/queries';
-=======
->>>>>>> ba2d202c
 
 export interface IRepoListProps {
   isLoading: boolean;
@@ -95,9 +92,8 @@
   sortModel,
   disableVirtualization = false,
 }: IRepoListProps) => {
-<<<<<<< HEAD
   const { data: userStarredRepos, isPending: areUserStarredReposPending } = useStarredReposQuery();
-=======
+
   const [paginationModel, setPaginationModel] = React.useState({
     pageSize,
     page: 0,
@@ -113,7 +109,6 @@
     setPaginationModel(newPaginationModel);
   };
 
->>>>>>> ba2d202c
   const [copyCurrentRepoName, setCopyCurrentRepoName] = useState('');
 
   const { mutate: setStarredRepo } = useSetStarredRepoMutation();
@@ -151,15 +146,9 @@
             key={repo.id}
             id={`fav-repo-${repo.id}`}
             onClick={handleToggleFav}
-<<<<<<< HEAD
             label={isStarred ? t('dashboard.unstar') : t('dashboard.star')}
             icon={
               isStarred ? (
-=======
-            label={repo.user_has_starred ? t('dashboard.unstar') : t('dashboard.star')}
-            icon={
-              repo.user_has_starred ? (
->>>>>>> ba2d202c
                 <StarFillIcon name='star-fill-icon' className={classes.favoriteIcon} />
               ) : (
                 <StarIcon name='star-icon' className={classes.dropdownIcon} />
