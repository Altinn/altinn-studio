--- conflicted
+++ resolved
@@ -2,11 +2,6 @@
 import { RepoList } from '../RepoList';
 import { useTranslation } from 'react-i18next';
 import { useReposSearch } from 'dashboard/hooks/useReposSearch';
-<<<<<<< HEAD
-import { DATAGRID_ROWS_PER_PAGE_OPTIONS } from '../../constants';
-=======
-import { IRepository } from 'app-shared/types/global';
->>>>>>> ba2d202c
 
 type SearchResultReposList = {
   searchValue: string;
@@ -22,14 +17,6 @@
     setSortModel,
     setPageSize,
   } = useReposSearch({ keyword: searchValue });
-<<<<<<< HEAD
-=======
-
-  const reposWithStarred = useAugmentReposWithStarred({
-    repos: searchResults?.data,
-    starredRepos,
-  });
->>>>>>> ba2d202c
 
   return (
     <div>
