--- conflicted
+++ resolved
@@ -3,12 +3,8 @@
 import { RepoList } from '../RepoList';
 import { useTranslation } from 'react-i18next';
 import { useReposSearch } from 'dashboard/hooks/useReposSearch';
-<<<<<<< HEAD
-import { IRepository } from 'app-shared/types/global';
 import { DATAGRID_PAGE_SIZE_OPTIONS } from 'dashboard/constants';
-=======
 import { useStarredReposQuery } from 'dashboard/hooks/queries';
->>>>>>> f5257371
 
 type SearchResultReposList = {
   searchValue: string;
