import React, { type FormEvent, type ChangeEvent } from 'react';
import classes from './NewApplicationForm.module.css';
import { StudioButton, StudioSpinner } from '@studio/components';
import { useTranslation } from 'react-i18next';
import { ServiceOwnerSelector } from '../ServiceOwnerSelector';
import { RepoNameInput } from '../RepoNameInput';
import { type User } from 'app-shared/types/Repository';
import { type Organization } from 'app-shared/types/Organization';
import { useSelectedContext } from '../../hooks/useSelectedContext';
<<<<<<< HEAD
=======
import { SelectedContextType } from 'dashboard/context/HeaderContext';
>>>>>>> 3aa253c1
import { type NewAppForm } from '../../types/NewAppForm';
import { useCreateAppFormValidation } from './hooks/useCreateAppFormValidation';
import { Link } from 'react-router-dom';
import { SelectedContextType } from 'dashboard/context/HeaderContext';

type CancelButton = {
  onClick: () => void;
  type: 'button';
};

type CancelLink = {
  href: string;
  type: 'link';
};
export type ActionableElement = CancelButton | CancelLink;

export type NewApplicationFormProps = {
  onSubmit: (newAppForm: NewAppForm) => Promise<void>;
  user: User;
  organizations: Organization[];
  isLoading: boolean;
  submitButtonText: string;
  formError: NewAppForm;
  setFormError: React.Dispatch<React.SetStateAction<NewAppForm>>;
  actionableElement: ActionableElement;
};

export const NewApplicationForm = ({
  onSubmit,
  user,
  organizations,
  isLoading,
  submitButtonText,
  formError,
  setFormError,
  actionableElement,
}: NewApplicationFormProps): React.JSX.Element => {
  const { t } = useTranslation();
  const selectedContext = useSelectedContext();
  const { validateRepoOwnerName, validateRepoName } = useCreateAppFormValidation();

  const defaultSelectedOrgOrUser: string =
    selectedContext === SelectedContextType.Self || selectedContext === SelectedContextType.All
      ? user.login
      : selectedContext;

  const validateTextValue = (event: ChangeEvent<HTMLInputElement>) => {
    const { errorMessage: repoNameErrorMessage, isValid: isRepoNameValid } = validateRepoName(
      event.target.value,
    );
    setFormError((previous) => ({
      ...previous,
      repoName: isRepoNameValid ? '' : repoNameErrorMessage,
    }));
  };

  const handleSubmit = async (event: FormEvent<HTMLFormElement>): Promise<void> => {
    event.preventDefault();

    const formData: FormData = new FormData(event.currentTarget);

    const newAppForm: NewAppForm = {
      org: formData.get('org') as string,
      repoName: formData.get('repoName') as string,
    };

    const isFormValid: boolean = validateNewAppForm(newAppForm);

    if (isFormValid) {
      await onSubmit(newAppForm);
    }
  };

  const validateNewAppForm = (newAppForm: NewAppForm): boolean => {
    const { errorMessage: orgErrorMessage, isValid: isOrgValid } = validateRepoOwnerName(
      newAppForm.org,
    );
    const { errorMessage: repoNameErrorMessage, isValid: isRepoNameValid } = validateRepoName(
      newAppForm.repoName,
    );

    setFormError({
      org: isOrgValid ? '' : orgErrorMessage,
      repoName: isRepoNameValid ? '' : repoNameErrorMessage,
    });

    return isOrgValid && isRepoNameValid;
  };

  return (
    <form onSubmit={handleSubmit} className={classes.form}>
      <ServiceOwnerSelector
        name='org'
        user={user}
        organizations={organizations}
        errorMessage={formError.org}
        selectedOrgOrUser={defaultSelectedOrgOrUser}
      />
      <RepoNameInput
        name='repoName'
        errorMessage={formError.repoName}
        onChange={validateTextValue}
      />
      <div className={classes.actionContainer}>
        {isLoading ? (
          <StudioSpinner showSpinnerTitle spinnerTitle={t('dashboard.creating_your_service')} />
        ) : (
          <>
            <StudioButton type='submit' variant='primary'>
              {submitButtonText}
            </StudioButton>
            <CancelComponent actionableElement={actionableElement} />
          </>
        )}
      </div>
    </form>
  );
};

type CancelComponentProps = {
  actionableElement: ActionableElement;
};
const CancelComponent = ({ actionableElement }: CancelComponentProps) => {
  const { t } = useTranslation();

  switch (actionableElement.type) {
    case 'button':
      return (
        <StudioButton onClick={actionableElement.onClick} variant='tertiary'>
          {t('general.cancel')}
        </StudioButton>
      );
    case 'link':
      return <Link to={actionableElement.href}>{t('general.cancel')}</Link>;
  }
};<|MERGE_RESOLUTION|>--- conflicted
+++ resolved
@@ -7,14 +7,10 @@
 import { type User } from 'app-shared/types/Repository';
 import { type Organization } from 'app-shared/types/Organization';
 import { useSelectedContext } from '../../hooks/useSelectedContext';
-<<<<<<< HEAD
-=======
 import { SelectedContextType } from 'dashboard/context/HeaderContext';
->>>>>>> 3aa253c1
 import { type NewAppForm } from '../../types/NewAppForm';
 import { useCreateAppFormValidation } from './hooks/useCreateAppFormValidation';
 import { Link } from 'react-router-dom';
-import { SelectedContextType } from 'dashboard/context/HeaderContext';
 
 type CancelButton = {
   onClick: () => void;
