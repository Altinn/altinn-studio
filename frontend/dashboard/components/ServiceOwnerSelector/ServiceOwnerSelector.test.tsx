import React from 'react';
import { act, render, screen } from '@testing-library/react';
import type { ServiceOwnerSelectorProps } from './ServiceOwnerSelector';
import { ServiceOwnerSelector } from './ServiceOwnerSelector';
<<<<<<< HEAD
import { textMock } from '@studio/testing/mocks/i18nMock';
import { user } from 'app-shared/mocks/mocks';
=======
import { textMock } from '../../../testing/mocks/i18nMock';
import { user as mockUser } from 'app-shared/mocks/mocks';
import userEvent from '@testing-library/user-event';
>>>>>>> adcba0d6

const defaultProps = {
  selectedOrgOrUser: 'userLogin',
  user: {
    ...mockUser,
    login: 'userLogin',
  },
  organizations: [
    {
      avatar_url: '',
      id: 1,
      username: 'organizationUsername',
    },
  ],
  errorMessage: '',
  name: '',
};

const renderServiceOwnerSelector = (props: Partial<ServiceOwnerSelectorProps> = {}) => {
  render(<ServiceOwnerSelector {...defaultProps} {...props} />);
};

describe('ServiceOwnerSelector', () => {
  afterEach(jest.clearAllMocks);

  it('renders select with all options', async () => {
    const user = userEvent.setup();
    renderServiceOwnerSelector();

    const select = screen.getByLabelText(textMock('general.service_owner'));
    await act(() => user.click(select));

    expect(screen.getByRole('option', { name: defaultProps.user.login })).toBeInTheDocument();
    expect(
      screen.getByRole('option', { name: defaultProps.organizations[0].username }),
    ).toBeInTheDocument();
  });

  it('shows validation errors', async () => {
    const errorMessage = 'Field cannot be empty';

    renderServiceOwnerSelector({ errorMessage });

    expect(screen.getByText(errorMessage)).toBeInTheDocument();
  });

  it('selects the org when the current context is the org', async () => {
    const selectedOrgOrUser = defaultProps.organizations[0].username;

    renderServiceOwnerSelector({ selectedOrgOrUser });

    const select = screen.getByLabelText(textMock('general.service_owner'));
    expect(select).toHaveValue(selectedOrgOrUser);
  });

  it('selects the user when the current context is the user', async () => {
    const selectedOrgOrUser = defaultProps.user.login;

    renderServiceOwnerSelector({ selectedOrgOrUser });

    const select = screen.getByLabelText(textMock('general.service_owner'));
    expect(select).toHaveValue(selectedOrgOrUser);
  });

  it('selects the user when the current context is invalid', async () => {
    const selectedOrgOrUser = 'all';

    renderServiceOwnerSelector({ selectedOrgOrUser });

    const select = screen.getByLabelText(textMock('general.service_owner'));
    expect(select).toHaveValue(defaultProps.user.login);
  });
});<|MERGE_RESOLUTION|>--- conflicted
+++ resolved
@@ -2,14 +2,9 @@
 import { act, render, screen } from '@testing-library/react';
 import type { ServiceOwnerSelectorProps } from './ServiceOwnerSelector';
 import { ServiceOwnerSelector } from './ServiceOwnerSelector';
-<<<<<<< HEAD
-import { textMock } from '@studio/testing/mocks/i18nMock';
-import { user } from 'app-shared/mocks/mocks';
-=======
 import { textMock } from '../../../testing/mocks/i18nMock';
 import { user as mockUser } from 'app-shared/mocks/mocks';
 import userEvent from '@testing-library/user-event';
->>>>>>> adcba0d6
 
 const defaultProps = {
   selectedOrgOrUser: 'userLogin',
