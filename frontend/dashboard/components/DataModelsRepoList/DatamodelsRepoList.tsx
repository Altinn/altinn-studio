import React from 'react';
import { RepoList } from '../RepoList';
import { getReposLabel } from '../../utils/repoUtils';
import { getUidFilter } from '../../utils/filterUtils';
import { useTranslation } from 'react-i18next';
import { User } from 'app-shared/types/Repository';
import { Organization } from 'app-shared/types/Organization';
import { useSearchReposQuery } from 'dashboard/hooks/queries/useSearchReposQuery';
import { Repository } from 'app-shared/types/Repository';
import { useSelectedContext } from 'dashboard/hooks/useSelectedContext';
import { Heading } from '@digdir/design-system-react';

type DataModelsReposListProps = {
  user: User;
  organizations: Organization[];
  starredRepos: Repository[];
};
export const DatamodelsReposList = ({
  user,
  organizations,
  starredRepos,
}: DataModelsReposListProps) => {
  const selectedContext = useSelectedContext();
  const { t } = useTranslation();

  const uid = getUidFilter({
    selectedContext,
    userId: user.id,
    organizations,
  });

  const { data: repos, isPending: isPendingOrgRepos } = useSearchReposQuery({
    uid: uid as number,
    keyword: '-datamodels',
    page: 0,
  });

  if (!repos?.data.length) {
    return null;
  }

  return (
    <div>
      <Heading level={2} size='small' spacing>
        {getReposLabel({ selectedContext, orgs: organizations, t, isDatamodelsRepo: true })}
      </Heading>
<<<<<<< HEAD
      <RepoList repos={repos?.data} isLoading={isPendingOrgRepos} pageSize={5} rowCount={2} />
=======
      <RepoList repos={reposWithStarred} isLoading={isPendingOrgRepos} rowCount={2} />
>>>>>>> ba2d202c
    </div>
  );
};<|MERGE_RESOLUTION|>--- conflicted
+++ resolved
@@ -6,20 +6,14 @@
 import { User } from 'app-shared/types/Repository';
 import { Organization } from 'app-shared/types/Organization';
 import { useSearchReposQuery } from 'dashboard/hooks/queries/useSearchReposQuery';
-import { Repository } from 'app-shared/types/Repository';
 import { useSelectedContext } from 'dashboard/hooks/useSelectedContext';
 import { Heading } from '@digdir/design-system-react';
 
 type DataModelsReposListProps = {
   user: User;
   organizations: Organization[];
-  starredRepos: Repository[];
 };
-export const DatamodelsReposList = ({
-  user,
-  organizations,
-  starredRepos,
-}: DataModelsReposListProps) => {
+export const DatamodelsReposList = ({ user, organizations }: DataModelsReposListProps) => {
   const selectedContext = useSelectedContext();
   const { t } = useTranslation();
 
@@ -44,11 +38,7 @@
       <Heading level={2} size='small' spacing>
         {getReposLabel({ selectedContext, orgs: organizations, t, isDatamodelsRepo: true })}
       </Heading>
-<<<<<<< HEAD
-      <RepoList repos={repos?.data} isLoading={isPendingOrgRepos} pageSize={5} rowCount={2} />
-=======
-      <RepoList repos={reposWithStarred} isLoading={isPendingOrgRepos} rowCount={2} />
->>>>>>> ba2d202c
+      <RepoList repos={repos?.data} isLoading={isPendingOrgRepos} rowCount={2} />
     </div>
   );
 };