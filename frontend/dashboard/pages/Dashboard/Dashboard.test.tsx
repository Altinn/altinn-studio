import React from 'react';
import { render, screen } from '@testing-library/react';
import { MockServicesContextWrapper } from '../../dashboardTestUtils';
import { Dashboard } from './Dashboard';
import { textMock } from '../../../testing/mocks/i18nMock';
<<<<<<< HEAD
import { User } from 'app-shared/types/User';
import { starredRepoMock } from '../../data-mocks/starredRepoMock';
import { searchRepositoryResponseMock } from '../../data-mocks/searchRepositoryResponseMock';
=======
import { Repository, User } from 'app-shared/types/Repository';
>>>>>>> f5257371
import { SelectedContextType } from 'app-shared/navigation/main-header/Header';
import { ServicesContextProps } from 'app-shared/contexts/ServicesContext';
import { repository, searchRepositoryResponse } from 'app-shared/mocks/mocks';
import { SearchRepositoryResponse } from 'app-shared/types/api';

const renderWithMockServices = (services?: Partial<ServicesContextProps>) => {
  render(
    <MockServicesContextWrapper customServices={services}>
      <Dashboard organizations={[]} user={{} as User} />
    </MockServicesContextWrapper>,
  );
};

jest.mock('react-router-dom', () => ({
  ...jest.requireActual('react-router-dom'),
  useParams: () => ({
    selectedContext: SelectedContextType.Self,
  }),
}));

describe('Dashboard', () => {
<<<<<<< HEAD
  test('should display spinner while loading starred repositories', () => {
    renderWithMockServices();
    expect(screen.getByText(textMock('general.loading'))).toBeInTheDocument();
  });

  test('should display no favorites when starred repos is empty', async () => {
    renderWithMockServices({ getStarredRepos: () => Promise.resolve([]) });
    expect(await screen.findByText(textMock('dashboard.no_repos_result'))).toBeInTheDocument();
  });

  test('should display favorite list with one item', async () => {
    renderWithMockServices({ getStarredRepos: () => Promise.resolve([starredRepoMock]) });
    await waitForElementToBeRemoved(() => screen.queryByText(textMock('general.loading')));
=======
  test('should display favorite list with one item', async () => {
    renderWithMockServices({
      getStarredRepos: () => Promise.resolve<Repository[]>([repository]),
    });
>>>>>>> f5257371
    expect(
      await screen.findAllByRole('menuitem', { name: textMock('dashboard.unstar') }),
    ).toHaveLength(1);
  });

  test('should display list of my application', async () => {
<<<<<<< HEAD
    renderWithMockServices({ searchRepos: () => Promise.resolve(searchRepositoryResponseMock) });
    await waitForElementToBeRemoved(() => screen.queryByText(textMock('general.loading')));
    expect(
      await screen.findAllByRole('menuitem', { name: textMock('dashboard.star') }),
    ).toHaveLength(5);
=======
    renderWithMockServices({
      searchRepos: () =>
        Promise.resolve<SearchRepositoryResponse>({
          ...searchRepositoryResponse,
          data: [repository],
        }),
    });
    expect(
      await screen.findAllByRole('menuitem', { name: textMock('dashboard.star') }),
    ).toHaveLength(1);
>>>>>>> f5257371
  });
});<|MERGE_RESOLUTION|>--- conflicted
+++ resolved
@@ -3,13 +3,7 @@
 import { MockServicesContextWrapper } from '../../dashboardTestUtils';
 import { Dashboard } from './Dashboard';
 import { textMock } from '../../../testing/mocks/i18nMock';
-<<<<<<< HEAD
-import { User } from 'app-shared/types/User';
-import { starredRepoMock } from '../../data-mocks/starredRepoMock';
-import { searchRepositoryResponseMock } from '../../data-mocks/searchRepositoryResponseMock';
-=======
 import { Repository, User } from 'app-shared/types/Repository';
->>>>>>> f5257371
 import { SelectedContextType } from 'app-shared/navigation/main-header/Header';
 import { ServicesContextProps } from 'app-shared/contexts/ServicesContext';
 import { repository, searchRepositoryResponse } from 'app-shared/mocks/mocks';
@@ -31,39 +25,16 @@
 }));
 
 describe('Dashboard', () => {
-<<<<<<< HEAD
-  test('should display spinner while loading starred repositories', () => {
-    renderWithMockServices();
-    expect(screen.getByText(textMock('general.loading'))).toBeInTheDocument();
-  });
-
-  test('should display no favorites when starred repos is empty', async () => {
-    renderWithMockServices({ getStarredRepos: () => Promise.resolve([]) });
-    expect(await screen.findByText(textMock('dashboard.no_repos_result'))).toBeInTheDocument();
-  });
-
-  test('should display favorite list with one item', async () => {
-    renderWithMockServices({ getStarredRepos: () => Promise.resolve([starredRepoMock]) });
-    await waitForElementToBeRemoved(() => screen.queryByText(textMock('general.loading')));
-=======
   test('should display favorite list with one item', async () => {
     renderWithMockServices({
       getStarredRepos: () => Promise.resolve<Repository[]>([repository]),
     });
->>>>>>> f5257371
     expect(
       await screen.findAllByRole('menuitem', { name: textMock('dashboard.unstar') }),
     ).toHaveLength(1);
   });
 
   test('should display list of my application', async () => {
-<<<<<<< HEAD
-    renderWithMockServices({ searchRepos: () => Promise.resolve(searchRepositoryResponseMock) });
-    await waitForElementToBeRemoved(() => screen.queryByText(textMock('general.loading')));
-    expect(
-      await screen.findAllByRole('menuitem', { name: textMock('dashboard.star') }),
-    ).toHaveLength(5);
-=======
     renderWithMockServices({
       searchRepos: () =>
         Promise.resolve<SearchRepositoryResponse>({
@@ -74,6 +45,5 @@
     expect(
       await screen.findAllByRole('menuitem', { name: textMock('dashboard.star') }),
     ).toHaveLength(1);
->>>>>>> f5257371
   });
 });