--- conflicted
+++ resolved
@@ -2,20 +2,14 @@
 import React from 'react';
 import { ResourceContentLibraryImpl } from '@studio/content-library';
 import { useSelectedContext } from '../../hooks/useSelectedContext';
-<<<<<<< HEAD
 import { useDeleteOrgCodeListMutation } from 'app-shared/hooks/mutations/useDeleteOrgCodeListMutation';
-
-export function OrgContentLibrary(): ReactElement {
-  const org = useSelectedContext();
-  const { mutate: deleteCodeList } = useDeleteOrgCodeListMutation(org);
-
-=======
 import { StudioAlert, StudioCenter, StudioParagraph } from '@studio/components';
 import { useTranslation } from 'react-i18next';
 import { isOrg } from './utils';
 
 export function OrgContentLibrary(): ReactElement {
   const selectedContext = useSelectedContext();
+
   return isOrg(selectedContext) ? (
     <OrgContentLibraryWithContext />
   ) : (
@@ -24,7 +18,9 @@
 }
 
 function OrgContentLibraryWithContext(): ReactElement {
->>>>>>> fcc0f52f
+  const selectedContext = useSelectedContext();
+  const { mutate: deleteCodeList } = useDeleteOrgCodeListMutation(selectedContext);
+
   const { getContentResourceLibrary } = new ResourceContentLibraryImpl({
     pages: {
       codeList: {
