import type { ReactElement } from 'react';
import React, { useCallback } from 'react';
import { ResourceContentLibraryImpl } from '@studio/content-library';
<<<<<<< HEAD
import type { CodeListWithMetadata } from '@studio/content-library';
import { useUpdateOrgCodeListMutation } from 'app-shared/hooks/mutations/useUpdateOrgCodeListMutation';
=======
import { useTranslation } from 'react-i18next';
import { isErrorUnknown } from 'app-shared/utils/ApiErrorUtils';
import type { ApiError } from 'app-shared/types/api/ApiError';
import { useUploadOrgCodeListMutation } from 'app-shared/hooks/mutations/useUploadOrgCodeListMutation';
import { toast } from 'react-toastify';
import type { AxiosError } from 'axios';
>>>>>>> 8828eddb
import { useSelectedContext } from '../../hooks/useSelectedContext';
import { useDeleteOrgCodeListMutation } from 'app-shared/hooks/mutations/useDeleteOrgCodeListMutation';
import { StudioAlert, StudioCenter, StudioParagraph } from '@studio/components';
import { isOrg } from './utils';

export function OrgContentLibrary(): ReactElement {
  const selectedContext = useSelectedContext();

  return isOrg(selectedContext) ? (
    <OrgContentLibraryWithContext />
  ) : (
    <ContextWithoutLibraryAccess />
  );
}

function OrgContentLibraryWithContext(): ReactElement {
  const selectedContext = useSelectedContext();

<<<<<<< HEAD
  const { mutate: updateOptionList } = useUpdateOrgCodeListMutation(selectedContext);
=======
  const handleUpload = useUploadCodeList(selectedContext);

>>>>>>> 8828eddb
  const { mutate: deleteCodeList } = useDeleteOrgCodeListMutation(selectedContext);

  const handleUpdate = ({ title, codeList }: CodeListWithMetadata): void => {
    updateOptionList({ title, data: codeList });
  };

  const { getContentResourceLibrary } = new ResourceContentLibraryImpl({
    pages: {
      codeList: {
        props: {
          codeListsData: [],
          onDeleteCodeList: deleteCodeList,
          onUpdateCodeListId: () => {},
<<<<<<< HEAD
          onUpdateCodeList: handleUpdate,
          onUploadCodeList: () => {},
=======
          onUpdateCodeList: () => {},
          onUploadCodeList: handleUpload,
>>>>>>> 8828eddb
        },
      },
    },
  });

  return <div>{getContentResourceLibrary()}</div>;
}

function ContextWithoutLibraryAccess(): ReactElement {
  const { t } = useTranslation();
  return (
    <StudioCenter>
      <StudioAlert>
        <StudioParagraph>{t('dashboard.org_library.alert_no_org_selected')}</StudioParagraph>
        <StudioParagraph>
          {t('dashboard.org_library.alert_no_org_selected_no_access')}
        </StudioParagraph>
      </StudioAlert>
    </StudioCenter>
  );
}

function useUploadCodeList(org: string): (file: File) => void {
  const { mutate: uploadCodeList } = useUploadOrgCodeListMutation(org, {
    hideDefaultError: (error: AxiosError<ApiError>) => isErrorUnknown(error),
  });
  const { t } = useTranslation();

  return useCallback(
    (file: File) =>
      uploadCodeList(file, {
        onSuccess: () => {
          toast.success(t('dashboard.org_library.code_list_upload_success'));
        },
        onError: (error: AxiosError<ApiError>) => {
          if (isErrorUnknown(error)) {
            toast.error(t('dashboard.org_library.code_list_upload_generic_error'));
          }
        },
      }),
    [uploadCodeList, t],
  );
}<|MERGE_RESOLUTION|>--- conflicted
+++ resolved
@@ -1,17 +1,14 @@
 import type { ReactElement } from 'react';
 import React, { useCallback } from 'react';
 import { ResourceContentLibraryImpl } from '@studio/content-library';
-<<<<<<< HEAD
 import type { CodeListWithMetadata } from '@studio/content-library';
 import { useUpdateOrgCodeListMutation } from 'app-shared/hooks/mutations/useUpdateOrgCodeListMutation';
-=======
 import { useTranslation } from 'react-i18next';
 import { isErrorUnknown } from 'app-shared/utils/ApiErrorUtils';
 import type { ApiError } from 'app-shared/types/api/ApiError';
 import { useUploadOrgCodeListMutation } from 'app-shared/hooks/mutations/useUploadOrgCodeListMutation';
 import { toast } from 'react-toastify';
 import type { AxiosError } from 'axios';
->>>>>>> 8828eddb
 import { useSelectedContext } from '../../hooks/useSelectedContext';
 import { useDeleteOrgCodeListMutation } from 'app-shared/hooks/mutations/useDeleteOrgCodeListMutation';
 import { StudioAlert, StudioCenter, StudioParagraph } from '@studio/components';
@@ -30,13 +27,10 @@
 function OrgContentLibraryWithContext(): ReactElement {
   const selectedContext = useSelectedContext();
 
-<<<<<<< HEAD
   const { mutate: updateOptionList } = useUpdateOrgCodeListMutation(selectedContext);
-=======
+  const { mutate: deleteCodeList } = useDeleteOrgCodeListMutation(selectedContext);
+
   const handleUpload = useUploadCodeList(selectedContext);
-
->>>>>>> 8828eddb
-  const { mutate: deleteCodeList } = useDeleteOrgCodeListMutation(selectedContext);
 
   const handleUpdate = ({ title, codeList }: CodeListWithMetadata): void => {
     updateOptionList({ title, data: codeList });
@@ -49,13 +43,8 @@
           codeListsData: [],
           onDeleteCodeList: deleteCodeList,
           onUpdateCodeListId: () => {},
-<<<<<<< HEAD
           onUpdateCodeList: handleUpdate,
-          onUploadCodeList: () => {},
-=======
-          onUpdateCodeList: () => {},
           onUploadCodeList: handleUpload,
->>>>>>> 8828eddb
         },
       },
     },
