import type { ReactElement } from 'react';
import React from 'react';
import { ResourceContentLibraryImpl } from '@studio/content-library';
import type { CodeListWithMetadata } from '@studio/content-library';
import { useUpdateOrgCodeListMutation } from 'app-shared/hooks/mutations/useUpdateOrgCodeListMutation';
import { useSelectedContext } from '../../hooks/useSelectedContext';
import { useDeleteOrgCodeListMutation } from 'app-shared/hooks/mutations/useDeleteOrgCodeListMutation';
import { StudioAlert, StudioCenter, StudioParagraph } from '@studio/components';
import { useTranslation } from 'react-i18next';
import { isOrg } from './utils';

export function OrgContentLibrary(): ReactElement {
  const selectedContext = useSelectedContext();

  return isOrg(selectedContext) ? (
    <OrgContentLibraryWithContext />
  ) : (
    <ContextWithoutLibraryAccess />
  );
}

function OrgContentLibraryWithContext(): ReactElement {
  const selectedContext = useSelectedContext();
<<<<<<< HEAD
  const { mutate: updateOptionList } = useUpdateOrgCodeListMutation(selectedContext);

  const handleUpdate = ({ title, codeList }: CodeListWithMetadata): void => {
    updateOptionList({ title, data: codeList });
  };
=======
  const { mutate: deleteCodeList } = useDeleteOrgCodeListMutation(selectedContext);
>>>>>>> 67ac199c

  const { getContentResourceLibrary } = new ResourceContentLibraryImpl({
    pages: {
      codeList: {
        props: {
          codeListsData: [],
          onDeleteCodeList: deleteCodeList,
          onUpdateCodeListId: () => {},
          onUpdateCodeList: handleUpdate,
          onUploadCodeList: () => {},
        },
      },
    },
  });

  return <div>{getContentResourceLibrary()}</div>;
}

function ContextWithoutLibraryAccess(): ReactElement {
  const { t } = useTranslation();
  return (
    <StudioCenter>
      <StudioAlert>
        <StudioParagraph>{t('dashboard.org_library.alert_no_org_selected')}</StudioParagraph>
        <StudioParagraph>
          {t('dashboard.org_library.alert_no_org_selected_no_access')}
        </StudioParagraph>
      </StudioAlert>
    </StudioCenter>
  );
}<|MERGE_RESOLUTION|>--- conflicted
+++ resolved
@@ -21,15 +21,13 @@
 
 function OrgContentLibraryWithContext(): ReactElement {
   const selectedContext = useSelectedContext();
-<<<<<<< HEAD
+
   const { mutate: updateOptionList } = useUpdateOrgCodeListMutation(selectedContext);
+  const { mutate: deleteCodeList } = useDeleteOrgCodeListMutation(selectedContext);
 
   const handleUpdate = ({ title, codeList }: CodeListWithMetadata): void => {
     updateOptionList({ title, data: codeList });
   };
-=======
-  const { mutate: deleteCodeList } = useDeleteOrgCodeListMutation(selectedContext);
->>>>>>> 67ac199c
 
   const { getContentResourceLibrary } = new ResourceContentLibraryImpl({
     pages: {
