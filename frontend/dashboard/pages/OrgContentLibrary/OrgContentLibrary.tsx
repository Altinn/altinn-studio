import type { ReactElement } from 'react';
import React, { useCallback } from 'react';
import { ResourceContentLibraryImpl } from '@studio/content-library';
<<<<<<< HEAD
import { useTranslation } from 'react-i18next';
import { isErrorUnknown } from 'app-shared/utils/ApiErrorUtils';
import type { ApiError } from 'app-shared/types/api/ApiError';
import { useUploadOrgCodeListMutation } from 'app-shared/hooks/mutations/useUploadOrgCodeListMutation';
import { toast } from 'react-toastify';
import type { AxiosError } from 'axios';
import { useSelectedContext } from '../../hooks/useSelectedContext';

export function OrgContentLibrary(): ReactElement {
  const org = useSelectedContext();

  const handleUpload = useUploadCodeList(org);

=======
import { useSelectedContext } from '../../hooks/useSelectedContext';
import { StudioAlert, StudioCenter, StudioParagraph } from '@studio/components';
import { useTranslation } from 'react-i18next';
import { isOrg } from './utils';

export function OrgContentLibrary(): ReactElement {
  const selectedContext = useSelectedContext();
  return isOrg(selectedContext) ? (
    <OrgContentLibraryWithContext />
  ) : (
    <ContextWithoutLibraryAccess />
  );
}

function OrgContentLibraryWithContext(): ReactElement {
>>>>>>> 846defc1
  const { getContentResourceLibrary } = new ResourceContentLibraryImpl({
    pages: {
      codeList: {
        props: {
          codeListsData: [],
          onDeleteCodeList: () => {},
          onUpdateCodeListId: () => {},
          onUpdateCodeList: () => {},
          onUploadCodeList: handleUpload,
        },
      },
    },
  });

  return <div>{getContentResourceLibrary()}</div>;
}

<<<<<<< HEAD
function useUploadCodeList(org: string): (file: File) => void {
  const { mutate: uploadCodeList } = useUploadOrgCodeListMutation(org, {
    hideDefaultError: (error: AxiosError<ApiError>) => isErrorUnknown(error),
  });
  const { t } = useTranslation();

  return useCallback(
    (file: File) =>
      uploadCodeList(file, {
        onSuccess: () => {
          toast.success(t('dashboard.org_library.code_list_upload_success'));
        },
        onError: (error: AxiosError<ApiError>) => {
          if (isErrorUnknown(error)) {
            toast.error(t('dashboard.org_library.code_list_upload_generic_error'));
          }
        },
      }),
    [uploadCodeList, t],
=======
function ContextWithoutLibraryAccess(): ReactElement {
  const { t } = useTranslation();
  return (
    <StudioCenter>
      <StudioAlert>
        <StudioParagraph>{t('dashboard.org_library.alert_no_org_selected')}</StudioParagraph>
        <StudioParagraph>
          {t('dashboard.org_library.alert_no_org_selected_no_access')}
        </StudioParagraph>
      </StudioAlert>
    </StudioCenter>
>>>>>>> 846defc1
  );
}<|MERGE_RESOLUTION|>--- conflicted
+++ resolved
@@ -1,7 +1,6 @@
 import type { ReactElement } from 'react';
 import React, { useCallback } from 'react';
 import { ResourceContentLibraryImpl } from '@studio/content-library';
-<<<<<<< HEAD
 import { useTranslation } from 'react-i18next';
 import { isErrorUnknown } from 'app-shared/utils/ApiErrorUtils';
 import type { ApiError } from 'app-shared/types/api/ApiError';
@@ -9,16 +8,7 @@
 import { toast } from 'react-toastify';
 import type { AxiosError } from 'axios';
 import { useSelectedContext } from '../../hooks/useSelectedContext';
-
-export function OrgContentLibrary(): ReactElement {
-  const org = useSelectedContext();
-
-  const handleUpload = useUploadCodeList(org);
-
-=======
-import { useSelectedContext } from '../../hooks/useSelectedContext';
 import { StudioAlert, StudioCenter, StudioParagraph } from '@studio/components';
-import { useTranslation } from 'react-i18next';
 import { isOrg } from './utils';
 
 export function OrgContentLibrary(): ReactElement {
@@ -31,7 +21,9 @@
 }
 
 function OrgContentLibraryWithContext(): ReactElement {
->>>>>>> 846defc1
+  const selectedContext = useSelectedContext();
+  const handleUpload = useUploadCodeList(selectedContext);
+
   const { getContentResourceLibrary } = new ResourceContentLibraryImpl({
     pages: {
       codeList: {
@@ -49,7 +41,20 @@
   return <div>{getContentResourceLibrary()}</div>;
 }
 
-<<<<<<< HEAD
+function ContextWithoutLibraryAccess(): ReactElement {
+  const { t } = useTranslation();
+  return (
+    <StudioCenter>
+      <StudioAlert>
+        <StudioParagraph>{t('dashboard.org_library.alert_no_org_selected')}</StudioParagraph>
+        <StudioParagraph>
+          {t('dashboard.org_library.alert_no_org_selected_no_access')}
+        </StudioParagraph>
+      </StudioAlert>
+    </StudioCenter>
+  );
+}
+
 function useUploadCodeList(org: string): (file: File) => void {
   const { mutate: uploadCodeList } = useUploadOrgCodeListMutation(org, {
     hideDefaultError: (error: AxiosError<ApiError>) => isErrorUnknown(error),
@@ -69,18 +74,5 @@
         },
       }),
     [uploadCodeList, t],
-=======
-function ContextWithoutLibraryAccess(): ReactElement {
-  const { t } = useTranslation();
-  return (
-    <StudioCenter>
-      <StudioAlert>
-        <StudioParagraph>{t('dashboard.org_library.alert_no_org_selected')}</StudioParagraph>
-        <StudioParagraph>
-          {t('dashboard.org_library.alert_no_org_selected_no_access')}
-        </StudioParagraph>
-      </StudioAlert>
-    </StudioCenter>
->>>>>>> 846defc1
   );
 }