import React from 'react';
import { OrgContentLibrary } from './OrgContentLibrary';
import type { RenderResult } from '@testing-library/react';
import { screen } from '@testing-library/react';
import { textMock } from '@studio/testing/mocks/i18nMock';
import type { ProviderData } from '../../testing/mocks';
import { renderWithProviders } from '../../testing/mocks';
import userEvent, { type UserEvent } from '@testing-library/user-event';
import type { QueryClient } from '@tanstack/react-query';
import { createQueryClientMock } from 'app-shared/mocks/queryClientMock';
import { QueryKey } from 'app-shared/types/QueryKey';
import { org } from '@studio/testing/testids';
import type { CodeListData } from '@studio/content-library';
import type { CodeList } from '@studio/components';
import { queriesMock } from 'app-shared/mocks/queriesMock';
import { SelectedContextType } from '../../context/HeaderContext';
import { Route, Routes } from 'react-router-dom';

<<<<<<< HEAD
const uploadCodeListButtonTextMock = 'Upload Code List';
const codeListNameMock = 'codeListNameMock';
const codeListMock: CodeList = [{ value: '', label: '' }];
const codeListsDataMock: CodeListData[] = [{ title: codeListNameMock, data: codeListMock }];
const mockOrgPath: string = '/testOrg';
=======
const deleteCodeListButtonTextMock = 'Delete Code List';
const codeListNameMock = 'codeListNameMock';
const codeListMock: CodeList = [{ value: '', label: '' }];
const codeListsDataMock: CodeListData[] = [{ title: codeListNameMock, data: codeListMock }];
>>>>>>> 67ac199c

jest.mock(
  '../../../libs/studio-content-library/src/ContentLibrary/LibraryBody/pages/CodeListPage',
  () => ({
<<<<<<< HEAD
    CodeListPage: ({ onUploadCodeList }: any) => (
      <div>
        <button
          onClick={() =>
            onUploadCodeList(
              new File(['test'], `${codeListNameMock}.json`, { type: 'application/json' }),
            )
          }
        >
          {uploadCodeListButtonTextMock}
=======
    CodeListPage: ({ onDeleteCodeList }: any) => (
      <div>
        <button onClick={() => onDeleteCodeList(codeListsDataMock[0].title)}>
          {deleteCodeListButtonTextMock}
>>>>>>> 67ac199c
        </button>
      </div>
    ),
  }),
);

jest.mock('react-router-dom', () => jest.requireActual('react-router-dom')); // Todo: Remove this when we have removed the global mock: https://github.com/Altinn/altinn-studio/issues/14597

describe('OrgContentLibrary', () => {
  afterEach(jest.clearAllMocks);

  it.each([SelectedContextType.None, SelectedContextType.All, SelectedContextType.Self])(
    'renders alert and omits library content when context is %s',
    (selectedContext) => {
      renderOrgContentLibrary({ initialEntries: ['/' + selectedContext] });

      const noOrgSelectedParagraph = screen.getByText(
        textMock('dashboard.org_library.alert_no_org_selected'),
      );
      expect(noOrgSelectedParagraph).toBeInTheDocument();

      const libraryTitle = screen.queryByRole('heading', {
        name: textMock('app_content_library.library_heading'),
      });
      expect(libraryTitle).not.toBeInTheDocument();
    },
  );

  it('renders the library title', () => {
    renderOrgContentLibrary({ initialEntries: ['/some-org'] });
    const libraryTitle = screen.getByRole('heading', {
      name: textMock('app_content_library.library_heading'),
    });
    expect(libraryTitle).toBeInTheDocument();
  });

  it('renders the library landing page by default', () => {
    renderOrgContentLibrary({ initialEntries: ['/some-org'] });
    const landingPageTitle = screen.getByRole('heading', {
      name: textMock('app_content_library.landing_page.title'),
    });
    expect(landingPageTitle).toBeInTheDocument();
    const landingPageDescription = screen.getByText(
      textMock('app_content_library.landing_page.description'),
    );
    expect(landingPageDescription).toBeInTheDocument();
  });

  it('renders the code list menu element', () => {
    renderOrgContentLibrary({ initialEntries: ['/some-org'] });
    const codeListMenuElement = screen.getByRole('tab', {
      name: textMock('app_content_library.code_lists.page_name'),
    });
    expect(codeListMenuElement).toBeInTheDocument();
  });

<<<<<<< HEAD
  it('calls onUploadCodeList when onUploadCodeList is triggered', async () => {
    const user = userEvent.setup();
    renderOrgContentLibraryWithCodeLists({ initialEntries: [mockOrgPath] });
    await goToLibraryPage(user, 'code_lists');
    const uploadCodeListButton = screen.getByRole('button', { name: uploadCodeListButtonTextMock });
    await user.click(uploadCodeListButton);
    expect(queriesMock.uploadCodeListForOrg).toHaveBeenCalledTimes(1);
    expect(queriesMock.uploadCodeListForOrg).toHaveBeenCalledWith(org, expect.any(FormData));
  });

  it('renders success toast when onUploadCodeList is called successfully', async () => {
    const user = userEvent.setup();
    renderOrgContentLibraryWithCodeLists({ initialEntries: [mockOrgPath] });
    await goToLibraryPage(user, 'code_lists');
    const uploadCodeListButton = screen.getByRole('button', { name: uploadCodeListButtonTextMock });
    await user.click(uploadCodeListButton);
    const successToastMessage = screen.getByText(
      textMock('dashboard.org_library.code_list_upload_success'),
    );
    expect(successToastMessage).toBeInTheDocument();
  });

  it('renders error toast when onUploadCodeList is rejected with unknown error code', async () => {
    const user = userEvent.setup();
    const uploadCodeListForOrg = jest
      .fn()
      .mockImplementation(() => Promise.reject({ response: {} }));
    renderOrgContentLibraryWithCodeLists({
      initialEntries: [mockOrgPath],
      queries: { uploadCodeListForOrg },
    });
    await goToLibraryPage(user, 'code_lists');
    const uploadCodeListButton = screen.getByRole('button', { name: uploadCodeListButtonTextMock });
    await user.click(uploadCodeListButton);
    const errorToastMessage = screen.getByText(
      textMock('dashboard.org_library.code_list_upload_generic_error'),
    );
    expect(errorToastMessage).toBeInTheDocument();
  });

  it('calls onUploadCodeList and hides default error when handleUpload is triggered', async () => {
    const user = userEvent.setup();
    renderOrgContentLibraryWithCodeLists({ initialEntries: [mockOrgPath] });
    await goToLibraryPage(user, 'code_lists');
    const uploadCodeListButton = screen.getByRole('button', { name: uploadCodeListButtonTextMock });
    await user.click(uploadCodeListButton);
    expect(queriesMock.uploadCodeListForOrg).toHaveBeenCalledTimes(1);
    expect(queriesMock.uploadCodeListForOrg).toHaveBeenCalledWith(org, expect.any(FormData));
    const hideDefaultError = screen.queryByText(textMock('dashboard.org_library.default_error'));
    expect(hideDefaultError).not.toBeInTheDocument();
=======
  it('calls deleteCodeListForOrg when onDeleteCodeList is triggered', async () => {
    const user = userEvent.setup();
    renderOrgContentLibraryWithCodeLists({ initialEntries: ['/testOrg'] });
    await goToLibraryPage(user, 'code_lists');
    const deleteCodeListButton = screen.getByRole('button', { name: deleteCodeListButtonTextMock });
    await user.click(deleteCodeListButton);
    expect(queriesMock.deleteCodeListForOrg).toHaveBeenCalledTimes(1);
    expect(queriesMock.deleteCodeListForOrg).toHaveBeenCalledWith(org, codeListsDataMock[0].title);
>>>>>>> 67ac199c
  });
});

const getLibraryPageTile = (libraryPage: string) =>
  screen.getByText(textMock(`app_content_library.${libraryPage}.page_name`));

const goToLibraryPage = async (user: UserEvent, libraryPage: string) => {
  const libraryPageNavTile = getLibraryPageTile(libraryPage);
  await user.click(libraryPageNavTile);
};

function renderOrgContentLibrary(providerData: ProviderData): RenderResult {
  return renderWithProviders(
    <Routes>
      <Route path=':selectedContext' element={<OrgContentLibrary />} />
    </Routes>,
    providerData,
  );
}

function renderOrgContentLibraryWithCodeLists(providerData: ProviderData): void {
  const queryClient = createQueryClientWithOptionsDataList(codeListsDataMock);
  renderOrgContentLibrary({ ...providerData, queryClient });
}

function createQueryClientWithOptionsDataList(
  codeListDataList: CodeListData[] | undefined,
): QueryClient {
  const queryClient = createQueryClientMock();
  queryClient.setQueryData([QueryKey.OrgCodeLists, org], codeListDataList);
  return queryClient;
}<|MERGE_RESOLUTION|>--- conflicted
+++ resolved
@@ -16,24 +16,17 @@
 import { SelectedContextType } from '../../context/HeaderContext';
 import { Route, Routes } from 'react-router-dom';
 
-<<<<<<< HEAD
-const uploadCodeListButtonTextMock = 'Upload Code List';
-const codeListNameMock = 'codeListNameMock';
+const uploadCodeListButtonTextMock: string = 'Upload Code List';
+const deleteCodeListButtonTextMock: string = 'Delete Code List';
+const codeListNameMock: string = 'codeListNameMock';
 const codeListMock: CodeList = [{ value: '', label: '' }];
 const codeListsDataMock: CodeListData[] = [{ title: codeListNameMock, data: codeListMock }];
 const mockOrgPath: string = '/testOrg';
-=======
-const deleteCodeListButtonTextMock = 'Delete Code List';
-const codeListNameMock = 'codeListNameMock';
-const codeListMock: CodeList = [{ value: '', label: '' }];
-const codeListsDataMock: CodeListData[] = [{ title: codeListNameMock, data: codeListMock }];
->>>>>>> 67ac199c
 
 jest.mock(
   '../../../libs/studio-content-library/src/ContentLibrary/LibraryBody/pages/CodeListPage',
   () => ({
-<<<<<<< HEAD
-    CodeListPage: ({ onUploadCodeList }: any) => (
+    CodeListPage: ({ onDeleteCodeList, onUploadCodeList }: any) => (
       <div>
         <button
           onClick={() =>
@@ -43,12 +36,9 @@
           }
         >
           {uploadCodeListButtonTextMock}
-=======
-    CodeListPage: ({ onDeleteCodeList }: any) => (
-      <div>
+        </button>
         <button onClick={() => onDeleteCodeList(codeListsDataMock[0].title)}>
           {deleteCodeListButtonTextMock}
->>>>>>> 67ac199c
         </button>
       </div>
     ),
@@ -105,7 +95,6 @@
     expect(codeListMenuElement).toBeInTheDocument();
   });
 
-<<<<<<< HEAD
   it('calls onUploadCodeList when onUploadCodeList is triggered', async () => {
     const user = userEvent.setup();
     renderOrgContentLibraryWithCodeLists({ initialEntries: [mockOrgPath] });
@@ -156,7 +145,8 @@
     expect(queriesMock.uploadCodeListForOrg).toHaveBeenCalledWith(org, expect.any(FormData));
     const hideDefaultError = screen.queryByText(textMock('dashboard.org_library.default_error'));
     expect(hideDefaultError).not.toBeInTheDocument();
-=======
+  });
+
   it('calls deleteCodeListForOrg when onDeleteCodeList is triggered', async () => {
     const user = userEvent.setup();
     renderOrgContentLibraryWithCodeLists({ initialEntries: ['/testOrg'] });
@@ -165,7 +155,6 @@
     await user.click(deleteCodeListButton);
     expect(queriesMock.deleteCodeListForOrg).toHaveBeenCalledTimes(1);
     expect(queriesMock.deleteCodeListForOrg).toHaveBeenCalledWith(org, codeListsDataMock[0].title);
->>>>>>> 67ac199c
   });
 });
 
