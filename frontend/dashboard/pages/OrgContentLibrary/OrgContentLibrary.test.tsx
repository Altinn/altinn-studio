import React from 'react';
import { OrgContentLibrary } from './OrgContentLibrary';
import type { RenderResult } from '@testing-library/react';
import { screen, waitFor } from '@testing-library/react';
import { textMock } from '@studio/testing/mocks/i18nMock';
import type { ProviderData } from '../../testing/mocks';
import { renderWithProviders } from '../../testing/mocks';
import userEvent, { type UserEvent } from '@testing-library/user-event';
import type { QueryClient } from '@tanstack/react-query';
import { createQueryClientMock } from 'app-shared/mocks/queryClientMock';
import { QueryKey } from 'app-shared/types/QueryKey';
import { org } from '@studio/testing/testids';
import type { CodeListData } from '@studio/content-library';
import type { CodeList } from '@studio/components';
import { queriesMock } from 'app-shared/mocks/queriesMock';
import { SelectedContextType } from '../../context/HeaderContext';
import { Route, Routes } from 'react-router-dom';
import { createQueryClientMock } from 'app-shared/mocks/queryClientMock';

const mockOrgPath: string = '/testOrg';

const updateCodeListButtonTextMock: string = 'Update Code List';
const uploadCodeListButtonTextMock: string = 'Upload Code List';
const deleteCodeListButtonTextMock: string = 'Delete Code List';
const codeListNameMock: string = 'codeListNameMock';
const codeListMock: CodeList = [{ value: '', label: '' }];
const codeListsDataMock: CodeListData[] = [{ title: codeListNameMock, data: codeListMock }];
const mockOrgPath: string = '/testOrg';

jest.mock(
  '../../../libs/studio-content-library/src/ContentLibrary/LibraryBody/pages/CodeListPage',
  () => ({
    CodeListPage: ({ onDeleteCodeList, onUpdateCodeList, onUploadCodeList }: any) => (
      <div>
        <button
          onClick={() => onUpdateCodeList({ title: codeListNameMock, codeList: codeListMock })}
        >
          {updateCodeListButtonTextMock}
        </button>
        <button
          onClick={() =>
            onUploadCodeList(
              new File(['test'], `${codeListNameMock}.json`, { type: 'application/json' }),
            )
          }
        >
          {uploadCodeListButtonTextMock}
        </button>
        <button onClick={() => onDeleteCodeList(codeListsDataMock[0].title)}>
          {deleteCodeListButtonTextMock}
        </button>
      </div>
    ),
  }),
);

jest.mock('react-router-dom', () => jest.requireActual('react-router-dom')); // Todo: Remove this when we have removed the global mock: https://github.com/Altinn/altinn-studio/issues/14597

describe('OrgContentLibrary', () => {
<<<<<<< HEAD
  beforeEach(jest.clearAllMocks);

  it('renders a spinner when waiting for code lists', () => {
    renderOrgContentLibrary({ initialEntries: [mockOrgPath] });
    const spinner = screen.getByText(textMock('general.loading'));
    expect(spinner).toBeInTheDocument();
  });

  it('Renders an error message when the code lists query fails', async () => {
    const getCodeListsForOrg = () => Promise.reject(new Error('Test error'));
    renderOrgContentLibrary({
      queries: { getCodeListsForOrg },
      queryClient: createQueryClientMock(),
      initialEntries: [mockOrgPath],
    });
    await waitFor(expect(screen.queryByText(textMock('general.loading'))).not.toBeInTheDocument);
    const errorMessage = screen.getByText(textMock('dashboard.org_library.fetch_error'));
    expect(errorMessage).toBeInTheDocument();
  });
=======
  afterEach(jest.clearAllMocks);
>>>>>>> cde4e0fb

  it.each([SelectedContextType.None, SelectedContextType.All, SelectedContextType.Self])(
    'renders alert and omits library content when context is %s',
    (selectedContext) => {
      renderOrgContentLibrary({ initialEntries: ['/' + selectedContext] });

      const noOrgSelectedParagraph = screen.getByText(
        textMock('dashboard.org_library.alert_no_org_selected'),
      );
      expect(noOrgSelectedParagraph).toBeInTheDocument();

      const libraryTitle = screen.queryByRole('heading', {
        name: textMock('app_content_library.library_heading'),
      });
      expect(libraryTitle).not.toBeInTheDocument();
    },
  );

  it('renders the library title', async () => {
    renderOrgContentLibrary({ initialEntries: ['/some-org'] });
    await waitFor(expect(screen.queryByText(textMock('general.loading'))).not.toBeInTheDocument);
    const libraryTitle = screen.getByRole('heading', {
      name: textMock('app_content_library.library_heading'),
    });
    expect(libraryTitle).toBeInTheDocument();
  });

  it('renders the library landing page by default', () => {
    renderOrgContentLibrary({ initialEntries: ['/some-org'] });
    const landingPageTitle = screen.getByRole('heading', {
      name: textMock('app_content_library.landing_page.title'),
    });
    expect(landingPageTitle).toBeInTheDocument();
    const landingPageDescription = screen.getByText(
      textMock('app_content_library.landing_page.description'),
    );
    expect(landingPageDescription).toBeInTheDocument();
  });

  it('renders the code list menu element', () => {
    renderOrgContentLibrary({ initialEntries: ['/some-org'] });
    const codeListMenuElement = screen.getByRole('tab', {
      name: textMock('app_content_library.code_lists.page_name'),
    });
    expect(codeListMenuElement).toBeInTheDocument();
  });

  it('calls onUpdateCodeList when onUpdateCodeList is triggered', async () => {
    const user = userEvent.setup();
    renderOrgContentLibraryWithCodeLists({ initialEntries: [mockOrgPath] });
    await goToLibraryPage(user, 'code_lists');
    const updateCodeListButton = screen.getByRole('button', { name: updateCodeListButtonTextMock });
    await user.click(updateCodeListButton);
    expect(queriesMock.updateCodeListForOrg).toHaveBeenCalledTimes(1);
    expect(queriesMock.updateCodeListForOrg).toHaveBeenCalledWith(
      org,
      codeListNameMock,
      codeListMock,
    );
  });

  it('calls onUploadCodeList when onUploadCodeList is triggered', async () => {
    const user = userEvent.setup();
    renderOrgContentLibraryWithCodeLists({ initialEntries: [mockOrgPath] });
    await goToLibraryPage(user, 'code_lists');
    const uploadCodeListButton = screen.getByRole('button', { name: uploadCodeListButtonTextMock });
    await user.click(uploadCodeListButton);
    expect(queriesMock.uploadCodeListForOrg).toHaveBeenCalledTimes(1);
    expect(queriesMock.uploadCodeListForOrg).toHaveBeenCalledWith(org, expect.any(FormData));
  });

  it('renders success toast when onUploadCodeList is called successfully', async () => {
    const user = userEvent.setup();
    renderOrgContentLibraryWithCodeLists({ initialEntries: [mockOrgPath] });
    await goToLibraryPage(user, 'code_lists');
    const uploadCodeListButton = screen.getByRole('button', { name: uploadCodeListButtonTextMock });
    await user.click(uploadCodeListButton);
    const successToastMessage = screen.getByText(
      textMock('dashboard.org_library.code_list_upload_success'),
    );
    expect(successToastMessage).toBeInTheDocument();
  });

  it('renders error toast when onUploadCodeList is rejected with unknown error code', async () => {
    const user = userEvent.setup();
    const uploadCodeListForOrg = jest
      .fn()
      .mockImplementation(() => Promise.reject({ response: {} }));
    renderOrgContentLibraryWithCodeLists({
      initialEntries: [mockOrgPath],
      queries: { uploadCodeListForOrg },
    });
    await goToLibraryPage(user, 'code_lists');
    const uploadCodeListButton = screen.getByRole('button', { name: uploadCodeListButtonTextMock });
    await user.click(uploadCodeListButton);
    const errorToastMessage = screen.getByText(
      textMock('dashboard.org_library.code_list_upload_generic_error'),
    );
    expect(errorToastMessage).toBeInTheDocument();
  });

  it('calls onUploadCodeList and hides default error when handleUpload is triggered', async () => {
    const user = userEvent.setup();
    renderOrgContentLibraryWithCodeLists({ initialEntries: [mockOrgPath] });
    await goToLibraryPage(user, 'code_lists');
    const uploadCodeListButton = screen.getByRole('button', { name: uploadCodeListButtonTextMock });
    await user.click(uploadCodeListButton);
    expect(queriesMock.uploadCodeListForOrg).toHaveBeenCalledTimes(1);
    expect(queriesMock.uploadCodeListForOrg).toHaveBeenCalledWith(org, expect.any(FormData));
    const hideDefaultError = screen.queryByText(textMock('dashboard.org_library.default_error'));
    expect(hideDefaultError).not.toBeInTheDocument();
  });

  it('calls deleteCodeListForOrg when onDeleteCodeList is triggered', async () => {
    const user = userEvent.setup();
    renderOrgContentLibraryWithCodeLists({ initialEntries: ['/testOrg'] });
    await goToLibraryPage(user, 'code_lists');
    const deleteCodeListButton = screen.getByRole('button', { name: deleteCodeListButtonTextMock });
    await user.click(deleteCodeListButton);
    expect(queriesMock.deleteCodeListForOrg).toHaveBeenCalledTimes(1);
    expect(queriesMock.deleteCodeListForOrg).toHaveBeenCalledWith(org, codeListsDataMock[0].title);
  });
});

const getLibraryPageTile = (libraryPage: string) =>
  screen.getByText(textMock(`app_content_library.${libraryPage}.page_name`));

const goToLibraryPage = async (user: UserEvent, libraryPage: string) => {
  const libraryPageNavTile = getLibraryPageTile(libraryPage);
  await user.click(libraryPageNavTile);
};

function renderOrgContentLibrary(providerData: ProviderData): RenderResult {
  return renderWithProviders(
    <Routes>
      <Route path=':selectedContext' element={<OrgContentLibrary />} />
    </Routes>,
    providerData,
  );
}

function renderOrgContentLibraryWithCodeLists(providerData: ProviderData): void {
  const queryClient = createQueryClientWithOptionsDataList(codeListsDataMock);
  renderOrgContentLibrary({ ...providerData, queryClient });
}

function createQueryClientWithOptionsDataList(
  codeListDataList: CodeListData[] | undefined,
): QueryClient {
  const queryClient = createQueryClientMock();
  queryClient.setQueryData([QueryKey.OrgCodeLists, org], codeListDataList);
  return queryClient;
}<|MERGE_RESOLUTION|>--- conflicted
+++ resolved
@@ -15,9 +15,6 @@
 import { queriesMock } from 'app-shared/mocks/queriesMock';
 import { SelectedContextType } from '../../context/HeaderContext';
 import { Route, Routes } from 'react-router-dom';
-import { createQueryClientMock } from 'app-shared/mocks/queryClientMock';
-
-const mockOrgPath: string = '/testOrg';
 
 const updateCodeListButtonTextMock: string = 'Update Code List';
 const uploadCodeListButtonTextMock: string = 'Upload Code List';
@@ -57,8 +54,7 @@
 jest.mock('react-router-dom', () => jest.requireActual('react-router-dom')); // Todo: Remove this when we have removed the global mock: https://github.com/Altinn/altinn-studio/issues/14597
 
 describe('OrgContentLibrary', () => {
-<<<<<<< HEAD
-  beforeEach(jest.clearAllMocks);
+  afterEach(jest.clearAllMocks);
 
   it('renders a spinner when waiting for code lists', () => {
     renderOrgContentLibrary({ initialEntries: [mockOrgPath] });
@@ -77,9 +73,6 @@
     const errorMessage = screen.getByText(textMock('dashboard.org_library.fetch_error'));
     expect(errorMessage).toBeInTheDocument();
   });
-=======
-  afterEach(jest.clearAllMocks);
->>>>>>> cde4e0fb
 
   it.each([SelectedContextType.None, SelectedContextType.All, SelectedContextType.Self])(
     'renders alert and omits library content when context is %s',
