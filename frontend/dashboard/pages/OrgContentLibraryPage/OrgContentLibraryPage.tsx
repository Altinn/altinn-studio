import type { ReactElement } from 'react';
import React, { useMemo, useCallback } from 'react';
import { ResourceContentLibraryImpl } from '@studio/content-library';
import type {
  CodeListData,
  CodeListWithMetadata,
  TextResourceWithLanguage,
} from '@studio/content-library';
import { useSelectedContext } from '../../hooks/useSelectedContext';
import {
  StudioAlert,
  StudioCenter,
  StudioParagraph,
  StudioPageError,
  StudioPageSpinner,
} from '@studio/components-legacy';
import { useUpdateOrgCodeListMutation } from 'app-shared/hooks/mutations/useUpdateOrgCodeListMutation';
import { useTranslation } from 'react-i18next';
import { isErrorUnknown } from 'app-shared/utils/ApiErrorUtils';
import type { ApiError } from 'app-shared/types/api/ApiError';
import { useCreateOrgCodeListMutation } from 'app-shared/hooks/mutations/useCreateOrgCodeListMutation';
import { useUploadOrgCodeListMutation } from 'app-shared/hooks/mutations/useUploadOrgCodeListMutation';
import { toast } from 'react-toastify';
import type { AxiosError } from 'axios';
import { useDeleteOrgCodeListMutation } from 'app-shared/hooks/mutations/useDeleteOrgCodeListMutation';
import {
  textResourcesWithLanguageToLibraryTextResources,
  textResourceWithLanguageToMutationArgs,
} from './utils';
import { isOrg } from '../../utils/orgUtils';
import { useOrgCodeListsQuery } from 'app-shared/hooks/queries/useOrgCodeListsQuery';
import { useListenToMergeConflictInRepo } from 'app-shared/hooks/useListenToMergeConflictInRepo';
import { useOrgRepoName } from 'dashboard/hooks/useOrgRepoName';
import { useRepoStatusQuery } from 'app-shared/hooks/queries';
import { MergeConflictWarning } from 'app-shared/components/MergeConflictWarning';
import { useTextResourcesForOrgQuery } from 'app-shared/hooks/queries/useTextResourcesForOrgQuery';
import { DEFAULT_LANGUAGE } from 'app-shared/constants';
import { mergeQueryStatuses } from 'app-shared/utils/tanstackQueryUtils';
import type { ITextResourcesWithLanguage } from 'app-shared/types/global';
import { useUpdateTextResourcesForOrgMutation } from 'app-shared/hooks/mutations/useUpdateTextResourcesForOrgMutation';

export function OrgContentLibraryPage(): ReactElement {
  const selectedContext = useSelectedContext();

  return isOrg(selectedContext) ? (
    <OrgContentLibrary orgName={selectedContext} />
  ) : (
    <ContextWithoutLibraryAccess />
  );
}

type OrgContentLibraryProps = {
  orgName: string;
};

function OrgContentLibrary({ orgName }: OrgContentLibraryProps): ReactElement {
  const orgRepoName = useOrgRepoName();
  const { data: repoStatus } = useRepoStatusQuery(orgName, orgRepoName);
  useListenToMergeConflictInRepo(orgName, orgRepoName);

  if (repoStatus?.hasMergeConflict) {
    return <MergeConflictWarning owner={orgName} repoName={orgRepoName} />;
  } else {
    return <MergeableOrgContentLibrary orgName={orgName} />;
  }
}

type MergeableOrgContentLibraryProps = {
  orgName: string;
};

function MergeableOrgContentLibrary({ orgName }: MergeableOrgContentLibraryProps): ReactElement {
  const { t } = useTranslation();
  const { data: codeListDataList, status: codeListDataListStatus } = useOrgCodeListsQuery(orgName);
  const { data: textResources, status: textResourcesStatus } = useTextResourcesForOrgQuery(
    orgName,
    DEFAULT_LANGUAGE,
  );

  const status = mergeQueryStatuses(codeListDataListStatus, textResourcesStatus);

  switch (status) {
    case 'pending':
      return <StudioPageSpinner spinnerTitle={t('general.loading')} />;
    case 'error':
      return <StudioPageError message={t('dashboard.org_library.fetch_error')} />;
    case 'success':
      return (
        <OrgContentLibraryWithContextAndData
          codeListDataList={codeListDataList}
          orgName={orgName}
          textResources={textResources}
        />
      );
  }
}

type OrgContentLibraryWithContextAndDataProps = {
  codeListDataList: CodeListData[];
  orgName: string;
  textResources: ITextResourcesWithLanguage;
};

function OrgContentLibraryWithContextAndData({
  codeListDataList,
  orgName,
  textResources: textResourcesWithLanguage,
}: OrgContentLibraryWithContextAndDataProps): ReactElement {
  const { mutate: updateCodeList } = useUpdateOrgCodeListMutation(orgName);
  const { mutate: deleteCodeList } = useDeleteOrgCodeListMutation(orgName);
<<<<<<< HEAD
  const { mutate: createCodeList } = useCreateOrgCodeListMutation(orgName);
=======
  const { mutate: updateTextResources } = useUpdateTextResourcesForOrgMutation(orgName);
>>>>>>> eda8beda

  const handleUpload = useUploadCodeList(orgName);

  const textResources = useMemo(
    () => textResourcesWithLanguageToLibraryTextResources(textResourcesWithLanguage),
    [textResourcesWithLanguage],
  );

  const handleUpdateTextResource = useCallback(
    (textResourceWithLanguage: TextResourceWithLanguage) => {
      updateTextResources(textResourceWithLanguageToMutationArgs(textResourceWithLanguage));
    },
    [updateTextResources],
  );

  const handleUpdate = ({ title, codeList }: CodeListWithMetadata): void => {
    updateCodeList({ title, data: codeList });
  };

  const handleCreate = ({ title, codeList }: CodeListWithMetadata): void => {
    createCodeList({ title, data: codeList });
  };

  const { getContentResourceLibrary } = new ResourceContentLibraryImpl({
    pages: {
      codeList: {
        props: {
          codeListsData: codeListDataList,
          onCreateCodeList: handleCreate,
          onDeleteCodeList: deleteCodeList,
          onUpdateCodeListId: () => {},
          onUpdateCodeList: handleUpdate,
          onUpdateTextResource: handleUpdateTextResource,
          onUploadCodeList: handleUpload,
          textResources,
        },
      },
    },
  });

  return <div>{getContentResourceLibrary()}</div>;
}

function ContextWithoutLibraryAccess(): ReactElement {
  const { t } = useTranslation();
  return (
    <StudioCenter>
      <StudioAlert>
        <StudioParagraph>{t('dashboard.org_library.alert_no_org_selected')}</StudioParagraph>
        <StudioParagraph>
          {t('dashboard.org_library.alert_no_org_selected_no_access')}
        </StudioParagraph>
      </StudioAlert>
    </StudioCenter>
  );
}

function useUploadCodeList(orgName: string): (file: File) => void {
  const { mutate: uploadCodeList } = useUploadOrgCodeListMutation(orgName, {
    hideDefaultError: (error: AxiosError<ApiError>) => isErrorUnknown(error),
  });
  const { t } = useTranslation();

  return useCallback(
    (file: File) =>
      uploadCodeList(file, {
        onSuccess: () => {
          toast.success(t('dashboard.org_library.code_list_upload_success'));
        },
        onError: (error: AxiosError<ApiError>) => {
          if (isErrorUnknown(error)) {
            toast.error(t('dashboard.org_library.code_list_upload_generic_error'));
          }
        },
      }),
    [uploadCodeList, t],
  );
}<|MERGE_RESOLUTION|>--- conflicted
+++ resolved
@@ -108,11 +108,8 @@
 }: OrgContentLibraryWithContextAndDataProps): ReactElement {
   const { mutate: updateCodeList } = useUpdateOrgCodeListMutation(orgName);
   const { mutate: deleteCodeList } = useDeleteOrgCodeListMutation(orgName);
-<<<<<<< HEAD
   const { mutate: createCodeList } = useCreateOrgCodeListMutation(orgName);
-=======
   const { mutate: updateTextResources } = useUpdateTextResourcesForOrgMutation(orgName);
->>>>>>> eda8beda
 
   const handleUpload = useUploadCodeList(orgName);
 
