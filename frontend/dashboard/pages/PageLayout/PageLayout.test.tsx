--- conflicted
+++ resolved
@@ -7,13 +7,8 @@
 import { createQueryClientMock } from 'app-shared/mocks/queryClientMock';
 import { QueryKey } from 'app-shared/types/QueryKey';
 import { useParams } from 'react-router-dom';
-<<<<<<< HEAD
-import { SelectedContextType } from '../../context/HeaderContext';
 import { Subroute } from '../../enums/Subroute';
-=======
-import { Subroute } from 'dashboard/context/HeaderContext';
 import { SelectedContextType } from '../../enums/SelectedContextType';
->>>>>>> c3a1e12f
 import { StringUtils } from '@studio/pure-functions';
 
 const mockedNavigate = jest.fn();
