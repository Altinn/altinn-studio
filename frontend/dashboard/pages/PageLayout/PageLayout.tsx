import { Outlet } from 'react-router-dom';
import { useOrganizationsQuery } from '../../hooks/queries';
import { useUserQuery } from 'app-shared/hooks/queries';
import React, { useMemo } from 'react';
<<<<<<< HEAD
import { type HeaderContextProps } from '../../context/HeaderContext';
=======
import { HeaderContextProvider, type HeaderContextProps } from '../../context/HeaderContext';
>>>>>>> 572c71e5
import { useTranslation } from 'react-i18next';
import { StudioPageSpinner } from '@studio/components';
import { useContextRedirectionGuard } from '../../hooks/guards/useContextRedirectionGuard';
import { DashboardHeader } from './DashboardHeader';
import { HeaderContextProvider } from '../../context/HeaderContext';

export const PageLayout = () => {
  const { t } = useTranslation();
  const { data: user } = useUserQuery();
  const { data: organizations } = useOrganizationsQuery();
  const { isRedirectionComplete } = useContextRedirectionGuard(organizations);

  const headerContextValue: Partial<HeaderContextProps> = useMemo(
    () => ({
      selectableOrgs: organizations,
      user,
    }),
    [organizations, user],
  );

  if (!isRedirectionComplete) return <StudioPageSpinner spinnerTitle={t('dashboard.loading')} />;

  return (
    <>
      <HeaderContextProvider
        user={headerContextValue.user}
        selectableOrgs={headerContextValue.selectableOrgs}
      >
        <DashboardHeader />
      </HeaderContextProvider>
      <Outlet />
    </>
  );
};<|MERGE_RESOLUTION|>--- conflicted
+++ resolved
@@ -2,16 +2,11 @@
 import { useOrganizationsQuery } from '../../hooks/queries';
 import { useUserQuery } from 'app-shared/hooks/queries';
 import React, { useMemo } from 'react';
-<<<<<<< HEAD
-import { type HeaderContextProps } from '../../context/HeaderContext';
-=======
 import { HeaderContextProvider, type HeaderContextProps } from '../../context/HeaderContext';
->>>>>>> 572c71e5
 import { useTranslation } from 'react-i18next';
 import { StudioPageSpinner } from '@studio/components';
 import { useContextRedirectionGuard } from '../../hooks/guards/useContextRedirectionGuard';
 import { DashboardHeader } from './DashboardHeader';
-import { HeaderContextProvider } from '../../context/HeaderContext';
 
 export const PageLayout = () => {
   const { t } = useTranslation();
