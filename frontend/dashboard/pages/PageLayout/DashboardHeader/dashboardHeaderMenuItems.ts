--- conflicted
+++ resolved
@@ -1,10 +1,5 @@
-<<<<<<< HEAD
 import { Subroute } from '../../../enums/Subroute';
-=======
 import { HeaderMenuItemKey } from '../../../enums/HeaderMenuItemKey';
-import { Subroute } from '../../../context/HeaderContext';
->>>>>>> ab4ea8c5
-
 export interface HeaderMenuItem {
   key: HeaderMenuItemKey;
   link: string;
