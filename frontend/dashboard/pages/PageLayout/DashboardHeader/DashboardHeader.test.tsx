--- conflicted
+++ resolved
@@ -105,10 +105,7 @@
   });
 
   it('should render correct menu elements in header', () => {
-<<<<<<< HEAD
-=======
     typedLocalStorage.setItem('featureFlags', [FeatureFlag.OrgLibrary]);
->>>>>>> c441e992
     renderDashboardHeader();
     const libraryMenuItem = screen.getByRole('link', {
       name: textMock('dashboard.header_item_library'),
@@ -118,17 +115,11 @@
       name: textMock('dashboard.header_item_dashboard'),
     });
     expect(appsMenuItem).toBeInTheDocument();
-<<<<<<< HEAD
-  });
-
-  it('should render library menu element with correct link', () => {
-=======
     typedLocalStorage.removeItem('featureFlags');
   });
 
   it('should render library menu element with correct link', () => {
     typedLocalStorage.setItem('featureFlags', FeatureFlag.OrgLibrary);
->>>>>>> c441e992
     renderDashboardHeader();
     const libraryMenuItem = screen.getByRole('link', {
       name: textMock('dashboard.header_item_library'),
@@ -137,11 +128,6 @@
       'href',
       `${Subroute.OrgLibrary}/${SelectedContextType.Self}`,
     );
-<<<<<<< HEAD
-  });
-
-  it('should render apps menu element with correct link', () => {
-=======
     typedLocalStorage.removeItem('featureFlags');
   });
 
@@ -163,7 +149,6 @@
 
   it('should render apps menu element with correct link', () => {
     typedLocalStorage.setItem('featureFlags', FeatureFlag.OrgLibrary);
->>>>>>> c441e992
     renderDashboardHeader();
     const appsMenuItem = screen.getByRole('link', {
       name: textMock('dashboard.header_item_dashboard'),
@@ -172,10 +157,7 @@
       'href',
       `${Subroute.AppDashboard}/${SelectedContextType.Self}`,
     );
-<<<<<<< HEAD
-=======
     typedLocalStorage.removeItem('featureFlags');
->>>>>>> c441e992
   });
 
   it('should navigate to the correct organization context when an org is selected', async () => {
