<<<<<<< HEAD
import React from 'react';
import classes from './DashboardHeader.module.css';
import cn from 'classnames';
import { NavLink } from 'react-router-dom';
=======
import React, { useContext } from 'react';
import classes from './DashboardHeader.module.css';
import cn from 'classnames';
import { NavLink, useLocation, useNavigate } from 'react-router-dom';
>>>>>>> 004d4017
import { useTranslation } from 'react-i18next';
import { StudioAvatar, StudioPageHeader, useMediaQuery } from '@studio/components';
import { useSelectedContext } from '../../../hooks/useSelectedContext';
import { MEDIA_QUERY_MAX_WIDTH } from 'app-shared/constants';
<<<<<<< HEAD
import { useHeaderContext } from '../../../context/HeaderContext';
import { useProfileMenuTriggerButtonText } from '../../../hooks/useProfileMenuTriggerButtonText';
import { usePageHeaderTitle } from '../../../hooks/usePageHeaderTitle';
import type { HeaderMenuItem } from '../../../types/HeaderMenuItem';
import { dashboardHeaderMenuItems } from '../../../utils/headerUtils/headerUtils';
=======
import { HeaderContext } from 'dashboard/context/HeaderContext';
import { SelectedContextType } from '../../../enums/SelectedContextType';
import { useLogoutMutation } from 'app-shared/hooks/mutations/useLogoutMutation';
import { useProfileMenuTriggerButtonText } from 'dashboard/hooks/useProfileMenuTriggerButtonText';
import { useRepoPath } from 'dashboard/hooks/useRepoPath';
import { usePageHeaderTitle } from 'dashboard/hooks/usePageHeaderTitle';
import { useSubroute } from '../../../hooks/useSubRoute';
import type { HeaderMenuItem } from '../../../types/HeaderMenuItem';
import { dashboardHeaderMenuItems } from '../../../utils/headerUtils';
>>>>>>> 004d4017
import { StringUtils } from '@studio/pure-functions';
import { FeatureFlag, shouldDisplayFeature } from 'app-shared/utils/featureToggleUtils';

export const DashboardHeader = () => {
  const pageHeaderTitle: string = usePageHeaderTitle();

  return (
    <StudioPageHeader>
      <StudioPageHeader.Main>
        <StudioPageHeader.Left title={pageHeaderTitle} showTitle />
        <StudioPageHeader.Center>
          {shouldDisplayFeature(FeatureFlag.OrgLibrary) &&
            dashboardHeaderMenuItems.map((menuItem: HeaderMenuItem) => (
              <TopNavigationMenuItem key={menuItem.name} menuItem={menuItem} />
            ))}
        </StudioPageHeader.Center>
        <StudioPageHeader.Right>
          <DashboardHeaderMenu />
        </StudioPageHeader.Right>
      </StudioPageHeader.Main>
    </StudioPageHeader>
  );
};

type TopNavigationMenuProps = {
  menuItem: HeaderMenuItem;
};
<<<<<<< HEAD
=======

function TopNavigationMenuItem({ menuItem }: TopNavigationMenuProps): React.ReactElement {
  const selectedContext: string = useSelectedContext();
  const { t } = useTranslation();
  const location = useLocation();
  const path: string = `${menuItem.link}/${selectedContext}`;
  const currentRoutePath: string = extractSecondLastRouterParam(location.pathname);

  return (
    <StudioPageHeader.HeaderLink
      color='dark'
      variant='regular'
      renderLink={(props) => (
        <NavLink to={path} {...props}>
          <span
            className={cn({
              [classes.active]: StringUtils.removeLeadingSlash(menuItem.link) === currentRoutePath,
            })}
          >
            {t(menuItem.name)}
          </span>
        </NavLink>
      )}
    />
  );
}

function extractSecondLastRouterParam(pathname: string): string {
  const pathnameArray = pathname.split('/');
  return pathnameArray[pathnameArray.length - 2];
}

const DashboardHeaderMenu = () => {
  const { t } = useTranslation();
  const showButtonText = !useMediaQuery(MEDIA_QUERY_MAX_WIDTH);
  const selectedContext = useSelectedContext();
  const subroute = useSubroute();
  const { mutate: logout } = useLogoutMutation();
  const { user, selectableOrgs } = useContext(HeaderContext);
  const navigate = useNavigate();

  const triggerButtonText = useProfileMenuTriggerButtonText();
  const repoPath = useRepoPath();

  const handleSetSelectedContext = (context: string | SelectedContextType) => {
    navigate(`${subroute}/${context}${location.search}`);
  };

  const allMenuItem: StudioProfileMenuItem = {
    action: { type: 'button', onClick: () => handleSetSelectedContext(SelectedContextType.All) },
    itemName: t('shared.header_all'),
    isActive: selectedContext === SelectedContextType.All,
  };
>>>>>>> 004d4017

function TopNavigationMenuItem({ menuItem }: TopNavigationMenuProps): React.ReactElement {
  const selectedContext: string = useSelectedContext();
  const { t } = useTranslation();
  const path: string = `${menuItem.link}/${selectedContext}`;
  const currentRoutePath: string = extractSecondLastRouterParam(location.pathname);

  return (
    <StudioPageHeader.HeaderLink
      color='dark'
      variant='regular'
      renderLink={(props) => (
        <NavLink to={path} {...props}>
          <span
            className={cn({
              [classes.active]: StringUtils.removeLeadingSlash(menuItem.link) === currentRoutePath,
            })}
          >
            {t(menuItem.name)}
          </span>
        </NavLink>
      )}
    />
  );
}

function extractSecondLastRouterParam(pathname: string): string {
  const pathnameArray = pathname.split('/');
  return pathnameArray[pathnameArray.length - 2];
}

const DashboardHeaderMenu = () => {
  const { t } = useTranslation();
  const showButtonText = !useMediaQuery(MEDIA_QUERY_MAX_WIDTH);
  const { user, profileMenuGroups } = useHeaderContext();

  const triggerButtonText = useProfileMenuTriggerButtonText();

  return (
    <StudioPageHeader.ProfileMenu
      triggerButtonText={showButtonText ? triggerButtonText : undefined}
      ariaLabelTriggerButton={triggerButtonText}
      color='dark'
      variant='regular'
      profileImage={
        <StudioAvatar
          src={user?.avatar_url ? user.avatar_url : undefined}
          alt={t('general.profile_icon')}
          title={t('shared.header_profile_icon_text')}
        />
      }
      profileMenuGroups={profileMenuGroups}
    />
  );
};<|MERGE_RESOLUTION|>--- conflicted
+++ resolved
@@ -1,35 +1,16 @@
-<<<<<<< HEAD
 import React from 'react';
 import classes from './DashboardHeader.module.css';
 import cn from 'classnames';
-import { NavLink } from 'react-router-dom';
-=======
-import React, { useContext } from 'react';
-import classes from './DashboardHeader.module.css';
-import cn from 'classnames';
-import { NavLink, useLocation, useNavigate } from 'react-router-dom';
->>>>>>> 004d4017
+import { NavLink, useLocation } from 'react-router-dom';
 import { useTranslation } from 'react-i18next';
 import { StudioAvatar, StudioPageHeader, useMediaQuery } from '@studio/components';
 import { useSelectedContext } from '../../../hooks/useSelectedContext';
 import { MEDIA_QUERY_MAX_WIDTH } from 'app-shared/constants';
-<<<<<<< HEAD
 import { useHeaderContext } from '../../../context/HeaderContext';
 import { useProfileMenuTriggerButtonText } from '../../../hooks/useProfileMenuTriggerButtonText';
 import { usePageHeaderTitle } from '../../../hooks/usePageHeaderTitle';
 import type { HeaderMenuItem } from '../../../types/HeaderMenuItem';
 import { dashboardHeaderMenuItems } from '../../../utils/headerUtils/headerUtils';
-=======
-import { HeaderContext } from 'dashboard/context/HeaderContext';
-import { SelectedContextType } from '../../../enums/SelectedContextType';
-import { useLogoutMutation } from 'app-shared/hooks/mutations/useLogoutMutation';
-import { useProfileMenuTriggerButtonText } from 'dashboard/hooks/useProfileMenuTriggerButtonText';
-import { useRepoPath } from 'dashboard/hooks/useRepoPath';
-import { usePageHeaderTitle } from 'dashboard/hooks/usePageHeaderTitle';
-import { useSubroute } from '../../../hooks/useSubRoute';
-import type { HeaderMenuItem } from '../../../types/HeaderMenuItem';
-import { dashboardHeaderMenuItems } from '../../../utils/headerUtils';
->>>>>>> 004d4017
 import { StringUtils } from '@studio/pure-functions';
 import { FeatureFlag, shouldDisplayFeature } from 'app-shared/utils/featureToggleUtils';
 
@@ -57,66 +38,11 @@
 type TopNavigationMenuProps = {
   menuItem: HeaderMenuItem;
 };
-<<<<<<< HEAD
-=======
 
 function TopNavigationMenuItem({ menuItem }: TopNavigationMenuProps): React.ReactElement {
   const selectedContext: string = useSelectedContext();
   const { t } = useTranslation();
   const location = useLocation();
-  const path: string = `${menuItem.link}/${selectedContext}`;
-  const currentRoutePath: string = extractSecondLastRouterParam(location.pathname);
-
-  return (
-    <StudioPageHeader.HeaderLink
-      color='dark'
-      variant='regular'
-      renderLink={(props) => (
-        <NavLink to={path} {...props}>
-          <span
-            className={cn({
-              [classes.active]: StringUtils.removeLeadingSlash(menuItem.link) === currentRoutePath,
-            })}
-          >
-            {t(menuItem.name)}
-          </span>
-        </NavLink>
-      )}
-    />
-  );
-}
-
-function extractSecondLastRouterParam(pathname: string): string {
-  const pathnameArray = pathname.split('/');
-  return pathnameArray[pathnameArray.length - 2];
-}
-
-const DashboardHeaderMenu = () => {
-  const { t } = useTranslation();
-  const showButtonText = !useMediaQuery(MEDIA_QUERY_MAX_WIDTH);
-  const selectedContext = useSelectedContext();
-  const subroute = useSubroute();
-  const { mutate: logout } = useLogoutMutation();
-  const { user, selectableOrgs } = useContext(HeaderContext);
-  const navigate = useNavigate();
-
-  const triggerButtonText = useProfileMenuTriggerButtonText();
-  const repoPath = useRepoPath();
-
-  const handleSetSelectedContext = (context: string | SelectedContextType) => {
-    navigate(`${subroute}/${context}${location.search}`);
-  };
-
-  const allMenuItem: StudioProfileMenuItem = {
-    action: { type: 'button', onClick: () => handleSetSelectedContext(SelectedContextType.All) },
-    itemName: t('shared.header_all'),
-    isActive: selectedContext === SelectedContextType.All,
-  };
->>>>>>> 004d4017
-
-function TopNavigationMenuItem({ menuItem }: TopNavigationMenuProps): React.ReactElement {
-  const selectedContext: string = useSelectedContext();
-  const { t } = useTranslation();
   const path: string = `${menuItem.link}/${selectedContext}`;
   const currentRoutePath: string = extractSecondLastRouterParam(location.pathname);
 
