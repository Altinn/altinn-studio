--- conflicted
+++ resolved
@@ -1,12 +1,4 @@
-<<<<<<< HEAD
 import React, { type ReactElement } from 'react';
-import classes from './DashboardHeader.module.css';
-import cn from 'classnames';
-import { NavLink } from 'react-router-dom';
-import { useTranslation } from 'react-i18next';
-import { StudioAvatar, StudioPageHeader, useMediaQuery } from '@studio/components';
-=======
-import React from 'react';
 import classes from './DashboardHeader.module.css';
 import cn from 'classnames';
 import { NavLink, useLocation } from 'react-router-dom';
@@ -18,19 +10,11 @@
 import { useProfileMenuTriggerButtonText } from '../../../hooks/useProfileMenuTriggerButtonText';
 import { usePageHeaderTitle } from '../../../hooks/usePageHeaderTitle';
 import type { HeaderMenuItem } from '../../../types/HeaderMenuItem';
-import { dashboardHeaderMenuItems } from '../../../utils/headerUtils/headerUtils';
->>>>>>> 572c71e5
 import { StringUtils } from '@studio/pure-functions';
-import { MEDIA_QUERY_MAX_WIDTH } from 'app-shared/constants';
 import { FeatureFlag, shouldDisplayFeature } from 'app-shared/utils/featureToggleUtils';
-import { useProfileMenuTriggerButtonText } from '../../../hooks/useProfileMenuTriggerButtonText';
-import { useSelectedContext } from '../../../hooks/useSelectedContext';
-import type { HeaderMenuItem } from '../../../types/HeaderMenuItem';
-import { usePageHeaderTitle } from '../../../hooks/usePageHeaderTitle';
-import { mapNavigationMenuToProfileMenu } from '../../../utils/headerUtils/headerUtils';
-import { useHeaderContext } from '../../../context/HeaderContext';
 import { SmallHeaderMenu } from './SmallHeaderMenu';
 import { extractSecondLastRouterParam } from '../../../utils/urlUtils';
+import { mapNavigationMenuToProfileMenu } from '../../../utils/headerUtils';
 
 export const DashboardHeader = (): ReactElement => {
   const pageHeaderTitle: string = usePageHeaderTitle();
@@ -94,10 +78,6 @@
 
 function RightContent(): ReactElement {
   const { t } = useTranslation();
-<<<<<<< HEAD
-=======
-  const showButtonText = !useMediaQuery(MEDIA_QUERY_MAX_WIDTH);
->>>>>>> 572c71e5
   const { user, profileMenuGroups } = useHeaderContext();
 
   const isSmallScreen = useMediaQuery(MEDIA_QUERY_MAX_WIDTH);
