import React, { useContext } from 'react';
import classes from './DashboardHeader.module.css';
import cn from 'classnames';
import { NavLink, useNavigate } from 'react-router-dom';
import { useTranslation } from 'react-i18next';
import {
  StudioAvatar,
  StudioPageHeader,
  type StudioProfileMenuGroup,
  useMediaQuery,
  type StudioProfileMenuItem,
} from '@studio/components';
import { useSelectedContext } from 'dashboard/hooks/useSelectedContext';
import { type Organization } from 'app-shared/types/Organization';
import { MEDIA_QUERY_MAX_WIDTH } from 'app-shared/constants';
import { HeaderContext, SelectedContextType } from 'dashboard/context/HeaderContext';
import { useLogoutMutation } from 'app-shared/hooks/mutations/useLogoutMutation';
import { useProfileMenuTriggerButtonText } from 'dashboard/hooks/useProfileMenuTriggerButtonText';
import { useRepoPath } from 'dashboard/hooks/useRepoPath';
import { usePageHeaderTitle } from 'dashboard/hooks/usePageHeaderTitle';
import { useSubroute } from '../../../hooks/useSubRoute';
import type { HeaderMenuItem } from './dashboardHeaderMenuItems';
import { dashboardHeaderMenuItems } from './dashboardHeaderMenuItems';
import { StringUtils } from '@studio/pure-functions';
<<<<<<< HEAD
=======
import { FeatureFlag, shouldDisplayFeature } from 'app-shared/utils/featureToggleUtils';
>>>>>>> c441e992

export const DashboardHeader = () => {
  const pageHeaderTitle: string = usePageHeaderTitle();

  return (
    <StudioPageHeader>
      <StudioPageHeader.Main>
        <StudioPageHeader.Left title={pageHeaderTitle} showTitle />
        <StudioPageHeader.Center>
<<<<<<< HEAD
          {dashboardHeaderMenuItems.map((menuItem) => (
            <TopNavigationMenuItem key={menuItem.name} menuItem={menuItem} />
          ))}
=======
          {shouldDisplayFeature(FeatureFlag.OrgLibrary) &&
            dashboardHeaderMenuItems.map((menuItem: HeaderMenuItem) => (
              <TopNavigationMenuItem key={menuItem.name} menuItem={menuItem} />
            ))}
>>>>>>> c441e992
        </StudioPageHeader.Center>
        <StudioPageHeader.Right>
          <DashboardHeaderMenu />
        </StudioPageHeader.Right>
      </StudioPageHeader.Main>
    </StudioPageHeader>
  );
};

type TopNavigationMenuProps = {
  menuItem: HeaderMenuItem;
};

function TopNavigationMenuItem({ menuItem }: TopNavigationMenuProps): React.ReactElement {
  const selectedContext: string = useSelectedContext();
  const { t } = useTranslation();
  const path: string = `${menuItem.link}/${selectedContext}`;
  const currentRoutePath: string = extractSecondLastRouterParam(location.pathname);

  return (
    <StudioPageHeader.HeaderLink
      color='dark'
      variant='regular'
      renderLink={(props) => (
        <NavLink to={path} {...props}>
          <span
            className={cn({
              [classes.active]: StringUtils.removeLeadingSlash(menuItem.link) === currentRoutePath,
            })}
          >
            {t(menuItem.name)}
          </span>
        </NavLink>
      )}
    />
  );
}

function extractSecondLastRouterParam(pathname: string): string {
  const pathnameArray = pathname.split('/');
  return pathnameArray[pathnameArray.length - 2];
}

const DashboardHeaderMenu = () => {
  const { t } = useTranslation();
  const showButtonText = !useMediaQuery(MEDIA_QUERY_MAX_WIDTH);
  const selectedContext = useSelectedContext();
  const subroute = useSubroute();
  const { mutate: logout } = useLogoutMutation();
  const { user, selectableOrgs } = useContext(HeaderContext);
  const navigate = useNavigate();

  const triggerButtonText = useProfileMenuTriggerButtonText();
  const repoPath = useRepoPath();

  const handleSetSelectedContext = (context: string | SelectedContextType) => {
    navigate(`${subroute}/${context}${location.search}`);
  };

  const allMenuItem: StudioProfileMenuItem = {
    action: { type: 'button', onClick: () => handleSetSelectedContext(SelectedContextType.All) },
    itemName: t('shared.header_all'),
    isActive: selectedContext === SelectedContextType.All,
  };

  const selectableOrgMenuItems: StudioProfileMenuItem[] =
    selectableOrgs?.map((selectableOrg: Organization) => ({
      action: { type: 'button', onClick: () => handleSetSelectedContext(selectableOrg.username) },
      itemName: selectableOrg?.full_name || selectableOrg.username,
      isActive: selectedContext === selectableOrg.username,
    })) ?? [];

  const selfMenuItem: StudioProfileMenuItem = {
    action: { type: 'button', onClick: () => handleSetSelectedContext(SelectedContextType.Self) },
    itemName: user?.full_name || user?.login,
    isActive: selectedContext === SelectedContextType.Self,
  };

  const giteaMenuItem: StudioProfileMenuItem = {
    action: { type: 'link', href: repoPath },
    itemName: t('shared.header_go_to_gitea'),
  };

  const logOutMenuItem: StudioProfileMenuItem = {
    action: { type: 'button', onClick: logout },
    itemName: t('shared.header_logout'),
  };

  const profileMenuGroups: StudioProfileMenuGroup[] = [
    { items: [allMenuItem, ...selectableOrgMenuItems, selfMenuItem] },
    { items: [giteaMenuItem, logOutMenuItem] },
  ];

  return (
    <StudioPageHeader.ProfileMenu
      triggerButtonText={showButtonText ? triggerButtonText : undefined}
      ariaLabelTriggerButton={triggerButtonText}
      color='dark'
      variant='regular'
      profileImage={
        <StudioAvatar
          src={user?.avatar_url ? user.avatar_url : undefined}
          alt={t('general.profile_icon')}
          title={t('shared.header_profile_icon_text')}
        />
      }
      profileMenuGroups={profileMenuGroups}
    />
  );
};<|MERGE_RESOLUTION|>--- conflicted
+++ resolved
@@ -22,10 +22,7 @@
 import type { HeaderMenuItem } from './dashboardHeaderMenuItems';
 import { dashboardHeaderMenuItems } from './dashboardHeaderMenuItems';
 import { StringUtils } from '@studio/pure-functions';
-<<<<<<< HEAD
-=======
 import { FeatureFlag, shouldDisplayFeature } from 'app-shared/utils/featureToggleUtils';
->>>>>>> c441e992
 
 export const DashboardHeader = () => {
   const pageHeaderTitle: string = usePageHeaderTitle();
@@ -35,16 +32,10 @@
       <StudioPageHeader.Main>
         <StudioPageHeader.Left title={pageHeaderTitle} showTitle />
         <StudioPageHeader.Center>
-<<<<<<< HEAD
-          {dashboardHeaderMenuItems.map((menuItem) => (
-            <TopNavigationMenuItem key={menuItem.name} menuItem={menuItem} />
-          ))}
-=======
           {shouldDisplayFeature(FeatureFlag.OrgLibrary) &&
             dashboardHeaderMenuItems.map((menuItem: HeaderMenuItem) => (
               <TopNavigationMenuItem key={menuItem.name} menuItem={menuItem} />
             ))}
->>>>>>> c441e992
         </StudioPageHeader.Center>
         <StudioPageHeader.Right>
           <DashboardHeaderMenu />
