--- conflicted
+++ resolved
@@ -12,21 +12,26 @@
 import type { HeaderMenuItem } from '../../../types/HeaderMenuItem';
 import { StringUtils, UrlUtils } from '@studio/pure-functions';
 import { FeatureFlag, shouldDisplayFeature } from 'app-shared/utils/featureToggleUtils';
-<<<<<<< HEAD
 import { SubHeader } from './SubHeader';
 import { Subroute } from '../../../enums/Subroute';
 import { isOrg } from '../../../pages/OrgContentLibrary/utils';
+import { SmallHeaderMenu } from './SmallHeaderMenu';
+import { mapNavigationMenuToProfileMenu } from '../../../utils/headerUtils';
 
 export type DashboardHeaderProps = {
   showSubMenu: boolean;
   isRepoError?: boolean;
 };
 
-export const DashboardHeader = ({ showSubMenu, isRepoError }: DashboardHeaderProps) => {
+export const DashboardHeader = ({
+  showSubMenu,
+  isRepoError,
+}: DashboardHeaderProps): ReactElement => {
   const pageHeaderTitle: string = usePageHeaderTitle();
+  const shouldDisplayDesktopMenu = !useMediaQuery(MEDIA_QUERY_MAX_WIDTH);
   const selectedContext = useSelectedContext();
   const location = useLocation();
-  const currentRoutePath: string = extractSecondLastRouterParam(location.pathname);
+  const currentRoutePath: string = UrlUtils.extractSecondLastRouterParam(location.pathname);
 
   const isOrgLibraryPage: boolean =
     currentRoutePath === StringUtils.removeLeadingSlash(Subroute.OrgLibrary);
@@ -36,14 +41,6 @@
     isOrg(selectedContext) &&
     isOrgLibraryPage &&
     shouldDisplayFeature(FeatureFlag.OrgLibrary);
-=======
-import { SmallHeaderMenu } from './SmallHeaderMenu';
-import { mapNavigationMenuToProfileMenu } from '../../../utils/headerUtils';
-
-export const DashboardHeader = (): ReactElement => {
-  const pageHeaderTitle: string = usePageHeaderTitle();
-  const shouldDisplayDesktopMenu = !useMediaQuery(MEDIA_QUERY_MAX_WIDTH);
->>>>>>> d1372ccc
 
   return (
     <StudioPageHeader>
