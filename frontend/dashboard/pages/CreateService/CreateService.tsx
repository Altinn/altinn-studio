import React, { useState } from 'react';
import { AltinnSpinner } from 'app-shared/components';
import { ServiceOwnerSelector } from '../../components/ServiceOwnerSelector';
import { RepoNameInput } from '../../components/RepoNameInput';
import classes from './CreateService.module.css';
import { Button } from '@digdir/design-system-react';
import { useTranslation } from 'react-i18next';
import { Organization } from 'app-shared/types/Organization';
import { User } from 'app-shared/types/User';
import { useAddRepoMutation } from 'dashboard/hooks/mutations/useAddRepoMutation';
import { DatamodelFormat } from 'app-shared/types/DatamodelFormat';
import { SelectedContextType } from 'app-shared/navigation/main-header/Header';
import { useSelectedContext } from 'dashboard/hooks/useSelectedContext';
import { Link } from 'react-router-dom';
import { AxiosError } from 'axios';
import { ServerCodes } from 'app-shared/enums/ServerCodes';
<<<<<<< HEAD
import { StudioSpinner } from '@altinn/studio-components';
=======
>>>>>>> 1b9dee3d
import { useCreateAppFormValidation } from './hooks/useCreateAppFormValidation';
import { navigateToAppDevelopment } from './utils/navigationUtils';

const DASHBOARD_ROOT_ROUTE: string = '/';

type CreateAppForm = {
  org?: string;
  repoName?: string;
};

type CreateServiceProps = {
  user: User;
  organizations: Organization[];
};
export const CreateService = ({ user, organizations }: CreateServiceProps): JSX.Element => {
  const dataModellingPreference: DatamodelFormat.XSD = DatamodelFormat.XSD;

  const { t } = useTranslation();
  const selectedContext = useSelectedContext();
  const { validateRepoOwnerName, validateRepoName } = useCreateAppFormValidation();

  const [formError, setFormError] = useState<CreateAppForm>({
    org: '',
    repoName: '',
  });

  const {
    mutate: addRepoMutation,
    isPending: isCreatingRepo,
    isSuccess: isCreatingRepoSuccess,
  } = useAddRepoMutation({
    hideDefaultError: (error: AxiosError) => error?.response?.status === ServerCodes.Conflict,
  });

  const defaultSelectedOrgOrUser: string =
    selectedContext === SelectedContextType.Self ? user.login : selectedContext;
  const createAppRepo = async (createAppForm: CreateAppForm) => {
    addRepoMutation(
      {
        org: createAppForm.org,
        repository: createAppForm.repoName,
        datamodellingPreference: dataModellingPreference,
      },
      {
        onSuccess: (): void => {
          navigateToAppDevelopment(createAppForm.org, createAppForm.repoName);
        },
        onError: (error: AxiosError): void => {
          const appNameAlreadyExists = error.response.status === ServerCodes.Conflict;
          if (appNameAlreadyExists) {
            setFormError(
              (prevErrors): CreateAppForm => ({
                ...prevErrors,
                repoName: t('dashboard.app_already_exists'),
              }),
            );
          }
        },
      },
    );
  };

  const handleCreateAppFormSubmit = async (
    event: React.FormEvent<HTMLFormElement>,
  ): Promise<void> => {
    event.preventDefault();

    const formData: FormData = new FormData(event.currentTarget);

    const createAppForm: CreateAppForm = {
      org: formData.get('org') as string,
      repoName: formData.get('repoName') as string,
    };

    const isFormValid: boolean = validateCreateAppForm(createAppForm);
    if (isFormValid) {
      await createAppRepo(createAppForm);
    }
  };

  const validateCreateAppForm = (createAppForm: CreateAppForm): boolean => {
    const { errorMessage: orgErrorMessage, isValid: isOrgValid } = validateRepoOwnerName(
      createAppForm.org,
    );
    const { errorMessage: repoNameErrorMessage, isValid: isRepoNameValid } = validateRepoName(
      createAppForm.repoName,
    );

    setFormError({
      org: isOrgValid ? '' : orgErrorMessage,
      repoName: isRepoNameValid ? '' : repoNameErrorMessage,
    });

    return isOrgValid && isRepoNameValid;
  };

  return (
    <form onSubmit={handleCreateAppFormSubmit} className={classes.createAppForm}>
      <ServiceOwnerSelector
        name='org'
        user={user}
        organizations={organizations}
        errorMessage={formError.org}
        selectedOrgOrUser={defaultSelectedOrgOrUser}
      />
      <RepoNameInput name='repoName' errorMessage={formError.repoName} />
      <div className={classes.actionContainer}>
        {isCreatingRepo || isCreatingRepoSuccess ? (
          <StudioSpinner spinnerText={t('dashboard.creating_your_service')} />
        ) : (
          <>
            <Button type='submit' color='first' size='small'>
              {t('dashboard.create_service_btn')}
            </Button>
            <Link to={DASHBOARD_ROOT_ROUTE}>{t('general.cancel')}</Link>
          </>
        )}
      </div>
    </form>
  );
};<|MERGE_RESOLUTION|>--- conflicted
+++ resolved
@@ -1,5 +1,5 @@
 import React, { useState } from 'react';
-import { AltinnSpinner } from 'app-shared/components';
+import { StudioSpinner } from '@altinn/studio-components';
 import { ServiceOwnerSelector } from '../../components/ServiceOwnerSelector';
 import { RepoNameInput } from '../../components/RepoNameInput';
 import classes from './CreateService.module.css';
@@ -14,10 +14,6 @@
 import { Link } from 'react-router-dom';
 import { AxiosError } from 'axios';
 import { ServerCodes } from 'app-shared/enums/ServerCodes';
-<<<<<<< HEAD
-import { StudioSpinner } from '@altinn/studio-components';
-=======
->>>>>>> 1b9dee3d
 import { useCreateAppFormValidation } from './hooks/useCreateAppFormValidation';
 import { navigateToAppDevelopment } from './utils/navigationUtils';
 
