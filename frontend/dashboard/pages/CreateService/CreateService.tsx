--- conflicted
+++ resolved
@@ -1,10 +1,5 @@
-<<<<<<< HEAD
-import React, { useState } from 'react';
+import React, { ChangeEvent, useState } from 'react';
 import { StudioButton, StudioSpinner } from '@studio/components';
-=======
-import React, { ChangeEvent, useState } from 'react';
-import { StudioSpinner } from '@studio/components';
->>>>>>> 6119219f
 import { ServiceOwnerSelector } from '../../components/ServiceOwnerSelector';
 import { RepoNameInput } from '../../components/RepoNameInput';
 import classes from './CreateService.module.css';
