<<<<<<< HEAD
import React, { useCallback, useEffect, useState } from 'react';
import { AltinnSpinner } from 'app-shared/components';
=======
import React, { useState } from 'react';
>>>>>>> 5a9c9d4f
import { ServiceOwnerSelector } from '../../components/ServiceOwnerSelector';
import { RepoNameInput } from '../../components/RepoNameInput';
import classes from './CreateService.module.css';
import { Button } from '@digdir/design-system-react';
import { useTranslation } from 'react-i18next';
import { Organization } from 'app-shared/types/Organization';
import { User } from 'app-shared/types/User';
import { useAddRepoMutation } from 'dashboard/hooks/mutations/useAddRepoMutation';
import { DatamodelFormat } from 'app-shared/types/DatamodelFormat';
import { SelectedContextType } from 'app-shared/navigation/main-header/Header';
import { useSelectedContext } from 'dashboard/hooks/useSelectedContext';
import { Link } from 'react-router-dom';
import { AxiosError } from 'axios';
import { ServerCodes } from 'app-shared/enums/ServerCodes';
import { AltinnSpinner } from 'app-shared/components';
import { useCreateAppFormValidation } from './hooks/useCreateAppFormValidation';
import { navigateToAppDevelopment } from './utils/navigationUtils';

const DASHBOARD_ROOT_ROUTE: string = '/';

type CreateAppForm = {
  org?: string;
  repoName?: string;
};

type CreateServiceProps = {
  user: User;
  organizations: Organization[];
};
export const CreateService = ({ user, organizations }: CreateServiceProps): JSX.Element => {
  const dataModellingPreference: DatamodelFormat.XSD = DatamodelFormat.XSD;
  const { t } = useTranslation();
  const selectedContext = useSelectedContext();
<<<<<<< HEAD
  const [selectedOrgOrUser, setSelectedOrgOrUser] = useState(
    selectedContext === SelectedContextType.Self ? user.login : selectedContext,
  );
  const [orgErrorMessage, setOrgErrorMessage] = useState(null);
  const [repoErrorMessage, setRepoErrorMessage] = useState(null);
  const [repoName, setRepoName] = useState('');
  const [pageState, setPageState] = useState(PageState.Idle);
  const { mutate: addRepo, isError: hasAddRepoError } = useAddRepoMutation({
    hideDefaultError: (error: AxiosError) => error?.response?.status === ServerCodes.Conflict,
=======
  const { validateRepoOwnerName, validateRepoName } = useCreateAppFormValidation();

  const [formError, setFormError] = useState<CreateAppForm>({
    org: '',
    repoName: '',
>>>>>>> 5a9c9d4f
  });

<<<<<<< HEAD
  useEffect(() => {
    if (hasAddRepoError) {
      setRepoErrorMessage(t('dashboard.app_already_exists'));
      setPageState(PageState.Idle);
    }
  }, [hasAddRepoError]);

  const handleServiceOwnerChanged = useCallback((newValue: string) => {
    setSelectedOrgOrUser(newValue);
    setOrgErrorMessage(null);
  }, []);
=======
  const { mutate: addRepo, isLoading: isCreatingRepo } = useAddRepoMutation({
    hideDefaultError: (error: AxiosError) => error?.response?.status === ServerCodes.Conflict,
  });
>>>>>>> 5a9c9d4f

  const defaultSelectedOrgOrUser: string =
    selectedContext === SelectedContextType.Self ? user.login : selectedContext;
  const createAppRepo = async (createAppForm: CreateAppForm) => {
    addRepo(
      {
        org: createAppForm.org,
        repository: createAppForm.repoName,
        datamodellingPreference: dataModellingPreference,
      },
      {
        onSuccess: (): void => {
          navigateToAppDevelopment(createAppForm.org, createAppForm.repoName);
        },
        onError: (error: AxiosError): void => {
          const appNameAlreadyExists = error.response.status === ServerCodes.Conflict;
          if (appNameAlreadyExists) {
            setFormError(
              (prevErrors): CreateAppForm => ({
                ...prevErrors,
                repoName: t('dashboard.app_already_exists'),
              }),
            );
          }
        },
      },
    );
  };

  const handleCreateAppFormSubmit = async (
    event: React.FormEvent<HTMLFormElement>,
  ): Promise<void> => {
    event.preventDefault();

    const formData: FormData = new FormData(event.currentTarget);

<<<<<<< HEAD
      addRepo(
        { org: selectedOrgOrUser, repository: repoName, datamodellingPreference: selectedFormat },
        {
          onSuccess: (repository) => {
            window.location.assign(
              applicationAboutPage({
                org: repository.owner.login,
                repo: repository.name,
              }),
            );
          },
        },
      );
=======
    const createAppForm: CreateAppForm = {
      org: formData.get('org') as string,
      repoName: formData.get('repoName') as string,
    };

    const isFormValid: boolean = validateCreateAppForm(createAppForm);
    if (isFormValid) {
      await createAppRepo(createAppForm);
>>>>>>> 5a9c9d4f
    }
  };

  const validateCreateAppForm = (createAppForm: CreateAppForm): boolean => {
    const { errorMessage: orgErrorMessage, isValid: isOrgValid } = validateRepoOwnerName(
      createAppForm.org,
    );
    const { errorMessage: repoNameErrorMessage, isValid: isRepoNameValid } = validateRepoName(
      createAppForm.repoName,
    );

    setFormError({
      org: isOrgValid ? '' : orgErrorMessage,
      repoName: isRepoNameValid ? '' : repoNameErrorMessage,
    });

    return isOrgValid && isRepoNameValid;
  };

  return (
    <form onSubmit={handleCreateAppFormSubmit} className={classes.createAppForm}>
      <ServiceOwnerSelector
        name='org'
        user={user}
        organizations={organizations}
        errorMessage={formError.org}
        selectedOrgOrUser={defaultSelectedOrgOrUser}
      />
      <RepoNameInput name='repoName' errorMessage={formError.repoName} />
      <div className={classes.actionContainer}>
        <Button type='submit' color='first' size='small' disabled={isCreatingRepo}>
          {isCreatingRepo ? (
            <AltinnSpinner size='xxsmall' aria-label={t('dashboard.creating_your_service')} />
          ) : (
            <span>{t('dashboard.create_service_btn')}</span>
          )}
        </Button>
        <Link to={DASHBOARD_ROOT_ROUTE}>{t('general.cancel')}</Link>
      </div>
    </form>
  );
};<|MERGE_RESOLUTION|>--- conflicted
+++ resolved
@@ -1,9 +1,5 @@
-<<<<<<< HEAD
-import React, { useCallback, useEffect, useState } from 'react';
+import React, { useState } from 'react';
 import { AltinnSpinner } from 'app-shared/components';
-=======
-import React, { useState } from 'react';
->>>>>>> 5a9c9d4f
 import { ServiceOwnerSelector } from '../../components/ServiceOwnerSelector';
 import { RepoNameInput } from '../../components/RepoNameInput';
 import classes from './CreateService.module.css';
@@ -18,7 +14,6 @@
 import { Link } from 'react-router-dom';
 import { AxiosError } from 'axios';
 import { ServerCodes } from 'app-shared/enums/ServerCodes';
-import { AltinnSpinner } from 'app-shared/components';
 import { useCreateAppFormValidation } from './hooks/useCreateAppFormValidation';
 import { navigateToAppDevelopment } from './utils/navigationUtils';
 
@@ -35,44 +30,19 @@
 };
 export const CreateService = ({ user, organizations }: CreateServiceProps): JSX.Element => {
   const dataModellingPreference: DatamodelFormat.XSD = DatamodelFormat.XSD;
+
   const { t } = useTranslation();
   const selectedContext = useSelectedContext();
-<<<<<<< HEAD
-  const [selectedOrgOrUser, setSelectedOrgOrUser] = useState(
-    selectedContext === SelectedContextType.Self ? user.login : selectedContext,
-  );
-  const [orgErrorMessage, setOrgErrorMessage] = useState(null);
-  const [repoErrorMessage, setRepoErrorMessage] = useState(null);
-  const [repoName, setRepoName] = useState('');
-  const [pageState, setPageState] = useState(PageState.Idle);
-  const { mutate: addRepo, isError: hasAddRepoError } = useAddRepoMutation({
-    hideDefaultError: (error: AxiosError) => error?.response?.status === ServerCodes.Conflict,
-=======
   const { validateRepoOwnerName, validateRepoName } = useCreateAppFormValidation();
 
   const [formError, setFormError] = useState<CreateAppForm>({
     org: '',
     repoName: '',
->>>>>>> 5a9c9d4f
   });
 
-<<<<<<< HEAD
-  useEffect(() => {
-    if (hasAddRepoError) {
-      setRepoErrorMessage(t('dashboard.app_already_exists'));
-      setPageState(PageState.Idle);
-    }
-  }, [hasAddRepoError]);
-
-  const handleServiceOwnerChanged = useCallback((newValue: string) => {
-    setSelectedOrgOrUser(newValue);
-    setOrgErrorMessage(null);
-  }, []);
-=======
-  const { mutate: addRepo, isLoading: isCreatingRepo } = useAddRepoMutation({
+  const { mutate: addRepo, isPending: isCreatingRepo } = useAddRepoMutation({
     hideDefaultError: (error: AxiosError) => error?.response?.status === ServerCodes.Conflict,
   });
->>>>>>> 5a9c9d4f
 
   const defaultSelectedOrgOrUser: string =
     selectedContext === SelectedContextType.Self ? user.login : selectedContext;
@@ -109,21 +79,6 @@
 
     const formData: FormData = new FormData(event.currentTarget);
 
-<<<<<<< HEAD
-      addRepo(
-        { org: selectedOrgOrUser, repository: repoName, datamodellingPreference: selectedFormat },
-        {
-          onSuccess: (repository) => {
-            window.location.assign(
-              applicationAboutPage({
-                org: repository.owner.login,
-                repo: repository.name,
-              }),
-            );
-          },
-        },
-      );
-=======
     const createAppForm: CreateAppForm = {
       org: formData.get('org') as string,
       repoName: formData.get('repoName') as string,
@@ -132,7 +87,6 @@
     const isFormValid: boolean = validateCreateAppForm(createAppForm);
     if (isFormValid) {
       await createAppRepo(createAppForm);
->>>>>>> 5a9c9d4f
     }
   };
 
