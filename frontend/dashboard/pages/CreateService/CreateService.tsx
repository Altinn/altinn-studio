import React, { useState } from 'react';
import { AltinnSpinner } from 'app-shared/components';
import { ServiceOwnerSelector } from '../../components/ServiceOwnerSelector';
import { RepoNameInput } from '../../components/RepoNameInput';
import classes from './CreateService.module.css';
import { Button } from '@digdir/design-system-react';
import { useTranslation } from 'react-i18next';
import { Organization } from 'app-shared/types/Organization';
import { User } from 'app-shared/types/User';
import { useAddRepoMutation } from 'dashboard/hooks/mutations/useAddRepoMutation';
import { DatamodelFormat } from 'app-shared/types/DatamodelFormat';
import { SelectedContextType } from 'app-shared/navigation/main-header/Header';
import { useSelectedContext } from 'dashboard/hooks/useSelectedContext';
import { Link } from 'react-router-dom';
import { AxiosError } from 'axios';
import { ServerCodes } from 'app-shared/enums/ServerCodes';
import { useCreateAppFormValidation } from './hooks/useCreateAppFormValidation';
import { navigateToAppDevelopment } from './utils/navigationUtils';

const DASHBOARD_ROOT_ROUTE: string = '/';

type CreateAppForm = {
  org?: string;
  repoName?: string;
};

type CreateServiceProps = {
  user: User;
  organizations: Organization[];
};
export const CreateService = ({ user, organizations }: CreateServiceProps): JSX.Element => {
  const dataModellingPreference: DatamodelFormat.XSD = DatamodelFormat.XSD;

  const { t } = useTranslation();
  const selectedContext = useSelectedContext();
  const { validateRepoOwnerName, validateRepoName } = useCreateAppFormValidation();

  const [formError, setFormError] = useState<CreateAppForm>({
    org: '',
    repoName: '',
  });

<<<<<<< HEAD
  const { mutate: addRepo, isPending: isCreatingRepo } = useAddRepoMutation({
=======
  const {
    mutate: addRepoMutation,
    isLoading: isCreatingRepo,
    isSuccess: isCreatingRepoSuccess,
  } = useAddRepoMutation({
>>>>>>> 41e3c7dd
    hideDefaultError: (error: AxiosError) => error?.response?.status === ServerCodes.Conflict,
  });

  const defaultSelectedOrgOrUser: string =
    selectedContext === SelectedContextType.Self ? user.login : selectedContext;
  const createAppRepo = async (createAppForm: CreateAppForm) => {
    addRepoMutation(
      {
        org: createAppForm.org,
        repository: createAppForm.repoName,
        datamodellingPreference: dataModellingPreference,
      },
      {
        onSuccess: (): void => {
          navigateToAppDevelopment(createAppForm.org, createAppForm.repoName);
        },
        onError: (error: AxiosError): void => {
          const appNameAlreadyExists = error.response.status === ServerCodes.Conflict;
          if (appNameAlreadyExists) {
            setFormError(
              (prevErrors): CreateAppForm => ({
                ...prevErrors,
                repoName: t('dashboard.app_already_exists'),
              }),
            );
          }
        },
      },
    );
  };

  const handleCreateAppFormSubmit = async (
    event: React.FormEvent<HTMLFormElement>,
  ): Promise<void> => {
    event.preventDefault();

    const formData: FormData = new FormData(event.currentTarget);

    const createAppForm: CreateAppForm = {
      org: formData.get('org') as string,
      repoName: formData.get('repoName') as string,
    };

    const isFormValid: boolean = validateCreateAppForm(createAppForm);
    if (isFormValid) {
      await createAppRepo(createAppForm);
    }
  };

  const validateCreateAppForm = (createAppForm: CreateAppForm): boolean => {
    const { errorMessage: orgErrorMessage, isValid: isOrgValid } = validateRepoOwnerName(
      createAppForm.org,
    );
    const { errorMessage: repoNameErrorMessage, isValid: isRepoNameValid } = validateRepoName(
      createAppForm.repoName,
    );

    setFormError({
      org: isOrgValid ? '' : orgErrorMessage,
      repoName: isRepoNameValid ? '' : repoNameErrorMessage,
    });

    return isOrgValid && isRepoNameValid;
  };

  return (
    <form onSubmit={handleCreateAppFormSubmit} className={classes.createAppForm}>
      <ServiceOwnerSelector
        name='org'
        user={user}
        organizations={organizations}
        errorMessage={formError.org}
        selectedOrgOrUser={defaultSelectedOrgOrUser}
      />
      <RepoNameInput name='repoName' errorMessage={formError.repoName} />
      <div className={classes.actionContainer}>
        {isCreatingRepo || isCreatingRepoSuccess ? (
          <AltinnSpinner spinnerText={t('dashboard.creating_your_service')} />
        ) : (
          <>
            <Button type='submit' color='first' size='small'>
              {t('dashboard.create_service_btn')}
            </Button>
            <Link to={DASHBOARD_ROOT_ROUTE}>{t('general.cancel')}</Link>
          </>
        )}
      </div>
    </form>
  );
};<|MERGE_RESOLUTION|>--- conflicted
+++ resolved
@@ -40,15 +40,7 @@
     repoName: '',
   });
 
-<<<<<<< HEAD
   const { mutate: addRepo, isPending: isCreatingRepo } = useAddRepoMutation({
-=======
-  const {
-    mutate: addRepoMutation,
-    isLoading: isCreatingRepo,
-    isSuccess: isCreatingRepoSuccess,
-  } = useAddRepoMutation({
->>>>>>> 41e3c7dd
     hideDefaultError: (error: AxiosError) => error?.response?.status === ServerCodes.Conflict,
   });
 
