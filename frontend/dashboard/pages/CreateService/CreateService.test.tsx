import React from 'react';
import { render, screen, waitFor } from '@testing-library/react';
import userEvent from '@testing-library/user-event';
import { MockServicesContextWrapper } from '../../dashboardTestUtils';
import { CreateService } from './CreateService';
import type { User } from 'app-shared/types/Repository';
import type { Organization } from 'app-shared/types/Organization';
import { textMock } from '@studio/testing/mocks/i18nMock';
import type { ServicesContextProps } from 'app-shared/contexts/ServicesContext';
import { repository, user as userMock } from 'app-shared/mocks/mocks';
import { useParams } from 'react-router-dom';
<<<<<<< HEAD
import { SelectedContextType } from 'dashboard/context/HeaderContext';
import { DASHBOARD_ROOT_ROUTE } from 'app-shared/constants';
import { ServerCodes } from 'app-shared/enums/ServerCodes';
import { createApiErrorMock } from 'app-shared/mocks/apiErrorMock';
=======
import { Subroute } from '../../enums/Subroute';
import { SelectedContextType } from '../../enums/SelectedContextType';
>>>>>>> ec4cbe7f

const orgMock: Organization = {
  avatar_url: '',
  id: 1,
  username: 'unit-test',
  full_name: 'unit-test',
};

jest.mock('react-router-dom', () => ({
  ...jest.requireActual('react-router-dom'),
  useNavigate: jest.fn(),
  useParams: jest.fn().mockReturnValue(''),
}));

const mockUserLogin: string = 'test';
const mockUser: User = {
  id: 1,
  avatar_url: '',
  email: '',
  full_name: '',
  login: mockUserLogin,
  userType: 0,
};

type RenderWithMockServicesProps = {
  services?: Partial<ServicesContextProps>;
  organizations?: Organization[];
  user?: User;
};

const renderWithMockServices = ({
  services,
  organizations,
  user,
}: RenderWithMockServicesProps = {}) => {
  render(
    <MockServicesContextWrapper client={null} customServices={services}>
      <CreateService organizations={organizations || []} user={user || mockUser} />
    </MockServicesContextWrapper>,
  );
};

const originalWindowLocation = window.location;

describe('CreateService', () => {
  const windowLocationAssignMock = jest.fn();
  beforeEach(() => {
    delete window.location;
    window.location = {
      ...originalWindowLocation,
      assign: windowLocationAssignMock,
    };
  });

  afterEach(() => {
    jest.clearAllMocks();
    window.location = originalWindowLocation;
  });

  it('should show error messages when clicking create and no owner or name is filled in', async () => {
    const user = userEvent.setup();
    const selectedContext = SelectedContextType.None;
    const subroute = Subroute.AppDashboard;
    (useParams as jest.Mock).mockReturnValue({ selectedContext, subroute });
    renderWithMockServices({ user: { ...mockUser, login: '' } });

    const createBtn: HTMLElement = screen.getByRole('button', {
      name: textMock('dashboard.create_service_btn'),
    });

    await user.click(createBtn);

    const emptyFieldErrors = await screen.findAllByText(
      textMock('dashboard.field_cannot_be_empty'),
    );
    expect(emptyFieldErrors.length).toBe(2);
  });

  it('should prefill owner when there are no available orgs, and the only available user is the logged in user', async () => {
    renderWithMockServices();

    await waitFor(() => {
      expect(screen.getByRole('combobox')).toBeInTheDocument();
    });
  });

  it('should show error message that app name is too long when it exceeds max length', async () => {
    const user = userEvent.setup();
    renderWithMockServices();
    await user.type(
      screen.getByLabelText(/general.service_name/),
      'this-app-name-is-longer-than-max',
    );

    const createBtn: HTMLElement = screen.getByRole('button', {
      name: textMock('dashboard.create_service_btn'),
    });
    await user.click(createBtn);

    const emptyFieldErrors = await screen.findAllByText(
      textMock('dashboard.service_name_is_too_long'),
    );
    expect(emptyFieldErrors.length).toBe(1);
  });

  it('should show error message that app name is invalid when it contains invalid characters', async () => {
    const user = userEvent.setup();
    renderWithMockServices();

    await user.type(screen.getByLabelText(textMock('general.service_name')), 'dataModels');

    const createBtn: HTMLElement = screen.getByRole('button', {
      name: textMock('dashboard.create_service_btn'),
    });
    await user.click(createBtn);

    const emptyFieldErrors = await screen.findAllByText(
      textMock('dashboard.service_name_has_illegal_characters'),
    );
    expect(emptyFieldErrors.length).toBe(1);
  });

  it('should show error message that app name is invalid when name is to short, then remove the error when name is valid again', async () => {
    const user = userEvent.setup();
    renderWithMockServices();

    const repoNameInput = screen.getByLabelText(textMock('general.service_name'));

    await user.type(repoNameInput, 'aa');

    const createBtn: HTMLElement = screen.getByRole('button', {
      name: textMock('dashboard.create_service_btn'),
    });
    await user.click(createBtn);

    const errorMessage = screen.getByText(
      textMock('dashboard.service_name_has_illegal_characters'),
    );
    expect(errorMessage).toBeInTheDocument();

    await user.type(repoNameInput, 'a');

    const errorMessageAfter = screen.queryByText(
      textMock('dashboard.service_name_has_illegal_characters'),
    );
    expect(errorMessageAfter).not.toBeInTheDocument();
  });

  it('should show error message that app already exists when trying to create an app with a name that already exists', async () => {
    const user = userEvent.setup();
    const axiosError = createApiErrorMock(ServerCodes.Conflict);
    const addRepoMock = jest.fn().mockImplementation(() => Promise.reject(axiosError));

    renderWithMockServices({ services: { addRepo: addRepoMock }, organizations: [orgMock] });

    const select = screen.getByLabelText(textMock('general.service_owner'));
    await user.click(select);
    const orgOption = screen.getByRole('option', { name: mockUserLogin });
    await user.click(orgOption);

    await user.type(
      screen.getByLabelText(textMock('general.service_name')),
      'this-app-name-exists',
    );

    const createBtn: HTMLElement = screen.getByRole('button', {
      name: textMock('dashboard.create_service_btn'),
    });
    await user.click(createBtn);

    expect(addRepoMock).rejects.toEqual(axiosError);

    await screen.findByText(textMock('dashboard.app_already_exists'));
  });

  it('should show generic error message when trying to create an app and something unknown went wrong', async () => {
    const user = userEvent.setup();
    const axiosError = createApiErrorMock(ServerCodes.InternalServerError);
    const addRepoMock = jest.fn(() => Promise.reject(axiosError));
    renderWithMockServices({ services: { addRepo: addRepoMock }, organizations: [orgMock] });

    const select = screen.getByLabelText(textMock('general.service_owner'));
    await user.click(select);
    const orgOption = screen.getByRole('option', { name: mockUserLogin });
    await user.click(orgOption);

    await user.type(screen.getByLabelText(textMock('general.service_name')), 'new-app');

    const createButton = await screen.findByText(textMock('dashboard.create_service_btn'));
    await user.click(createButton);

    await expect(addRepoMock).rejects.toEqual(axiosError);

    const emptyFieldErrors = await screen.findAllByText(textMock('general.error_message'));
    expect(emptyFieldErrors.length).toBe(1);
  });

  it('should display loading while the form is processing', async () => {
    const user = userEvent.setup();

    renderWithMockServices({
      services: {
        // Use setTimeout as a workaround to trigger isLoading on mutation.
        addRepo: () =>
          new Promise((resolve) =>
            setTimeout(() => {
              resolve({
                ...repository,
                full_name: 'test',
                name: 'test',
              });
            }, 2),
          ),
      },
      organizations: [orgMock],
      user: {
        ...userMock,
        login: 'tester',
      },
    });

    const createBtn: HTMLElement = screen.getByRole('button', {
      name: textMock('dashboard.create_service_btn'),
    });

    const appNameInput = screen.getByLabelText(textMock('general.service_name'));
    await user.type(appNameInput, 'appname');
    await user.click(createBtn);

    expect(await screen.findByText(textMock('dashboard.creating_your_service')));
  });

  it('should not display loading if process form fails, should display create and cancel button', async () => {
    const user = userEvent.setup();
    const axiosError = createApiErrorMock(ServerCodes.Conflict);
    const addRepoMock = jest.fn().mockImplementation(() => Promise.reject(axiosError));

    renderWithMockServices({ services: { addRepo: addRepoMock }, organizations: [orgMock] });

    const select = screen.getByLabelText(textMock('general.service_owner'));
    await user.click(select);
    const orgOption = screen.getByRole('option', { name: mockUserLogin });
    await user.click(orgOption);

    await user.type(
      screen.getByLabelText(textMock('general.service_name')),
      'this-app-name-exists',
    );
    // Adding a tab so that we are sure that the combobox is closed
    await user.tab();

    const createBtn: HTMLElement = screen.getByRole('button', {
      name: textMock('dashboard.create_service_btn'),
    });
    user.click(createBtn);

    expect(addRepoMock).rejects.toEqual(axiosError);

    expect(screen.queryByText(textMock('dashboard.creating_your_service'))).not.toBeInTheDocument();
    expect(createBtn).toBeInTheDocument();
    expect(screen.getByRole('link', { name: textMock('general.cancel') }));
  });

  it('should navigate to app-development if creating the app was successful', async () => {
    const user = userEvent.setup();

    renderWithMockServices({
      services: {
        addRepo: () => Promise.resolve(repository),
      },
      organizations: [orgMock],
      user: {
        ...userMock,
        login: 'tester',
      },
    });

    const createBtn: HTMLElement = screen.getByRole('button', {
      name: textMock('dashboard.create_service_btn'),
    });

    const appNameInput = screen.getByLabelText(textMock('general.service_name'));
    await user.type(appNameInput, 'appname');
    await user.click(createBtn);

    expect(windowLocationAssignMock).toHaveBeenCalled();
  });

  it('should set cancel link to /self when selected context is self', async () => {
    const selectedContext = SelectedContextType.Self;
    const subroute = Subroute.AppDashboard;
    (useParams as jest.Mock).mockReturnValue({ selectedContext, subroute });

    renderWithMockServices();
    const cancelLink: HTMLElement = screen.getByRole('link', {
      name: textMock('general.cancel'),
    });

    expect(cancelLink.getAttribute('href')).toBe(`/${subroute}/${selectedContext}`);
  });

  it('should set cancel link to /all when selected context is all', async () => {
    const selectedContext = SelectedContextType.All;
    const subroute = Subroute.AppDashboard;
    (useParams as jest.Mock).mockReturnValue({ selectedContext, subroute });

    renderWithMockServices();
    const cancelLink: HTMLElement = screen.getByRole('link', {
      name: textMock('general.cancel'),
    });

    expect(cancelLink.getAttribute('href')).toBe(`/${subroute}/${selectedContext}`);
  });

  it('should set cancel link to /org when selected context is org', async () => {
    const selectedContext = 'ttd';
    const subroute = Subroute.AppDashboard;
    (useParams as jest.Mock).mockReturnValue({ selectedContext, subroute });

    renderWithMockServices();
    const cancelLink: HTMLElement = screen.getByRole('link', {
      name: textMock('general.cancel'),
    });

    expect(cancelLink.getAttribute('href')).toBe(`/${subroute}/${selectedContext}`);
  });
});<|MERGE_RESOLUTION|>--- conflicted
+++ resolved
@@ -9,15 +9,10 @@
 import type { ServicesContextProps } from 'app-shared/contexts/ServicesContext';
 import { repository, user as userMock } from 'app-shared/mocks/mocks';
 import { useParams } from 'react-router-dom';
-<<<<<<< HEAD
-import { SelectedContextType } from 'dashboard/context/HeaderContext';
-import { DASHBOARD_ROOT_ROUTE } from 'app-shared/constants';
 import { ServerCodes } from 'app-shared/enums/ServerCodes';
 import { createApiErrorMock } from 'app-shared/mocks/apiErrorMock';
-=======
 import { Subroute } from '../../enums/Subroute';
 import { SelectedContextType } from '../../enums/SelectedContextType';
->>>>>>> ec4cbe7f
 
 const orgMock: Organization = {
   avatar_url: '',
