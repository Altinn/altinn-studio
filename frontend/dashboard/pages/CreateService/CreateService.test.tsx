import React from 'react';
import { render, screen, waitFor } from '@testing-library/react';
import userEvent from '@testing-library/user-event';
import { MockServicesContextWrapper } from '../../dashboardTestUtils';
import { CreateService } from './CreateService';
import type { User } from 'app-shared/types/Repository';
import type { Organization } from 'app-shared/types/Organization';
import { textMock } from '@studio/testing/mocks/i18nMock';
import type { ServicesContextProps } from 'app-shared/contexts/ServicesContext';
import { repository, user as userMock } from 'app-shared/mocks/mocks';
import { useParams } from 'react-router-dom';
<<<<<<< HEAD
import { SelectedContextType } from '../../context/HeaderContext';
import { Subroute } from '../../enums/Subroute';
=======
import { Subroute } from 'dashboard/context/HeaderContext';
import { SelectedContextType } from '../../enums/SelectedContextType';
>>>>>>> c3a1e12f

const orgMock: Organization = {
  avatar_url: '',
  id: 1,
  username: 'unit-test',
  full_name: 'unit-test',
};

jest.mock('react-router-dom', () => ({
  ...jest.requireActual('react-router-dom'),
  useNavigate: jest.fn(),
  useParams: jest.fn().mockReturnValue(''),
}));

const mockUserLogin: string = 'test';
const mockUser: User = {
  id: 1,
  avatar_url: '',
  email: '',
  full_name: '',
  login: mockUserLogin,
  userType: 0,
};

type RenderWithMockServicesProps = {
  services?: Partial<ServicesContextProps>;
  organizations?: Organization[];
  user?: User;
};

const renderWithMockServices = ({
  services,
  organizations,
  user,
}: RenderWithMockServicesProps = {}) => {
  render(
    <MockServicesContextWrapper client={null} customServices={services}>
      <CreateService organizations={organizations || []} user={user || mockUser} />
    </MockServicesContextWrapper>,
  );
};

const originalWindowLocation = window.location;

describe('CreateService', () => {
  const windowLocationAssignMock = jest.fn();
  beforeEach(() => {
    delete window.location;
    window.location = {
      ...originalWindowLocation,
      assign: windowLocationAssignMock,
    };
  });

  afterEach(() => {
    jest.clearAllMocks();
    window.location = originalWindowLocation;
  });

  it('should show error messages when clicking create and no owner or name is filled in', async () => {
    const user = userEvent.setup();
    const selectedContext = SelectedContextType.None;
    const subroute = Subroute.AppDashboard;
    (useParams as jest.Mock).mockReturnValue({ selectedContext, subroute });
    renderWithMockServices({ user: { ...mockUser, login: '' } });

    const createBtn: HTMLElement = screen.getByRole('button', {
      name: textMock('dashboard.create_service_btn'),
    });

    await user.click(createBtn);

    const emptyFieldErrors = await screen.findAllByText(
      textMock('dashboard.field_cannot_be_empty'),
    );
    expect(emptyFieldErrors.length).toBe(2);
  });

  it('should prefill owner when there are no available orgs, and the only available user is the logged in user', async () => {
    renderWithMockServices();

    await waitFor(() => {
      expect(screen.getByRole('combobox')).toBeInTheDocument();
    });
  });

  it('should show error message that app name is too long when it exceeds max length', async () => {
    const user = userEvent.setup();
    renderWithMockServices();
    await user.type(
      screen.getByLabelText(/general.service_name/),
      'this-app-name-is-longer-than-max',
    );

    const createBtn: HTMLElement = screen.getByRole('button', {
      name: textMock('dashboard.create_service_btn'),
    });
    await user.click(createBtn);

    const emptyFieldErrors = await screen.findAllByText(
      textMock('dashboard.service_name_is_too_long'),
    );
    expect(emptyFieldErrors.length).toBe(1);
  });

  it('should show error message that app name is invalid when it contains invalid characters', async () => {
    const user = userEvent.setup();
    renderWithMockServices();

    await user.type(screen.getByLabelText(textMock('general.service_name')), 'dataModels');

    const createBtn: HTMLElement = screen.getByRole('button', {
      name: textMock('dashboard.create_service_btn'),
    });
    await user.click(createBtn);

    const emptyFieldErrors = await screen.findAllByText(
      textMock('dashboard.service_name_has_illegal_characters'),
    );
    expect(emptyFieldErrors.length).toBe(1);
  });

  it('should show error message that app name is invalid when name is to short, then remove the error when name is valid again', async () => {
    const user = userEvent.setup();
    renderWithMockServices();

    const repoNameInput = screen.getByLabelText(textMock('general.service_name'));

    await user.type(repoNameInput, 'aa');

    const createBtn: HTMLElement = screen.getByRole('button', {
      name: textMock('dashboard.create_service_btn'),
    });
    await user.click(createBtn);

    const errorMessage = screen.getByText(
      textMock('dashboard.service_name_has_illegal_characters'),
    );
    expect(errorMessage).toBeInTheDocument();

    await user.type(repoNameInput, 'a');

    const errorMessageAfter = screen.queryByText(
      textMock('dashboard.service_name_has_illegal_characters'),
    );
    expect(errorMessageAfter).not.toBeInTheDocument();
  });

  it('should show error message that app already exists when trying to create an app with a name that already exists', async () => {
    const user = userEvent.setup();
    const addRepoMock = jest
      .fn()
      .mockImplementation(() => Promise.reject({ response: { status: 409 } }));

    renderWithMockServices({ services: { addRepo: addRepoMock }, organizations: [orgMock] });

    const select = screen.getByLabelText(textMock('general.service_owner'));
    await user.click(select);
    const orgOption = screen.getByRole('option', { name: mockUserLogin });
    await user.click(orgOption);

    await user.type(
      screen.getByLabelText(textMock('general.service_name')),
      'this-app-name-exists',
    );

    const createBtn: HTMLElement = screen.getByRole('button', {
      name: textMock('dashboard.create_service_btn'),
    });
    await user.click(createBtn);

    expect(addRepoMock).rejects.toEqual({ response: { status: 409 } });

    await screen.findByText(textMock('dashboard.app_already_exists'));
  });

  it('should show generic error message when trying to create an app and something unknown went wrong', async () => {
    const user = userEvent.setup();
    const addRepoMock = jest.fn(() => Promise.reject({ response: { status: 500 } }));
    renderWithMockServices({ services: { addRepo: addRepoMock }, organizations: [orgMock] });

    const select = screen.getByLabelText(textMock('general.service_owner'));
    await user.click(select);
    const orgOption = screen.getByRole('option', { name: mockUserLogin });
    await user.click(orgOption);

    await user.type(screen.getByLabelText(textMock('general.service_name')), 'new-app');

    const createButton = await screen.findByText(textMock('dashboard.create_service_btn'));
    await user.click(createButton);

    await expect(addRepoMock).rejects.toEqual({ response: { status: 500 } });

    const emptyFieldErrors = await screen.findAllByText(textMock('general.error_message'));
    expect(emptyFieldErrors.length).toBe(1);
  });

  it('should display loading while the form is processing', async () => {
    const user = userEvent.setup();

    renderWithMockServices({
      services: {
        // Use setTimeout as a workaround to trigger isLoading on mutation.
        addRepo: () =>
          new Promise((resolve) =>
            setTimeout(() => {
              resolve({
                ...repository,
                full_name: 'test',
                name: 'test',
              });
            }, 2),
          ),
      },
      organizations: [orgMock],
      user: {
        ...userMock,
        login: 'tester',
      },
    });

    const createBtn: HTMLElement = screen.getByRole('button', {
      name: textMock('dashboard.create_service_btn'),
    });

    const appNameInput = screen.getByLabelText(textMock('general.service_name'));
    await user.type(appNameInput, 'appname');
    await user.click(createBtn);

    expect(await screen.findByText(textMock('dashboard.creating_your_service')));
  });

  it('should not display loading if process form fails, should display create and cancel button', async () => {
    const user = userEvent.setup();
    const addRepoMock = jest
      .fn()
      .mockImplementation(() => Promise.reject({ response: { status: 409 } }));

    renderWithMockServices({ services: { addRepo: addRepoMock }, organizations: [orgMock] });

    const select = screen.getByLabelText(textMock('general.service_owner'));
    await user.click(select);
    const orgOption = screen.getByRole('option', { name: mockUserLogin });
    await user.click(orgOption);

    await user.type(
      screen.getByLabelText(textMock('general.service_name')),
      'this-app-name-exists',
    );
    // Adding a tab so that we are sure that the combobox is closed
    await user.tab();

    const createBtn: HTMLElement = screen.getByRole('button', {
      name: textMock('dashboard.create_service_btn'),
    });
    user.click(createBtn);

    expect(addRepoMock).rejects.toEqual({ response: { status: 409 } });

    expect(screen.queryByText(textMock('dashboard.creating_your_service'))).not.toBeInTheDocument();
    expect(createBtn).toBeInTheDocument();
    expect(screen.getByRole('link', { name: textMock('general.cancel') }));
  });

  it('should navigate to app-development if creating the app was successful', async () => {
    const user = userEvent.setup();

    renderWithMockServices({
      services: {
        addRepo: () => Promise.resolve(repository),
      },
      organizations: [orgMock],
      user: {
        ...userMock,
        login: 'tester',
      },
    });

    const createBtn: HTMLElement = screen.getByRole('button', {
      name: textMock('dashboard.create_service_btn'),
    });

    const appNameInput = screen.getByLabelText(textMock('general.service_name'));
    await user.type(appNameInput, 'appname');
    await user.click(createBtn);

    expect(windowLocationAssignMock).toHaveBeenCalled();
  });

  it('should set cancel link to /self when selected context is self', async () => {
    const selectedContext = SelectedContextType.Self;
    const subroute = Subroute.AppDashboard;
    (useParams as jest.Mock).mockReturnValue({ selectedContext, subroute });

    renderWithMockServices();
    const cancelLink: HTMLElement = screen.getByRole('link', {
      name: textMock('general.cancel'),
    });

    expect(cancelLink.getAttribute('href')).toBe(`/${subroute}/${selectedContext}`);
  });

  it('should set cancel link to /all when selected context is all', async () => {
    const selectedContext = SelectedContextType.All;
    const subroute = Subroute.AppDashboard;
    (useParams as jest.Mock).mockReturnValue({ selectedContext, subroute });

    renderWithMockServices();
    const cancelLink: HTMLElement = screen.getByRole('link', {
      name: textMock('general.cancel'),
    });

    expect(cancelLink.getAttribute('href')).toBe(`/${subroute}/${selectedContext}`);
  });

  it('should set cancel link to /org when selected context is org', async () => {
    const selectedContext = 'ttd';
    const subroute = Subroute.AppDashboard;
    (useParams as jest.Mock).mockReturnValue({ selectedContext, subroute });

    renderWithMockServices();
    const cancelLink: HTMLElement = screen.getByRole('link', {
      name: textMock('general.cancel'),
    });

    expect(cancelLink.getAttribute('href')).toBe(`/${subroute}/${selectedContext}`);
  });
});<|MERGE_RESOLUTION|>--- conflicted
+++ resolved
@@ -9,13 +9,8 @@
 import type { ServicesContextProps } from 'app-shared/contexts/ServicesContext';
 import { repository, user as userMock } from 'app-shared/mocks/mocks';
 import { useParams } from 'react-router-dom';
-<<<<<<< HEAD
-import { SelectedContextType } from '../../context/HeaderContext';
 import { Subroute } from '../../enums/Subroute';
-=======
-import { Subroute } from 'dashboard/context/HeaderContext';
 import { SelectedContextType } from '../../enums/SelectedContextType';
->>>>>>> c3a1e12f
 
 const orgMock: Organization = {
   avatar_url: '',
