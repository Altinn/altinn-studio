import React from 'react';
import { render, screen, waitFor } from '@testing-library/react';
import userEvent from '@testing-library/user-event';
import { MockServicesContextWrapper } from '../../dashboardTestUtils';
import { CreateService } from './CreateService';
import type { User } from 'app-shared/types/Repository';
import type { Organization } from 'app-shared/types/Organization';
import { textMock } from '../../../testing/mocks/i18nMock';
import type { ServicesContextProps } from 'app-shared/contexts/ServicesContext';
import { repository, user as userMock } from 'app-shared/mocks/mocks';
import { useParams } from 'react-router-dom';
import { SelectedContextType } from 'app-shared/navigation/main-header/Header';
import { DASHBOARD_ROOT_ROUTE } from 'app-shared/constants';

const orgMock: Organization = {
  avatar_url: '',
  id: 1,
  username: 'unit-test',
  full_name: 'unit-test',
};

jest.mock('react-router-dom', () => ({
  ...jest.requireActual('react-router-dom'),
  useNavigate: jest.fn(),
  useParams: jest.fn().mockReturnValue(''),
}));

const mockUserLogin: string = 'test';
const mockUser: User = {
  id: 1,
  avatar_url: '',
  email: '',
  full_name: '',
  login: mockUserLogin,
  userType: 0,
};

const renderWithMockServices = (
  services?: Partial<ServicesContextProps>,
  organizations?: Organization[],
  user?: User,
) => {
  render(
    <MockServicesContextWrapper client={null} customServices={services}>
      <CreateService organizations={organizations || []} user={user || mockUser} />
    </MockServicesContextWrapper>,
  );
};

const originalWindowLocation = window.location;

describe('CreateService', () => {
  const windowLocationAssignMock = jest.fn();
  beforeEach(() => {
    delete window.location;
    window.location = {
      ...originalWindowLocation,
      assign: windowLocationAssignMock,
    };
  });

  afterEach(() => {
    jest.clearAllMocks();
    window.location = originalWindowLocation;
  });

  it('should show error messages when clicking create and no owner or name is filled in', async () => {
    const user = userEvent.setup();
    renderWithMockServices({}, [], { ...mockUser, login: '' });

    const createBtn: HTMLElement = screen.getByRole('button', {
      name: textMock('dashboard.create_service_btn'),
    });

    await user.click(createBtn);

    const emptyFieldErrors = await screen.findAllByText(
      textMock('dashboard.field_cannot_be_empty'),
    );
    expect(emptyFieldErrors.length).toBe(2);
  });

  it('should prefill owner when there are no available orgs, and the only available user is the logged in user', async () => {
    renderWithMockServices();

    await waitFor(() => {
      expect(screen.getByRole('combobox')).toBeInTheDocument();
    });
  });

  it('should show error message that app name is too long when it exceeds max length', async () => {
    const user = userEvent.setup();
    renderWithMockServices();
    await user.type(
      screen.getByLabelText(/general.service_name/),
      'this-app-name-is-longer-than-max',
    );

    const createBtn: HTMLElement = screen.getByRole('button', {
      name: textMock('dashboard.create_service_btn'),
    });
    await user.click(createBtn);

    const emptyFieldErrors = await screen.findAllByText(
      textMock('dashboard.service_name_is_too_long'),
    );
    expect(emptyFieldErrors.length).toBe(1);
  });

  it('should show error message that app name is invalid when it contains invalid characters', async () => {
    const user = userEvent.setup();
    renderWithMockServices();

    await user.type(screen.getByLabelText(textMock('general.service_name')), 'datamodels');

    const createBtn: HTMLElement = screen.getByRole('button', {
      name: textMock('dashboard.create_service_btn'),
    });
    await user.click(createBtn);

    const emptyFieldErrors = await screen.findAllByText(
      textMock('dashboard.service_name_has_illegal_characters'),
    );
    expect(emptyFieldErrors.length).toBe(1);
  });

  it('should show error message that app name is invalid when name is to short, then remove the error when name is valid again', async () => {
    const user = userEvent.setup();
    renderWithMockServices();

    const repoNameInput = screen.getByLabelText(textMock('general.service_name'));

    await user.type(repoNameInput, 'aa');

    const createBtn: HTMLElement = screen.getByRole('button', {
      name: textMock('dashboard.create_service_btn'),
    });
    await user.click(createBtn);

    const errorMessage = screen.getByText(
      textMock('dashboard.service_name_has_illegal_characters'),
    );
    expect(errorMessage).toBeInTheDocument();

    await user.type(repoNameInput, 'a');

    const errorMessageAfter = screen.queryByText(
      textMock('dashboard.service_name_has_illegal_characters'),
    );
    expect(errorMessageAfter).not.toBeInTheDocument();
  });

  it('should show error message that app already exists when trying to create an app with a name that already exists', async () => {
    const user = userEvent.setup();
    const addRepoMock = jest
      .fn()
      .mockImplementation(() => Promise.reject({ response: { status: 409 } }));

    renderWithMockServices({ addRepo: addRepoMock }, [orgMock]);

<<<<<<< HEAD
    const select = screen.getByLabelText(textMock('general.service_owner'));
    await act(() => user.click(select));
    const orgOption = screen.getByRole('option', { name: mockUserLogin });
    await act(() => user.click(orgOption));
=======
    await user.selectOptions(screen.getByLabelText(textMock('general.service_owner')), 'unit-test');
>>>>>>> ced14ace

    await user.type(
      screen.getByLabelText(textMock('general.service_name')),
      'this-app-name-exists',
    );

    const createBtn: HTMLElement = screen.getByRole('button', {
      name: textMock('dashboard.create_service_btn'),
    });
    await user.click(createBtn);

    expect(addRepoMock).rejects.toEqual({ response: { status: 409 } });

    await screen.findByText(textMock('dashboard.app_already_exists'));
  });

  it('should show generic error message when trying to create an app and something unknown went wrong', async () => {
    const user = userEvent.setup();
    const addRepoMock = jest.fn(() => Promise.reject({ response: { status: 500 } }));
    renderWithMockServices({ addRepo: addRepoMock }, [orgMock]);

<<<<<<< HEAD
    const select = screen.getByLabelText(textMock('general.service_owner'));
    await act(() => user.click(select));
    const orgOption = screen.getByRole('option', { name: mockUserLogin });
    await act(() => user.click(orgOption));

    await act(() => user.type(screen.getByLabelText(textMock('general.service_name')), 'new-app'));
=======
    await user.selectOptions(screen.getByLabelText(textMock('general.service_owner')), 'unit-test');
    await user.type(screen.getByLabelText(textMock('general.service_name')), 'new-app');
>>>>>>> ced14ace

    const createButton = await screen.findByText(textMock('dashboard.create_service_btn'));
    await user.click(createButton);

    await expect(addRepoMock).rejects.toEqual({ response: { status: 500 } });

    const emptyFieldErrors = await screen.findAllByText(textMock('general.error_message'));
    expect(emptyFieldErrors.length).toBe(1);
  });

  it('should display loading while the form is processing', async () => {
    const user = userEvent.setup();

    renderWithMockServices(
      {
        // Use setTimeout as a workaround to trigger isLoading on mutation.
        addRepo: () =>
          new Promise((resolve) =>
            setTimeout(() => {
              resolve({
                ...repository,
                full_name: 'test',
                name: 'test',
              });
            }, 2),
          ),
      },
      [orgMock],
      {
        ...userMock,
        login: 'tester',
      },
    );

    const createBtn: HTMLElement = screen.getByRole('button', {
      name: textMock('dashboard.create_service_btn'),
    });

    const appNameInput = screen.getByLabelText(textMock('general.service_name'));
    await user.type(appNameInput, 'appname');
    await user.click(createBtn);

    expect(await screen.findByText(textMock('dashboard.creating_your_service')));
  });

  it('should not display loading if process form fails, should display create and cancel button', async () => {
    const user = userEvent.setup();
    const addRepoMock = jest
      .fn()
      .mockImplementation(() => Promise.reject({ response: { status: 409 } }));

    renderWithMockServices({ addRepo: addRepoMock }, [orgMock]);

<<<<<<< HEAD
    const select = screen.getByLabelText(textMock('general.service_owner'));
    await act(() => user.click(select));
    const orgOption = screen.getByRole('option', { name: mockUserLogin });
    await act(() => user.click(orgOption));
=======
    await user.selectOptions(screen.getByLabelText(textMock('general.service_owner')), 'unit-test');
>>>>>>> ced14ace

    await user.type(
      screen.getByLabelText(textMock('general.service_name')),
      'this-app-name-exists',
    );

    const createBtn: HTMLElement = screen.getByRole('button', {
      name: textMock('dashboard.create_service_btn'),
    });
    user.click(createBtn);

    expect(addRepoMock).rejects.toEqual({ response: { status: 409 } });

    expect(screen.queryByText(textMock('dashboard.creating_your_service'))).not.toBeInTheDocument();
    expect(createBtn).toBeInTheDocument();
    expect(screen.getByRole('link', { name: textMock('general.cancel') }));
  });

  it('should navigate to app-development if creating the app was successful', async () => {
    const user = userEvent.setup();

    renderWithMockServices(
      {
        addRepo: () => Promise.resolve(repository),
      },
      [orgMock],
      {
        ...userMock,
        login: 'tester',
      },
    );

    const createBtn: HTMLElement = screen.getByRole('button', {
      name: textMock('dashboard.create_service_btn'),
    });

    const appNameInput = screen.getByLabelText(textMock('general.service_name'));
    await user.type(appNameInput, 'appname');
    await user.click(createBtn);

    expect(windowLocationAssignMock).toHaveBeenCalled();
  });

  it('should set cancel link to / when selected context is self', async () => {
    const selectedContext = SelectedContextType.Self;
    (useParams as jest.Mock).mockReturnValue({ selectedContext });

    renderWithMockServices();
    const cancelLink: HTMLElement = screen.getByRole('link', {
      name: textMock('general.cancel'),
    });

    expect(cancelLink.getAttribute('href')).toBe(DASHBOARD_ROOT_ROUTE);
  });

  it('should set cancel link to /all when selected context is all', async () => {
    const selectedContext = SelectedContextType.All;
    (useParams as jest.Mock).mockReturnValue({ selectedContext });

    renderWithMockServices();
    const cancelLink: HTMLElement = screen.getByRole('link', {
      name: textMock('general.cancel'),
    });

    expect(cancelLink.getAttribute('href')).toBe(DASHBOARD_ROOT_ROUTE + selectedContext);
  });

  it('should set cancel link to /org when selected context is org', async () => {
    const selectedContext = 'ttd';
    (useParams as jest.Mock).mockReturnValue({ selectedContext });

    renderWithMockServices();
    const cancelLink: HTMLElement = screen.getByRole('link', {
      name: textMock('general.cancel'),
    });

    expect(cancelLink.getAttribute('href')).toBe(DASHBOARD_ROOT_ROUTE + selectedContext);
  });
});<|MERGE_RESOLUTION|>--- conflicted
+++ resolved
@@ -158,14 +158,10 @@
 
     renderWithMockServices({ addRepo: addRepoMock }, [orgMock]);
 
-<<<<<<< HEAD
     const select = screen.getByLabelText(textMock('general.service_owner'));
-    await act(() => user.click(select));
+    await user.click(select);
     const orgOption = screen.getByRole('option', { name: mockUserLogin });
-    await act(() => user.click(orgOption));
-=======
-    await user.selectOptions(screen.getByLabelText(textMock('general.service_owner')), 'unit-test');
->>>>>>> ced14ace
+    await user.click(orgOption);
 
     await user.type(
       screen.getByLabelText(textMock('general.service_name')),
@@ -187,17 +183,12 @@
     const addRepoMock = jest.fn(() => Promise.reject({ response: { status: 500 } }));
     renderWithMockServices({ addRepo: addRepoMock }, [orgMock]);
 
-<<<<<<< HEAD
     const select = screen.getByLabelText(textMock('general.service_owner'));
-    await act(() => user.click(select));
+    await user.click(select);
     const orgOption = screen.getByRole('option', { name: mockUserLogin });
-    await act(() => user.click(orgOption));
-
-    await act(() => user.type(screen.getByLabelText(textMock('general.service_name')), 'new-app'));
-=======
-    await user.selectOptions(screen.getByLabelText(textMock('general.service_owner')), 'unit-test');
+    await user.click(orgOption);
+
     await user.type(screen.getByLabelText(textMock('general.service_name')), 'new-app');
->>>>>>> ced14ace
 
     const createButton = await screen.findByText(textMock('dashboard.create_service_btn'));
     await user.click(createButton);
@@ -251,14 +242,10 @@
 
     renderWithMockServices({ addRepo: addRepoMock }, [orgMock]);
 
-<<<<<<< HEAD
     const select = screen.getByLabelText(textMock('general.service_owner'));
-    await act(() => user.click(select));
+    await user.click(select);
     const orgOption = screen.getByRole('option', { name: mockUserLogin });
-    await act(() => user.click(orgOption));
-=======
-    await user.selectOptions(screen.getByLabelText(textMock('general.service_owner')), 'unit-test');
->>>>>>> ced14ace
+    await user.click(orgOption);
 
     await user.type(
       screen.getByLabelText(textMock('general.service_name')),
