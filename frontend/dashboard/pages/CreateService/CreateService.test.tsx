import React from 'react';
import { render, screen, waitFor } from '@testing-library/react';
import userEvent from '@testing-library/user-event';
import { MockServicesContextWrapper } from '../../dashboardTestUtils';
import { CreateService } from './CreateService';
import type { User } from 'app-shared/types/Repository';
import type { Organization } from 'app-shared/types/Organization';
import { textMock } from '@studio/testing/mocks/i18nMock';
import type { ServicesContextProps } from 'app-shared/contexts/ServicesContext';
import { repository, user as userMock } from 'app-shared/mocks/mocks';
import { useParams } from 'react-router-dom';
<<<<<<< HEAD
=======
import { ServerCodes } from 'app-shared/enums/ServerCodes';
import { createApiErrorMock } from 'app-shared/mocks/apiErrorMock';
import { Subroute } from '../../enums/Subroute';
>>>>>>> 572c71e5
import { SelectedContextType } from '../../enums/SelectedContextType';
import { Subroute } from '../../enums/Subroute';

const orgMock: Organization = {
  avatar_url: '',
  id: 1,
  username: 'unit-test',
  full_name: 'unit-test',
};

jest.mock('react-router-dom', () => ({
  ...jest.requireActual('react-router-dom'),
  useNavigate: jest.fn(),
  useParams: jest.fn().mockReturnValue(''),
}));

const mockUserLogin: string = 'test';
const mockUser: User = {
  id: 1,
  avatar_url: '',
  email: '',
  full_name: '',
  login: mockUserLogin,
  userType: 0,
};

type RenderWithMockServicesProps = {
  services?: Partial<ServicesContextProps>;
  organizations?: Organization[];
  user?: User;
};

const renderWithMockServices = ({
  services,
  organizations,
  user,
}: RenderWithMockServicesProps = {}) => {
  render(
    <MockServicesContextWrapper client={null} customServices={services}>
      <CreateService organizations={organizations || []} user={user || mockUser} />
    </MockServicesContextWrapper>,
  );
};

const originalWindowLocation = window.location;

describe('CreateService', () => {
  const windowLocationAssignMock = jest.fn();
  beforeEach(() => {
    delete window.location;
    window.location = {
      ...originalWindowLocation,
      assign: windowLocationAssignMock,
    };
  });

  afterEach(() => {
    jest.clearAllMocks();
    window.location = originalWindowLocation;
  });

  it('should show error messages when clicking create and no owner or name is filled in', async () => {
    const user = userEvent.setup();
    const selectedContext = SelectedContextType.None;
    const subroute = Subroute.AppDashboard;
    (useParams as jest.Mock).mockReturnValue({ selectedContext, subroute });
    renderWithMockServices({ user: { ...mockUser, login: '' } });

    const createBtn: HTMLElement = screen.getByRole('button', {
      name: textMock('dashboard.create_service_btn'),
    });

    await user.click(createBtn);

    const emptyFieldErrors = await screen.findAllByText(
      textMock('dashboard.field_cannot_be_empty'),
    );
    expect(emptyFieldErrors.length).toBe(2);
  });

  it('should prefill owner when there are no available orgs, and the only available user is the logged in user', async () => {
    renderWithMockServices();

    await waitFor(() => {
      expect(screen.getByRole('combobox')).toBeInTheDocument();
    });
  });

  it('should show error message that app name is too long when it exceeds max length', async () => {
    const user = userEvent.setup();
    renderWithMockServices();
    await user.type(
      screen.getByLabelText(/general.service_name/),
      'this-app-name-is-longer-than-max',
    );

    const createBtn: HTMLElement = screen.getByRole('button', {
      name: textMock('dashboard.create_service_btn'),
    });
    await user.click(createBtn);

    const emptyFieldErrors = await screen.findAllByText(
      textMock('dashboard.service_name_is_too_long'),
    );
    expect(emptyFieldErrors.length).toBe(1);
  });

  it('should show error message that app name is invalid when it contains invalid characters', async () => {
    const user = userEvent.setup();
    renderWithMockServices();

    await user.type(screen.getByLabelText(textMock('general.service_name')), 'dataModels');

    const createBtn: HTMLElement = screen.getByRole('button', {
      name: textMock('dashboard.create_service_btn'),
    });
    await user.click(createBtn);

    const emptyFieldErrors = await screen.findAllByText(
      textMock('dashboard.service_name_has_illegal_characters'),
    );
    expect(emptyFieldErrors.length).toBe(1);
  });

  it('should show error message that app name is invalid when name is to short, then remove the error when name is valid again', async () => {
    const user = userEvent.setup();
    renderWithMockServices();

    const repoNameInput = screen.getByLabelText(textMock('general.service_name'));

    await user.type(repoNameInput, 'aa');

    const createBtn: HTMLElement = screen.getByRole('button', {
      name: textMock('dashboard.create_service_btn'),
    });
    await user.click(createBtn);

    const errorMessage = screen.getByText(
      textMock('dashboard.service_name_has_illegal_characters'),
    );
    expect(errorMessage).toBeInTheDocument();

    await user.type(repoNameInput, 'a');

    const errorMessageAfter = screen.queryByText(
      textMock('dashboard.service_name_has_illegal_characters'),
    );
    expect(errorMessageAfter).not.toBeInTheDocument();
  });

  it('should show error message that app already exists when trying to create an app with a name that already exists', async () => {
    const user = userEvent.setup();
    const axiosError = createApiErrorMock(ServerCodes.Conflict);
    const addRepoMock = jest.fn().mockImplementation(() => Promise.reject(axiosError));

    renderWithMockServices({ services: { addRepo: addRepoMock }, organizations: [orgMock] });

    const select = screen.getByLabelText(textMock('general.service_owner'));
    await user.click(select);
    const orgOption = screen.getByRole('option', { name: mockUserLogin });
    await user.click(orgOption);

    await user.type(
      screen.getByLabelText(textMock('general.service_name')),
      'this-app-name-exists',
    );

    const createBtn: HTMLElement = screen.getByRole('button', {
      name: textMock('dashboard.create_service_btn'),
    });
    await user.click(createBtn);

    expect(addRepoMock).rejects.toEqual(axiosError);

    await screen.findByText(textMock('dashboard.app_already_exists'));
  });

  it('should show generic error message when trying to create an app and something unknown went wrong', async () => {
    const user = userEvent.setup();
    const axiosError = createApiErrorMock(ServerCodes.InternalServerError);
    const addRepoMock = jest.fn(() => Promise.reject(axiosError));
    renderWithMockServices({ services: { addRepo: addRepoMock }, organizations: [orgMock] });

    const select = screen.getByLabelText(textMock('general.service_owner'));
    await user.click(select);
    const orgOption = screen.getByRole('option', { name: mockUserLogin });
    await user.click(orgOption);

    await user.type(screen.getByLabelText(textMock('general.service_name')), 'new-app');

    const createButton = await screen.findByText(textMock('dashboard.create_service_btn'));
    await user.click(createButton);

    await expect(addRepoMock).rejects.toEqual(axiosError);

    const emptyFieldErrors = await screen.findAllByText(textMock('general.error_message'));
    expect(emptyFieldErrors.length).toBe(1);
  });

  it('should display loading while the form is processing', async () => {
    const user = userEvent.setup();

    renderWithMockServices({
      services: {
        // Use setTimeout as a workaround to trigger isLoading on mutation.
        addRepo: () =>
          new Promise((resolve) =>
            setTimeout(() => {
              resolve({
                ...repository,
                full_name: 'test',
                name: 'test',
              });
            }, 2),
          ),
      },
      organizations: [orgMock],
      user: {
        ...userMock,
        login: 'tester',
      },
    });

    const createBtn: HTMLElement = screen.getByRole('button', {
      name: textMock('dashboard.create_service_btn'),
    });

    const appNameInput = screen.getByLabelText(textMock('general.service_name'));
    await user.type(appNameInput, 'appname');
    await user.click(createBtn);

    expect(await screen.findByText(textMock('dashboard.creating_your_service')));
  });

  it('should not display loading if process form fails, should display create and cancel button', async () => {
    const user = userEvent.setup();
    const axiosError = createApiErrorMock(ServerCodes.Conflict);
    const addRepoMock = jest.fn().mockImplementation(() => Promise.reject(axiosError));

    renderWithMockServices({ services: { addRepo: addRepoMock }, organizations: [orgMock] });

    const select = screen.getByLabelText(textMock('general.service_owner'));
    await user.click(select);
    const orgOption = screen.getByRole('option', { name: mockUserLogin });
    await user.click(orgOption);

    await user.type(
      screen.getByLabelText(textMock('general.service_name')),
      'this-app-name-exists',
    );
    // Adding a tab so that we are sure that the combobox is closed
    await user.tab();

    const createBtn: HTMLElement = screen.getByRole('button', {
      name: textMock('dashboard.create_service_btn'),
    });
    user.click(createBtn);

    expect(addRepoMock).rejects.toEqual(axiosError);

    expect(screen.queryByText(textMock('dashboard.creating_your_service'))).not.toBeInTheDocument();
    expect(createBtn).toBeInTheDocument();
    expect(screen.getByRole('link', { name: textMock('general.cancel') }));
  });

  it('should navigate to app-development if creating the app was successful', async () => {
    const user = userEvent.setup();

    renderWithMockServices({
      services: {
        addRepo: () => Promise.resolve(repository),
      },
      organizations: [orgMock],
      user: {
        ...userMock,
        login: 'tester',
      },
    });

    const createBtn: HTMLElement = screen.getByRole('button', {
      name: textMock('dashboard.create_service_btn'),
    });

    const appNameInput = screen.getByLabelText(textMock('general.service_name'));
    await user.type(appNameInput, 'appname');
    await user.click(createBtn);

    expect(windowLocationAssignMock).toHaveBeenCalled();
  });

  it('should set cancel link to /self when selected context is self', async () => {
    const selectedContext = SelectedContextType.Self;
    const subroute = Subroute.AppDashboard;
    (useParams as jest.Mock).mockReturnValue({ selectedContext, subroute });

    renderWithMockServices();
    const cancelLink: HTMLElement = screen.getByRole('link', {
      name: textMock('general.cancel'),
    });

    expect(cancelLink.getAttribute('href')).toBe(`/${subroute}/${selectedContext}`);
  });

  it('should set cancel link to /all when selected context is all', async () => {
    const selectedContext = SelectedContextType.All;
    const subroute = Subroute.AppDashboard;
    (useParams as jest.Mock).mockReturnValue({ selectedContext, subroute });

    renderWithMockServices();
    const cancelLink: HTMLElement = screen.getByRole('link', {
      name: textMock('general.cancel'),
    });

    expect(cancelLink.getAttribute('href')).toBe(`/${subroute}/${selectedContext}`);
  });

  it('should set cancel link to /org when selected context is org', async () => {
    const selectedContext = 'ttd';
    const subroute = Subroute.AppDashboard;
    (useParams as jest.Mock).mockReturnValue({ selectedContext, subroute });

    renderWithMockServices();
    const cancelLink: HTMLElement = screen.getByRole('link', {
      name: textMock('general.cancel'),
    });

    expect(cancelLink.getAttribute('href')).toBe(`/${subroute}/${selectedContext}`);
  });
});<|MERGE_RESOLUTION|>--- conflicted
+++ resolved
@@ -9,14 +9,10 @@
 import type { ServicesContextProps } from 'app-shared/contexts/ServicesContext';
 import { repository, user as userMock } from 'app-shared/mocks/mocks';
 import { useParams } from 'react-router-dom';
-<<<<<<< HEAD
-=======
 import { ServerCodes } from 'app-shared/enums/ServerCodes';
 import { createApiErrorMock } from 'app-shared/mocks/apiErrorMock';
 import { Subroute } from '../../enums/Subroute';
->>>>>>> 572c71e5
 import { SelectedContextType } from '../../enums/SelectedContextType';
-import { Subroute } from '../../enums/Subroute';
 
 const orgMock: Organization = {
   avatar_url: '',
