{
  "name": "dashboard",
  "version": "0.1.0",
  "author": "Altinn",
  "browserslist": [
    ">0.2%",
    "not dead",
    "not ie <= 10",
    "not op_mini all"
  ],
  "dependencies": {
    "@altinn/altinn-design-system": "0.25.14",
<<<<<<< HEAD
    "@mui/x-data-grid": "5.17.17",
=======
    "@mui/x-data-grid": "5.17.18",
>>>>>>> 95ee058f
    "@reduxjs/toolkit": "1.9.1",
    "lodash-es": "4.17.21",
    "react": "18.2.0",
    "react-dom": "18.2.0",
    "react-redux": "8.0.5",
    "react-router-dom": "6.6.2",
    "react-use": "17.4.0",
    "redux": "4.2.0",
    "redux-saga": "1.2.2"
  },
  "devDependencies": {
    "cross-env": "7.0.3",
    "jest": "29.3.1",
    "tsc": "2.0.4",
    "webpack": "5.75.0",
    "webpack-dev-server": "4.11.1"
  },
  "license": "3-Clause BSD",
  "private": true,
  "scripts": {
    "build": "cross-env NODE_ENV=production webpack --config ../webpack.config.prod.js",
    "compile-ts": "tsc",
    "depcheck": "echo Checking $npm_package_name && npx depcheck && echo ",
    "start": "cross-env NODE_ENV=development webpack-dev-server --config ../webpack.config.dev.js --mode development",
    "test": "jest --maxWorkers=50%"
  }
}<|MERGE_RESOLUTION|>--- conflicted
+++ resolved
@@ -10,11 +10,7 @@
   ],
   "dependencies": {
     "@altinn/altinn-design-system": "0.25.14",
-<<<<<<< HEAD
-    "@mui/x-data-grid": "5.17.17",
-=======
     "@mui/x-data-grid": "5.17.18",
->>>>>>> 95ee058f
     "@reduxjs/toolkit": "1.9.1",
     "lodash-es": "4.17.21",
     "react": "18.2.0",
