--- conflicted
+++ resolved
@@ -36,14 +36,13 @@
   dataElementId: string,
 ) => `${adminApiBasePath}/instances/${org}/${env}/${app}/${instanceId}/data/${dataElementId}`; // Get
 
-<<<<<<< HEAD
 export const appExceptionsPath = (org: string, env: string, time: number, app?: string) =>
   `${adminApiBasePath}/kuberneteswrapper/${org}/${env}/appexceptions?time=${time}`; // Get
 export const appFailedRequestsPath = (org: string, env: string, time: number, app?: string) =>
   `${adminApiBasePath}/kuberneteswrapper/${org}/${env}/appfailedrequests?time=${time}`; // Get
 export const containerLogsPath = (org: string, env: string, time: number, app: string) =>
   `${adminApiBasePath}/kuberneteswrapper/${org}/${env}/containerlogs?time=${time}`; // Get
-=======
+
 /**
  * Returns an encoded query string from a key-value object, or an empty string if the object is empty.
  * Also removes parameters that are empty, null, or undefined.
@@ -56,5 +55,4 @@
   const queryParams = new URLSearchParams(cleanObj);
   const queryString = queryParams.toString();
   return queryString ? `?${queryString}` : '';
-}
->>>>>>> bdc06fa0
+}