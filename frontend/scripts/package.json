--- conflicted
+++ resolved
@@ -8,12 +8,7 @@
     "@typescript-eslint/parser": "7.10.0",
     "eslint": "8.57.0",
     "eslint-plugin-import": "2.29.1",
-<<<<<<< HEAD
-    "glob": "10.3.12",
-=======
-    "eslint-plugin-prettier": "5.1.3",
     "glob": "10.4.1",
->>>>>>> fea8a6bd
     "husky": "9.0.11",
     "lint-staged": "15.2.4",
     "prettier": "^3.0.3",
