{
  "name": "altinn-studio-internal-stats",
  "dependencies": {
    "axios": "1.6.8"
  },
  "devDependencies": {
    "@typescript-eslint/eslint-plugin": "7.4.0",
    "@typescript-eslint/parser": "7.4.0",
    "eslint": "8.57.0",
    "eslint-config-prettier": "9.1.0",
    "eslint-plugin-import": "2.29.1",
    "eslint-plugin-prettier": "5.1.3",
<<<<<<< HEAD
    "glob": "10.3.10",
    "husky": "9.0.11",
=======
    "glob": "10.3.12",
    "husky": "8.0.3",
>>>>>>> 7faa6b13
    "lint-staged": "15.2.2",
    "prettier": "^3.0.3",
    "ts-node": "^10.9.1",
    "tsconfig-paths": "^4.2.0",
    "typescript": "5.4.3"
  },
  "packageManager": "yarn@4.1.1",
  "private": true,
  "scripts": {
    "generate-config-coverage-stats": "node -r ts-node/register/transpile-only -r tsconfig-paths/register configurationStats/run.ts",
    "generate-json-schemas": "node -r ts-node/register/transpile-only -r tsconfig-paths/register componentSchemas/run.ts $0 && prettier ../packages/**/*.schema.v1.json --write",
    "lint": "eslint \"./**/*.ts*\"",
    "lint:fix": "npm run lint --fix",
    "typecheck": "yarn workspaces foreach -A run typecheck"
  }
}<|MERGE_RESOLUTION|>--- conflicted
+++ resolved
@@ -10,13 +10,8 @@
     "eslint-config-prettier": "9.1.0",
     "eslint-plugin-import": "2.29.1",
     "eslint-plugin-prettier": "5.1.3",
-<<<<<<< HEAD
-    "glob": "10.3.10",
+    "glob": "10.3.12",
     "husky": "9.0.11",
-=======
-    "glob": "10.3.12",
-    "husky": "8.0.3",
->>>>>>> 7faa6b13
     "lint-staged": "15.2.2",
     "prettier": "^3.0.3",
     "ts-node": "^10.9.1",
