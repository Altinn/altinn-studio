--- conflicted
+++ resolved
@@ -11,17 +11,9 @@
   "dependencies": {
     "axios": "1.6.8",
     "classnames": "2.5.1",
-<<<<<<< HEAD
-    "react": "18.2.0",
-    "react-dom": "18.2.0",
-    "react-router-dom": "6.22.3"
-=======
-    "qs": "6.12.1",
     "react": "18.3.1",
     "react-dom": "18.3.1",
-    "react-redux": "9.1.2",
     "react-router-dom": "6.23.0"
->>>>>>> cc768e66
   },
   "devDependencies": {
     "cross-env": "7.0.3",
