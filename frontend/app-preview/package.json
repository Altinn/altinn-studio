--- conflicted
+++ resolved
@@ -13,12 +13,7 @@
     "classnames": "2.5.1",
     "react": "18.3.1",
     "react-dom": "18.3.1",
-<<<<<<< HEAD
-    "react-router-dom": "6.23.0"
-=======
-    "react-redux": "9.1.2",
     "react-router-dom": "6.23.1"
->>>>>>> fea8a6bd
   },
   "devDependencies": {
     "cross-env": "7.0.3",
