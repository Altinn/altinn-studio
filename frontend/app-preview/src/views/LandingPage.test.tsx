--- conflicted
+++ resolved
@@ -71,11 +71,7 @@
     );
 
     expect(
-<<<<<<< HEAD
-      screen.getByRole('menuitem', { name: textMock('shared.header_logout') }),
-=======
       screen.getByRole('menuitemradio', { name: textMock('shared.header_logout') }),
->>>>>>> 2d95ee01
     ).toBeInTheDocument();
     expect(
       screen.getByRole('menuitem', { name: textMock('sync_header.documentation') }),
