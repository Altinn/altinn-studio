import React from 'react';
import classes from './LandingPage.module.css';
import { useTranslation } from 'react-i18next';
import { usePreviewConnection } from 'app-shared/providers/PreviewConnectionContext';
import { useRepoMetadataQuery, useUserQuery } from 'app-shared/hooks/queries';
import { useLocalStorage } from '@studio/components/src/hooks/useLocalStorage';
import { AppPreviewSubMenu } from '../components/AppPreviewSubMenu';
import { useStudioEnvironmentParams } from 'app-shared/hooks/useStudioEnvironmentParams';
import { previewPage } from 'app-shared/api/paths';
import { PreviewLimitationsInfo } from 'app-shared/components/PreviewLimitationsInfo/PreviewLimitationsInfo';
<<<<<<< HEAD
import {
  StudioPageHeader,
  StudioPageSpinner,
  type StudioProfileMenuItem,
  useMediaQuery,
} from '@studio/components';
import { UserProfileMenu } from '../components/UserProfileMenu';
import { PreviewControlHeader } from '../components/PreviewControlHeader';
import { MEDIA_QUERY_MAX_WIDTH } from 'app-shared/constants';
import { altinnDocsUrl } from 'app-shared/ext-urls';
import { useLogoutMutation } from 'app-shared/hooks/mutations/useLogoutMutation';
=======
import { StudioPageHeader, StudioPageSpinner, useMediaQuery } from '@studio/components';
import { UserProfileMenu } from '../components/UserProfileMenu';
import { PreviewControlHeader } from '../components/PreviewControlHeader';
import { MEDIA_QUERY_MAX_WIDTH } from 'app-shared/constants';
>>>>>>> 2d95ee01
import { useSelectedFormLayoutName } from 'app-shared/hooks/useSelectedFormLayoutName';
import { useSelectedFormLayoutSetName } from 'app-shared/hooks/useSelectedFormLayoutSetName';
import { useSelectedTaskId } from 'app-shared/hooks/useSelectedTaskId';

export type PreviewAsViewSize = 'desktop' | 'mobile';

export const LandingPage = () => {
  const { org, app } = useStudioEnvironmentParams();
  const { t } = useTranslation();
  const shouldDisplayText = !useMediaQuery(MEDIA_QUERY_MAX_WIDTH);
  const previewConnection = usePreviewConnection();
  const { data: user, isPending: isPendingUser } = useUserQuery();
<<<<<<< HEAD
  const { mutate: logout } = useLogoutMutation();
=======
>>>>>>> 2d95ee01
  const { data: repository } = useRepoMetadataQuery(org, app);
  const { selectedFormLayoutSetName, setSelectedFormLayoutSetName } =
    useSelectedFormLayoutSetName();
  const { selectedFormLayoutName } = useSelectedFormLayoutName(selectedFormLayoutSetName);
  const [previewViewSize, setPreviewViewSize] = useLocalStorage<PreviewAsViewSize>(
    'viewSize',
    'desktop',
  );
  const taskId = useSelectedTaskId(selectedFormLayoutSetName);
  const isIFrame = (input: HTMLElement | null): input is HTMLIFrameElement =>
    input !== null && input.tagName === 'IFRAME';

  const handleChangeLayoutSet = (layoutSet: string) => {
    setSelectedFormLayoutSetName(layoutSet);
    // might need to remove selected layout from local storage to make sure first page is selected
    window.location.reload();
  };

  const docsMenuItem: StudioProfileMenuItem = {
    action: { type: 'link', href: altinnDocsUrl('') },
    itemName: t('sync_header.documentation'),
    hasDivider: true,
  };
  const logOutMenuItem: StudioProfileMenuItem = {
    action: { type: 'button', onClick: logout },
    itemName: t('shared.header_logout'),
  };
  const profileMenuItems: StudioProfileMenuItem[] = [docsMenuItem, logOutMenuItem];

  if (previewConnection) {
    previewConnection.on('ReceiveMessage', function (message) {
      const frame = document.getElementById('app-frontend-react-iframe');
      if (isIFrame(frame) && frame.contentWindow) {
        const targetOrigin = window.origin;
        // Trigger a reload of preview window until app-frontend implements re-calling api #https://github.com/Altinn/app-frontend-react/issues/1088
        window.location.reload();
        console.log('Sending reload message to app-frontend with targetOrigin: ' + targetOrigin);
        frame.contentWindow.postMessage({ action: message }, targetOrigin);
      }
    });
  }

  if (isPendingUser) return <StudioPageSpinner spinnerTitle={t('preview.loading_page')} />;

  return (
    <>
      <StudioPageHeader variant='preview'>
        <StudioPageHeader.Main>
          <StudioPageHeader.Left title={app} showTitle={shouldDisplayText} />
          <StudioPageHeader.Right>
<<<<<<< HEAD
            <UserProfileMenu
              user={user}
              repository={repository}
              color='light'
              variant='preview'
              profileMenuItems={profileMenuItems}
            />
=======
            <UserProfileMenu user={user} repository={repository} />
>>>>>>> 2d95ee01
          </StudioPageHeader.Right>
        </StudioPageHeader.Main>
        <StudioPageHeader.Sub>
          <AppPreviewSubMenu />
        </StudioPageHeader.Sub>
      </StudioPageHeader>
      <div className={classes.previewArea}>
        <PreviewControlHeader
          setViewSize={setPreviewViewSize}
          viewSize={previewViewSize}
          selectedLayoutSet={selectedFormLayoutSetName}
          handleChangeLayoutSet={handleChangeLayoutSet}
        />
        <PreviewLimitationsInfo />
        <div className={classes.iframeContainer}>
          <iframe
            title={t('preview.title')}
            id='app-frontend-react-iframe'
            src={previewPage(org, app, selectedFormLayoutSetName, taskId, selectedFormLayoutName)}
            className={previewViewSize === 'desktop' ? classes.iframeDesktop : classes.iframeMobile}
          />
        </div>
      </div>
    </>
  );
};<|MERGE_RESOLUTION|>--- conflicted
+++ resolved
@@ -8,24 +8,10 @@
 import { useStudioEnvironmentParams } from 'app-shared/hooks/useStudioEnvironmentParams';
 import { previewPage } from 'app-shared/api/paths';
 import { PreviewLimitationsInfo } from 'app-shared/components/PreviewLimitationsInfo/PreviewLimitationsInfo';
-<<<<<<< HEAD
-import {
-  StudioPageHeader,
-  StudioPageSpinner,
-  type StudioProfileMenuItem,
-  useMediaQuery,
-} from '@studio/components';
-import { UserProfileMenu } from '../components/UserProfileMenu';
-import { PreviewControlHeader } from '../components/PreviewControlHeader';
-import { MEDIA_QUERY_MAX_WIDTH } from 'app-shared/constants';
-import { altinnDocsUrl } from 'app-shared/ext-urls';
-import { useLogoutMutation } from 'app-shared/hooks/mutations/useLogoutMutation';
-=======
 import { StudioPageHeader, StudioPageSpinner, useMediaQuery } from '@studio/components';
 import { UserProfileMenu } from '../components/UserProfileMenu';
 import { PreviewControlHeader } from '../components/PreviewControlHeader';
 import { MEDIA_QUERY_MAX_WIDTH } from 'app-shared/constants';
->>>>>>> 2d95ee01
 import { useSelectedFormLayoutName } from 'app-shared/hooks/useSelectedFormLayoutName';
 import { useSelectedFormLayoutSetName } from 'app-shared/hooks/useSelectedFormLayoutSetName';
 import { useSelectedTaskId } from 'app-shared/hooks/useSelectedTaskId';
@@ -38,10 +24,6 @@
   const shouldDisplayText = !useMediaQuery(MEDIA_QUERY_MAX_WIDTH);
   const previewConnection = usePreviewConnection();
   const { data: user, isPending: isPendingUser } = useUserQuery();
-<<<<<<< HEAD
-  const { mutate: logout } = useLogoutMutation();
-=======
->>>>>>> 2d95ee01
   const { data: repository } = useRepoMetadataQuery(org, app);
   const { selectedFormLayoutSetName, setSelectedFormLayoutSetName } =
     useSelectedFormLayoutSetName();
@@ -59,17 +41,6 @@
     // might need to remove selected layout from local storage to make sure first page is selected
     window.location.reload();
   };
-
-  const docsMenuItem: StudioProfileMenuItem = {
-    action: { type: 'link', href: altinnDocsUrl('') },
-    itemName: t('sync_header.documentation'),
-    hasDivider: true,
-  };
-  const logOutMenuItem: StudioProfileMenuItem = {
-    action: { type: 'button', onClick: logout },
-    itemName: t('shared.header_logout'),
-  };
-  const profileMenuItems: StudioProfileMenuItem[] = [docsMenuItem, logOutMenuItem];
 
   if (previewConnection) {
     previewConnection.on('ReceiveMessage', function (message) {
@@ -92,17 +63,7 @@
         <StudioPageHeader.Main>
           <StudioPageHeader.Left title={app} showTitle={shouldDisplayText} />
           <StudioPageHeader.Right>
-<<<<<<< HEAD
-            <UserProfileMenu
-              user={user}
-              repository={repository}
-              color='light'
-              variant='preview'
-              profileMenuItems={profileMenuItems}
-            />
-=======
             <UserProfileMenu user={user} repository={repository} />
->>>>>>> 2d95ee01
           </StudioPageHeader.Right>
         </StudioPageHeader.Main>
         <StudioPageHeader.Sub>
