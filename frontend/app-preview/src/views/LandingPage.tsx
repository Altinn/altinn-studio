--- conflicted
+++ resolved
@@ -12,12 +12,8 @@
 import { AppPreviewSubMenu } from '../components/AppPreviewSubMenu';
 import { useStudioUrlParams } from 'app-shared/hooks/useStudioUrlParams';
 import { previewPage } from 'app-shared/api/paths';
-<<<<<<< HEAD
-import { typedSessionStorage } from 'app-shared/utils/webStorage';
 import { TopBarMenuItem } from 'app-shared/types/TopBarMenuItem';
-=======
 import { PreviewLimitationsInfo } from 'app-shared/components/PreviewLimitationsInfo/PreviewLimitationsInfo';
->>>>>>> e18aeeb2
 
 export interface LandingPageProps {
   variant?: AltinnHeaderVariant;
@@ -32,21 +28,10 @@
   const { data: user } = useUserQuery();
   const { data: repository } = useRepoMetadataQuery(org, app);
   const { data: instanceId } = useInstanceIdQuery(org, app);
-<<<<<<< HEAD
-  const [openSaveChoiceInSession, setOpenShowSaveChoiceInSession] = useState<boolean>(false);
-  const showPreviewLimitationsInfoSession: boolean = typedSessionStorage.getItem(
-    'showPreviewLimitationsInfo',
-  );
-  const [showPreviewLimitationsInfo, setShowPreviewLimitationsInfo] = useState<boolean>(
-    showPreviewLimitationsInfoSession ?? true,
-  );
   const [selectedLayoutSet, setSelectedLayoutSet] = useLocalStorage<string>(
     'layoutSet/' + app,
     null,
   );
-=======
-  const [selectedLayoutSet, setSelectedLayoutSet] = useLocalStorage<string>('layoutSet/' + app, null);
->>>>>>> e18aeeb2
   const [previewViewSize, setPreviewViewSize] = useLocalStorage<PreviewAsViewSize>(
     'viewSize',
     'desktop',
@@ -62,7 +47,7 @@
     // might need to remove selected layout from local storage to make sure first page is selected
     window.location.reload();
   };
-  
+
   if (previewConnection) {
     previewConnection.on('ReceiveMessage', function (message) {
       const frame = document.getElementById('app-frontend-react-iframe');
@@ -98,40 +83,8 @@
           }
         />
       </div>
-<<<<<<< HEAD
-      <div className={classes.gridContainer}>
-        {showPreviewLimitationsInfo && (
-          <Alert severity='info' className={classes.previewLimitationsInfo}>
-            <div className={classes.alert}>
-              {t('preview.limitations_info')}
-              <LegacyPopover
-                trigger={
-                  <Button
-                    onClick={() => setOpenShowSaveChoiceInSession(!openSaveChoiceInSession)}
-                    size='small'
-                    variant='tertiary'
-                    icon={<XMarkIcon />}
-                  />
-                }
-                open={openSaveChoiceInSession}
-              >
-                {t('session.reminder')}
-                <span className={classes.row}>
-                  <Button onClick={handleHidePreviewLimitations} size='small' variant='secondary'>
-                    {t('session.do_show_again')}
-                  </Button>
-                  <Button onClick={handleRememberChoiceForSession} size='small' variant='secondary'>
-                    {t('session.dont_show_again')}
-                  </Button>
-                </span>
-              </LegacyPopover>
-            </div>
-          </Alert>
-        )}
-=======
       <div className={classes.previewArea}>
         <PreviewLimitationsInfo />
->>>>>>> e18aeeb2
         <div className={classes.iframeContainer}>
           <iframe
             title={t('preview.iframe_title')}
