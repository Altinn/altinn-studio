import React from 'react';
import { RepositoryType } from 'app-shared/types/global';
import { TFunction } from 'i18next';
import { Button, Select, LegacyToggleButtonGroup } from '@digdir/design-system-react';
import { AltinnButtonActionItem } from 'app-shared/components/altinnHeader/types';
import classes from '../AppPreviewSubMenu.module.css';
import { ArrowCirclepathIcon, EyeIcon, LinkIcon } from '@navikt/aksel-icons';
import { useTranslation } from 'react-i18next';
import { AppPreviewSubMenuProps } from '../AppPreviewSubMenu';
import { useLayoutSetsQuery } from '../../../../packages/ux-editor/src/hooks/queries/useLayoutSetsQuery';
import { useStudioUrlParams } from 'app-shared/hooks/useStudioUrlParams';
import { TopBarMenu } from 'app-shared/enums/TopBarMenu';
import { TopBarMenuItem } from 'app-shared/types/TopBarMenuItem';
import { PackagesRouter } from 'app-shared/navigation/PackagesRouter';

export interface AppPreviewMenuItem {
  key: string;
  link: JSX.Element;
}

export const menu: TopBarMenuItem[] = [
  {
    key: TopBarMenu.Preview,
    link: '/:org/:app',
    repositoryTypes: [RepositoryType.App],
  },
];

export const getTopBarAppPreviewMenu = (
  org: string,
  app: string,
  repositoryType: RepositoryType,
  t: TFunction,
): TopBarMenuItem[] => {
  return menu.filter((menuItem) => menuItem.repositoryTypes.includes(repositoryType));
};

export const SubPreviewMenuLeftContent = ({
  viewSize,
  setViewSize,
  selectedLayoutSet,
  handleChangeLayoutSet,
}: AppPreviewSubMenuProps) => {
  const { t } = useTranslation();
  const { org, app } = useStudioUrlParams();
  const { data: layoutSets } = useLayoutSetsQuery(org, app);

  return (
    <div className={classes.leftSubHeaderComponents}>
      <div className={classes.viewSizeButtons}>
        <LegacyToggleButtonGroup
          items={[
            {
              label: t('preview.view_size_desktop'),
              value: 'desktop',
            },
            {
              label: t('preview.view_size_mobile'),
              value: 'mobile',
            },
          ]}
          onChange={setViewSize}
          selectedValue={viewSize === 'desktop' ? 'desktop' : 'mobile'}
        />
      </div>
      {layoutSets && (
        <div className={classes.layoutSetSelector}>
          <Select
            onChange={(layoutSet) => handleChangeLayoutSet(layoutSet)}
            options={layoutSets.sets.map((layoutSet) => ({
              label: layoutSet.id,
              value: layoutSet.id,
            }))}
            value={selectedLayoutSet}
          />
        </div>
      )}
    </div>
  );
};

export const SubPreviewMenuRightContent = () => {
  const { t } = useTranslation();
  return (
    <div className={classes.rightSubHeaderButtons}>
      <Button icon={<ArrowCirclepathIcon />} variant='tertiary' size='small' color='inverted'>
        {t('preview.subheader.restart')}
      </Button>
      <Button icon={<EyeIcon />} variant='tertiary' size='small' color='inverted'>
        {t('preview.subheader.showas')}
      </Button>
      <Button icon={<LinkIcon />} variant='tertiary' size='small' color='inverted'>
        {t('preview.subheader.sharelink')}
      </Button>
    </div>
  );
};

export const appPreviewButtonActions = (
  org: string,
  app: string,
  instanceId: string,
): AltinnButtonActionItem[] => {
  const packagesRouter = new PackagesRouter({ org, app });
<<<<<<< HEAD
  const subUrl = `?layout=${window.localStorage.getItem(instanceId)}`;
=======
  const queryParams = `?layout=${window.localStorage.getItem(instanceId)}`;
>>>>>>> 84d23099

  const action: AltinnButtonActionItem[] = [
    {
      title: 'top_menu.preview_back_to_editing',
      menuKey: TopBarMenu.Preview,
      buttonVariant: 'secondary',
      headerButtonsClasses: classes.backToEditorBtn,
<<<<<<< HEAD
      handleClick: () => packagesRouter.navigateToPackage('editorUiEditor', subUrl),
=======
      handleClick: () => packagesRouter.navigateToPackage('editorUiEditor', queryParams),
>>>>>>> 84d23099
    },
  ];
  return action;
};<|MERGE_RESOLUTION|>--- conflicted
+++ resolved
@@ -102,11 +102,7 @@
   instanceId: string,
 ): AltinnButtonActionItem[] => {
   const packagesRouter = new PackagesRouter({ org, app });
-<<<<<<< HEAD
-  const subUrl = `?layout=${window.localStorage.getItem(instanceId)}`;
-=======
   const queryParams = `?layout=${window.localStorage.getItem(instanceId)}`;
->>>>>>> 84d23099
 
   const action: AltinnButtonActionItem[] = [
     {
@@ -114,11 +110,7 @@
       menuKey: TopBarMenu.Preview,
       buttonVariant: 'secondary',
       headerButtonsClasses: classes.backToEditorBtn,
-<<<<<<< HEAD
-      handleClick: () => packagesRouter.navigateToPackage('editorUiEditor', subUrl),
-=======
       handleClick: () => packagesRouter.navigateToPackage('editorUiEditor', queryParams),
->>>>>>> 84d23099
     },
   ];
   return action;
