--- conflicted
+++ resolved
@@ -5,9 +5,6 @@
   DASHBOARD = 'dashboard',
   LOGOUT_AND_INVALID_LOGIN_ONLY = 'logout-and-invalid-login-only',
   MAIN_NAVIGATION_BETWEEN_SUB_APPS = 'main-navigation-between-sub-apps',
-<<<<<<< HEAD
   UI_EDITOR = 'ui-editor',
-=======
   GIT_SYNC = 'git-sync',
->>>>>>> f66007b7
 }