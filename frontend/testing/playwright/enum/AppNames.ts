export enum AppNames {
  CREATE_APP_ONLY = 'simple-app-test',
  DATA_MODEL_APP = 'data-model-app-test',
  DASHBOARD_APP = 'dashboard-app-test',
  GIT_SYNC_APP = 'git-sync-app-test',
  MAIN_NAVIGATION_APP = 'navigation-app-test',
<<<<<<< HEAD
  SETTINGS_MODAL_APP = 'settings-modal-app-test',
=======
  UI_EDITOR_APP = 'ui-editor-app-test',
>>>>>>> 3d3add38
}<|MERGE_RESOLUTION|>--- conflicted
+++ resolved
@@ -4,9 +4,6 @@
   DASHBOARD_APP = 'dashboard-app-test',
   GIT_SYNC_APP = 'git-sync-app-test',
   MAIN_NAVIGATION_APP = 'navigation-app-test',
-<<<<<<< HEAD
   SETTINGS_MODAL_APP = 'settings-modal-app-test',
-=======
   UI_EDITOR_APP = 'ui-editor-app-test',
->>>>>>> 3d3add38
 }