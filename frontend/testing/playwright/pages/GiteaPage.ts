--- conflicted
+++ resolved
@@ -166,7 +166,6 @@
     await this.page.getByText(`<altinn:action>${action}</altinn:action>`).isVisible();
   }
 
-<<<<<<< HEAD
   public async verifyThatActionIsCustomServerAction(action: string): Promise<void> {
     await this.page
       .getByText(`<altinn:action type="serverAction">${action}</altinn:action>`)
@@ -177,12 +176,6 @@
     await this.page.getByText(`<altinn:action>${action}</altinn:action>`).isHidden();
   }
 
-  public async verifyThatTaskIsHidden(task: string): Promise<void> {
-    await this.page.getByText(`<altinn:taskType>${task}</altinn:taskType>`).isHidden();
-  }
-
-=======
->>>>>>> d3dac922
   public async verifyThatTaskIsVisible(task: string): Promise<void> {
     await this.page.getByText(`<altinn:taskType>${task}</altinn:taskType>`).isVisible();
   }
