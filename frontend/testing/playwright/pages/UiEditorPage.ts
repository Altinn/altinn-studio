--- conflicted
+++ resolved
@@ -22,7 +22,6 @@
     }
   }
 
-<<<<<<< HEAD
   public async clickOnPageAccordion(pageName: string): Promise<void> {
     await this.page.getByRole('button', { name: pageName, exact: true }).click();
   }
@@ -50,10 +49,10 @@
     await this.getDroppableList()
       .getByRole('button', { name: this.textMock('general.delete') })
       .click();
-=======
+  }
+
   public async verifyThatNewPageIsHidden(pageName: string): Promise<void> {
     await this.page.getByRole('button', { name: pageName, exact: true }).isHidden();
->>>>>>> f66007b7
   }
 
   public async clickOnAddNewPage(): Promise<void> {
@@ -61,8 +60,7 @@
   }
 
   public async verifyThatNewPageIsVisible(pageName: string): Promise<void> {
-<<<<<<< HEAD
-    await this.page.getByText(pageName).isVisible();
+    await this.page.getByRole('heading', { name: pageName, level: 3, exact: true }).isVisible();
   }
 
   public async verifyThatPageEmptyMessageIsHidden(): Promise<void> {
@@ -83,8 +81,5 @@
 
   private getDroppableList(): Locator {
     return this.page.getByTestId(testids.droppableList);
-=======
-    await this.page.getByRole('heading', { name: pageName, level: 3, exact: true }).isVisible();
->>>>>>> f66007b7
   }
 }