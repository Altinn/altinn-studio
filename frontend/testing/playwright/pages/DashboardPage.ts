--- conflicted
+++ resolved
@@ -63,12 +63,7 @@
       .isVisible();
   }
 
-<<<<<<< HEAD
-  public async clickOnOrgApplications(newOrgName: string): Promise<void> {
-    this.updateOrgNameEnv(newOrgName);
-=======
   public async clickOnOrgApplications(): Promise<void> {
->>>>>>> b8e53ff9
     await this.page.getByRole('menuitem', { name: 'Testdepartementet' }).click();
   }
 
