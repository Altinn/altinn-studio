﻿import { BasePage } from '../helpers/BasePage';
import type { Environment } from '../helpers/StudioEnvironment';
import type { Page } from '@playwright/test';

export class DashboardPage extends BasePage {
  constructor(page: Page, environment?: Environment) {
    super(page, environment);
  }

  public async loadDashboardPage(): Promise<void> {
    await this.page.goto(this.getRoute('dashboard'));
  }

  public async verifyDashboardPage(): Promise<void> {
    await this.page.waitForURL(this.getRoute('dashboard'));
  }

  public async clickOnCreateAppLink(): Promise<void> {
    await this.page.getByRole('link', { name: this.textMock('dashboard.new_service') }).click();
  }

  public async checkThatThereIsNoFavouriteAppInList(appName: string): Promise<void> {
    // The .first() is added becuase the key is used two places; one in favourite list, and one in all applications list
    await this.page
      .getByRole('menuitem', { name: this.textMock('dashboard.unstar', { appName }), exact: true })
      .first()
      .isHidden();
  }

  public async clickOnFavouriteApplication(appName: string): Promise<void> {
    await this.page
      .getByRole('menuitem', { name: this.textMock('dashboard.star', { appName }), exact: true })
      .click();
  }

  public async checkThatThereIsFavouriteAppInList(appName: string): Promise<void> {
    await this.page
      .getByRole('menuitem', { name: this.textMock('dashboard.star', { appName }), exact: true })
      .isVisible();
  }

  public async clickOnUnFavouriteApplicatin(appName: string): Promise<void> {
    // The .first() is added becuase the key is used two places; one in favourite list, and one in all applications list
    await this.page
      .getByRole('menuitem', { name: this.textMock('dashboard.unstar', { appName }), exact: true })
      .first()
      .click();
  }

  public async clickOnHeaderAvatar(): Promise<void> {
    await this.page.getByAltText(this.textMock('shared.header_button_alt')).click();
  }

  public async clickOnAllApplications(): Promise<void> {
    await this.page
      .getByRole('menuitem', { name: this.textMock('shared.header_all'), exact: true })
      .click();
  }

  public async checkThatAllApplicationsHeaderIsVisible(): Promise<void> {
    await this.page
      .getByRole('heading', { name: this.textMock('dashboard.all_apps'), level: 2 })
      .isVisible();
  }

  public async clickOnOrgApplications(): Promise<void> {
<<<<<<< HEAD
=======
    this.updateOrgNameEnv('ttd');
>>>>>>> 233da2a1
    await this.page.getByRole('menuitem', { name: 'Testdepartementet' }).click();
  }

  public async checkThatTTDApplicationsHeaderIsVisible(): Promise<void> {
    await this.page
      .getByRole('heading', {
        name: this.textMock('dashboard.org_apps', { orgName: 'Testdepartementet' }),
      })
      .click();
  }

  public async checkThatAllOrgApplicationsHeaderIsVisible(): Promise<void> {
    await this.page
      .getByRole('heading', {
        name: this.textMock('dashboard.org_apps', { orgName: this.org }),
        level: 2,
      })
      .isVisible();
  }

  public async checkThatAppIsVisible(appName: string): Promise<void> {
    await this.page.getByTitle(appName, { exact: true }).isVisible();
  }

  public async checkThatAppIsHidden(appName: string): Promise<void> {
    await this.page.getByTitle(appName, { exact: true }).isHidden();
  }

  public async typeInSearchField(word: string): Promise<void> {
    await this.page.getByLabel(this.textMock('dashboard.search')).fill(word);
  }

  public async clickOnTestAppGiteaButton(appName: string): Promise<void> {
    await this.page
      .getByRole('menuitem', {
        name: this.textMock('dashboard.repository_in_list', { appName }),
        exact: true,
      })
      .click();
  }

  public async verifyGiteaPage(): Promise<void> {
    await this.page.waitForURL(this.getRoute('gitea'));
  }

  public async clickOnTestAppEditButton(appName: string): Promise<void> {
    await this.page
      .getByRole('menuitem', {
        name: this.textMock('dashboard.edit_app', { appName }),
        exact: true,
      })
      .click();
  }
}<|MERGE_RESOLUTION|>--- conflicted
+++ resolved
@@ -64,10 +64,7 @@
   }
 
   public async clickOnOrgApplications(): Promise<void> {
-<<<<<<< HEAD
-=======
     this.updateOrgNameEnv('ttd');
->>>>>>> 233da2a1
     await this.page.getByRole('menuitem', { name: 'Testdepartementet' }).click();
   }
 
