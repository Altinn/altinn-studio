--- conflicted
+++ resolved
@@ -64,7 +64,6 @@
   }
 
   public async clickOnOrgApplications(): Promise<void> {
-<<<<<<< HEAD
     await this.page.getByRole('menuitem', { name: 'Testdepartementet' }).click();
   }
 
@@ -72,15 +71,14 @@
     await this.page
       .getByRole('heading', {
         name: this.textMock('dashboard.org_apps', { orgName: 'Testdepartementet' }),
-=======
-    await this.page.getByRole('menuitem', { name: this.org }).click();
+      })
+      .click();
   }
 
   public async checkThatAllOrgApplicationsHeaderIsVisible(): Promise<void> {
     await this.page
       .getByRole('heading', {
         name: this.textMock('dashboard.org_apps', { orgName: this.org }),
->>>>>>> 6500c74e
         level: 2,
       })
       .isVisible();
