--- conflicted
+++ resolved
@@ -3,11 +3,6 @@
 import type { Environment } from '../helpers/StudioEnvironment';
 import path from 'path';
 import { expect } from '@playwright/test';
-<<<<<<< HEAD
-=======
-import { DataTestId } from '../enum/DataTestId';
-import { droppableListId, typeItemId } from '@studio/testing/testids';
->>>>>>> f9c59ef2
 
 export class DataModelPage extends BasePage {
   constructor(page: Page, environment?: Environment) {
