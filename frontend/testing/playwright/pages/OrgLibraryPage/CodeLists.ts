--- conflicted
+++ resolved
@@ -1,6 +1,8 @@
 import { BasePage } from '../../helpers/BasePage';
 import { expect, type Page } from '@playwright/test';
 import path from 'path';
+
+const TIMEOUT_TO_WAIT_FOR_TEXT_TO_APPEAR: number = 10000;
 
 export class CodeLists extends BasePage {
   constructor(public page: Page) {
@@ -94,62 +96,14 @@
     await expect(codeList).toBeVisible();
   }
 
-<<<<<<< HEAD
-  public async clickOnCodeListAccordion(title: string): Promise<void> {
-    await this.page
-      .getByTitle(
-        this.textMock('app_content_library.code_lists.code_list_accordion_title', {
-          codeListTitle: title,
-        }),
-      )
-      .click();
-  }
-
-  public async verifyNumberOfRowsInTheCodelist(numberOfRows: number): Promise<void> {
-    for (let i = 1; i <= numberOfRows; i++) {
-      const valueRow = this.page.getByRole('textbox', {
-        name: this.textMock('code_list_editor.value_item', { number: i.toString() }),
-        exact: true,
-      });
-
-      await expect(valueRow).toBeVisible();
-    }
-  }
-
   public async clickOnAddRowButton(): Promise<void> {
     await this.page
       .getByRole('button', {
         name: this.textMock('code_list_editor.add_option'),
-=======
-  public async clickOnUploadCodelistButton(): Promise<void> {
-    await this.page
-      .getByRole('button', {
-        name: this.textMock('app_content_library.code_lists.upload_code_list'),
       })
       .click();
   }
 
-  public async clickOnUploadButtonAndSelectFileToUpload(fileName: string): Promise<void> {
-    const fileChooserPromise = this.page.waitForEvent('filechooser');
-
-    await this.clickOnUploadCodelistButton();
-
-    const fileChooser = await fileChooserPromise;
-    await fileChooser.setFiles(path.join(__dirname, fileName));
-  }
-
-  public async clickOnCodeListAccordion(title: string): Promise<void> {
-    await this.page
-      .getByRole('button', {
-        name: this.textMock('app_content_library.code_lists.code_list_accordion_title', {
-          codeListTitle: title,
-        }),
->>>>>>> 94b866a1
-      })
-      .click();
-  }
-
-<<<<<<< HEAD
   public async verifyEmptyValueTextfield(row: number): Promise<void> {
     const textfield = this.page.getByRole('textbox', {
       name: this.textMock('code_list_editor.value_item', { number: row.toString() }),
@@ -183,12 +137,25 @@
       exact: true,
     });
 
-    await expect(textfield).toHaveValue(value);
+    await expect(textfield).toHaveValue(value, { timeout: TIMEOUT_TO_WAIT_FOR_TEXT_TO_APPEAR });
   }
 
   public async tabOut(): Promise<void> {
     await this.page.keyboard.press('Tab');
-=======
+  }
+
+  public async clickOnUploadButtonAndSelectFileToUpload(fileName: string): Promise<void> {
+    const fileChooserPromise = this.page.waitForEvent('filechooser');
+
+    await this.clickOnUploadCodelistButton();
+
+    const fileChooser = await fileChooserPromise;
+    await fileChooser.setFiles(path.join(__dirname, fileName));
+  }
+  public async clickOnCodeListAccordion(codeListTitle: string): Promise<void> {
+    await this.page.getByRole('heading', { name: codeListTitle }).click();
+  }
+
   public async verifyNumberOfRowsInTheCodelist(
     numberOfRows: number,
     codeListTitle: string,
@@ -202,6 +169,13 @@
     const totalNumberOfRows: number = numberOfRows + headerRow;
 
     await expect(rows).toHaveCount(totalNumberOfRows);
->>>>>>> 94b866a1
+  }
+
+  private async clickOnUploadCodelistButton(): Promise<void> {
+    await this.page
+      .getByRole('button', {
+        name: this.textMock('app_content_library.code_lists.upload_code_list'),
+      })
+      .click();
   }
 }