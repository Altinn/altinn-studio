--- conflicted
+++ resolved
@@ -91,11 +91,6 @@
 
     await expect(codeList).toBeVisible();
   }
-<<<<<<< HEAD
-
-  public async tabOut(): Promise<void> {
-    await this.page.keyboard.press('Tab');
-  }
 
   public async clickOnUploadCodelistButton(): Promise<void> {
     await this.page
@@ -140,6 +135,4 @@
       await expect(valueRow).toBeVisible();
     }
   }
-=======
->>>>>>> bddfde65
 }