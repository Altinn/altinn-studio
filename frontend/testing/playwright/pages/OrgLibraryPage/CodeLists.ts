import { BasePage } from '../../helpers/BasePage';
import { expect, type Page } from '@playwright/test';
import path from 'path';

export class CodeLists extends BasePage {
  constructor(public page: Page) {
    super(page);
  }

  public async waitForCodeListPageToLoad(): Promise<void> {
    const heading = this.page.getByRole('heading', {
      name: this.textMock('app_content_library.code_lists.page_name'),
      level: 1,
      exact: true,
    });

    await expect(heading).toBeVisible();
  }

  public async clickOnCreateNewCodelistButton(): Promise<void> {
    await this.page
      .getByRole('button', {
        name: this.textMock('app_content_library.code_lists.create_new_code_list'),
      })
      .click();
  }

  public async verifyNewCodelistModalIsOpen(): Promise<void> {
    const modalTitle = this.page.getByRole('heading', {
      name: this.textMock('app_content_library.code_lists.create_new_code_list_modal_title'),
      level: 2,
    });

    await expect(modalTitle).toBeVisible({ timeout: 8000 });
  }

  public async writeCodelistTitle(title: string): Promise<void> {
    await this.page
      .getByRole('textbox', {
        name: this.textMock('app_content_library.code_lists.create_new_code_list_name'),
      })
      .fill(title);
  }

  public async clickOnAddAlternativeButton(): Promise<void> {
    await this.page
      .getByRole('button', {
        name: this.textMock('code_list_editor.add_option'),
      })
      .click();
  }

  public async verifyAlternativeRowIsVisible(row: number): Promise<void> {
    const alternativeRow = this.page.getByRole('textbox', {
      name: this.textMock('code_list_editor.value_item', { number: row.toString() }),
      exact: true,
    });

    await expect(alternativeRow).toBeVisible();
  }

  public async writeCodelistValue(row: number, value: string): Promise<void> {
    await this.page
      .getByRole('textbox', {
        name: this.textMock('code_list_editor.value_item', { number: row.toString() }),
        exact: true,
      })
      .fill(value);
  }

  public async writeCodelistLabel(row: number, label: string): Promise<void> {
    await this.page
      .getByRole('textbox', {
        name: this.textMock('code_list_editor.label_item', { number: row.toString() }),
      })
      .fill(label);
  }

  public async clickOnSaveCodelistButton(): Promise<void> {
    await this.page
      .getByRole('button', {
        name: this.textMock('app_content_library.code_lists.save_new_code_list'),
      })
      .click();
  }

  public async verifyThatCodeListIsVisible(title: string): Promise<void> {
    const codeList = this.page.getByTitle(
      this.textMock('app_content_library.code_lists.code_list_accordion_title', {
        codeListTitle: title,
      }),
    );

    await expect(codeList).toBeVisible();
  }

<<<<<<< HEAD
  public async clickOnCodeListAccordion(title: string): Promise<void> {
    await this.page
      .getByTitle(
        this.textMock('app_content_library.code_lists.code_list_accordion_title', {
          codeListTitle: title,
        }),
      )
      .click();
  }

  public async verifyNumberOfRowsInTheCodelist(numberOfRows: number): Promise<void> {
    for (let i = 1; i <= numberOfRows; i++) {
      const valueRow = this.page.getByRole('textbox', {
        name: this.textMock('code_list_editor.value_item', { number: i.toString() }),
        exact: true,
      });

      await expect(valueRow).toBeVisible();
    }
  }

  public async typeInSearchBox(searchTerm: string): Promise<void> {
    await this.page
      .getByRole('searchbox', {
        name: this.textMock('app_content_library.code_lists.search_label'),
      })
      .fill(searchTerm);
  }

  public async clickOnDeleteCodelistButton(): Promise<void> {
    await this.page
      .getByRole('button', {
        name: this.textMock('app_content_library.code_lists.code_list_delete'),
=======
  public async clickOnUploadCodelistButton(): Promise<void> {
    await this.page
      .getByRole('button', {
        name: this.textMock('app_content_library.code_lists.upload_code_list'),
      })
      .click();
  }

  public async clickOnUploadButtonAndSelectFileToUpload(fileName: string): Promise<void> {
    const fileChooserPromise = this.page.waitForEvent('filechooser');

    await this.clickOnUploadCodelistButton();

    const fileChooser = await fileChooserPromise;
    await fileChooser.setFiles(path.join(__dirname, fileName));
  }

  public async clickOnCodeListAccordion(title: string): Promise<void> {
    await this.page
      .getByRole('button', {
        name: this.textMock('app_content_library.code_lists.code_list_accordion_title', {
          codeListTitle: title,
        }),
>>>>>>> 94b866a1
      })
      .click();
  }

<<<<<<< HEAD
  public async listeToAndWaitForConfirmDeleteCodeList(codeListTitle: string): Promise<void> {
    this.page.once('dialog', async (dialog) => {
      expect(dialog.type()).toBe('confirm');
      expect(dialog.message()).toContain(
        this.textMock('app_content_library.code_lists.code_list_delete_confirm', { codeListTitle }),
      );
      await dialog.accept();
    });
  }

  public async verifyThatCodeListIsNotVisible(title: string): Promise<void> {
    const codeList = this.page.getByTitle(
      this.textMock('app_content_library.code_lists.code_list_accordion_title', {
        codeListTitle: title,
      }),
    );

    await expect(codeList).toBeHidden();
=======
  public async verifyNumberOfRowsInTheCodelist(
    numberOfRows: number,
    codeListTitle: string,
  ): Promise<void> {
    const accordionTitle = this.page.getByRole('heading', { name: codeListTitle });
    const accordion = accordionTitle.locator('xpath=..');
    const table = accordion.getByRole('table');
    const rows = table.getByRole('row');

    const headerRow: number = 1;
    const totalNumberOfRows: number = numberOfRows + headerRow;

    await expect(rows).toHaveCount(totalNumberOfRows);
>>>>>>> 94b866a1
  }
}<|MERGE_RESOLUTION|>--- conflicted
+++ resolved
@@ -94,26 +94,8 @@
     await expect(codeList).toBeVisible();
   }
 
-<<<<<<< HEAD
-  public async clickOnCodeListAccordion(title: string): Promise<void> {
-    await this.page
-      .getByTitle(
-        this.textMock('app_content_library.code_lists.code_list_accordion_title', {
-          codeListTitle: title,
-        }),
-      )
-      .click();
-  }
-
-  public async verifyNumberOfRowsInTheCodelist(numberOfRows: number): Promise<void> {
-    for (let i = 1; i <= numberOfRows; i++) {
-      const valueRow = this.page.getByRole('textbox', {
-        name: this.textMock('code_list_editor.value_item', { number: i.toString() }),
-        exact: true,
-      });
-
-      await expect(valueRow).toBeVisible();
-    }
+  public async clickOnCodeListAccordion(codeListTitle: string): Promise<void> {
+    await this.page.getByRole('heading', { name: codeListTitle }).click();
   }
 
   public async typeInSearchBox(searchTerm: string): Promise<void> {
@@ -128,8 +110,11 @@
     await this.page
       .getByRole('button', {
         name: this.textMock('app_content_library.code_lists.code_list_delete'),
-=======
-  public async clickOnUploadCodelistButton(): Promise<void> {
+      })
+      .click();
+  }
+
+  private async clickOnUploadCodelistButton(): Promise<void> {
     await this.page
       .getByRole('button', {
         name: this.textMock('app_content_library.code_lists.upload_code_list'),
@@ -146,19 +131,7 @@
     await fileChooser.setFiles(path.join(__dirname, fileName));
   }
 
-  public async clickOnCodeListAccordion(title: string): Promise<void> {
-    await this.page
-      .getByRole('button', {
-        name: this.textMock('app_content_library.code_lists.code_list_accordion_title', {
-          codeListTitle: title,
-        }),
->>>>>>> 94b866a1
-      })
-      .click();
-  }
-
-<<<<<<< HEAD
-  public async listeToAndWaitForConfirmDeleteCodeList(codeListTitle: string): Promise<void> {
+  public async listenToAndWaitForConfirmDeleteCodeList(codeListTitle: string): Promise<void> {
     this.page.once('dialog', async (dialog) => {
       expect(dialog.type()).toBe('confirm');
       expect(dialog.message()).toContain(
@@ -176,7 +149,8 @@
     );
 
     await expect(codeList).toBeHidden();
-=======
+  }
+
   public async verifyNumberOfRowsInTheCodelist(
     numberOfRows: number,
     codeListTitle: string,
@@ -190,6 +164,5 @@
     const totalNumberOfRows: number = numberOfRows + headerRow;
 
     await expect(rows).toHaveCount(totalNumberOfRows);
->>>>>>> 94b866a1
   }
 }