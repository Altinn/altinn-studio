--- conflicted
+++ resolved
@@ -96,9 +96,14 @@
     await expect(codeList).toBeVisible();
   }
 
-<<<<<<< HEAD
   public async clickOnAddRowButton(): Promise<void> {
-=======
+    await this.page
+      .getByRole('button', {
+        name: this.textMock('code_list_editor.add_option'),
+      })
+      .click();
+  }
+
   public async clickOnCodeListAccordion(codeListTitle: string): Promise<void> {
     await this.page.getByRole('heading', { name: codeListTitle }).click();
   }
@@ -119,15 +124,6 @@
       .click();
   }
 
-  private async clickOnUploadCodelistButton(): Promise<void> {
->>>>>>> c088b24b
-    await this.page
-      .getByRole('button', {
-        name: this.textMock('code_list_editor.add_option'),
-      })
-      .click();
-  }
-
   public async verifyEmptyValueTextfield(row: number): Promise<void> {
     const textfield = this.page.getByRole('textbox', {
       name: this.textMock('code_list_editor.value_item', { number: row.toString() }),
@@ -176,10 +172,6 @@
     const fileChooser = await fileChooserPromise;
     await fileChooser.setFiles(path.join(__dirname, fileName));
   }
-<<<<<<< HEAD
-  public async clickOnCodeListAccordion(codeListTitle: string): Promise<void> {
-    await this.page.getByRole('heading', { name: codeListTitle }).click();
-=======
 
   public async listenToAndWaitForConfirmDeleteCodeList(codeListTitle: string): Promise<void> {
     this.page.once('dialog', async (dialog) => {
@@ -199,7 +191,6 @@
     );
 
     await expect(codeList).toBeHidden();
->>>>>>> c088b24b
   }
 
   public async verifyNumberOfRowsInTheCodelist(
