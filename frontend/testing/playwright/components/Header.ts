import { BasePage } from '../helpers/BasePage';
import type { Environment } from '../helpers/StudioEnvironment';
import type { Page } from '@playwright/test';

type TopMenuNames =
  | 'about'
  | 'create'
  | 'dashboard'
  | 'datamodel'
  | 'deploy'
  | 'preview'
  | 'preview_back_to_editing'
  | 'process-editor'
  | 'texts';

export class Header extends BasePage {
  constructor(page: Page, environment?: Environment) {
    super(page, environment);
  }

  public async clickOnNavigateToPageInTopMenuHeader(menuName: TopMenuNames): Promise<void> {
    await this.page
      .getByRole('link', { name: this.textMock(`top_menu.${menuName}`), exact: true })
      .first()
      .click();
  }

  public async clickOnThreeDotsMenu(): Promise<void> {
    await this.page.getByRole('button', { name: this.textMock('sync_header.gitea_menu') }).click();
  }

  public async clickOnGoToGiteaRepository(): Promise<void> {
    await this.page.getByRole('link', { name: this.textMock('sync_header.repository') }).click();
  }

  public async clickOnUploadLocalChangesButton(): Promise<void> {
    await this.page
      .getByRole('button', { name: this.textMock('sync_header.no_changes_to_share') })
      .click();
  }

  public async clickOnValidateChanges(): Promise<void> {
    await this.page
      .getByRole('button', {
        name: this.textMock('sync_header.describe_and_validate_btnText'),
      })
      .click();
  }

  public async checkThatUploadSuccessMessageIsVisible(): Promise<void> {
    await this.page
      .getByRole('heading', {
        name: this.textMock('sync_header.sharing_changes_completed'),
        level: 3,
      })
      .isVisible();
  }

<<<<<<< HEAD
  public async closeSuccessMessageBox(): Promise<void> {
    await this.page.keyboard.press('Escape');
  }

=======
>>>>>>> e5d70749
  public async clickOnLocalChangesButton(): Promise<void> {
    await this.page
      .getByRole('button', { name: this.textMock('sync_header.local_changes') })
      .click();
  }
<<<<<<< HEAD

  public async clickOnOpenSettingsModalButton(): Promise<void> {
    await this.page.getByRole('button', { name: this.textMock('sync_header.settings') }).click();
  }
=======
>>>>>>> e5d70749
}<|MERGE_RESOLUTION|>--- conflicted
+++ resolved
@@ -56,23 +56,13 @@
       .isVisible();
   }
 
-<<<<<<< HEAD
-  public async closeSuccessMessageBox(): Promise<void> {
-    await this.page.keyboard.press('Escape');
-  }
-
-=======
->>>>>>> e5d70749
   public async clickOnLocalChangesButton(): Promise<void> {
     await this.page
       .getByRole('button', { name: this.textMock('sync_header.local_changes') })
       .click();
   }
-<<<<<<< HEAD
 
   public async clickOnOpenSettingsModalButton(): Promise<void> {
     await this.page.getByRole('button', { name: this.textMock('sync_header.settings') }).click();
   }
-=======
->>>>>>> e5d70749
 }