--- conflicted
+++ resolved
@@ -90,7 +90,6 @@
       },
     },
     {
-<<<<<<< HEAD
       name: TestNames.LOGOUT_AND_INVALID_LOGIN_ONLY,
       // Add ALL other test names here to make sure that the log out test is the last test to be executed
       dependencies: [
@@ -101,22 +100,23 @@
       ],
       testDir: './tests/logout-and-invalid-login-only/',
       testMatch: '*.spec.ts',
-=======
-      name: 'main-navigation-between-sub-apps',
+      use: {
+        ...devices['Desktop Chrome'],
+        baseURL: process.env.PLAYWRIGHT_TEST_BASE_URL,
+        storageState: '.playwright/auth/user.json',
+        headless: true,
+      },
+    },
+    {
+      name: TestNames.MAIN_NAVIGATION_BETWEEN_SUB_APPS,
       dependencies: ['setup'],
       testDir: './tests/main-navigation-between-sub-apps/',
       testMatch: '*.spec.ts',
       teardown: 'teardown-main-navigation-between-sub-apps',
->>>>>>> b8e53ff9
       use: {
         ...devices['Desktop Chrome'],
         baseURL: process.env.PLAYWRIGHT_TEST_BASE_URL,
         storageState: '.playwright/auth/user.json',
-<<<<<<< HEAD
-        headless: true,
-      },
-    },
-=======
         testAppName: AppNames.MAIN_NAVIGATION_APP,
         headless: true,
       },
@@ -130,6 +130,5 @@
         testAppName: AppNames.MAIN_NAVIGATION_APP,
       },
     },
->>>>>>> b8e53ff9
   ],
 });