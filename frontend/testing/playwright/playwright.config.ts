--- conflicted
+++ resolved
@@ -73,25 +73,28 @@
       },
     },
     {
-<<<<<<< HEAD
-      name: TestNames.UI_EDITOR,
-      dependencies: ['setup'],
-      testDir: './tests/ui-editor/',
-=======
       name: TestNames.GIT_SYNC,
       dependencies: ['setup'],
       testDir: './tests/git-sync/',
->>>>>>> f66007b7
       testMatch: '*.spec.ts',
       use: {
         ...devices['Desktop Chrome'],
         baseURL: process.env.PLAYWRIGHT_TEST_BASE_URL,
         storageState: '.playwright/auth/user.json',
-<<<<<<< HEAD
+        testAppName: AppNames.GIT_SYNC_APP,
+        headless: true,
+      },
+    },
+    {
+      name: TestNames.UI_EDITOR,
+      dependencies: ['setup'],
+      testDir: './tests/ui-editor/',
+      testMatch: '*.spec.ts',
+      use: {
+        ...devices['Desktop Chrome'],
+        baseURL: process.env.PLAYWRIGHT_TEST_BASE_URL,
+        storageState: '.playwright/auth/user.json',
         testAppName: AppNames.UI_EDITOR_APP,
-=======
-        testAppName: AppNames.GIT_SYNC_APP,
->>>>>>> f66007b7
         headless: true,
       },
     },
@@ -101,14 +104,11 @@
       dependencies: [
         TestNames.SETUP,
         TestNames.CREATE_APP_ONLY,
+        TestNames.DATA_MODEL,
         TestNames.DASHBOARD,
-        TestNames.DATA_MODEL,
         TestNames.MAIN_NAVIGATION_BETWEEN_SUB_APPS,
-<<<<<<< HEAD
+        TestNames.GIT_SYNC,
         TestNames.UI_EDITOR,
-=======
-        TestNames.GIT_SYNC,
->>>>>>> f66007b7
       ],
       testDir: './tests/logout-and-invalid-login-only/',
       testMatch: '*.spec.ts',
