import { defineConfig, devices } from '@playwright/test';
import { config } from 'dotenv';
import type { ExtendedTestOptions } from './extenders/testExtend';
import { AppNames } from './enum/AppNames';

config();

export default defineConfig<ExtendedTestOptions>({
  fullyParallel: true,
  forbidOnly: !!process.env.CI,
  retries: process.env.CI ? 2 : 0,
  workers: process.env.CI ? 1 : undefined,
  reporter: 'html',
  use: {
    locale: 'nb-NO',
    timezoneId: 'Europe/Oslo',
    trace: 'on-first-retry',
  },

  projects: [
    { name: 'setup', testMatch: /.*\.setup\.ts/ },
    {
      name: 'create-app-only',
      dependencies: ['setup'],
      testDir: './tests/create-app-only/',
      testMatch: '*.spec.ts',
      teardown: 'teardown-create-app-only',
      use: {
        ...devices['Desktop Chrome'],
        baseURL: process.env.PLAYWRIGHT_TEST_BASE_URL,
        storageState: '.playwright/auth/user.json',
        testAppName: AppNames.CREATE_APP_ONLY,
        headless: true,
      },
    },
    {
      name: 'teardown-create-app-only',
      testDir: './tests/create-app-only/',
      testMatch: '*create-app-only.teardown.ts',
      use: {
        baseURL: process.env.PLAYWRIGHT_TEST_BASE_URL,
        testAppName: AppNames.CREATE_APP_ONLY,
      },
    },
    {
      name: 'data-model',
      dependencies: ['setup'],
      testDir: './tests/data-model/',
      testMatch: '*.spec.ts',
      teardown: 'teardown-data-model',
      use: {
        ...devices['Desktop Chrome'],
        baseURL: process.env.PLAYWRIGHT_TEST_BASE_URL,
        storageState: '.playwright/auth/user.json',
        testAppName: AppNames.DATA_MODEL_APP,
        headless: true,
      },
    },
    {
      name: 'teardown-data-model',
      testDir: './tests/data-model/',
      testMatch: '*data-model.teardown.ts',
      use: {
        baseURL: process.env.PLAYWRIGHT_TEST_BASE_URL,
        testAppName: AppNames.DATA_MODEL_APP,
      },
    },
    {
      name: 'dashboard',
      dependencies: ['setup'],
      testDir: './tests/dashboard/',
      testMatch: '*.spec.ts',
      teardown: 'teardown-dashboard',
      use: {
        ...devices['Desktop Chrome'],
        baseURL: process.env.PLAYWRIGHT_TEST_BASE_URL,
        storageState: '.playwright/auth/user.json',
        testAppName: AppNames.DASHBOARD_APP,
        headless: true,
      },
    },
    {
      name: 'teardown-dashboard',
      testDir: './tests/dashboard/',
      testMatch: '*dashboard.teardown.ts',
      use: {
        baseURL: process.env.PLAYWRIGHT_TEST_BASE_URL,
        testAppName: AppNames.DASHBOARD_APP,
      },
    },
    {
<<<<<<< HEAD
      name: 'git-sync',
      dependencies: ['setup'],
      testDir: './tests/git-sync/',
      testMatch: '*.spec.ts',
      teardown: 'teardown-git-sync',
=======
      name: 'main-navigation-between-sub-apps',
      dependencies: ['setup'],
      testDir: './tests/main-navigation-between-sub-apps/',
      testMatch: '*.spec.ts',
      teardown: 'teardown-main-navigation-between-sub-apps',
>>>>>>> 338cb80e
      use: {
        ...devices['Desktop Chrome'],
        baseURL: process.env.PLAYWRIGHT_TEST_BASE_URL,
        storageState: '.playwright/auth/user.json',
<<<<<<< HEAD
        testAppName: AppNames.GIT_SYNC_APP,
=======
        testAppName: AppNames.MAIN_NAVIGATION_APP,
>>>>>>> 338cb80e
        headless: true,
      },
    },
    {
<<<<<<< HEAD
      name: 'teardown-git-sync',
      testDir: './tests/git-sync/',
      testMatch: '*git-sync.teardown.ts',
      use: {
        baseURL: process.env.PLAYWRIGHT_TEST_BASE_URL,
        testAppName: AppNames.GIT_SYNC_APP,
=======
      name: 'teardown-main-navigation-between-sub-apps',
      testDir: './tests/main-navigation-between-sub-apps/',
      testMatch: '*main-navigation-between-sub-apps.teardown.ts',
      use: {
        baseURL: process.env.PLAYWRIGHT_TEST_BASE_URL,
        testAppName: AppNames.MAIN_NAVIGATION_APP,
>>>>>>> 338cb80e
      },
    },
  ],
});<|MERGE_RESOLUTION|>--- conflicted
+++ resolved
@@ -89,47 +89,49 @@
       },
     },
     {
-<<<<<<< HEAD
+      name: 'main-navigation-between-sub-apps',
+      dependencies: ['setup'],
+      testDir: './tests/main-navigation-between-sub-apps/',
+      testMatch: '*.spec.ts',
+      teardown: 'teardown-main-navigation-between-sub-apps',
+      use: {
+        ...devices['Desktop Chrome'],
+        baseURL: process.env.PLAYWRIGHT_TEST_BASE_URL,
+        storageState: '.playwright/auth/user.json',
+        testAppName: AppNames.MAIN_NAVIGATION_APP,
+        headless: true,
+      },
+    },
+    {
+      name: 'teardown-main-navigation-between-sub-apps',
+      testDir: './tests/main-navigation-between-sub-apps/',
+      testMatch: '*main-navigation-between-sub-apps.teardown.ts',
+      use: {
+        baseURL: process.env.PLAYWRIGHT_TEST_BASE_URL,
+        testAppName: AppNames.MAIN_NAVIGATION_APP,
+      },
+    },
+    {
       name: 'git-sync',
       dependencies: ['setup'],
       testDir: './tests/git-sync/',
       testMatch: '*.spec.ts',
       teardown: 'teardown-git-sync',
-=======
-      name: 'main-navigation-between-sub-apps',
-      dependencies: ['setup'],
-      testDir: './tests/main-navigation-between-sub-apps/',
-      testMatch: '*.spec.ts',
-      teardown: 'teardown-main-navigation-between-sub-apps',
->>>>>>> 338cb80e
       use: {
         ...devices['Desktop Chrome'],
         baseURL: process.env.PLAYWRIGHT_TEST_BASE_URL,
         storageState: '.playwright/auth/user.json',
-<<<<<<< HEAD
         testAppName: AppNames.GIT_SYNC_APP,
-=======
-        testAppName: AppNames.MAIN_NAVIGATION_APP,
->>>>>>> 338cb80e
         headless: true,
       },
     },
     {
-<<<<<<< HEAD
       name: 'teardown-git-sync',
       testDir: './tests/git-sync/',
       testMatch: '*git-sync.teardown.ts',
       use: {
         baseURL: process.env.PLAYWRIGHT_TEST_BASE_URL,
         testAppName: AppNames.GIT_SYNC_APP,
-=======
-      name: 'teardown-main-navigation-between-sub-apps',
-      testDir: './tests/main-navigation-between-sub-apps/',
-      testMatch: '*main-navigation-between-sub-apps.teardown.ts',
-      use: {
-        baseURL: process.env.PLAYWRIGHT_TEST_BASE_URL,
-        testAppName: AppNames.MAIN_NAVIGATION_APP,
->>>>>>> 338cb80e
       },
     },
   ],
