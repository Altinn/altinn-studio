--- conflicted
+++ resolved
@@ -54,29 +54,7 @@
   await orgLibraryPage.codeLists.writeCodelistLabel(firstRow, firstRowLabel);
 
   await orgLibraryPage.codeLists.clickOnSaveCodelistButton();
-<<<<<<< HEAD
   await orgLibraryPage.codeLists.verifyThatCodeListIsVisible(CODELIST_TITLE);
-});
-
-test('that it is possible to search for and delete the new codelist', async ({
-  page,
-  testAppName,
-}) => {
-  const orgLibraryPage: OrgLibraryPage = await setupAndVerifyCodeListPage(page, testAppName);
-
-  await orgLibraryPage.codeLists.typeInSearchBox(CODELIST_TITLE);
-  await orgLibraryPage.codeLists.verifyThatCodeListIsVisible(CODELIST_TITLE);
-  await orgLibraryPage.codeLists.clickOnCodeListAccordion(CODELIST_TITLE);
-
-  const numberOfRowsInCodelist: number = 1;
-  await orgLibraryPage.codeLists.verifyNumberOfRowsInTheCodelist(numberOfRowsInCodelist);
-
-  await orgLibraryPage.codeLists.listeToAndWaitForConfirmDeleteCodeList(CODELIST_TITLE);
-  await orgLibraryPage.codeLists.clickOnDeleteCodelistButton();
-
-  await orgLibraryPage.codeLists.verifyThatCodeListIsNotVisible(CODELIST_TITLE);
-=======
-  await orgLibraryPage.codeLists.verifyThatCodeListIsVisible(codelistTitle);
 });
 
 test('that it is possible to upload a new codelist', async ({ page, testAppName }) => {
@@ -92,5 +70,26 @@
     expectedNumberOfRows,
     codelistFileTitle,
   );
->>>>>>> 94b866a1
+});
+
+test('that it is possible to search for and delete the new codelist', async ({
+  page,
+  testAppName,
+}) => {
+  const orgLibraryPage: OrgLibraryPage = await setupAndVerifyCodeListPage(page, testAppName);
+
+  await orgLibraryPage.codeLists.typeInSearchBox(CODELIST_TITLE);
+  await orgLibraryPage.codeLists.verifyThatCodeListIsVisible(CODELIST_TITLE);
+  await orgLibraryPage.codeLists.clickOnCodeListAccordion(CODELIST_TITLE);
+
+  const expectedNumberOfRows: number = 1;
+  await orgLibraryPage.codeLists.verifyNumberOfRowsInTheCodelist(
+    expectedNumberOfRows,
+    CODELIST_TITLE,
+  );
+
+  await orgLibraryPage.codeLists.listenToAndWaitForConfirmDeleteCodeList(CODELIST_TITLE);
+  await orgLibraryPage.codeLists.clickOnDeleteCodelistButton();
+
+  await orgLibraryPage.codeLists.verifyThatCodeListIsNotVisible(CODELIST_TITLE);
 });