import { expect } from '@playwright/test';
import type { Page } from '@playwright/test';
import { test } from '../../extenders/testExtend';
import { DesignerApi } from '../../helpers/DesignerApi';
import type { StorageState } from '../../types/StorageState';
import { Gitea } from '../../helpers/Gitea';
import { OrgLibraryPage } from '../../pages/OrgLibraryPage';

const TEST_ORG: string = 'ttd';

test.describe.configure({ mode: 'serial' });

test.beforeAll(async ({ testAppName, request, storageState }) => {
  const designerApi = new DesignerApi({ app: testAppName, org: TEST_ORG });
  const response = await designerApi.createApp(request, storageState as StorageState);
  expect(response.ok()).toBeTruthy();
});

test.afterAll(async ({ request, testAppName }) => {
  const gitea = new Gitea();
  const response = await request.delete(
    gitea.getDeleteAppEndpoint({ app: testAppName, org: TEST_ORG }),
  );
  expect(response.ok()).toBeTruthy();
});

const setupAndVerifyCodeListPage = async (
  page: Page,
  testAppName: string,
): Promise<OrgLibraryPage> => {
  const orgLibraryPage = new OrgLibraryPage(page, { app: testAppName, org: TEST_ORG });
  await orgLibraryPage.loadOrgLibraryPage();
  await orgLibraryPage.verifyOrgLibraryPage();
  await orgLibraryPage.waitForPageHeaderToBeVisible();
  await orgLibraryPage.clickOnNavigateToCodeListPage();
  await orgLibraryPage.codeLists.waitForCodeListPageToLoad();

  return orgLibraryPage;
};

test('that it is possible to create a new codelist', async ({ page, testAppName }) => {
  const orgLibraryPage: OrgLibraryPage = await setupAndVerifyCodeListPage(page, testAppName);

  await orgLibraryPage.codeLists.clickOnCreateNewCodelistButton();
  await orgLibraryPage.codeLists.verifyNewCodelistModalIsOpen();
  const codelistTitle: string = 'Test_codelist';
  await orgLibraryPage.codeLists.writeCodelistTitle(codelistTitle);
  await orgLibraryPage.codeLists.clickOnAddAlternativeButton();
  const firstRow: number = 1;
  await orgLibraryPage.codeLists.verifyAlternativeRowIsVisible(firstRow);
  const firstRowValue: string = 'First value';
  await orgLibraryPage.codeLists.writeCodelistValue(firstRow, firstRowValue);
  const firstRowLabel: string = 'First label';
  await orgLibraryPage.codeLists.writeCodelistLabel(firstRow, firstRowLabel);

  await orgLibraryPage.codeLists.clickOnSaveCodelistButton();
  await orgLibraryPage.codeLists.verifyThatNewCodeListIsVisible(codelistTitle);
<<<<<<< HEAD
});

test('that it is possible to upload a new codelist', async ({ page, testAppName }) => {
  await navigateToAppAndPullLatestVersionAndNavigateBack(page);

  const orgLibraryPage: OrgLibraryPage = await setupAndVerifyCodeListPage(page, testAppName);

  // TODO
  // Click upload
  // Verify correct number of rows

  const codelistTitle: string = 'Test codelist';
  await orgLibraryPage.codeLists.verifyThatNewCodeListIsVisible(codelistTitle);
});

// TODO - Delete this function once https://github.com/Altinn/altinn-studio/pull/14793 is merged.
const navigateToAppAndPullLatestVersionAndNavigateBack = async (page: Page) => {
  const repoName: string = 'ttd-content';

  const dashboardPage: DashboardPage = new DashboardPage(page, { app: repoName, org: TEST_ORG });
  const overviewPage: OverviewPage = new OverviewPage(page, { app: repoName, org: TEST_ORG });
  const appDevelopmentHeader = new AppDevelopmentHeader(page, { app: repoName, org: TEST_ORG });

  await dashboardPage.loadDashboardPageAsOrg();
  await dashboardPage.verifyDashboardPageAsOrg();

  await dashboardPage.checkThatAppIsVisible(repoName);
  await dashboardPage.clickOnTestAppEditButton(repoName);

  const useTtdAsOrg: boolean = true;
  await overviewPage.verifyOverviewPage(useTtdAsOrg);
  await appDevelopmentHeader.clickOnPullFromGitea();
  await appDevelopmentHeader.waitForFetchingToComplete();
  await appDevelopmentHeader.clickOnNavigateToDashboard();
};
=======
});
>>>>>>> 57071771
<|MERGE_RESOLUTION|>--- conflicted
+++ resolved
@@ -55,42 +55,4 @@
 
   await orgLibraryPage.codeLists.clickOnSaveCodelistButton();
   await orgLibraryPage.codeLists.verifyThatNewCodeListIsVisible(codelistTitle);
-<<<<<<< HEAD
-});
-
-test('that it is possible to upload a new codelist', async ({ page, testAppName }) => {
-  await navigateToAppAndPullLatestVersionAndNavigateBack(page);
-
-  const orgLibraryPage: OrgLibraryPage = await setupAndVerifyCodeListPage(page, testAppName);
-
-  // TODO
-  // Click upload
-  // Verify correct number of rows
-
-  const codelistTitle: string = 'Test codelist';
-  await orgLibraryPage.codeLists.verifyThatNewCodeListIsVisible(codelistTitle);
-});
-
-// TODO - Delete this function once https://github.com/Altinn/altinn-studio/pull/14793 is merged.
-const navigateToAppAndPullLatestVersionAndNavigateBack = async (page: Page) => {
-  const repoName: string = 'ttd-content';
-
-  const dashboardPage: DashboardPage = new DashboardPage(page, { app: repoName, org: TEST_ORG });
-  const overviewPage: OverviewPage = new OverviewPage(page, { app: repoName, org: TEST_ORG });
-  const appDevelopmentHeader = new AppDevelopmentHeader(page, { app: repoName, org: TEST_ORG });
-
-  await dashboardPage.loadDashboardPageAsOrg();
-  await dashboardPage.verifyDashboardPageAsOrg();
-
-  await dashboardPage.checkThatAppIsVisible(repoName);
-  await dashboardPage.clickOnTestAppEditButton(repoName);
-
-  const useTtdAsOrg: boolean = true;
-  await overviewPage.verifyOverviewPage(useTtdAsOrg);
-  await appDevelopmentHeader.clickOnPullFromGitea();
-  await appDevelopmentHeader.waitForFetchingToComplete();
-  await appDevelopmentHeader.clickOnNavigateToDashboard();
-};
-=======
-});
->>>>>>> 57071771
+});