/* eslint-disable cypress/no-unnecessary-waiting */
/// <reference types="cypress" />
/// <reference types="../../support" />

import { administration } from "../../selectors/administration";
import { header } from "../../selectors/header";

context('Sync app and deploy', () => {
  before(() => {
<<<<<<< HEAD
    cy.deleteAllApps(Cypress.env('autoTestUser'), Cypress.env('accessToken'));
    cy.visit('/');
    cy.studioLogin(Cypress.env('autoTestUser'), Cypress.env('autoTestUserPwd'));
    cy.createApp(Cypress.env('autoTestUser'), Cypress.env('designerAppName'));
=======
    cy.studioLogin(Cypress.env('autoTestUser'), Cypress.env('autoTestUserPwd'));
    cy.deleteAllApps(Cypress.env('autoTestUser'), Cypress.env('accessToken')).then(() => {
      cy.createApp(Cypress.env('autoTestUser'), Cypress.env('designerAppName'));
    });
>>>>>>> add366ef
  });

  beforeEach(() => {
    cy.intercept('GET', '**/status').as('getRepoStatus');
    cy.intercept('POST', '**/commit-and-push').as('commitAndPushChanges');
    cy.intercept('GET', '**/pull').as('pullChanges');
    cy.intercept('POST', '**/push').as('pushChanges');
    cy.intercept('GET', '**/releases**').as('getAppBuilds');
    cy.intercept('POST', '**/releases**').as('startAppBuild');
    cy.intercept('GET', '**/Deployments**').as('getAppDeploys');
    cy.intercept('POST', '**/form-layout/**').as('postLayout');
    cy.visit('/dashboard');
  });

  it('is possible to sync changes', () => {
    cy.searchAndOpenApp(Cypress.env('designerAppName'));
    // Make some changes
    cy.findByRole('button', { name: 'Endre' }).click();
    administration.getAppNameField().should('be.enabled').clear().type(Date.now());
    administration.getDescriptionField().click();
    // Sync app changes
    header.getShareChangesButton().click();
    header.getDescribeChangesField().should('be.visible').clear().type('automation');
    header.getValidateChangesButton().should('be.visible').click();
    cy.wait('@commitAndPushChanges').its('response.statusCode').should('eq', 200);
    cy.wait('@pullChanges').its('response.statusCode').should('eq', 200);
    header.getSharedChangesSuccessMessage().isVisible();
  });
});<|MERGE_RESOLUTION|>--- conflicted
+++ resolved
@@ -7,17 +7,10 @@
 
 context('Sync app and deploy', () => {
   before(() => {
-<<<<<<< HEAD
-    cy.deleteAllApps(Cypress.env('autoTestUser'), Cypress.env('accessToken'));
-    cy.visit('/');
-    cy.studioLogin(Cypress.env('autoTestUser'), Cypress.env('autoTestUserPwd'));
-    cy.createApp(Cypress.env('autoTestUser'), Cypress.env('designerAppName'));
-=======
     cy.studioLogin(Cypress.env('autoTestUser'), Cypress.env('autoTestUserPwd'));
     cy.deleteAllApps(Cypress.env('autoTestUser'), Cypress.env('accessToken')).then(() => {
       cy.createApp(Cypress.env('autoTestUser'), Cypress.env('designerAppName'));
     });
->>>>>>> add366ef
   });
 
   beforeEach(() => {
