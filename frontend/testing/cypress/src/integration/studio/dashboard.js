--- conflicted
+++ resolved
@@ -8,19 +8,11 @@
 
 context('Dashboard', () => {
   before(() => {
-<<<<<<< HEAD
-    cy.deleteAllApps(Cypress.env('autoTestUser'), Cypress.env('accessToken'));
-    cy.visit('/');
-    cy.studioLogin(Cypress.env('autoTestUser'), Cypress.env('autoTestUserPwd'));
-    cy.createApp(Cypress.env('autoTestUser'), 'auto-app');
-    cy.createApp(Cypress.env('autoTestUser'), 'test-app');
-=======
     cy.studioLogin(Cypress.env('autoTestUser'), Cypress.env('autoTestUserPwd'));
     cy.deleteAllApps(Cypress.env('autoTestUser'), Cypress.env('accessToken')).then(() => {
       cy.createApp(Cypress.env('autoTestUser'), 'auto-app');
       cy.createApp(Cypress.env('autoTestUser'), 'test-app');
     });
->>>>>>> add366ef
   });
 
   beforeEach(() => {
