--- conflicted
+++ resolved
@@ -8,14 +8,8 @@
 
 context('New App', () => {
   before(() => {
-<<<<<<< HEAD
-    cy.deleteAllApps(Cypress.env('autoTestUser'), Cypress.env('accessToken'));
-    cy.visit('/');
-    cy.studioLogin(Cypress.env('autoTestUser'), Cypress.env('autoTestUserPwd'));
-=======
     cy.studioLogin(Cypress.env('autoTestUser'), Cypress.env('autoTestUserPwd'));
     cy.deleteAllApps(Cypress.env('autoTestUser'), Cypress.env('accessToken'));
->>>>>>> add366ef
   });
   beforeEach(() => {
     cy.visit('/dashboard');
