--- conflicted
+++ resolved
@@ -4,7 +4,7 @@
 import { login } from '../../selectors/login';
 import { dashboard } from '../../selectors/dashboard';
 import { header } from '../../selectors/header';
-import {gitea} from "../../selectors/gitea";
+import { gitea } from "../../selectors/gitea";
 
 context('Login', () => {
   beforeEach(() => {
@@ -22,16 +22,12 @@
   });
 
   it('is not possible to login with invalid user credentials', () => {
-<<<<<<< HEAD
-    cy.studioLogin(Cypress.env('autoTestUser'), 'test123');
-=======
     login.getLoginButton().should('be.visible').click();
     gitea.getLanguageMenu().should('be.visible').click();
     gitea.getLanguageMenuItem('Norsk').should('be.visible').click();
     gitea.getUsernameField().should('be.visible').type(Cypress.env('autoTestUser'));
     gitea.getPasswordField().should('be.visible').type('123', { log: false });
     gitea.getLoginButton().should('be.visible').click();
->>>>>>> add366ef
     gitea.getLoginErrorMessage().should('be.visible');
   });
 });