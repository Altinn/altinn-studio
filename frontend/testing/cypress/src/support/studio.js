--- conflicted
+++ resolved
@@ -12,11 +12,8 @@
  * Clear cookies and login to studio with user name and password
  */
 Cypress.Commands.add('studioLogin', (userName, userPwd) => {
-<<<<<<< HEAD
-=======
   cy.clearCookies();
   Cypress.session.clearAllSavedSessions();
->>>>>>> add366ef
   cy.session([userName, userPwd], () => {
     cy.visit('/');
     login.getLoginButton().should('be.visible').click();
