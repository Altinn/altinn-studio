--- conflicted
+++ resolved
@@ -89,11 +89,7 @@
   dashboard.getSearchReposField().type(appName);
   dashboard
     .getLinksCellForSearchResultApp(appName)
-<<<<<<< HEAD
-    .findByRole('menuitem', { name: texts[('dashboard.edit_app', { appName })] })
-=======
     .findByRole('menuitem', { name: texts['dashboard.edit_app'].replace('{{appName}}', appName) })
->>>>>>> 30ad9b24
     .click();
 });
 
