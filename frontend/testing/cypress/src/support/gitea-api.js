/// <reference types="cypress" />

const giteaBaseUrl = Cypress.config().baseUrl + '/repos/api/v1';

/**
 * create an org with org name, authenticated using access token
 */
Cypress.Commands.add('createOrg', (orgName, accessToken) =>
  cy.request('POST', `${giteaBaseUrl}/orgs?token=${accessToken}`, {
    username: orgName,
  }),
);

/**
 * delete an org with org name, authenticated using access token
 */
Cypress.Commands.add('deleteOrg', (orgName, accessToken) =>
  cy
    .request({
      method: 'GET',
      url: `${giteaBaseUrl}/orgs/${orgName}?token=${accessToken}`,
      failOnStatusCode: false,
    })
    .then((response) => {
      if (response.status === 200 && response.body.username === orgName)
        cy.request('DELETE', endpoint);
    }),
);

/**
 * delete all the apps of an org, authenticated using access token
 */
Cypress.Commands.add('deleteAllApps', (ownerName, accessToken, isOrg) => {
  const getReposEndpoint = isOrg
    ? `${giteaBaseUrl}/orgs/${ownerName}/repos?token=${accessToken}`
    : `${giteaBaseUrl}/users/${ownerName}/repos?token=${accessToken}`;
  cy.request('GET', getReposEndpoint).then((response) => {
    const repos = response.body;
    for (let i = 0; i < repos.length; i++) {
      cy.request(
        'DELETE',
        `${giteaBaseUrl}/repos/${ownerName}/${repos[i].name}?token=${accessToken}`,
      );
    }
  });
});

Cypress.Commands.add('deleteApp', (ownerName, appName, accessToken) =>
<<<<<<< HEAD
  cy.request('DELETE', `${giteaBaseUrl}/repos/${ownerName}/${appName}?token=${accessToken}`),
=======
  cy.request({
    method: 'DELETE',
    url: `${giteaBaseUrl}/repos/${ownerName}/${appName}?token=${accessToken}`,
    failOnStatusCode: false,
  }),
>>>>>>> b2d468d4
);

/**
 * make an user as the owner of an org's repo, authenticated using access token
 */
Cypress.Commands.add('makeUserOwner', (orgName, userName, accessToken) =>
  cy
    .request('GET', `${giteaBaseUrl}/orgs/${orgName}/teams?token=${accessToken}`)
    .then((response) => {
      const teams = response.body;
      for (let i = 0; i < teams.length; i++) {
        if (teams[i].permission === 'owner') {
          cy.request(
            'PUT',
            `${giteaBaseUrl}/teams/${teams[i].id}/members/${userName}?token=${accessToken}`,
          );
          break;
        }
      }
    }),
);

/**
 * Delete an user by username, authenticated using access token
 */
Cypress.Commands.add('deleteUser', (userName, accessToken) => {
  const endpoint = `${giteaBaseUrl}/admin/users/${userName}?token=${accessToken}`;
  cy.request('DELETE', endpoint);
});

/**
 * create a repo with app name, authenticated using access token
 */
Cypress.Commands.add('createRepository', (userName, appName, accessToken) => {
  cy.request('POST', `${giteaBaseUrl}/admin/users/${userName}/repos?token=${accessToken}`, {
    auto_init: false,
    default_branch: 'master',
    name: appName,
    private: false,
  });
});

/**
 * get an app repo and return response
 */
Cypress.Commands.add('getRepoByAppId', (appId, accessToken) =>
  cy.request({
    method: 'GET',
    url: `${giteaBaseUrl}/repos/${appId}?token=${accessToken}`,
    failOnStatusCode: false,
  }),
);<|MERGE_RESOLUTION|>--- conflicted
+++ resolved
@@ -46,15 +46,11 @@
 });
 
 Cypress.Commands.add('deleteApp', (ownerName, appName, accessToken) =>
-<<<<<<< HEAD
-  cy.request('DELETE', `${giteaBaseUrl}/repos/${ownerName}/${appName}?token=${accessToken}`),
-=======
   cy.request({
     method: 'DELETE',
     url: `${giteaBaseUrl}/repos/${ownerName}/${appName}?token=${accessToken}`,
     failOnStatusCode: false,
   }),
->>>>>>> b2d468d4
 );
 
 /**
