--- conflicted
+++ resolved
@@ -16,8 +16,4 @@
   getPreviewButton: () => cy.findByRole('link', { name: texts['top_menu.preview'] }),
   getProfileIcon: () => cy.findByTestId(testids.profileButton),
   getTextEditorLink: () => cy.findByRole('link', { name: texts['top_menu.texts'] }),
-<<<<<<< HEAD
-  getSettingsButton: () => cy.findByRole('button', { name: texts['settings_modal.heading'] }),
-=======
->>>>>>> 87d9b108
 };