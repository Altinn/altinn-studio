--- conflicted
+++ resolved
@@ -1,14 +1,11 @@
 import * as texts from '../../../../language/src/nb.json';
 
-<<<<<<< HEAD
-=======
 const getLinksCellForApp = (table, name) =>
   table.findByRole('cell', { name }).siblings("div[data-field='links']");
 const getSearchResultsHeader = () =>
   cy.findByRole('heading', { name: texts['dashboard.search_result'] });
 const getSearchResults = () => getSearchResultsHeader().next();
 
->>>>>>> 30ad9b24
 export const dashboard = {
   getAppOwnerField: () => cy.findByLabelText(texts['general.service_owner']),
   getCancelLink: () => cy.findByRole('link', { name: texts['general.cancel'] }),
@@ -17,9 +14,5 @@
   getLinksCellForSearchResultApp: (name) => getLinksCellForApp(getSearchResults(), name),
   getNewAppLink: () => cy.findByRole('link', { name: texts['dashboard.new_service'] }),
   getSavedNameField: () => cy.findByRole('textbox', { name: texts['general.service_name'] }),
-<<<<<<< HEAD
-  getSearchReposField: () => cy.findByTestId(testids.searchReposField),
-=======
   getSearchReposField: () => cy.findByRole('textbox', { name: texts['dashboard.search'] }),
->>>>>>> 30ad9b24
 };