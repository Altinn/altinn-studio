{
  "name": "cypress-studio",
  "description": "studio tests",
  "version": "1.0.0",
  "devDependencies": {
    "@testing-library/cypress": "10.0.2",
<<<<<<< HEAD
    "axe-core": "4.9.1",
    "cypress": "13.13.1",
=======
    "axe-core": "4.10.0",
    "cypress": "13.14.2",
>>>>>>> 91c94843
    "cypress-axe": "1.5.0",
    "cypress-plugin-tab": "1.0.5",
    "eslint": "8.57.0"
  },
  "main": "index.js",
  "scripts": {
    "cy:cachelist": "cypress cache list",
    "cy:open": "cypress open -e environment=local",
    "cy:prunecache": "cypress cache prune",
    "cy:run": "cypress run",
    "cy:verify": "cypress verify",
    "cy:version": "cypress -v",
    "delete:reports": "rm reports/* || true",
    "eslint:check": "eslint \"src/**\"",
    "eslint:fix": "eslint \"src/**\" --fix",
    "prettier:check": "prettier -c src/**/*.js",
    "prettier:format": "prettier -w src/**/*.js",
    "test:all": "cypress run -b chrome -s 'src/integration/**/*.js'",
    "test:usecase": "cypress run -b chrome -s 'src/integration/usecase/*.js'"
  }
}<|MERGE_RESOLUTION|>--- conflicted
+++ resolved
@@ -4,13 +4,8 @@
   "version": "1.0.0",
   "devDependencies": {
     "@testing-library/cypress": "10.0.2",
-<<<<<<< HEAD
-    "axe-core": "4.9.1",
-    "cypress": "13.13.1",
-=======
     "axe-core": "4.10.0",
     "cypress": "13.14.2",
->>>>>>> 91c94843
     "cypress-axe": "1.5.0",
     "cypress-plugin-tab": "1.0.5",
     "eslint": "8.57.0"
