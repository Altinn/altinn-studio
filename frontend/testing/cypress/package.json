{
  "name": "cypress-studio",
  "description": "studio tests",
  "version": "1.0.0",
  "devDependencies": {
<<<<<<< HEAD
    "@testing-library/cypress": "10.0.1",
=======
    "@faker-js/faker": "8.4.1",
    "@testing-library/cypress": "10.0.2",
>>>>>>> 0981c610
    "axe-core": "4.9.1",
    "cypress": "13.10.0",
    "cypress-axe": "1.5.0",
    "cypress-plugin-tab": "1.0.5",
    "eslint": "8.57.0"
  },
  "main": "index.js",
  "scripts": {
    "cy:cachelist": "cypress cache list",
    "cy:open": "cypress open -e environment=local",
    "cy:prunecache": "cypress cache prune",
    "cy:run": "cypress run",
    "cy:verify": "cypress verify",
    "cy:version": "cypress -v",
    "delete:reports": "rm reports/* || true",
    "eslint:check": "eslint \"src/**\"",
    "eslint:fix": "eslint \"src/**\" --fix",
    "prettier:check": "prettier -c src/**/*.js",
    "prettier:format": "prettier -w src/**/*.js",
    "test:all": "cypress run -b chrome -s 'src/integration/**/*.js'",
    "test:usecase": "cypress run -b chrome -s 'src/integration/usecase/*.js'"
  }
}<|MERGE_RESOLUTION|>--- conflicted
+++ resolved
@@ -3,12 +3,7 @@
   "description": "studio tests",
   "version": "1.0.0",
   "devDependencies": {
-<<<<<<< HEAD
-    "@testing-library/cypress": "10.0.1",
-=======
-    "@faker-js/faker": "8.4.1",
     "@testing-library/cypress": "10.0.2",
->>>>>>> 0981c610
     "axe-core": "4.9.1",
     "cypress": "13.10.0",
     "cypress-axe": "1.5.0",
