--- conflicted
+++ resolved
@@ -6,19 +6,10 @@
 export const fileSelectorInputId = 'file-selector-input';
 export const orgMenuItemId = (orgUserName) =>
   orgUserName ? `menu-org-${orgUserName}` : 'menu-org-no-org-user-name';
-<<<<<<< HEAD
 export const resetRepoContainerId = 'reset-repo-container';
 export const typeItemId = (pointer) => `type-item-${pointer}`;
 export const userMenuItemId = 'user-menu-item';
-export const versionControlHeaderId = 'version-control-header';
 export const pageAccordionContentId = (pageName) => `page-accordion-content-${pageName}`;
 export const profileButtonId = 'profileButton';
 export const org = 'org';
-export const app = 'app';
-=======
-export const resetRepoContainer = 'reset-repo-container';
-export const typeItem = (pointer) => `type-item-${pointer}`;
-export const userMenuItem = 'user-menu-item';
-export const pageAccordionContent = (pageName) => `page-accordion-content-${pageName}`;
-export const profileButton = 'profileButton';
->>>>>>> cc768e66
+export const app = 'app';