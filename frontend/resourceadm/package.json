{
  "name": "resourceadm",
  "version": "0.1.0",
  "author": "Altinn",
  "browserslist": [
    ">0.2%",
    "not dead",
    "not ie <= 10",
    "not op_mini all"
  ],
  "dependencies": {
    "react": "18.3.1",
    "react-dom": "18.3.1",
<<<<<<< HEAD
    "react-router-dom": "6.26.1"
=======
    "react-modal": "3.16.1",
    "react-router-dom": "6.26.2"
>>>>>>> ac6c082a
  },
  "devDependencies": {
    "@svgr/webpack": "8.1.0",
    "cross-env": "7.0.3",
    "jest": "29.7.0",
    "typescript": "5.5.4",
    "webpack": "5.94.0",
    "webpack-dev-server": "5.1.0"
  },
  "license": "3-Clause BSD",
  "private": true,
  "scripts": {
    "build": "cross-env NODE_ENV=production webpack --config ../webpack.config.prod.js",
    "start": "yarn typecheck:watch & cross-env NODE_ENV=development webpack-dev-server --config ../webpack.config.dev.js --mode development",
    "test": "jest --maxWorkers=50%",
    "typecheck": "npx tsc --noEmit",
    "typecheck:watch": "tsc --noEmit -w"
  },
  "type": "module"
}<|MERGE_RESOLUTION|>--- conflicted
+++ resolved
@@ -11,12 +11,7 @@
   "dependencies": {
     "react": "18.3.1",
     "react-dom": "18.3.1",
-<<<<<<< HEAD
-    "react-router-dom": "6.26.1"
-=======
-    "react-modal": "3.16.1",
     "react-router-dom": "6.26.2"
->>>>>>> ac6c082a
   },
   "devDependencies": {
     "@svgr/webpack": "8.1.0",
