<<<<<<< HEAD
import React, { useState, useEffect } from 'react';
=======
import React, { useEffect, useRef, useState } from 'react';
>>>>>>> e99cde32
import { useNavigate } from 'react-router-dom';
import type { NavigationBarPage } from '../../types/NavigationBarPage';
import classes from './ResourcePage.module.css';
import { PolicyEditorPage } from '../PolicyEditorPage';
import { getResourceDashboardURL, getResourcePageURL } from '../../utils/urlUtils';
import { DeployResourcePage } from '../DeployResourcePage';
import {
  useSinlgeResourceQuery,
  useValidatePolicyQuery,
  useValidateResourceQuery,
} from '../../hooks/queries';
import { MergeConflictModal } from '../../components/MergeConflictModal';
import { AboutResourcePage } from '../AboutResourcePage';
import { NavigationModal } from '../../components/NavigationModal';
import { Spinner } from '@digdir/design-system-react';
import { useEditResourceMutation } from '../../hooks/mutations';
import { MigrationPage } from '../MigrationPage';
import { useRepoStatusQuery } from 'app-shared/hooks/queries';
import type { Resource } from 'app-shared/types/ResourceAdm';
import { useTranslation } from 'react-i18next';
import type { LeftNavigationTab } from 'app-shared/types/LeftNavigationTab';
import {
  GavelSoundBlockIcon,
  InformationSquareIcon,
  MigrationIcon,
  UploadIcon,
} from '@studio/icons';
import { LeftNavigationBar } from 'app-shared/components/LeftNavigationBar';
import { createNavigationTab, deepCompare } from '../../utils/resourceUtils';
import { ResourceAccessLists } from '../../components/ResourceAccessLists';
import { AccessListDetail } from '../../components/AccessListDetails';
import { useGetAccessListQuery } from '../../hooks/queries/useGetAccessListQuery';
import { useUrlParams } from '../../hooks/useSelectedContext';

/**
 * @component
 *    Displays the 4 pages to manage resources and a left navigation bar.
 *
 * @returns {React.JSX.Element} - The rendered component
 */
export const ResourcePage = (): React.JSX.Element => {
  const { t } = useTranslation();

  const navigate = useNavigate();
  const autoSaveTimeoutRef = useRef(undefined);

  const { pageType, resourceId, selectedContext, repo, env, accessListId } = useUrlParams();
  const currentPage = pageType as NavigationBarPage;

  // Stores the temporary next page
  const [nextPage, setNextPage] = useState<NavigationBarPage>('about');

  // Use a local resource object as model to update immediately after user input. Use debounce to save this object every 500 ms
  const [resourceData, setResourceData] = useState<Resource | null>(null);

  // Handle the state of resource and policy errors
  const [showResourceErrors, setShowResourceErrors] = useState(false);
  const [showPolicyErrors, setShowPolicyErrors] = useState(false);
  const [resourceErrorModalOpen, setResourceErrorModalOpen] = useState(false);
  const [policyErrorModalOpen, setPolicyErrorModalOpen] = useState(false);

  // Get the metadata for Gitea
  const { data: repoStatus, refetch: refetchRepoStatus } = useRepoStatusQuery(
    selectedContext,
    repo,
  );

  // Get metadata for policy
  const { refetch: refetchValidatePolicy } = useValidatePolicyQuery(
    selectedContext,
    repo,
    resourceId,
  );

  // Get metadata for resource
  const { refetch: refetchValidateResource } = useValidateResourceQuery(
    selectedContext,
    repo,
    resourceId,
  );

  const {
    data: loadedResourceData,
    refetch: refetchResource,
    isPending: resourcePending,
  } = useSinlgeResourceQuery(selectedContext, repo, resourceId);

  const { data: accessList } = useGetAccessListQuery(selectedContext, accessListId, env);

  // Mutation function for editing a resource
  const { mutate: editResource } = useEditResourceMutation(selectedContext, repo, resourceId);

  // Set resourceData when loaded from server. Should only be called once
  useEffect(() => {
    if (!resourceData && loadedResourceData) {
      setResourceData(loadedResourceData);
    }
  }, [loadedResourceData, resourceData]);

  /**
<<<<<<< HEAD
=======
   * If repostatus is not undefined, set the flags for if the repo has merge
   * conflict and if the repo is in sync
   */
  useEffect(() => {
    if (repoStatus) {
      setHasMergeConflict(repoStatus.hasMergeConflict);
    }
  }, [repoStatus]);

  /**
   * Check if the pageType parameter has changed and update the currentPage
   */
  useEffect(() => {
    setCurrentPage(pageType as NavigationBarPage);
  }, [pageType]);

  const debounceSave = (resource: Resource): void => {
    clearTimeout(autoSaveTimeoutRef.current);
    autoSaveTimeoutRef.current = setTimeout(() => {
      editResource(resource);
    }, 400);
  };

  /**
>>>>>>> e99cde32
   * Navigates to the selected page
   */
  const navigateToPage = async (page: NavigationBarPage) => {
    if (currentPage !== page) {
      await refetchResource();

      // Validate Resource and display errors + modal
      if (currentPage === 'about') {
        const data = await refetchValidateResource();
        const validationStatus = data?.data?.status ?? null;

        if (validationStatus === 200) {
          setShowResourceErrors(false);
          handleNavigation(page);
        } else {
          setShowResourceErrors(true);
          setNextPage(page);
          setResourceErrorModalOpen(true);
        }
      }
      // Validate Ppolicy and display errors + modal
      else if (currentPage === 'policy') {
        const data = await refetchValidatePolicy();
        const validationStatus = data?.data?.status ?? null;

        if (validationStatus === 200) {
          setShowPolicyErrors(false);
          handleNavigation(page);
        } else {
          setShowPolicyErrors(true);
          setNextPage(page);
          setPolicyErrorModalOpen(true);
        }
      }
      // Else navigate
      else handleNavigation(page);
    }
  };

  /**
   * Handles the navigation from one page to another.
   *
   * @param newPage the page to navigate to
   */
  const handleNavigation = (newPage: NavigationBarPage) => {
    setPolicyErrorModalOpen(false);
    setResourceErrorModalOpen(false);
    refetchRepoStatus();
    navigate(getResourcePageURL(selectedContext, repo, resourceId, newPage));
  };

  /**
   * Handles the navigation to a page that has erros. This is used from the deploy
   * page when information is displayed about errors on the policy or the resource page.
   *
   * @param page the page to navigate to
   */
  const navigateToPageWithError = async (page: NavigationBarPage) => {
    if (page === 'about') {
      await refetchResource();
      await refetchValidateResource();
      setShowResourceErrors(true);
    }
    if (page === 'policy') {
      setShowPolicyErrors(true);
    }
    handleNavigation(page);
  };

  /**
   * Decide if the migration page should be accessible or not
   */
  const isMigrateEnabled = (): boolean => {
    const hasAltinn2ReferenceSource = resourceData?.resourceReferences?.some(
      (ref) => ref.referenceSource === 'Altinn2',
    );
    return hasAltinn2ReferenceSource;
  };

  const aboutPageId = 'about';
  const policyPageId = 'policy';
  const deployPageId = 'deploy';
  const migrationPageId = 'migration';
  const accessListsPageId = 'accesslists';

  const leftNavigationTabs: LeftNavigationTab[] = [
    createNavigationTab(
      <InformationSquareIcon className={classes.icon} />,
      aboutPageId,
      () => navigateToPage(aboutPageId),
      currentPage,
      getResourcePageURL(selectedContext, repo, resourceId, 'about'),
    ),
    createNavigationTab(
      <GavelSoundBlockIcon className={classes.icon} />,
      policyPageId,
      () => navigateToPage(policyPageId),
      currentPage,
      getResourcePageURL(selectedContext, repo, resourceId, 'policy'),
    ),
    createNavigationTab(
      <UploadIcon className={classes.icon} />,
      deployPageId,
      () => navigateToPage(deployPageId),
      currentPage,
      getResourcePageURL(selectedContext, repo, resourceId, 'deploy'),
    ),
  ];

  const migrationTab: LeftNavigationTab = createNavigationTab(
    <MigrationIcon className={classes.icon} />,
    migrationPageId,
    () => navigateToPage(migrationPageId),
    currentPage,
    getResourcePageURL(selectedContext, repo, resourceId, 'migration'),
  );

  /**
   * Gets the tabs to display. If showMigrate is true, the migration tab
   * is added, otherwise it displays the three initial tabs.
   *
   * @returns the tabs to display in the LeftNavigationBar
   */
  const getTabs = (): LeftNavigationTab[] => {
    return isMigrateEnabled() ? [...leftNavigationTabs, migrationTab] : leftNavigationTabs;
  };

  /**
   * Saves the resource
   */
  const handleSaveResource = (r: Resource) => {
    if (!deepCompare(resourceData, r)) {
      setResourceData(r);
      debounceSave(r);
    }
  };

  return (
    <div className={classes.resourceWrapper}>
      <div className={classes.leftNavWrapper}>
        <LeftNavigationBar
          upperTab='backButton'
          tabs={getTabs()}
          backLink={getResourceDashboardURL(selectedContext, repo)}
          backLinkText={t('resourceadm.left_nav_bar_back')}
          selectedTab={
            currentPage === migrationPageId && !isMigrateEnabled() ? aboutPageId : currentPage
          }
        />
      </div>
      {resourcePending || !resourceData ? (
        <div className={classes.spinnerWrapper}>
          <Spinner
            size='xlarge'
            variant='interaction'
            title={t('resourceadm.about_resource_spinner')}
          />
        </div>
      ) : (
        <div className={classes.resourcePageWrapper}>
          {currentPage === aboutPageId && (
            <AboutResourcePage
              showAllErrors={showResourceErrors}
              resourceData={resourceData}
              onSaveResource={handleSaveResource}
              id='page-content-about'
            />
          )}
          {currentPage === policyPageId && (
            <PolicyEditorPage showAllErrors={showPolicyErrors} id='page-content-policy' />
          )}
          {currentPage === deployPageId && (
            <DeployResourcePage
              navigateToPageWithError={navigateToPageWithError}
              resourceVersionText={resourceData?.version ?? ''}
              onSaveVersion={(version: string) =>
                handleSaveResource({
                  ...resourceData,
                  version,
                })
              }
              id='page-content-deploy'
            />
          )}
          {currentPage === migrationPageId && isMigrateEnabled() && (
            <MigrationPage
              navigateToPageWithError={navigateToPageWithError}
              id='page-content-migration'
            />
          )}
          {currentPage === accessListsPageId && env && !accessListId && (
            <ResourceAccessLists env={env} resourceData={resourceData} />
          )}
          {currentPage === accessListsPageId && env && accessList && (
            <AccessListDetail
              key={accessList.identifier}
              org={selectedContext}
              env={env}
              list={accessList}
              backUrl={`${getResourcePageURL(
                selectedContext,
                repo,
                resourceId,
                'accesslists',
              )}/${env}`}
            />
          )}
        </div>
      )}
      {repoStatus?.hasMergeConflict && (
        <MergeConflictModal
          isOpen={repoStatus.hasMergeConflict}
          handleSolveMerge={refetchRepoStatus}
          org={selectedContext}
          repo={repo}
        />
      )}
      {policyErrorModalOpen && (
        <NavigationModal
          isOpen={policyErrorModalOpen}
          onClose={() => {
            setPolicyErrorModalOpen(false);
          }}
          onNavigate={() => handleNavigation(nextPage)}
          title={t('resourceadm.resource_navigation_modal_title_policy')}
        />
      )}
      {resourceErrorModalOpen && (
        <NavigationModal
          isOpen={resourceErrorModalOpen}
          onClose={() => {
            setResourceErrorModalOpen(false);
          }}
          onNavigate={() => handleNavigation(nextPage)}
          title={t('resourceadm.resource_navigation_modal_title_resource')}
        />
      )}
    </div>
  );
};<|MERGE_RESOLUTION|>--- conflicted
+++ resolved
@@ -1,8 +1,4 @@
-<<<<<<< HEAD
-import React, { useState, useEffect } from 'react';
-=======
 import React, { useEffect, useRef, useState } from 'react';
->>>>>>> e99cde32
 import { useNavigate } from 'react-router-dom';
 import type { NavigationBarPage } from '../../types/NavigationBarPage';
 import classes from './ResourcePage.module.css';
@@ -103,18 +99,6 @@
   }, [loadedResourceData, resourceData]);
 
   /**
-<<<<<<< HEAD
-=======
-   * If repostatus is not undefined, set the flags for if the repo has merge
-   * conflict and if the repo is in sync
-   */
-  useEffect(() => {
-    if (repoStatus) {
-      setHasMergeConflict(repoStatus.hasMergeConflict);
-    }
-  }, [repoStatus]);
-
-  /**
    * Check if the pageType parameter has changed and update the currentPage
    */
   useEffect(() => {
@@ -129,7 +113,6 @@
   };
 
   /**
->>>>>>> e99cde32
    * Navigates to the selected page
    */
   const navigateToPage = async (page: NavigationBarPage) => {
