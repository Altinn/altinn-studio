import React, { useState } from 'react';
import { useNavigate, useParams } from 'react-router-dom';
import { LeftNavigationBar } from 'resourceadm/components/LeftNavigationBar';
import { NavigationBarPageType } from 'resourceadm/types/global';
import classes from './ResourcePage.module.css';
<<<<<<< HEAD
import { PolicyEditorPage } from '../PolicyEditorPage';
=======
import { PolicyEditor } from '../PolicyEditor';
import { AboutResource } from '../AboutResource';

>>>>>>> babab4b4
import { getResourceDashboardURL, getResourcePageURL } from 'resourceadm/utils/urlUtils';

/**
 * Displays the 3 pages to manage resources and a left navigation bar.
 *
 * TODO - Error handling when invalid URL path. E.g., /about123 should display error or sent the user somewhere
 */
export const ResourcePage = () => {
  const navigate = useNavigate();

<<<<<<< HEAD
  const { pageType, resourceId, selectedContext, repo } = useParams();
=======
  const { pageType, resourceId, repo, selectedContext } = useParams();
  const org:string = selectedContext; // FIXME: org replaced by selectedContext
  // due to PageLayout banner integration
>>>>>>> babab4b4

  const [currentPage, setCurrentPage] = useState<NavigationBarPageType>(
    pageType as NavigationBarPageType
  );

  /**
   * Navigates to the selected page
   */
  const navigateToPage = (page: NavigationBarPageType) => {
    setCurrentPage(page);
    navigate(getResourcePageURL(selectedContext, repo, resourceId, page));
  };

  /**
   * Takes the user back to where they came from
   */
  const goBack = () => {
    navigate(getResourceDashboardURL(selectedContext, repo));
  };

  return (
    <div className={classes.resourceWrapper}>
      <LeftNavigationBar
        currentPage={currentPage}
        navigateToPage={navigateToPage}
        goBack={goBack}
      />
      <div className={classes.resourcePageWrapper}>
<<<<<<< HEAD
        {currentPage === 'about' && (
          <div className={classes.resourcePage}>
            <h2 className={classes.resourceH2}>Om ressursen - TODO sett inn komponent</h2>
          </div>
        )}
        {currentPage === 'security' && (
          <div className={classes.resourcePage}>
            <h2 className={classes.resourceH2}>Sikkerhet - TODO sett inn komponent</h2>
          </div>
        )}
        {currentPage === 'policy' && <PolicyEditorPage />}
=======
        {currentPage === 'about' && <AboutResource />}
        {currentPage === 'security' && <h1>Sikkerhet - TODO sett inn komponent</h1>}
        {currentPage === 'policy' && <PolicyEditor />}
>>>>>>> babab4b4
      </div>
    </div>
  );
};<|MERGE_RESOLUTION|>--- conflicted
+++ resolved
@@ -3,13 +3,9 @@
 import { LeftNavigationBar } from 'resourceadm/components/LeftNavigationBar';
 import { NavigationBarPageType } from 'resourceadm/types/global';
 import classes from './ResourcePage.module.css';
-<<<<<<< HEAD
 import { PolicyEditorPage } from '../PolicyEditorPage';
-=======
-import { PolicyEditor } from '../PolicyEditor';
 import { AboutResource } from '../AboutResource';
 
->>>>>>> babab4b4
 import { getResourceDashboardURL, getResourcePageURL } from 'resourceadm/utils/urlUtils';
 
 /**
@@ -20,13 +16,7 @@
 export const ResourcePage = () => {
   const navigate = useNavigate();
 
-<<<<<<< HEAD
   const { pageType, resourceId, selectedContext, repo } = useParams();
-=======
-  const { pageType, resourceId, repo, selectedContext } = useParams();
-  const org:string = selectedContext; // FIXME: org replaced by selectedContext
-  // due to PageLayout banner integration
->>>>>>> babab4b4
 
   const [currentPage, setCurrentPage] = useState<NavigationBarPageType>(
     pageType as NavigationBarPageType
@@ -55,11 +45,11 @@
         goBack={goBack}
       />
       <div className={classes.resourcePageWrapper}>
-<<<<<<< HEAD
         {currentPage === 'about' && (
-          <div className={classes.resourcePage}>
+          /*<div className={classes.resourcePage}>
             <h2 className={classes.resourceH2}>Om ressursen - TODO sett inn komponent</h2>
-          </div>
+          </div>*/
+          <AboutResource />
         )}
         {currentPage === 'security' && (
           <div className={classes.resourcePage}>
@@ -67,11 +57,6 @@
           </div>
         )}
         {currentPage === 'policy' && <PolicyEditorPage />}
-=======
-        {currentPage === 'about' && <AboutResource />}
-        {currentPage === 'security' && <h1>Sikkerhet - TODO sett inn komponent</h1>}
-        {currentPage === 'policy' && <PolicyEditor />}
->>>>>>> babab4b4
       </div>
     </div>
   );
