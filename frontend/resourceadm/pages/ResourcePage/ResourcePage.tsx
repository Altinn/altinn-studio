import React, { useState } from 'react';
import { useNavigate } from 'react-router-dom';
import type { NavigationBarPage } from '../../types/NavigationBarPage';
import classes from './ResourcePage.module.css';
import { PolicyEditorPage } from '../PolicyEditorPage';
import { getResourceDashboardURL, getResourcePageURL } from '../../utils/urlUtils';
import { DeployResourcePage } from '../DeployResourcePage';
import {
  useSinlgeResourceQuery,
  useValidatePolicyQuery,
  useValidateResourceQuery,
} from '../../hooks/queries';
import { MergeConflictModal } from '../../components/MergeConflictModal';
import { AboutResourcePage } from '../AboutResourcePage';
import { NavigationModal } from '../../components/NavigationModal';
import { Spinner } from '@digdir/design-system-react';
import { useEditResourceMutation } from '../../hooks/mutations';
import { MigrationPage } from '../MigrationPage';
import { useRepoStatusQuery } from 'app-shared/hooks/queries';
import type { Resource } from 'app-shared/types/ResourceAdm';
import { useTranslation } from 'react-i18next';
import type { LeftNavigationTab } from 'app-shared/types/LeftNavigationTab';
import {
  GavelSoundBlockIcon,
  InformationSquareIcon,
  MigrationIcon,
  UploadIcon,
} from '@studio/icons';
import { LeftNavigationBar } from 'app-shared/components/LeftNavigationBar';
import { createNavigationTab } from '../../utils/resourceUtils';
import { ResourceAccessLists } from '../../components/ResourceAccessLists';
import { AccessListDetail } from '../../components/AccessListDetails';
import { useGetAccessListQuery } from '../../hooks/queries/useGetAccessListQuery';
import { useUrlParams } from '../../hooks/useSelectedContext';

/**
 * @component
 *    Displays the 4 pages to manage resources and a left navigation bar.
 *
 * @returns {React.JSX.Element} - The rendered component
 */
export const ResourcePage = (): React.JSX.Element => {
  const { t } = useTranslation();

  const navigate = useNavigate();

  const { pageType, resourceId, selectedContext, repo, env, accessListId } = useUrlParams();
  const currentPage = pageType as NavigationBarPage;

  // Stores the temporary next page
  const [nextPage, setNextPage] = useState<NavigationBarPage>('about');

<<<<<<< HEAD
=======
  const [hasMergeConflict, setHasMergeConflict] = useState(false);
  // Use a local resource object as model to update immediately after user input. Use debounce to save this object every 500 ms
  const [resourceData, setResourceData] = useState<Resource | null>(null);

>>>>>>> 7020ec6b
  // Handle the state of resource and policy errors
  const [showResourceErrors, setShowResourceErrors] = useState(false);
  const [showPolicyErrors, setShowPolicyErrors] = useState(false);
  const [resourceErrorModalOpen, setResourceErrorModalOpen] = useState(false);
  const [policyErrorModalOpen, setPolicyErrorModalOpen] = useState(false);

  // Get the metadata for Gitea
  const { data: repoStatus, refetch: refetchRepoStatus } = useRepoStatusQuery(
    selectedContext,
    repo,
  );

  // Get metadata for policy
  const { refetch: refetchValidatePolicy } = useValidatePolicyQuery(
    selectedContext,
    repo,
    resourceId,
  );

  // Get metadata for resource
  const { refetch: refetchValidateResource } = useValidateResourceQuery(
    selectedContext,
    repo,
    resourceId,
  );

  const {
    data: loadedResourceData,
    refetch: refetchResource,
    isPending: resourcePending,
  } = useSinlgeResourceQuery(selectedContext, repo, resourceId);

  const { data: accessList } = useGetAccessListQuery(selectedContext, accessListId, env);

  // Mutation function for editing a resource
  const { mutate: editResource } = useEditResourceMutation(selectedContext, repo, resourceId);

  // Set resourceData when loaded from server. Should only be called once
  useEffect(() => {
    if (!resourceData && loadedResourceData) {
      setResourceData(loadedResourceData);
    }
  }, [loadedResourceData, resourceData]);

  /**
   * Navigates to the selected page
   */
  const navigateToPage = async (page: NavigationBarPage) => {
    if (currentPage !== page) {
      await refetchResource();

      // Validate Resource and display errors + modal
      if (currentPage === 'about') {
        const data = await refetchValidateResource();
        const validationStatus = data?.data?.status ?? null;

        if (validationStatus === 200) {
          setShowResourceErrors(false);
          handleNavigation(page);
        } else {
          setShowResourceErrors(true);
          setNextPage(page);
          setResourceErrorModalOpen(true);
        }
      }
      // Validate Ppolicy and display errors + modal
      else if (currentPage === 'policy') {
        const data = await refetchValidatePolicy();
        const validationStatus = data?.data?.status ?? null;

        if (validationStatus === 200) {
          setShowPolicyErrors(false);
          handleNavigation(page);
        } else {
          setShowPolicyErrors(true);
          setNextPage(page);
          setPolicyErrorModalOpen(true);
        }
      }
      // Else navigate
      else handleNavigation(page);
    }
  };

  /**
   * Handles the navigation from one page to another.
   *
   * @param newPage the page to navigate to
   */
  const handleNavigation = (newPage: NavigationBarPage) => {
    setPolicyErrorModalOpen(false);
    setResourceErrorModalOpen(false);
    refetchRepoStatus();
    navigate(getResourcePageURL(selectedContext, repo, resourceId, newPage));
  };

  /**
   * Handles the navigation to a page that has erros. This is used from the deploy
   * page when information is displayed about errors on the policy or the resource page.
   *
   * @param page the page to navigate to
   */
  const navigateToPageWithError = async (page: NavigationBarPage) => {
    if (page === 'about') {
      await refetchResource();
      await refetchValidateResource();
      setShowResourceErrors(true);
    }
    if (page === 'policy') {
      setShowPolicyErrors(true);
    }
    handleNavigation(page);
  };

  /**
   * Decide if the migration page should be accessible or not
   */
  const isMigrateEnabled = (): boolean => {
    const hasAltinn2ReferenceSource = resourceData?.resourceReferences?.some(
      (ref) => ref.referenceSource === 'Altinn2',
    );
    return hasAltinn2ReferenceSource;
  };

  const aboutPageId = 'about';
  const policyPageId = 'policy';
  const deployPageId = 'deploy';
  const migrationPageId = 'migration';
  const accessListsPageId = 'accesslists';

  const leftNavigationTabs: LeftNavigationTab[] = [
    createNavigationTab(
      <InformationSquareIcon className={classes.icon} />,
      aboutPageId,
      () => navigateToPage(aboutPageId),
      currentPage,
      getResourcePageURL(selectedContext, repo, resourceId, 'about'),
    ),
    createNavigationTab(
      <GavelSoundBlockIcon className={classes.icon} />,
      policyPageId,
      () => navigateToPage(policyPageId),
      currentPage,
      getResourcePageURL(selectedContext, repo, resourceId, 'policy'),
    ),
    createNavigationTab(
      <UploadIcon className={classes.icon} />,
      deployPageId,
      () => navigateToPage(deployPageId),
      currentPage,
      getResourcePageURL(selectedContext, repo, resourceId, 'deploy'),
    ),
  ];

  const migrationTab: LeftNavigationTab = createNavigationTab(
    <MigrationIcon className={classes.icon} />,
    migrationPageId,
    () => navigateToPage(migrationPageId),
    currentPage,
    getResourcePageURL(selectedContext, repo, resourceId, 'migration'),
  );

  /**
   * Gets the tabs to display. If showMigrate is true, the migration tab
   * is added, otherwise it displays the three initial tabs.
   *
   * @returns the tabs to display in the LeftNavigationBar
   */
  const getTabs = (): LeftNavigationTab[] => {
    return isMigrateEnabled() ? [...leftNavigationTabs, migrationTab] : leftNavigationTabs;
  };

  /**
   * Saves the resource
   */
  const handleSaveResource = (r: Resource) => {
    if (JSON.stringify(r) !== JSON.stringify(resourceData)) {
      setResourceData(r);
      editResource(r);
    }
  };

  return (
    <div className={classes.resourceWrapper}>
      <div className={classes.leftNavWrapper}>
        <LeftNavigationBar
          upperTab='backButton'
          tabs={getTabs()}
          backLink={getResourceDashboardURL(selectedContext, repo)}
          backLinkText={t('resourceadm.left_nav_bar_back')}
          selectedTab={
            currentPage === migrationPageId && !isMigrateEnabled() ? aboutPageId : currentPage
          }
        />
      </div>
      {resourcePending || !resourceData ? (
        <div className={classes.spinnerWrapper}>
          <Spinner
            size='xlarge'
            variant='interaction'
            title={t('resourceadm.about_resource_spinner')}
          />
        </div>
      ) : (
        <div className={classes.resourcePageWrapper}>
          {currentPage === aboutPageId && (
            <AboutResourcePage
              showAllErrors={showResourceErrors}
              resourceData={resourceData}
              onSaveResource={handleSaveResource}
              id='page-content-about'
            />
          )}
          {currentPage === policyPageId && (
            <PolicyEditorPage showAllErrors={showPolicyErrors} id='page-content-policy' />
          )}
          {currentPage === deployPageId && (
            <DeployResourcePage
              navigateToPageWithError={navigateToPageWithError}
              resourceVersionText={resourceData?.version ?? ''}
              onSaveVersion={(version: string) =>
                handleSaveResource({
                  ...resourceData,
                  version,
                })
              }
              id='page-content-deploy'
            />
          )}
          {currentPage === migrationPageId && isMigrateEnabled() && (
            <MigrationPage
              navigateToPageWithError={navigateToPageWithError}
              id='page-content-migration'
            />
          )}
          {currentPage === accessListsPageId && env && !accessListId && (
            <ResourceAccessLists env={env} resourceData={resourceData} />
          )}
          {currentPage === accessListsPageId && env && accessList && (
            <AccessListDetail
              key={accessList.identifier}
              org={selectedContext}
              env={env}
              list={accessList}
              backUrl={`${getResourcePageURL(
                selectedContext,
                repo,
                resourceId,
                'accesslists',
              )}/${env}`}
            />
          )}
        </div>
      )}
      {repoStatus?.hasMergeConflict && (
        <MergeConflictModal
<<<<<<< HEAD
          isOpen={repoStatus.hasMergeConflict}
          handleSolveMerge={refetch}
=======
          isOpen={hasMergeConflict}
          handleSolveMerge={refetchRepoStatus}
>>>>>>> 7020ec6b
          org={selectedContext}
          repo={repo}
        />
      )}
      {policyErrorModalOpen && (
        <NavigationModal
          isOpen={policyErrorModalOpen}
          onClose={() => {
            setPolicyErrorModalOpen(false);
          }}
          onNavigate={() => handleNavigation(nextPage)}
          title={t('resourceadm.resource_navigation_modal_title_policy')}
        />
      )}
      {resourceErrorModalOpen && (
        <NavigationModal
          isOpen={resourceErrorModalOpen}
          onClose={() => {
            setResourceErrorModalOpen(false);
          }}
          onNavigate={() => handleNavigation(nextPage)}
          title={t('resourceadm.resource_navigation_modal_title_resource')}
        />
      )}
    </div>
  );
};<|MERGE_RESOLUTION|>--- conflicted
+++ resolved
@@ -50,13 +50,9 @@
   // Stores the temporary next page
   const [nextPage, setNextPage] = useState<NavigationBarPage>('about');
 
-<<<<<<< HEAD
-=======
-  const [hasMergeConflict, setHasMergeConflict] = useState(false);
   // Use a local resource object as model to update immediately after user input. Use debounce to save this object every 500 ms
   const [resourceData, setResourceData] = useState<Resource | null>(null);
 
->>>>>>> 7020ec6b
   // Handle the state of resource and policy errors
   const [showResourceErrors, setShowResourceErrors] = useState(false);
   const [showPolicyErrors, setShowPolicyErrors] = useState(false);
@@ -313,13 +309,8 @@
       )}
       {repoStatus?.hasMergeConflict && (
         <MergeConflictModal
-<<<<<<< HEAD
           isOpen={repoStatus.hasMergeConflict}
-          handleSolveMerge={refetch}
-=======
-          isOpen={hasMergeConflict}
           handleSolveMerge={refetchRepoStatus}
->>>>>>> 7020ec6b
           org={selectedContext}
           repo={repo}
         />
