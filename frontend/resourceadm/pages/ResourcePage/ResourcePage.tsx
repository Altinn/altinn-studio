--- conflicted
+++ resolved
@@ -17,11 +17,8 @@
 import { MigrationPage } from '../MigrationPage';
 import type { Resource } from 'app-shared/types/ResourceAdm';
 import { useTranslation } from 'react-i18next';
-<<<<<<< HEAD
 import type { LeftNavigationTab } from '../../components/LeftNavigationBar';
 import { LeftNavigationBar } from '../../components/LeftNavigationBar';
-=======
->>>>>>> 270057e8
 import {
   ArrowLeftIcon,
   GavelSoundBlockIcon,
@@ -29,23 +26,16 @@
   MigrationIcon,
   UploadIcon,
 } from '@studio/icons';
-<<<<<<< HEAD
-=======
 import { deepCompare, getAltinn2Reference } from '../../utils/resourceUtils';
->>>>>>> 270057e8
 import type { EnvId } from '../../utils/resourceUtils';
 import { createNavigationTab, deepCompare, getAltinn2Reference } from '../../utils/resourceUtils';
 import { ResourceAccessLists } from '../../components/ResourceAccessLists';
 import { AccessListDetail } from '../../components/AccessListDetails';
 import { useGetAccessListQuery } from '../../hooks/queries/useGetAccessListQuery';
 import { useUrlParams } from '../../hooks/useUrlParams';
-<<<<<<< HEAD
 import { shouldDisplayFeature, FeatureFlag } from 'app-shared/utils/featureToggleUtils';
-=======
-import { shouldDisplayFeature } from 'app-shared/utils/featureToggleUtils';
 import { StudioContentMenu } from '@studio/components';
 import type { StudioContentMenuButtonTabProps } from '@studio/components';
->>>>>>> 270057e8
 
 /**
  * @component
