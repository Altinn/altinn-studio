import React, { useEffect, useRef, useState } from 'react';
import { Link, useNavigate } from 'react-router-dom';
import type { NavigationBarPage } from '../../types/NavigationBarPage';
import classes from './ResourcePage.module.css';
import { PolicyEditorPage } from '../PolicyEditorPage';
import { getResourceDashboardURL, getResourcePageURL } from '../../utils/urlUtils';
import { DeployResourcePage } from '../DeployResourcePage';
import { useSinlgeResourceQuery, useValidatePolicyQuery } from '../../hooks/queries';
import { AboutResourcePage } from '../AboutResourcePage';
import { NavigationModal } from '../../components/NavigationModal';
import { Spinner } from '@digdir/designsystemet-react';
import { useEditResourceMutation } from '../../hooks/mutations';
import { MigrationPage } from '../MigrationPage';
import type { Resource } from 'app-shared/types/ResourceAdm';
import { useTranslation } from 'react-i18next';
import {
  ArrowLeftIcon,
  GavelSoundBlockIcon,
  InformationSquareIcon,
  MigrationIcon,
  UploadIcon,
} from '@studio/icons';
<<<<<<< HEAD
=======
import { deepCompare, getAltinn2Reference, validateResource } from '../../utils/resourceUtils';
>>>>>>> a5cb81b9
import type { EnvId } from '../../utils/resourceUtils';
import { deepCompare, getAltinn2Reference } from '../../utils/resourceUtils';
import { ResourceAccessLists } from '../../components/ResourceAccessLists';
import { AccessListDetail } from '../../components/AccessListDetails';
import { useGetAccessListQuery } from '../../hooks/queries/useGetAccessListQuery';
import { useUrlParams } from '../../hooks/useUrlParams';
import { shouldDisplayFeature, FeatureFlag } from 'app-shared/utils/featureToggleUtils';
import { StudioContentMenu } from '@studio/components';
import type { StudioContentMenuButtonTabProps } from '@studio/components';

/**
 * @component
 *    Displays the 4 pages to manage resources and a left navigation bar.
 *
 * @returns {React.JSX.Element} - The rendered component
 */
export const ResourcePage = (): React.JSX.Element => {
  const { t } = useTranslation();

  const navigate = useNavigate();
  const autoSaveTimeoutRef = useRef(undefined);
  const policyErrorModalRef = useRef<HTMLDialogElement>(null);
  const resourceErrorModalRef = useRef<HTMLDialogElement>(null);

  const { pageType, resourceId, org, app, env, accessListId } = useUrlParams();
  const currentPage = pageType as NavigationBarPage;

  // Stores the temporary next page
  const [nextPage, setNextPage] = useState<NavigationBarPage>('about');

  // Use a local resource object as model to update immediately after user input. Use debounce to save this object every 500 ms
  const [resourceData, setResourceData] = useState<Resource | null>(null);

  // Handle the state of resource and policy errors
  const [showResourceErrors, setShowResourceErrors] = useState(false);
  const [showPolicyErrors, setShowPolicyErrors] = useState(false);

  // Get metadata for policy
  const { refetch: refetchValidatePolicy } = useValidatePolicyQuery(org, app, resourceId);

  const { data: loadedResourceData, isPending: resourcePending } = useSinlgeResourceQuery(
    org,
    app,
    resourceId,
  );

  const { data: accessList } = useGetAccessListQuery(org, accessListId, env);

  // Mutation function for editing a resource
  const { mutateAsync: editResource } = useEditResourceMutation(org, app, resourceId);

  // Set resourceData when loaded from server. Should only be called once
  useEffect(() => {
    if (!resourceData && loadedResourceData) {
      setResourceData(loadedResourceData);
    }
  }, [loadedResourceData, resourceData]);

  const debounceSave = (resource: Resource): void => {
    clearTimeout(autoSaveTimeoutRef.current);
    autoSaveTimeoutRef.current = setTimeout(() => {
      editResource(resource);
    }, 400);
  };

  /**
   * Navigates to the selected page
   */
  const navigateToPage = async (page: NavigationBarPage) => {
    if (currentPage !== page) {
      // Validate Resource and display errors + modal
      if (currentPage === 'about') {
        if (validationErrors.length === 0) {
          setShowResourceErrors(false);
          handleNavigation(page);
        } else {
          window.scrollTo(0, 0);
          setShowResourceErrors(true);
          setNextPage(page);
          resourceErrorModalRef.current.showModal();
        }
      }
      // Validate Ppolicy and display errors + modal
      else if (currentPage === 'policy') {
        const data = await refetchValidatePolicy();
        const validationStatus = data?.data?.status ?? null;

        if (validationStatus === 200) {
          setShowPolicyErrors(false);
          handleNavigation(page);
        } else {
          setShowPolicyErrors(true);
          setNextPage(page);
          policyErrorModalRef.current.showModal();
        }
      }
      // Else navigate
      else handleNavigation(page);
    }
  };

  /**
   * Handles the navigation from one page to another.
   *
   * @param newPage the page to navigate to
   */
  const handleNavigation = (newPage: NavigationBarPage) => {
    closeNavigationModals();
    navigate(getResourcePageURL(org, app, resourceId, newPage));
  };

  const closeNavigationModals = (): void => {
    policyErrorModalRef.current?.close();
    resourceErrorModalRef.current?.close();
  };

  /**
   * Handles the navigation to a page that has erros. This is used from the deploy
   * page when information is displayed about errors on the policy or the resource page.
   *
   * @param page the page to navigate to
   */
  const navigateToPageWithError = async (page: NavigationBarPage) => {
    if (page === 'about') {
      setShowResourceErrors(true);
    }
    if (page === 'policy') {
      setShowPolicyErrors(true);
    }
    handleNavigation(page);
  };

  const navigateFromWarningModal = (): void => {
    handleNavigation(nextPage);
  };

  const validationErrors = validateResource(resourceData, t);
  const altinn2References = getAltinn2Reference(resourceData);
  /**
   * Decide if the migration page should be accessible or not
   */
  const isMigrateEnabled = (): boolean => {
    return !!altinn2References && shouldDisplayFeature(FeatureFlag.ResourceMigration);
  };

  const aboutPageId = 'about';
  const policyPageId = 'policy';
  const deployPageId = 'deploy';
  const migrationPageId = 'migration';
  const accessListsPageId = 'accesslists';

  /**
   * Saves the resource
   */
  const handleSaveResource = (r: Resource) => {
    if (!deepCompare(resourceData, r)) {
      setResourceData(r);
      debounceSave(r);
    }
  };

  const getContentMenuItems = (): StudioContentMenuButtonTabProps<NavigationBarPage>[] => {
    const contentMenuItems: StudioContentMenuButtonTabProps<NavigationBarPage>[] = [
      {
        tabId: 'about',
        tabName: t('resourceadm.left_nav_bar_about'),
        icon: <InformationSquareIcon />,
      },
      {
        tabId: 'policy',
        tabName: t('resourceadm.left_nav_bar_policy'),
        icon: <GavelSoundBlockIcon />,
      },
      {
        tabId: 'deploy',
        tabName: t('resourceadm.left_nav_bar_deploy'),
        icon: <UploadIcon />,
      },
    ];
    if (isMigrateEnabled()) {
      contentMenuItems.push({
        tabId: 'migration',
        tabName: t('resourceadm.left_nav_bar_migration'),
        icon: <MigrationIcon />,
      });
    }
    return contentMenuItems;
  };

  return (
    <div className={classes.resourceWrapper}>
      <div className={classes.leftNavWrapper}>
        <StudioContentMenu.Static
          onChangeTab={(tabId: NavigationBarPage) => {
            if (tabId !== 'back') {
              navigateToPage(tabId);
            }
          }}
          selectedTabId={
            currentPage === migrationPageId && !isMigrateEnabled() ? aboutPageId : currentPage
          }
        >
          <StudioContentMenu.LinkTab
            tabId='back'
            tabName={t('resourceadm.left_nav_bar_back')}
            icon={<ArrowLeftIcon />}
            renderTab={(props) => <Link to={getResourceDashboardURL(org, app)} {...props} />}
          />
          {getContentMenuItems().map((menuItem) => {
            return <StudioContentMenu.ButtonTab key={menuItem.tabId} {...menuItem} />;
          })}
        </StudioContentMenu.Static>
      </div>
      {resourcePending || !resourceData ? (
        <div className={classes.spinnerWrapper}>
          <Spinner
            size='xlarge'
            variant='interaction'
            title={t('resourceadm.about_resource_spinner')}
          />
        </div>
      ) : (
        <div className={classes.resourcePageWrapper}>
          {currentPage === aboutPageId && (
            <AboutResourcePage
              resourceData={resourceData}
              validationErrors={showResourceErrors ? validationErrors : []}
              onSaveResource={handleSaveResource}
              id='page-content-about'
            />
          )}
          {currentPage === policyPageId && (
            <PolicyEditorPage showAllErrors={showPolicyErrors} id='page-content-policy' />
          )}
          {currentPage === deployPageId && (
            <DeployResourcePage
              navigateToPageWithError={navigateToPageWithError}
              resourceVersionText={loadedResourceData?.version ?? ''}
              onSaveVersion={(version: string) =>
                handleSaveResource({
                  ...resourceData,
                  version: version?.trim(), // empty version is not allowed
                })
              }
              id='page-content-deploy'
            />
          )}
          {currentPage === migrationPageId && isMigrateEnabled() && (
            <MigrationPage
              id='page-content-migration'
              serviceCode={altinn2References[0]}
              serviceEdition={altinn2References[1]}
            />
          )}
          {currentPage === accessListsPageId && env && !accessListId && (
            <ResourceAccessLists env={env as EnvId} resourceData={resourceData} />
          )}
          {currentPage === accessListsPageId && env && accessList && (
            <AccessListDetail
              key={accessList.identifier}
              org={org}
              env={env}
              list={accessList}
              backUrl={`${getResourcePageURL(org, app, resourceId, 'accesslists')}/${env}`}
            />
          )}
        </div>
      )}
      <NavigationModal
        ref={policyErrorModalRef}
        onClose={closeNavigationModals}
        onNavigate={navigateFromWarningModal}
        title={t('resourceadm.resource_navigation_modal_title_policy')}
      />
      <NavigationModal
        ref={resourceErrorModalRef}
        onClose={closeNavigationModals}
        onNavigate={navigateFromWarningModal}
        title={t('resourceadm.resource_navigation_modal_title_resource')}
      />
    </div>
  );
};<|MERGE_RESOLUTION|>--- conflicted
+++ resolved
@@ -20,10 +20,7 @@
   MigrationIcon,
   UploadIcon,
 } from '@studio/icons';
-<<<<<<< HEAD
-=======
 import { deepCompare, getAltinn2Reference, validateResource } from '../../utils/resourceUtils';
->>>>>>> a5cb81b9
 import type { EnvId } from '../../utils/resourceUtils';
 import { deepCompare, getAltinn2Reference } from '../../utils/resourceUtils';
 import { ResourceAccessLists } from '../../components/ResourceAccessLists';
