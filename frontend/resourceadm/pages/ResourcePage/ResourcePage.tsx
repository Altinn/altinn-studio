--- conflicted
+++ resolved
@@ -316,18 +316,12 @@
           )}
         </div>
       )}
-<<<<<<< HEAD
-      {hasMergeConflict && (
-        <MergeConflictModal isOpen={hasMergeConflict} org={selectedContext} repo={repo} />
-=======
       {repoStatus?.hasMergeConflict && (
         <MergeConflictModal
           isOpen={repoStatus.hasMergeConflict}
-          handleSolveMerge={refetchRepoStatus}
           org={selectedContext}
           repo={repo}
         />
->>>>>>> c479085c
       )}
       {policyErrorModalOpen && (
         <NavigationModal
