import React, { useEffect, useState } from 'react';
import { useNavigate } from 'react-router-dom';
import type { NavigationBarPage } from 'resourceadm/types/NavigationBarPage';
import classes from './ResourcePage.module.css';
import { PolicyEditorPage } from '../PolicyEditorPage';
import { getResourceDashboardURL, getResourcePageURL } from 'resourceadm/utils/urlUtils';
import { DeployResourcePage } from '../DeployResourcePage';
import {
  useSinlgeResourceQuery,
  useValidatePolicyQuery,
  useValidateResourceQuery,
} from 'resourceadm/hooks/queries';
import { MergeConflictModal } from 'resourceadm/components/MergeConflictModal';
import { AboutResourcePage } from '../AboutResourcePage';
import { NavigationModal } from 'resourceadm/components/NavigationModal';
import { Spinner } from '@digdir/design-system-react';
import { useEditResourceMutation } from 'resourceadm/hooks/mutations';
import { MigrationPage } from '../MigrationPage';
import { useRepoStatusQuery } from 'app-shared/hooks/queries';
import type { Resource } from 'app-shared/types/ResourceAdm';
import { useTranslation } from 'react-i18next';
import { LeftNavigationTab } from 'app-shared/types/LeftNavigationTab';
import {
  GavelSoundBlockIcon,
  InformationSquareIcon,
  MigrationIcon,
  UploadIcon,
} from '@navikt/aksel-icons';
import { LeftNavigationBar } from 'app-shared/components/LeftNavigationBar';
import { createNavigationTab } from 'resourceadm/utils/resourceUtils';
<<<<<<< HEAD
import { ResourcePartyLists } from 'resourceadm/components/ResourcePartyLists/ResourcePartyLists';
import { PartyListDetail } from 'resourceadm/components/PartyListDetails/PartyListDetail';
import { useGetPartyListQuery } from 'resourceadm/hooks/queries/useGetPartyList';
=======
import { useUrlParams } from 'resourceadm/hooks/useSelectedContext';
>>>>>>> d946e9ab

/**
 * @component
 *    Displays the 4 pages to manage resources and a left navigation bar.
 *
 * @returns {React.ReactNode} - The rendered component
 */
export const ResourcePage = (): React.ReactNode => {
  const { t } = useTranslation();

  const navigate = useNavigate();

<<<<<<< HEAD
  const { pageType, resourceId, selectedContext, env, listId } = useParams();
  const repo = `${selectedContext}-resources`;
=======
  const { pageType, resourceId, selectedContext, repo } = useUrlParams();
>>>>>>> d946e9ab

  const [currentPage, setCurrentPage] = useState<NavigationBarPage>(pageType as NavigationBarPage);

  // Stores the temporary next page
  const [nextPage, setNextPage] = useState<NavigationBarPage>('about');

  const [hasMergeConflict, setHasMergeConflict] = useState(false);

  // Handle the state of resource and policy errors
  const [showResourceErrors, setShowResourceErrors] = useState(false);
  const [showPolicyErrors, setShowPolicyErrors] = useState(false);
  const [resourceErrorModalOpen, setResourceErrorModalOpen] = useState(false);
  const [policyErrorModalOpen, setPolicyErrorModalOpen] = useState(false);

  // Get the metadata for Gitea
  const { data: repoStatus, refetch } = useRepoStatusQuery(selectedContext, repo);

  // Get metadata for policy
  const { refetch: refetchValidatePolicy } = useValidatePolicyQuery(
    selectedContext,
    repo,
    resourceId,
  );

  // Get metadata for resource
  const { refetch: refetchValidateResource } = useValidateResourceQuery(
    selectedContext,
    repo,
    resourceId,
  );

  const {
    data: resourceData,
    refetch: refetchResource,
    isPending: resourcePending,
  } = useSinlgeResourceQuery(selectedContext, repo, resourceId);

  const { data: partyList } = useGetPartyListQuery(selectedContext, listId, env);

  // Mutation function for editing a resource
  const { mutate: editResource } = useEditResourceMutation(selectedContext, repo, resourceId);

  /**
   * If repostatus is not undefined, set the flags for if the repo has merge
   * conflict and if the repo is in sync
   */
  useEffect(() => {
    if (repoStatus) {
      setHasMergeConflict(repoStatus.hasMergeConflict);
    }
  }, [repoStatus]);

  /**
   * Check if the pageType parameter has changed and update the currentPage
   */
  useEffect(() => {
    setCurrentPage(pageType as NavigationBarPage);
  }, [pageType]);

  /**
   * Navigates to the selected page
   */
  const navigateToPage = async (page: NavigationBarPage) => {
    if (currentPage !== page) {
      await refetchResource();

      // Validate Resource and display errors + modal
      if (currentPage === 'about') {
        const data = await refetchValidateResource();
        const validationStatus = data?.data?.status ?? null;

        if (validationStatus === 200) {
          setShowResourceErrors(false);
          handleNavigation(page);
        } else {
          setShowResourceErrors(true);
          setNextPage(page);
          setResourceErrorModalOpen(true);
        }
      }
      // Validate Ppolicy and display errors + modal
      else if (currentPage === 'policy') {
        const data = await refetchValidatePolicy();
        const validationStatus = data?.data?.status ?? null;

        if (validationStatus === 200) {
          setShowPolicyErrors(false);
          handleNavigation(page);
        } else {
          setShowPolicyErrors(true);
          setNextPage(page);
          setPolicyErrorModalOpen(true);
        }
      }
      // Else navigate
      else handleNavigation(page);
    }
  };

  /**
   * Handles the navigation from one page to another.
   *
   * @param newPage the page to navigate to
   */
  const handleNavigation = (newPage: NavigationBarPage) => {
    setCurrentPage(newPage);
    setPolicyErrorModalOpen(false);
    setResourceErrorModalOpen(false);
    refetch();
    navigate(getResourcePageURL(selectedContext, repo, resourceId, newPage));
  };

  /**
   * Handles the navigation to a page that has erros. This is used from the deploy
   * page when information is displayed about errors on the policy or the resource page.
   *
   * @param page the page to navigate to
   */
  const navigateToPageWithError = async (page: NavigationBarPage) => {
    if (page === 'about') {
      await refetchResource();
      await refetchValidateResource();
      setShowResourceErrors(true);
    }
    if (page === 'policy') setShowPolicyErrors(true);
    handleNavigation(page);
  };

  /**
   * Decide if the migration page should be accessible or not
   */
  const getShowMigrate = () => {
    if (resourceData) {
      if (resourceData.resourceReferences) return true;
      return false;
    }
    return false;
  };

  const aboutPageId = 'about';
  const policyPageId = 'policy';
  const deployPageId = 'deploy';
  const migrationPageId = 'migration';

  const leftNavigationTabs: LeftNavigationTab[] = [
    createNavigationTab(
      <InformationSquareIcon className={classes.icon} />,
      aboutPageId,
      () => navigateToPage(aboutPageId),
      currentPage,
      getResourcePageURL(selectedContext, repo, resourceId, 'about'),
    ),
    createNavigationTab(
      <GavelSoundBlockIcon className={classes.icon} />,
      policyPageId,
      () => navigateToPage(policyPageId),
      currentPage,
      getResourcePageURL(selectedContext, repo, resourceId, 'policy'),
    ),
    createNavigationTab(
      <UploadIcon className={classes.icon} />,
      deployPageId,
      () => navigateToPage(deployPageId),
      currentPage,
      getResourcePageURL(selectedContext, repo, resourceId, 'deploy'),
    ),
  ];

  const migrationTab: LeftNavigationTab = createNavigationTab(
    <MigrationIcon className={classes.icon} />,
    migrationPageId,
    () => navigateToPage(migrationPageId),
    currentPage,
    getResourcePageURL(selectedContext, repo, resourceId, 'migration'),
  );

  /**
   * Gets the tabs to display. If showMigrate is true, the migration tab
   * is added, otherwise it displays the three initial tabs.
   *
   * @returns the tabs to display in the LeftNavigationBar
   */
  const getTabs = (): LeftNavigationTab[] => {
    if (getShowMigrate() && !leftNavigationTabs.includes(migrationTab)) {
      return [...leftNavigationTabs, migrationTab];
    } else {
      return leftNavigationTabs;
    }
  };

  /**
   * Saves the resource
   */
  const handleSaveResource = async (r: Resource) => {
    editResource(r);
    await refetch();
    await refetchResource();
  };

  return (
    <div className={classes.resourceWrapper}>
      <div className={classes.leftNavWrapper}>
        <LeftNavigationBar
          upperTab='backButton'
          tabs={getTabs()}
          backLink={`${getResourceDashboardURL(selectedContext, repo)}`}
          backLinkText={t('resourceadm.left_nav_bar_back')}
          selectedTab={currentPage}
        />
      </div>
      {resourcePending ? (
        <div className={classes.spinnerWrapper}>
          <Spinner
            size='xlarge'
            variant='interaction'
            title={t('resourceadm.about_resource_spinner')}
          />
        </div>
      ) : (
        <div className={classes.resourcePageWrapper}>
          {currentPage === 'about' && (
            <AboutResourcePage
              showAllErrors={showResourceErrors}
              resourceData={resourceData}
              onSaveResource={handleSaveResource}
              id='page-content-about'
            />
          )}
          {currentPage === 'policy' && (
            <PolicyEditorPage showAllErrors={showPolicyErrors} id='page-content-policy' />
          )}
          {currentPage === 'deploy' && (
            <DeployResourcePage
              navigateToPageWithError={navigateToPageWithError}
              resourceVersionText={resourceData?.version ?? ''}
              onSaveVersion={(version: string) =>
                handleSaveResource({
                  ...resourceData,
                  version,
                })
              }
              id='page-content-deploy'
            />
          )}
          {currentPage === 'migration' && resourceData && resourceData.resourceReferences && (
            <MigrationPage
              navigateToPageWithError={navigateToPageWithError}
              id='page-content-migration'
            />
          )}
          {currentPage === 'partylists' && env && !listId && (
            <ResourcePartyLists env={env} resourceData={resourceData} />
          )}
          {currentPage === 'partylists' && env && partyList && (
            <PartyListDetail
              org={selectedContext}
              env={env}
              list={partyList}
              backUrl={`${getResourcePageURL(
                selectedContext,
                repo,
                resourceId,
                'partylists',
              )}/${env}`}
            />
          )}
        </div>
      )}
      {hasMergeConflict && (
        <MergeConflictModal
          isOpen={hasMergeConflict}
          handleSolveMerge={refetch}
          org={selectedContext}
          repo={repo}
        />
      )}
      {policyErrorModalOpen && (
        <NavigationModal
          isOpen={policyErrorModalOpen}
          onClose={() => {
            setPolicyErrorModalOpen(false);
          }}
          onNavigate={() => handleNavigation(nextPage)}
          title={t('resourceadm.resource_navigation_modal_title_policy')}
        />
      )}
      {resourceErrorModalOpen && (
        <NavigationModal
          isOpen={resourceErrorModalOpen}
          onClose={() => {
            setResourceErrorModalOpen(false);
          }}
          onNavigate={() => handleNavigation(nextPage)}
          title={t('resourceadm.resource_navigation_modal_title_resource')}
        />
      )}
    </div>
  );
};<|MERGE_RESOLUTION|>--- conflicted
+++ resolved
@@ -28,13 +28,10 @@
 } from '@navikt/aksel-icons';
 import { LeftNavigationBar } from 'app-shared/components/LeftNavigationBar';
 import { createNavigationTab } from 'resourceadm/utils/resourceUtils';
-<<<<<<< HEAD
 import { ResourcePartyLists } from 'resourceadm/components/ResourcePartyLists/ResourcePartyLists';
 import { PartyListDetail } from 'resourceadm/components/PartyListDetails/PartyListDetail';
 import { useGetPartyListQuery } from 'resourceadm/hooks/queries/useGetPartyList';
-=======
 import { useUrlParams } from 'resourceadm/hooks/useSelectedContext';
->>>>>>> d946e9ab
 
 /**
  * @component
@@ -47,12 +44,7 @@
 
   const navigate = useNavigate();
 
-<<<<<<< HEAD
-  const { pageType, resourceId, selectedContext, env, listId } = useParams();
-  const repo = `${selectedContext}-resources`;
-=======
-  const { pageType, resourceId, selectedContext, repo } = useUrlParams();
->>>>>>> d946e9ab
+  const { pageType, resourceId, selectedContext, repo, env, listId } = useUrlParams();
 
   const [currentPage, setCurrentPage] = useState<NavigationBarPage>(pageType as NavigationBarPage);
 
