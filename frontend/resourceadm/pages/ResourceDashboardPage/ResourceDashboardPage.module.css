--- conflicted
+++ resolved
@@ -29,16 +29,7 @@
 .componentWrapper {
   display: flex;
   flex-direction: column;
-<<<<<<< HEAD
-  margin-block: 20px;
-  padding-block: 20px;
-}
-
-.noResultText {
-  margin-top: 20px;
-=======
   align-items: center;
   margin-block: var(--fds-spacing-5);
   padding-block: var(--fds-spacing-5);
->>>>>>> d946e9ab
 }