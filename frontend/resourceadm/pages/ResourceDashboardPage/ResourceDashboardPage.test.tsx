import React from 'react';
import { render as rtlRender, screen, waitForElementToBeRemoved } from '@testing-library/react';
import { ResourceDashboardPage } from './ResourceDashboardPage';
import userEvent from '@testing-library/user-event';
import { act } from 'react-dom/test-utils';
import { textMock } from '../../../testing/mocks/i18nMock';
import { ResourceListItem } from 'app-shared/types/ResourceAdm';
import { createQueryClientMock } from 'app-shared/mocks/queryClientMock';
import { MemoryRouter } from 'react-router-dom';
import { ServicesContextProps, ServicesContextProvider } from 'app-shared/contexts/ServicesContext';
import { QueryClient } from '@tanstack/react-query';
<<<<<<< HEAD
import { addFeatureFlagToLocalStorage } from 'app-shared/utils/featureToggleUtils';
=======
import { queriesMock } from 'app-shared/mocks/queriesMock';
import { Organization } from 'app-shared/types/Organization';
import { organization } from 'app-shared/mocks/mocks';
>>>>>>> 679a2009

const mockResourceListItem1: ResourceListItem = {
  title: { nb: 'resource 1', nn: '', en: '' },
  createdBy: 'John Doe',
  lastChanged: '2023-08-30',
  hasPolicy: true,
  identifier: 'r1',
};
const mockResourceListItem2: ResourceListItem = {
  title: { nb: 'resource 2', nn: '', en: '' },
  createdBy: 'John Doe',
  lastChanged: '2023-08-30',
  hasPolicy: true,
  identifier: 'r2',
};
const mockResourceListItem3: ResourceListItem = {
  title: { nb: 'resource 3', nn: '', en: '' },
  createdBy: 'John Doe',
  lastChanged: '2023-08-30',
  hasPolicy: false,
  identifier: 'r3',
};
const mockResourceListItem4: ResourceListItem = {
  title: { nb: 'resource 4', nn: '', en: '' },
  createdBy: 'John Doe',
  lastChanged: '2023-08-30',
  hasPolicy: true,
  identifier: 'r4',
};
const mockResourceListItem5: ResourceListItem = {
  title: { nb: 'resource 5', nn: '', en: '' },
  createdBy: 'John Doe',
  lastChanged: '2023-08-30',
  hasPolicy: false,
  identifier: 'r5',
};
const mockResourceList: ResourceListItem[] = [
  mockResourceListItem1,
  mockResourceListItem2,
  mockResourceListItem3,
  mockResourceListItem4,
  mockResourceListItem5,
];

jest.mock('react-router-dom', () => ({
  ...jest.requireActual('react-router-dom'),
  useParams: () => ({
    selectedContext: 'ttd',
  }),
}));

describe('ResourceDashBoardPage', () => {
  afterEach(() => {
    jest.clearAllMocks();
  });
  it('fetches resource list on mount', () => {
    render();
    expect(queriesMock.getResourceList).toHaveBeenCalledTimes(1);
  });

  it('shows correct organization header', async () => {
    const getOrganizations = jest.fn().mockImplementation(() =>
      Promise.resolve<Organization[]>([
        {
          ...organization,
          full_name: 'Testdepartementet',
          username: 'ttd',
        },
      ]),
    );
    render({ getOrganizations });
    await waitForElementToBeRemoved(() =>
      screen.queryByTitle(textMock('resourceadm.dashboard_spinner')),
    );
    expect(
      screen.getByText(textMock('dashboard.org_resources', { orgName: 'Testdepartementet' })),
    ).toBeInTheDocument();
  });

  it('shows the loading state when page is loading', () => {
    render();
    expect(screen.getByTitle(textMock('resourceadm.dashboard_spinner'))).toBeInTheDocument();
    expect(
      screen.queryByRole('heading', {
        name: textMock('resourceadm.dashboard_num_resources', { num: mockResourceList.length }),
        level: 2,
      }),
    ).not.toBeInTheDocument();
    expect(
      screen.queryByLabelText(textMock('resourceadm.dashboard_searchbox')),
    ).not.toBeInTheDocument();
  });

  it('does not show the spinner when the resource list is present', async () => {
    const getResourceList = jest
      .fn()
      .mockImplementation(() => Promise.resolve<ResourceListItem[]>(mockResourceList));
    render({ getResourceList });
    await waitForElementToBeRemoved(() =>
      screen.queryByTitle(textMock('resourceadm.dashboard_spinner')),
    );
    expect(screen.queryByRole(textMock('resourceadm.dashboard_spinner'))).not.toBeInTheDocument();
    expect(
      screen.getByRole('heading', {
        name: textMock('resourceadm.dashboard_num_resources', { num: mockResourceList.length }),
        level: 2,
      }),
    ).toBeInTheDocument();
    expect(screen.getByLabelText(textMock('resourceadm.dashboard_searchbox'))).toBeInTheDocument();
  });

  it('opens the import resource from altinn 2 modal on click', async () => {
    const user = userEvent.setup();
    const getResourceList = jest
      .fn()
      .mockImplementation(() => Promise.resolve<ResourceListItem[]>(mockResourceList));
    render({ getResourceList });
    await waitForElementToBeRemoved(() =>
      screen.queryByTitle(textMock('resourceadm.dashboard_spinner')),
    );

    const modalTitle = screen.queryByRole('heading', {
      name: textMock('resourceadm.dashboard_import_modal_title'),
      level: 1,
    });
    expect(modalTitle).not.toBeInTheDocument();

    const importButton = screen.getByRole('button', {
      name: textMock('resourceadm.dashboard_import_resource'),
    });
    await act(() => user.click(importButton));

    expect(
      screen.getByRole('heading', {
        name: textMock('resourceadm.dashboard_import_modal_title'),
        level: 1,
      }),
    ).toBeInTheDocument();
  });

  it('opens the create new resource modal on click', async () => {
    const user = userEvent.setup();
    const getResourceList = jest
      .fn()
      .mockImplementation(() => Promise.resolve<ResourceListItem[]>(mockResourceList));
    render({ getResourceList });
    await waitForElementToBeRemoved(() =>
      screen.queryByTitle(textMock('resourceadm.dashboard_spinner')),
    );

    const modalTitle = screen.queryByRole('heading', {
      name: textMock('resourceadm.dashboard_create_modal_title'),
      level: 1,
    });
    expect(modalTitle).not.toBeInTheDocument();

    const createButton = screen.getByRole('button', {
      name: textMock('resourceadm.dashboard_create_resource'),
    });
    await act(() => user.click(createButton));

    expect(
      screen.getByRole('heading', {
        name: textMock('resourceadm.dashboard_create_modal_title'),
        level: 2,
      }),
    ).toBeInTheDocument();
  });

  it('filters the resource list when the search value changes', async () => {
    const user = userEvent.setup();
    const getResourceList = jest
      .fn()
      .mockImplementation(() => Promise.resolve<ResourceListItem[]>(mockResourceList));
    render({ getResourceList });
    await waitForElementToBeRemoved(() =>
      screen.queryByTitle(textMock('resourceadm.dashboard_spinner')),
    );

    const resourceRowsBeforeFilter = screen.getAllByRole('row'); // Also selects the <th />
    expect(resourceRowsBeforeFilter.length).toEqual(mockResourceList.length + 1); // Adding the <th />

    const searchInput = screen.getByLabelText(textMock('resourceadm.dashboard_searchbox'));
    await act(() => user.type(searchInput, mockResourceListItem1.title.nb));

    const resourceRowsAfterFilter = screen.getAllByRole('row'); // Also selects the <th />
    expect(resourceRowsAfterFilter.length).toBe(2); // The one data row + 1 <th />
  });

  it('does not display the error message when the list is not empty', async () => {
    const getResourceList = jest
      .fn()
      .mockImplementation(() => Promise.resolve<ResourceListItem[]>(mockResourceList));
    render({ getResourceList });
    await waitForElementToBeRemoved(() =>
      screen.queryByTitle(textMock('resourceadm.dashboard_spinner')),
    );

    expect(
      screen.queryByText(textMock('resourceadm.dashboard_no_resources_result')),
    ).not.toBeInTheDocument();
  });

  it('displays empty list message when the list is empty', async () => {
    const user = userEvent.setup();
    const getResourceList = jest
      .fn()
      .mockImplementation(() => Promise.resolve<ResourceListItem[]>(mockResourceList));
    render({ getResourceList });
    await waitForElementToBeRemoved(() =>
      screen.queryByTitle(textMock('resourceadm.dashboard_spinner')),
    );

    const resourceRowsBeforeFilter = screen.getAllByRole('row'); // Also selects the <th />
    expect(resourceRowsBeforeFilter.length).toEqual(mockResourceList.length + 1); // Adding the <th />

    const searchInput = screen.getByLabelText(textMock('resourceadm.dashboard_searchbox'));
    await act(() => user.type(searchInput, 'text not in the list'));

    const resourceRowsAfterFilter = screen.getAllByRole('row'); // Also selects the <th />
    expect(resourceRowsAfterFilter.length).toBe(1); // Only the <th />

    expect(
      screen.getByText(textMock('resourceadm.dashboard_no_resources_result')),
    ).toBeInTheDocument();
  });

  it('should show access list button when feature is enabled', () => {
    addFeatureFlagToLocalStorage('resourceAccessLists');

    render();

    expect(
      screen.getByText(textMock('resourceadm.dashboard_change_organization_lists')),
    ).toBeInTheDocument();
  });
});

const render = (
  queries: Partial<ServicesContextProps> = {},
  queryClient: QueryClient = createQueryClientMock(),
) => {
  return rtlRender(
    <MemoryRouter>
      <ServicesContextProvider {...queriesMock} {...queries} client={queryClient}>
        <ResourceDashboardPage />
      </ServicesContextProvider>
    </MemoryRouter>,
  );
};<|MERGE_RESOLUTION|>--- conflicted
+++ resolved
@@ -9,13 +9,10 @@
 import { MemoryRouter } from 'react-router-dom';
 import { ServicesContextProps, ServicesContextProvider } from 'app-shared/contexts/ServicesContext';
 import { QueryClient } from '@tanstack/react-query';
-<<<<<<< HEAD
 import { addFeatureFlagToLocalStorage } from 'app-shared/utils/featureToggleUtils';
-=======
 import { queriesMock } from 'app-shared/mocks/queriesMock';
 import { Organization } from 'app-shared/types/Organization';
 import { organization } from 'app-shared/mocks/mocks';
->>>>>>> 679a2009
 
 const mockResourceListItem1: ResourceListItem = {
   title: { nb: 'resource 1', nn: '', en: '' },
