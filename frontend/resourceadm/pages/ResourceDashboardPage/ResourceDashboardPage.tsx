--- conflicted
+++ resolved
@@ -133,24 +133,11 @@
           })}
         </Heading>
         <div className={classes.topRightWrapper}>
-<<<<<<< HEAD
-          <StudioButton
-            as={Link}
-            variant='tertiary'
-            color='second'
-            to={`${getResourceDashboardURL(org, app)}/accesslists`}
-            size='medium'
-            icon={<TasklistIcon />}
-            iconPlacement='right'
-          >
-            <strong>{t('resourceadm.dashboard_change_organization_lists')}</strong>
-=======
           <StudioButton asChild variant='tertiary' color='second' size='medium'>
-            <Link to={`${getResourceDashboardURL(selectedContext, repo)}/accesslists`}>
+            <Link to={`${getResourceDashboardURL(org, app)}/accesslists`}>
               <strong>{t('resourceadm.dashboard_change_organization_lists')}</strong>
               <TasklistIcon />
             </Link>
->>>>>>> 28f02438
           </StudioButton>
           <div className={classes.verticalDivider} />
           <StudioButton
