--- conflicted
+++ resolved
@@ -209,7 +209,6 @@
                 <StudioLabelAsParagraph size='medium' spacing>
                   {t('resourceadm.migration_number_of_delegations')}
                 </StudioLabelAsParagraph>
-<<<<<<< HEAD
                 <div>
                   {isDelegationCountEnabled && numberOfA2Delegations && (
                     <div className={classes.delegations}>
@@ -231,35 +230,10 @@
                         : setIsDelegationCountEnabled(true)
                     }
                     className={classes.button}
-                    size='small'
                   >
                     {t('resourceadm.migration_get_number_of_delegations')}
                   </StudioButton>
                 </div>
-=======
-                <StudioButton
-                  onClick={() => {
-                    // TODO - replace with API call
-                    setNumDelegationsA2(1000);
-                    setNumDelegationsA3(1000);
-                  }}
-                  className={classes.button}
-                >
-                  {t('resourceadm.migration_get_number_of_delegations')}
-                </StudioButton>
-                {numDelegationsA2 && numDelegationsA3 && (
-                  <div className={classes.delegations}>
-                    <Paragraph size='small'>
-                      {t('resourceadm.migration_altinn_2')}: <strong>{numDelegationsA2}</strong>{' '}
-                      {t('resourceadm.migration_delegations')}
-                    </Paragraph>
-                    <Paragraph size='small'>
-                      {t('resourceadm.migration_altinn_3')}: <strong>{numDelegationsA3}</strong>{' '}
-                      {t('resourceadm.migration_delegations')}
-                    </Paragraph>
-                  </div>
-                )}
->>>>>>> a924ae28
               </div>
               <StudioLabelAsParagraph size='medium' spacing>
                 {t('resourceadm.migration_finish_migration')}
