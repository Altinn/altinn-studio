import React, { useEffect, useMemo } from 'react';
import classes from './PageLayout.module.css';
import { Outlet, useLocation, useNavigate } from 'react-router-dom';
import AppHeader, {
  HeaderContext,
  SelectedContextType,
} from 'app-shared/navigation/main-header/Header';
import type { IHeaderContext } from 'app-shared/navigation/main-header/Header';

import { userHasAccessToOrganization } from '../../utils/userUtils';
import { useOrganizationsQuery } from '../../hooks/queries';
import { useUserQuery } from 'app-shared/hooks/queries';
import { GiteaHeader } from 'app-shared/components/GiteaHeader';
import { useUrlParams } from '../../hooks/useUrlParams';

/**
 * @component
 *    The layout of each page, including the header and the Gitea header
 *
 * @returns {React.JSX.Element} - The rendered component
 */
export const PageLayout = (): React.JSX.Element => {
  const { pathname } = useLocation();
  const { data: user } = useUserQuery();
  const { data: organizations } = useOrganizationsQuery();

<<<<<<< HEAD
  const { org = SelectedContextType.Self, app } = useUrlParams();
=======
  const { selectedContext = SelectedContextType.Self } = useUrlParams();
>>>>>>> 28f02438

  const navigate = useNavigate();

  useEffect(() => {
    window.scrollTo(0, 0);
  }, [pathname]);

  useEffect(() => {
    if (organizations && !userHasAccessToOrganization({ org, orgs: organizations })) {
      navigate('/');
    }
  }, [organizations, org, user.login, navigate]);

  const headerContextValue: IHeaderContext = useMemo(
    () => ({
      selectableOrgs: organizations,
      user,
    }),
    [organizations, user],
  );

  return (
    <>
      <HeaderContext.Provider value={headerContextValue}>
        {/* TODO - Find out if <AppHeader /> should be replaced to be the same as studio */}
        <AppHeader />
<<<<<<< HEAD
        <GiteaHeader
          org={org}
          app={app}
          menuOnlyHasRepository
          rightContentClassName={classes.extraPadding}
        />
=======
        <GiteaHeader menuOnlyHasRepository rightContentClassName={classes.extraPadding} />
>>>>>>> 28f02438
      </HeaderContext.Provider>
      <Outlet />
    </>
  );
};<|MERGE_RESOLUTION|>--- conflicted
+++ resolved
@@ -24,11 +24,7 @@
   const { data: user } = useUserQuery();
   const { data: organizations } = useOrganizationsQuery();
 
-<<<<<<< HEAD
-  const { org = SelectedContextType.Self, app } = useUrlParams();
-=======
-  const { selectedContext = SelectedContextType.Self } = useUrlParams();
->>>>>>> 28f02438
+  const { org = SelectedContextType.Self } = useUrlParams();
 
   const navigate = useNavigate();
 
@@ -55,16 +51,7 @@
       <HeaderContext.Provider value={headerContextValue}>
         {/* TODO - Find out if <AppHeader /> should be replaced to be the same as studio */}
         <AppHeader />
-<<<<<<< HEAD
-        <GiteaHeader
-          org={org}
-          app={app}
-          menuOnlyHasRepository
-          rightContentClassName={classes.extraPadding}
-        />
-=======
         <GiteaHeader menuOnlyHasRepository rightContentClassName={classes.extraPadding} />
->>>>>>> 28f02438
       </HeaderContext.Provider>
       <Outlet />
     </>
