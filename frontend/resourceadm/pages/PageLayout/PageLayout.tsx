--- conflicted
+++ resolved
@@ -1,12 +1,5 @@
-<<<<<<< HEAD
-import React, { useEffect, useMemo, useRef } from 'react';
-import { SelectedContextType } from 'resourceadm/context/HeaderContext';
-import { HeaderContext, type HeaderContextType } from 'resourceadm/context/HeaderContext';
-import { ResourceadmHeader } from './ResourceadmHeader';
-=======
 import React, { useEffect, useRef } from 'react';
 import classes from './PageLayout.module.css';
->>>>>>> c3f6f5ed
 import { Outlet, useLocation, useNavigate } from 'react-router-dom';
 import { userHasAccessToOrganization } from '../../utils/userUtils';
 import { useOrganizationsQuery } from '../../hooks/queries';
@@ -65,28 +58,11 @@
     };
   }, [mergeConflictModalRef]);
 
-<<<<<<< HEAD
-  const headerContextValue: HeaderContextType = useMemo(
-    () => ({
-      selectableOrgs: organizations,
-      user,
-    }),
-    [organizations, user],
-  );
-
-  return (
-    <>
-      <HeaderContext.Provider value={headerContextValue}>
-        <MergeConflictModal ref={mergeConflictModalRef} org={org} repo={app} />
-        <ResourceadmHeader />
-      </HeaderContext.Provider>
-=======
   return (
     <>
       <MergeConflictModal ref={mergeConflictModalRef} org={org} repo={app} />
       {organizations && user && <ResourceAdmHeader organizations={organizations} user={user} />}
       <GiteaHeader menuOnlyHasRepository rightContentClassName={classes.extraPadding} />
->>>>>>> c3f6f5ed
       <Outlet />
     </>
   );
