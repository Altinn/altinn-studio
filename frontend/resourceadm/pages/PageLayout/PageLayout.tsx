<<<<<<< HEAD
import React, { useEffect, useMemo } from 'react';
import { Outlet, useLocation, useNavigate } from 'react-router-dom';
import { userHasAccessToOrganization } from '../../utils/userUtils';
import { useOrganizationsQuery } from '../../hooks/queries';
import { useUserQuery } from 'app-shared/hooks/queries';
import { useUrlParams } from '../../hooks/useUrlParams';
import { SelectedContextType } from 'resourceadm/context/HeaderContext';
import { HeaderContext, type HeaderContextType } from 'resourceadm/context/HeaderContext';
import { ResourceadmHeader } from './ResourceadmHeader';
=======
import React, { useEffect, useMemo, useRef } from 'react';
import classes from './PageLayout.module.css';
import { Outlet, useLocation, useNavigate } from 'react-router-dom';
import AppHeader, {
  HeaderContext,
  SelectedContextType,
} from 'app-shared/navigation/main-header/Header';
import type { IHeaderContext } from 'app-shared/navigation/main-header/Header';
import { userHasAccessToOrganization } from '../../utils/userUtils';
import { useOrganizationsQuery } from '../../hooks/queries';
import { useRepoStatusQuery, useUserQuery } from 'app-shared/hooks/queries';
import { GiteaHeader } from 'app-shared/components/GiteaHeader';
import { useUrlParams } from '../../hooks/useUrlParams';
import postMessages from 'app-shared/utils/postMessages';
import { MergeConflictModal } from '../../components/MergeConflictModal';
>>>>>>> 090dda84

/**
 * @component
 *    The layout of each page, including the header and the Gitea header
 *
 * @returns {React.JSX.Element} - The rendered component
 */
export const PageLayout = (): React.JSX.Element => {
  const { pathname } = useLocation();
  const { data: user } = useUserQuery();
  const { data: organizations } = useOrganizationsQuery();
  const mergeConflictModalRef = useRef<HTMLDialogElement>(null);

  const { org = SelectedContextType.Self, app } = useUrlParams();
  const { data: repoStatus } = useRepoStatusQuery(org, app);

  const navigate = useNavigate();

  useEffect(() => {
    window.scrollTo(0, 0);
  }, [pathname]);

  useEffect(() => {
    if (organizations && !userHasAccessToOrganization({ org, orgs: organizations })) {
      navigate('/');
    }
  }, [organizations, org, navigate]);

  useEffect(() => {
    if (repoStatus?.hasMergeConflict) {
      mergeConflictModalRef.current.showModal();
    }
  }, [repoStatus?.hasMergeConflict]);

  useEffect(() => {
    const windowEventReceived = async (event: any) => {
      if (
        event.origin === window.location.origin &&
        event.data === postMessages.forceRepoStatusCheck
      ) {
        mergeConflictModalRef.current.showModal();
      }
    };

    window.addEventListener('message', windowEventReceived);
    return function cleanup() {
      window.removeEventListener('message', windowEventReceived);
    };
  }, [mergeConflictModalRef]);

  const headerContextValue: HeaderContextType = useMemo(
    () => ({
      selectableOrgs: organizations,
      user,
    }),
    [organizations, user],
  );

  return (
    <>
      <HeaderContext.Provider value={headerContextValue}>
<<<<<<< HEAD
        <ResourceadmHeader />
=======
        <MergeConflictModal ref={mergeConflictModalRef} org={org} repo={app} />
        {/* TODO - Find out if <AppHeader /> should be replaced to be the same as studio */}
        <AppHeader />
        <GiteaHeader menuOnlyHasRepository rightContentClassName={classes.extraPadding} />
>>>>>>> 090dda84
      </HeaderContext.Provider>
      <Outlet />
    </>
  );
};<|MERGE_RESOLUTION|>--- conflicted
+++ resolved
@@ -1,30 +1,14 @@
-<<<<<<< HEAD
-import React, { useEffect, useMemo } from 'react';
+import React, { useEffect, useMemo, useRef } from 'react';
+import { SelectedContextType } from 'resourceadm/context/HeaderContext';
+import { HeaderContext, type HeaderContextType } from 'resourceadm/context/HeaderContext';
+import { ResourceadmHeader } from './ResourceadmHeader';
 import { Outlet, useLocation, useNavigate } from 'react-router-dom';
 import { userHasAccessToOrganization } from '../../utils/userUtils';
 import { useOrganizationsQuery } from '../../hooks/queries';
-import { useUserQuery } from 'app-shared/hooks/queries';
-import { useUrlParams } from '../../hooks/useUrlParams';
-import { SelectedContextType } from 'resourceadm/context/HeaderContext';
-import { HeaderContext, type HeaderContextType } from 'resourceadm/context/HeaderContext';
-import { ResourceadmHeader } from './ResourceadmHeader';
-=======
-import React, { useEffect, useMemo, useRef } from 'react';
-import classes from './PageLayout.module.css';
-import { Outlet, useLocation, useNavigate } from 'react-router-dom';
-import AppHeader, {
-  HeaderContext,
-  SelectedContextType,
-} from 'app-shared/navigation/main-header/Header';
-import type { IHeaderContext } from 'app-shared/navigation/main-header/Header';
-import { userHasAccessToOrganization } from '../../utils/userUtils';
-import { useOrganizationsQuery } from '../../hooks/queries';
 import { useRepoStatusQuery, useUserQuery } from 'app-shared/hooks/queries';
-import { GiteaHeader } from 'app-shared/components/GiteaHeader';
 import { useUrlParams } from '../../hooks/useUrlParams';
 import postMessages from 'app-shared/utils/postMessages';
 import { MergeConflictModal } from '../../components/MergeConflictModal';
->>>>>>> 090dda84
 
 /**
  * @component
@@ -86,14 +70,8 @@
   return (
     <>
       <HeaderContext.Provider value={headerContextValue}>
-<<<<<<< HEAD
+        <MergeConflictModal ref={mergeConflictModalRef} org={org} repo={app} />
         <ResourceadmHeader />
-=======
-        <MergeConflictModal ref={mergeConflictModalRef} org={org} repo={app} />
-        {/* TODO - Find out if <AppHeader /> should be replaced to be the same as studio */}
-        <AppHeader />
-        <GiteaHeader menuOnlyHasRepository rightContentClassName={classes.extraPadding} />
->>>>>>> 090dda84
       </HeaderContext.Provider>
       <Outlet />
     </>
