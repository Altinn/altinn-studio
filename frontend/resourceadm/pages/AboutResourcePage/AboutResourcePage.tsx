import React, { useRef, useState } from 'react';
import classes from './AboutResourcePage.module.css';
import {
  Select,
  TextField,
  TextArea,
  ErrorMessage,
  Heading,
  Paragraph,
  Label,
  Checkbox,
} from '@digdir/design-system-react';
import { Switch } from 'resourceadm/components/Switch';
import { useParams } from 'react-router-dom';
import type { SupportedLanguage, Translation } from 'resourceadm/types/global';
import type {
  SupportedLanguageKey,
  Resource,
  ResourceTypeOption,
<<<<<<< HEAD
  ResourceKeyword,
  ResourceStatusOption,
  ResourceAvailableForTypeOption,
=======
  ResourceSector,
>>>>>>> 091da1db
} from 'app-shared/types/ResourceAdm';
import { RightTranslationBar } from 'resourceadm/components/RightTranslationBar';
import {
  getMissingInputLanguageString,
  getResourcePageTextfieldError,
} from 'resourceadm/utils/resourceUtils';
import {
<<<<<<< HEAD
  availableForTypeMap,
  resourceStatusMap,
=======
  mapKeywordStringToKeywordTypeArray,
  mapKeywordsArrayToString,
>>>>>>> 091da1db
  resourceTypeMap,
} from 'resourceadm/utils/resourceUtils/resourceUtils';
import { useTranslation } from 'react-i18next';

/**
 * Initial value for languages with empty fields
 */
const emptyLangauges: SupportedLanguage = { nb: '', nn: '', en: '' };

export type AboutResourcePageProps = {
  /**
   * Flag to decide if all errors should be shown or not
   */
  showAllErrors: boolean;
  /**
   * The metadata for the resource
   */
  resourceData: Resource;
  /**
<<<<<<< HEAD
=======
   * The list of possible sectors
   */
  sectorsData: ResourceSector[];
  /**
>>>>>>> 091da1db
   * Function to be handled when saving the resource
   * @param r the resource
   * @returns void
   */
  onSaveResource: (r: Resource) => void;
};

/**
 * @component
 *    Page that displays information about a resource
 *
 * @property {boolean}[showAllErrors] - Flag to decide if all errors should be shown or not
 * @property {Resource}[resourceData] - The metadata for the resource
<<<<<<< HEAD
=======
 * @property {ResourceSector[]}[sectorsData] - The list of possible sectors
>>>>>>> 091da1db
 * @property {function}[onSaveResource] - Function to be handled when saving the resource
 *
 * @returns {React.ReactNode} - The rendered component
 */
export const AboutResourcePage = ({
  showAllErrors,
  resourceData,
<<<<<<< HEAD
=======
  sectorsData,
>>>>>>> 091da1db
  onSaveResource,
}: AboutResourcePageProps): React.ReactNode => {
  const { t } = useTranslation();

  const { resourceId } = useParams();

  //
  //
  //
  // TODO - FIX VALIDATION TO CHECK AND ADD ERROR TO THE NEW FIELDS
  //
  // TODO - CHECK THAT THE TAB SEQUENCE IS CORRECT
  //
  // TODO - Can each input field and type be its own reusable component?
  //
  //
  //

  /**
   * Resource type options
   */
  const resourceTypeOptions = Object.keys(resourceTypeMap).map((key) => ({
<<<<<<< HEAD
    value: key,
    label: resourceTypeMap[key],
  }));

  /**
   * Status options
   */
  const statusOptions = Object.keys(resourceStatusMap).map((key) => ({
    value: key,
    label: resourceStatusMap[key],
  }));

  /**
   * Available for options
   */
  const acailableForOptions = Object.keys(availableForTypeMap).map((key) => ({
    value: key,
    label: availableForTypeMap[key],
=======
    value: key,
    label: resourceTypeMap[key],
>>>>>>> 091da1db
  }));

  // States to store the different input values
  const [resourceType, setResourceType] = useState<ResourceTypeOption>(resourceData.resourceType);
  const [title, setTitle] = useState<SupportedLanguageKey<string>>(
    resourceData.title ?? emptyLangauges
  );
  const [description, setDescription] = useState<SupportedLanguageKey<string>>(
    resourceData.description ?? emptyLangauges
  );
  const [homepage, setHomepage] = useState(resourceData.homepage ?? '');
  const [keywords, setKeywords] = useState(
    resourceData.keywords ? mapKeywordsArrayToString(resourceData.keywords) : ''
  );
<<<<<<< HEAD
=======
  const [sector, setSector] = useState<string[]>(
    resourceData.sector
      ? resourceData.sector.map((s) => sectorsData.find((sd) => sd.code === s).label['nb'])
      : []
  );
  // const [thematicArea, setThematicArea] = useState(resourceData.thematicArea ?? '');
>>>>>>> 091da1db
  const [rightDescription, setRightDescription] = useState<SupportedLanguageKey<string>>(
    resourceData.rightDescription ?? emptyLangauges
  );
  const [isVisible, setIsVisible] = useState(resourceData.visible ?? false);
  const [isDelegable, setIsDelegable] = useState(resourceData.delegable ?? true);
  const [resourceStatus, setResourceStatus] = useState<ResourceStatusOption>(resourceData.status);
  const [isSelfIdentifiedUserEnabled, setIsSelfIdentifiedUserEnabled] = useState(
    resourceData.selfIdentifiedUserEnabled ?? false
  );
  const [isEnterpriseUserEnabled, setIsEnterpriseUserEnabled] = useState(
    resourceData.enterpriseUserEnabled ?? false
  );
  const [availableForType, setAvailableForType] = useState<ResourceAvailableForTypeOption[]>(
    resourceData.availableForType
  );

  // To handle which translation value is shown in the right menu
  const [translationType, setTranslationType] = useState<Translation>('none');

  // To handle the error state of the page
  const [hasResourceTypeError, setHasResourceTypeError] = useState(
    resourceData.resourceType === undefined || resourceData.resourceType === null
  );
  const [hasTitleError, setHasTitleError] = useState(
    getResourcePageTextfieldError(resourceData.title)
  );
  const [hasDescriptionError, setHasDescriptionError] = useState(
    getResourcePageTextfieldError(resourceData.description)
  );
  const [hasRightDescriptionError, setHasRightDescriptionError] = useState(
    getResourcePageTextfieldError(resourceData.rightDescription)
  );

  // useRefs to handle tabbing between the input elements and the right translation bar
  const rightTranslationBarRef = useRef(null);
  const titleFieldRef = useRef(null);
  const descriptionFieldRef = useRef(null);
  const homePageRef = useRef(null);
  const rightDescriptionRef = useRef(null);
  const isVisibleRef = useRef(null);

  /**
   * Function that saves the resource to backend
   */
  const handleSaveResource = () => {
    const editedResourceObject: Resource = {
      ...resourceData,
      identifier: resourceId,
      resourceType,
      title,
      description,
      keywords: mapKeywordStringToKeywordTypeArray(keywords),
      homepage,
<<<<<<< HEAD
      visible: isVisible,
      delegable: isDelegable,
      status: resourceStatus,
      selfIdentifiedUserEnabled: isSelfIdentifiedUserEnabled,
      enterpriseUserEnabled: isEnterpriseUserEnabled,
      availableForType,
=======
      isPublicService,
      sector: sectorToSave,
>>>>>>> 091da1db
      rightDescription,
    };

    onSaveResource(editedResourceObject);
  };

  /**
   * Handles the change in the dropdown of resource type. Based on the string
   * selected it updates the resource type with the correct key.
   *
   * @param type the selected string
   */
  const handleChangeResourceType = (type: ResourceTypeOption) => {
    setResourceType(type);
    setHasResourceTypeError(!Object.keys(resourceTypeMap).includes(type));
  };

  /**
   * Handles the change in the dropdown of resource status option. Based on the string
   * selected it updates the status option with the correct key.
   *
   * @param type the selected string
   */
  const handleChangeStatusOption = (type: ResourceStatusOption) => {
    setResourceStatus(type);
  };

  /**
   * Displays the given text in a warning card
   *
   * @param text the text to display
   */
  const displayWarningCard = (text: string) => {
    return (
      <div className={classes.warningCardWrapper}>
        <ErrorMessage size='small'>{text}</ErrorMessage>
      </div>
    );
  };

  /**
   * Sets the values of the selected field and updates if the error is shown or not.
   *
   * @param value the value typed in the input field
   */
  const handleChangeTranslationValues = (value: SupportedLanguage) => {
    const error = value.nb === '' || value.nn === '' || value.en === '';
    if (translationType === 'title') {
      setHasTitleError(error);
      setTitle(value);
    }
    if (translationType === 'description') {
      setHasDescriptionError(error);
      setDescription(value);
    }
    if (translationType === 'rightDescription') {
      setHasRightDescriptionError(error);
      setRightDescription(value);
    }
  };

  /**
   * Function that handles the tabbing into the right translation bar
   */
  const handleTabKeyIntoRightBar = (e: any) => {
    if (e.key === 'Tab') {
      e.preventDefault();
      if (rightTranslationBarRef.current) {
        rightTranslationBarRef.current.focus();
      }
    }
  };

  /**
   * Function that handles the leaving of the right translation bar.
   * It sets the ref to the next element on the page so that the
   * navigation feels natural.
   */
  const handleLeaveLastFieldRightBar = (
    e: React.KeyboardEvent<HTMLInputElement | HTMLTextAreaElement>
  ) => {
    if (e.key === 'Tab') {
      if (translationType === 'title') {
        if (descriptionFieldRef.current) {
          e.preventDefault();
          descriptionFieldRef.current.focus();
        }
      }
      if (translationType === 'description') {
        if (homePageRef.current) {
          e.preventDefault();
          homePageRef.current.focus();
        }
      }
      if (translationType === 'rightDescription') {
        if (isVisibleRef.current) {
          e.preventDefault();
          isVisibleRef.current.focus(null);
        }
      }
    }
  };

  const handleChangeAvailableFortype = (value: ResourceAvailableForTypeOption[]) => {
    setAvailableForType(value);
    handleSaveResource();
  };

  const displayAvailableForCheckboxes = () => {
    return acailableForOptions.map((option) => (
      <Checkbox value={option.value} key={option.value} size='small'>
        {t(option.label)}
      </Checkbox>
    ));
  };

  /**
   * Displays the correct content in the right translation bar.
   */
  const displayRightTranslationBar = () => {
    return (
      <div className={classes.rightWrapper}>
        <RightTranslationBar
          title={
            translationType === 'title'
              ? t('resourceadm.about_resource_translation_title')
              : translationType === 'description'
              ? t('resourceadm.about_resource_translation_description')
              : t('resourceadm.about_resource_translation_right_description')
          }
          value={
            translationType === 'title'
              ? title
              : translationType === 'description'
              ? description
              : rightDescription
          }
          onLanguageChange={handleChangeTranslationValues}
          usesTextArea={translationType === 'description'}
          showErrors={showAllErrors}
          ref={rightTranslationBarRef}
          onLeaveLastField={handleLeaveLastFieldRightBar}
          onBlur={handleSaveResource}
        />
      </div>
    );
  };

  /**
   * Displays the content on the page
   */
  const displayContent = () => {
    return (
      <>
        <Heading size='large' spacing level={1}>
          {t('resourceadm.about_resource_title')}
        </Heading>
        <Label size='medium' spacing htmlFor='aboutResourceType'>
          {t('resourceadm.about_resource_resource_type')}
        </Label>
        <Paragraph short size='small'>
          {t('resourceadm.about_resource_resource_type_label')}
        </Paragraph>
        <div className={classes.inputWrapper}>
          <Select
            options={resourceTypeOptions.map((o) => ({ ...o, label: t(o.label) }))}
            onChange={handleChangeResourceType}
            value={resourceType}
            onFocus={() => setTranslationType('none')}
            error={showAllErrors && hasResourceTypeError}
            onBlur={handleSaveResource}
            inputId='aboutResourceType'
          />
          {showAllErrors &&
            hasResourceTypeError &&
            displayWarningCard(t('resourceadm.about_resource_resource_type_error'))}
        </div>
        <div className={classes.divider} />
        <Label size='medium' spacing htmlFor='aboutNBTitle'>
          {t('resourceadm.about_resource_resource_title_label')}
        </Label>
        <Paragraph size='small'>{t('resourceadm.about_resource_resource_title_text')}</Paragraph>
        <div className={classes.inputWrapper}>
          <TextField
            value={title['nb']}
            onChange={(e) => handleChangeTranslationValues({ ...title, nb: e.target.value })}
            onFocus={() => setTranslationType('title')}
            isValid={!(showAllErrors && hasTitleError && title['nb'] === '')}
            ref={titleFieldRef}
            onKeyDown={handleTabKeyIntoRightBar}
            onBlur={handleSaveResource}
            id='aboutNBTitle'
          />
          {showAllErrors &&
            hasTitleError &&
            displayWarningCard(
              getMissingInputLanguageString(
                title,
                t('resourceadm.about_resource_error_usage_string_title'),
                t
              )
            )}
        </div>
        <div className={classes.divider} />
        <Label size='medium' spacing htmlFor='aboutNBDescription'>
          {t('resourceadm.about_resource_resource_description_label')}
        </Label>
        <Paragraph size='small'>
          {t('resourceadm.about_resource_resource_description_text')}
        </Paragraph>
        <div className={classes.inputWrapper}>
          <TextArea
            value={description['nb']}
            resize='vertical'
            onChange={(e) => {
              handleChangeTranslationValues({ ...description, nb: e.currentTarget.value });
            }}
            onFocus={() => setTranslationType('description')}
            rows={5}
            isValid={!(showAllErrors && hasDescriptionError && description['nb'] === '')}
            ref={descriptionFieldRef}
            onKeyDown={handleTabKeyIntoRightBar}
            onBlur={handleSaveResource}
            id='aboutNBDescription'
          />
          {showAllErrors &&
            hasDescriptionError &&
            displayWarningCard(
              getMissingInputLanguageString(
                description,
                t('resourceadm.about_resource_error_usage_string_description'),
                t
              )
            )}
        </div>
        {/* TODO - Find out if 'Tilgjengelig språk' should be inserted here */}
        <div className={classes.divider} />
        <Label size='medium' spacing htmlFor='aboutHomepage'>
          {t('resourceadm.about_resource_homepage_label')}
        </Label>
        <Paragraph short size='small'>
          {t('resourceadm.about_resource_homepage_text')}
        </Paragraph>
        <div className={classes.inputWrapper}>
          <TextField
            value={homepage}
            onChange={(e) => setHomepage(e.target.value)}
            onFocus={() => setTranslationType('none')}
            ref={homePageRef}
            onBlur={handleSaveResource}
            id='aboutHomepage'
          />
        </div>
        <div className={classes.divider} />
        <Label size='medium' spacing htmlFor='aboutKeywords'>
          {t('resourceadm.about_resource_keywords_label')}
        </Label>
        <Paragraph size='small'>{t('resourceadm.about_resource_keywords_text')}</Paragraph>
        <div className={classes.inputWrapper}>
          <TextField
            value={keywords}
            onChange={(e) => setKeywords(e.target.value)}
            onFocus={() => setTranslationType('none')}
            onBlur={handleSaveResource}
            id='aboutKeywords'
          />
        </div>
        <div className={classes.divider} />
<<<<<<< HEAD
        <Label size='medium' spacing>
          {t('resourceadm.about_resource_delegable_label')}
        </Label>
        <Paragraph short size='small'>
          {t('resourceadm.about_resource_delegable_text')}
        </Paragraph>
        <div className={classes.inputWrapper}>
          <Switch
            isChecked={isDelegable}
            onToggle={(b: boolean) => setIsDelegable(b)}
            onFocus={() => setTranslationType('none')}
            onBlur={handleSaveResource}
            id='isDelegableSwitch'
          />
          <p className={isDelegable ? classes.toggleTextActive : classes.toggleTextInactive}>
            {t('resourceadm.about_resource_delegable_show_text', {
              showText: isDelegable
                ? t('resourceadm.switch_should')
                : t('resourceadm.switch_should_not'),
            })}
          </p>
        </div>
        <div className={classes.divider} />
        <Label size='medium' spacing>
=======
        <Label size='medium' spacing htmlFor='aboutSector'>
          {t('resourceadm.about_resource_sector_label')}
        </Label>
        <Paragraph size='small'>{t('resourceadm.about_resource_sector_text')}</Paragraph>
        <div className={classes.inputWrapper}>
          <Select
            multiple
            // TODO - Language
            options={sectorsData.map((sd) => ({ value: sd.label['nb'], label: sd.label['nb'] }))}
            onChange={(e) => setSector(e)}
            value={sector}
            onFocus={() => setTranslationType('none')}
            onBlur={handleSaveResource}
            inputId='aboutSector'
          />
        </div>
        <div className={classes.divider} />
        <Label size='medium' spacing htmlFor='aboutRightDescription'>
>>>>>>> 091da1db
          {t('resourceadm.about_resource_rights_description_label')}
        </Label>
        <Paragraph size='small'>
          {t('resourceadm.about_resource_rights_description_text')}
        </Paragraph>
        <div className={classes.inputWrapper}>
          <TextField
            value={rightDescription['nb']}
            onChange={(e) => setRightDescription({ ...rightDescription, nb: e.target.value })}
            onFocus={() => setTranslationType('rightDescription')}
            ref={rightDescriptionRef}
            onKeyDown={handleTabKeyIntoRightBar}
            onBlur={handleSaveResource}
            isValid={!(showAllErrors && hasRightDescriptionError && rightDescription['nb'] === '')}
            id='aboutRightDescription'
          />
          {showAllErrors &&
            hasRightDescriptionError &&
            displayWarningCard(
              getMissingInputLanguageString(
                rightDescription,
                t('resourceadm.about_resource_error_usage_string_rights_description'),
                t
              )
            )}
<<<<<<< HEAD
        </div>
        <div className={classes.divider} />
        <Label size='medium' spacing htmlFor='aboutResourceStatus'>
          {t('resourceadm.about_resource_status_label')}
        </Label>
        <Paragraph short size='small'>
          {t('resourceadm.about_resource_status_text')}
        </Paragraph>
        <div className={classes.inputWrapper}>
          <Select
            options={statusOptions.map((o) => ({ ...o, label: t(o.label) }))}
            onChange={handleChangeStatusOption}
            value={resourceStatus}
            label={t('resourceadm.about_resource_status_label')}
            hideLabel
            onFocus={() => setTranslationType('none')}
            onBlur={handleSaveResource}
          />
=======
>>>>>>> 091da1db
        </div>
        <div className={classes.divider} />
        <Label size='medium' spacing>
          {t('resourceadm.about_resource_self_identified_label')}
        </Label>
        <Paragraph short size='small'>
          {t('resourceadm.about_resource_self_identified_text')}
        </Paragraph>
        <div className={classes.inputWrapper}>
          <Switch
            isChecked={isSelfIdentifiedUserEnabled}
            onToggle={(b: boolean) => setIsSelfIdentifiedUserEnabled(b)}
            onFocus={() => setTranslationType('none')}
            onBlur={handleSaveResource}
            id='selfIdentifiedUsersEnabledSwitch'
          />
<<<<<<< HEAD
          <p
            className={
              isSelfIdentifiedUserEnabled ? classes.toggleTextActive : classes.toggleTextInactive
            }
          >
            {t('resourceadm.about_resource_self_identified_show_text', {
              showText: isSelfIdentifiedUserEnabled
                ? t('resourceadm.switch_should')
                : t('resourceadm.switch_should_not'),
            })}
          </p>
        </div>
        <div className={classes.divider} />
        <Label size='medium' spacing>
          {t('resourceadm.about_resource_enterprise_label')}
        </Label>
        <Paragraph short size='small'>
          {t('resourceadm.about_resource_enterprise_text')}
        </Paragraph>
        <div className={classes.inputWrapper}>
          <Switch
            isChecked={isEnterpriseUserEnabled}
            onToggle={(b: boolean) => setIsEnterpriseUserEnabled(b)}
            onFocus={() => setTranslationType('none')}
            onBlur={handleSaveResource}
            id='enterpriseUserEnabledSwitch'
          />
          <p
            className={
              isEnterpriseUserEnabled ? classes.toggleTextActive : classes.toggleTextInactive
            }
          >
            {t('resourceadm.about_resource_enterprise_show_text', {
              showText: isEnterpriseUserEnabled
                ? t('resourceadm.switch_should')
                : t('resourceadm.switch_should_not'),
            })}
          </p>
        </div>
        <div className={classes.divider} />
        <div className={classes.inputWrapper}>
          <Checkbox.Group
            legend={t('resourceadm.about_resource_available_for_legend')}
            error={false} // TODO
            onChange={handleChangeAvailableFortype}
            // TODO - sett value!
          >
            <Paragraph as='span' size='small' short className={classes.checkboxParagraph}>
              {t('resourceadm.about_resource_available_for_description')}
            </Paragraph>
            {displayAvailableForCheckboxes()}
          </Checkbox.Group>
        </div>
        <div className={classes.divider} />
        <Label size='medium' spacing>
          {t('resourceadm.about_resource_visible_label')}
        </Label>
        <Paragraph short size='small'>
          {t('resourceadm.about_resource_visible_text')}
        </Paragraph>
        <div className={classes.inputWrapper}>
          <Switch
            isChecked={isVisible}
            onToggle={(b: boolean) => setIsVisible(b)}
            onFocus={() => setTranslationType('none')}
            ref={isVisibleRef}
            onBlur={handleSaveResource}
            id='isVisibleSwitch'
          />
          <p className={isVisible ? classes.toggleTextActive : classes.toggleTextInactive}>
            {t('resourceadm.about_resource_visible_show_text', {
              showText: isVisible
                ? t('resourceadm.switch_should')
                : t('resourceadm.switch_should_not'),
=======
          <p className={isPublicService ? classes.toggleTextActive : classes.toggleTextInactive}>
            {t('resourceadm.about_resource_public_service_show_text', {
              showText: isPublicService
                ? t('resourceadm.about_resource_public_service_show')
                : t('resourceadm.about_resource_public_service_dont_show'),
>>>>>>> 091da1db
            })}
          </p>
        </div>
      </>
    );
  };

  return (
    <div className={classes.wrapper}>
      <div className={classes.pageWrapper}>{displayContent()}</div>
      {translationType !== 'none' && displayRightTranslationBar()}
    </div>
  );
};<|MERGE_RESOLUTION|>--- conflicted
+++ resolved
@@ -17,13 +17,8 @@
   SupportedLanguageKey,
   Resource,
   ResourceTypeOption,
-<<<<<<< HEAD
-  ResourceKeyword,
   ResourceStatusOption,
   ResourceAvailableForTypeOption,
-=======
-  ResourceSector,
->>>>>>> 091da1db
 } from 'app-shared/types/ResourceAdm';
 import { RightTranslationBar } from 'resourceadm/components/RightTranslationBar';
 import {
@@ -31,13 +26,10 @@
   getResourcePageTextfieldError,
 } from 'resourceadm/utils/resourceUtils';
 import {
-<<<<<<< HEAD
   availableForTypeMap,
   resourceStatusMap,
-=======
   mapKeywordStringToKeywordTypeArray,
   mapKeywordsArrayToString,
->>>>>>> 091da1db
   resourceTypeMap,
 } from 'resourceadm/utils/resourceUtils/resourceUtils';
 import { useTranslation } from 'react-i18next';
@@ -57,13 +49,6 @@
    */
   resourceData: Resource;
   /**
-<<<<<<< HEAD
-=======
-   * The list of possible sectors
-   */
-  sectorsData: ResourceSector[];
-  /**
->>>>>>> 091da1db
    * Function to be handled when saving the resource
    * @param r the resource
    * @returns void
@@ -77,10 +62,6 @@
  *
  * @property {boolean}[showAllErrors] - Flag to decide if all errors should be shown or not
  * @property {Resource}[resourceData] - The metadata for the resource
-<<<<<<< HEAD
-=======
- * @property {ResourceSector[]}[sectorsData] - The list of possible sectors
->>>>>>> 091da1db
  * @property {function}[onSaveResource] - Function to be handled when saving the resource
  *
  * @returns {React.ReactNode} - The rendered component
@@ -88,10 +69,6 @@
 export const AboutResourcePage = ({
   showAllErrors,
   resourceData,
-<<<<<<< HEAD
-=======
-  sectorsData,
->>>>>>> 091da1db
   onSaveResource,
 }: AboutResourcePageProps): React.ReactNode => {
   const { t } = useTranslation();
@@ -114,7 +91,6 @@
    * Resource type options
    */
   const resourceTypeOptions = Object.keys(resourceTypeMap).map((key) => ({
-<<<<<<< HEAD
     value: key,
     label: resourceTypeMap[key],
   }));
@@ -133,10 +109,6 @@
   const acailableForOptions = Object.keys(availableForTypeMap).map((key) => ({
     value: key,
     label: availableForTypeMap[key],
-=======
-    value: key,
-    label: resourceTypeMap[key],
->>>>>>> 091da1db
   }));
 
   // States to store the different input values
@@ -151,15 +123,6 @@
   const [keywords, setKeywords] = useState(
     resourceData.keywords ? mapKeywordsArrayToString(resourceData.keywords) : ''
   );
-<<<<<<< HEAD
-=======
-  const [sector, setSector] = useState<string[]>(
-    resourceData.sector
-      ? resourceData.sector.map((s) => sectorsData.find((sd) => sd.code === s).label['nb'])
-      : []
-  );
-  // const [thematicArea, setThematicArea] = useState(resourceData.thematicArea ?? '');
->>>>>>> 091da1db
   const [rightDescription, setRightDescription] = useState<SupportedLanguageKey<string>>(
     resourceData.rightDescription ?? emptyLangauges
   );
@@ -213,17 +176,12 @@
       description,
       keywords: mapKeywordStringToKeywordTypeArray(keywords),
       homepage,
-<<<<<<< HEAD
       visible: isVisible,
       delegable: isDelegable,
       status: resourceStatus,
       selfIdentifiedUserEnabled: isSelfIdentifiedUserEnabled,
       enterpriseUserEnabled: isEnterpriseUserEnabled,
       availableForType,
-=======
-      isPublicService,
-      sector: sectorToSave,
->>>>>>> 091da1db
       rightDescription,
     };
 
@@ -492,7 +450,6 @@
           />
         </div>
         <div className={classes.divider} />
-<<<<<<< HEAD
         <Label size='medium' spacing>
           {t('resourceadm.about_resource_delegable_label')}
         </Label>
@@ -516,27 +473,7 @@
           </p>
         </div>
         <div className={classes.divider} />
-        <Label size='medium' spacing>
-=======
-        <Label size='medium' spacing htmlFor='aboutSector'>
-          {t('resourceadm.about_resource_sector_label')}
-        </Label>
-        <Paragraph size='small'>{t('resourceadm.about_resource_sector_text')}</Paragraph>
-        <div className={classes.inputWrapper}>
-          <Select
-            multiple
-            // TODO - Language
-            options={sectorsData.map((sd) => ({ value: sd.label['nb'], label: sd.label['nb'] }))}
-            onChange={(e) => setSector(e)}
-            value={sector}
-            onFocus={() => setTranslationType('none')}
-            onBlur={handleSaveResource}
-            inputId='aboutSector'
-          />
-        </div>
-        <div className={classes.divider} />
         <Label size='medium' spacing htmlFor='aboutRightDescription'>
->>>>>>> 091da1db
           {t('resourceadm.about_resource_rights_description_label')}
         </Label>
         <Paragraph size='small'>
@@ -562,7 +499,6 @@
                 t
               )
             )}
-<<<<<<< HEAD
         </div>
         <div className={classes.divider} />
         <Label size='medium' spacing htmlFor='aboutResourceStatus'>
@@ -581,8 +517,6 @@
             onFocus={() => setTranslationType('none')}
             onBlur={handleSaveResource}
           />
-=======
->>>>>>> 091da1db
         </div>
         <div className={classes.divider} />
         <Label size='medium' spacing>
@@ -599,7 +533,6 @@
             onBlur={handleSaveResource}
             id='selfIdentifiedUsersEnabledSwitch'
           />
-<<<<<<< HEAD
           <p
             className={
               isSelfIdentifiedUserEnabled ? classes.toggleTextActive : classes.toggleTextInactive
@@ -674,13 +607,6 @@
               showText: isVisible
                 ? t('resourceadm.switch_should')
                 : t('resourceadm.switch_should_not'),
-=======
-          <p className={isPublicService ? classes.toggleTextActive : classes.toggleTextInactive}>
-            {t('resourceadm.about_resource_public_service_show_text', {
-              showText: isPublicService
-                ? t('resourceadm.about_resource_public_service_show')
-                : t('resourceadm.about_resource_public_service_dont_show'),
->>>>>>> 091da1db
             })}
           </p>
         </div>
