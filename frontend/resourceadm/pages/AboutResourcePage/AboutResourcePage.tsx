--- conflicted
+++ resolved
@@ -7,12 +7,8 @@
   SupportedLanguageKey,
   Resource,
   ResourceTypeOption,
-<<<<<<< HEAD
   ResourceStatusOption,
   ResourceAvailableForTypeOption,
-=======
-  ResourceSector,
->>>>>>> e56e0383
 } from 'app-shared/types/ResourceAdm';
 import { RightTranslationBar } from 'resourceadm/components/RightTranslationBar';
 import {
@@ -20,17 +16,13 @@
   getResourcePageTextfieldError,
 } from 'resourceadm/utils/resourceUtils';
 import {
-<<<<<<< HEAD
   availableForTypeMap,
   resourceStatusMap,
-=======
->>>>>>> e56e0383
   mapKeywordStringToKeywordTypeArray,
   mapKeywordsArrayToString,
   resourceTypeMap,
 } from 'resourceadm/utils/resourceUtils/resourceUtils';
 import { useTranslation } from 'react-i18next';
-<<<<<<< HEAD
 import {
   ResourceCheckboxGroup,
   ResourceLanguageTextArea,
@@ -39,8 +31,6 @@
   ResourceTextField,
 } from 'resourceadm/components/AboutResourcePageInputs';
 import { ResourceDropdown } from 'resourceadm/components/AboutResourcePageInputs/ResourceDropdown';
-=======
->>>>>>> e56e0383
 
 /**
  * Initial value for languages with empty fields
@@ -57,13 +47,6 @@
    */
   resourceData: Resource;
   /**
-<<<<<<< HEAD
-=======
-   * The list of possible sectors
-   */
-  sectorsData: ResourceSector[];
-  /**
->>>>>>> e56e0383
    * Function to be handled when saving the resource
    * @param r the resource
    * @returns void
@@ -77,10 +60,6 @@
  *
  * @property {boolean}[showAllErrors] - Flag to decide if all errors should be shown or not
  * @property {Resource}[resourceData] - The metadata for the resource
-<<<<<<< HEAD
-=======
- * @property {ResourceSector[]}[sectorsData] - The list of possible sectors
->>>>>>> e56e0383
  * @property {function}[onSaveResource] - Function to be handled when saving the resource
  *
  * @returns {React.ReactNode} - The rendered component
@@ -88,10 +67,6 @@
 export const AboutResourcePage = ({
   showAllErrors,
   resourceData,
-<<<<<<< HEAD
-=======
-  sectorsData,
->>>>>>> e56e0383
   onSaveResource,
 }: AboutResourcePageProps): React.ReactNode => {
   const { t } = useTranslation();
@@ -113,10 +88,9 @@
   /**
    * Resource type options
    */
-<<<<<<< HEAD
-  const resourceTypeOptions = Object.keys(resourceTypeMap).map((key) => ({
+  const resourceTypeOptions = Object.entries(resourceTypeMap).map(([key, value]) => ({
     value: key,
-    label: resourceTypeMap[key],
+    label: value,
   }));
 
   /**
@@ -135,13 +109,6 @@
     label: availableForTypeMap[key],
   }));
 
-=======
-  const resourceTypeOptions = Object.entries(resourceTypeMap).map(([key, value]) => ({
-    value: key,
-    label: value,
-  }));
-
->>>>>>> e56e0383
   // States to store the different input values
   const [title, setTitle] = useState<SupportedLanguageKey<string>>(
     resourceData.title ?? emptyLangauges
@@ -149,18 +116,6 @@
   const [description, setDescription] = useState<SupportedLanguageKey<string>>(
     resourceData.description ?? emptyLangauges
   );
-<<<<<<< HEAD
-=======
-  const [homepage, setHomepage] = useState(resourceData.homepage ?? '');
-  const [keywords, setKeywords] = useState(
-    resourceData.keywords ? mapKeywordsArrayToString(resourceData.keywords) : ''
-  );
-  const [sector, setSector] = useState<string[]>(
-    resourceData.sector
-      ? resourceData.sector.map((s) => sectorsData.find((sd) => sd.code === s).label['nb'])
-      : []
-  );
->>>>>>> e56e0383
   const [rightDescription, setRightDescription] = useState<SupportedLanguageKey<string>>(
     resourceData.rightDescription ?? emptyLangauges
   );
@@ -196,13 +151,6 @@
       identifier: resourceId,
       title,
       description,
-<<<<<<< HEAD
-=======
-      keywords: mapKeywordStringToKeywordTypeArray(keywords),
-      homepage,
-      isPublicService,
-      sector: sectorToSave,
->>>>>>> e56e0383
       rightDescription,
     };
     handleSave(editedResourceObject);
@@ -316,7 +264,6 @@
         <Heading size='large' spacing level={1}>
           {t('resourceadm.about_resource_title')}
         </Heading>
-<<<<<<< HEAD
         {/* MANDATORY - MUST HAVE ERROR HANDLING */}
         <ResourceDropdown
           label={t('resourceadm.about_resource_resource_type')}
@@ -481,186 +428,6 @@
           toggleTextTranslationKey='resourceadm.about_resource_visible_show_text'
           ref={isVisibleRef}
         />
-=======
-        <Label size='medium' spacing htmlFor='aboutResourceType'>
-          {t('resourceadm.about_resource_resource_type')}
-        </Label>
-        <Paragraph short size='small'>
-          {t('resourceadm.about_resource_resource_type_label')}
-        </Paragraph>
-        <div className={classes.inputWrapper}>
-          <Select
-            options={resourceTypeOptions.map((o) => ({ ...o, label: t(o.label) }))}
-            onChange={handleChangeResourceType}
-            value={resourceType}
-            onFocus={() => setTranslationType('none')}
-            error={showAllErrors && hasResourceTypeError}
-            onBlur={handleSaveResource}
-            inputId='aboutResourceType'
-          />
-          {showAllErrors &&
-            hasResourceTypeError &&
-            displayWarningCard(t('resourceadm.about_resource_resource_type_error'))}
-        </div>
-        <div className={classes.divider} />
-        <Label size='medium' spacing htmlFor='aboutNBTitle'>
-          {t('resourceadm.about_resource_resource_title_label')}
-        </Label>
-        <Paragraph size='small'>{t('resourceadm.about_resource_resource_title_text')}</Paragraph>
-        <div className={classes.inputWrapper}>
-          <TextField
-            value={title['nb']}
-            onChange={(e) => handleChangeTranslationValues({ ...title, nb: e.target.value })}
-            onFocus={() => setTranslationType('title')}
-            isValid={!(showAllErrors && hasTitleError && title['nb'] === '')}
-            ref={titleFieldRef}
-            onKeyDown={handleTabKeyIntoRightBar}
-            onBlur={handleSaveResource}
-            id='aboutNBTitle'
-          />
-          {showAllErrors &&
-            hasTitleError &&
-            displayWarningCard(
-              getMissingInputLanguageString(
-                title,
-                t('resourceadm.about_resource_error_usage_string_title'),
-                t
-              )
-            )}
-        </div>
-        <div className={classes.divider} />
-        <Label size='medium' spacing htmlFor='aboutNBDescription'>
-          {t('resourceadm.about_resource_resource_description_label')}
-        </Label>
-        <Paragraph size='small'>
-          {t('resourceadm.about_resource_resource_description_text')}
-        </Paragraph>
-        <div className={classes.inputWrapper}>
-          <TextArea
-            value={description['nb']}
-            resize='vertical'
-            onChange={(e) => {
-              handleChangeTranslationValues({ ...description, nb: e.currentTarget.value });
-            }}
-            onFocus={() => setTranslationType('description')}
-            rows={5}
-            isValid={!(showAllErrors && hasDescriptionError && description['nb'] === '')}
-            ref={descriptionFieldRef}
-            onKeyDown={handleTabKeyIntoRightBar}
-            onBlur={handleSaveResource}
-            id='aboutNBDescription'
-          />
-          {showAllErrors &&
-            hasDescriptionError &&
-            displayWarningCard(
-              getMissingInputLanguageString(
-                description,
-                t('resourceadm.about_resource_error_usage_string_description'),
-                t
-              )
-            )}
-        </div>
-        {/* TODO - Find out if 'Tilgjengelig språk' should be inserted here */}
-        <div className={classes.divider} />
-        <Label size='medium' spacing htmlFor='aboutHomepage'>
-          {t('resourceadm.about_resource_homepage_label')}
-        </Label>
-        <Paragraph short size='small'>
-          {t('resourceadm.about_resource_homepage_text')}
-        </Paragraph>
-        <div className={classes.inputWrapper}>
-          <TextField
-            value={homepage}
-            onChange={(e) => setHomepage(e.target.value)}
-            onFocus={() => setTranslationType('none')}
-            ref={homePageRef}
-            onBlur={handleSaveResource}
-            id='aboutHomepage'
-          />
-        </div>
-        <div className={classes.divider} />
-        <Label size='medium' spacing htmlFor='aboutKeywords'>
-          {t('resourceadm.about_resource_keywords_label')}
-        </Label>
-        <Paragraph size='small'>{t('resourceadm.about_resource_keywords_text')}</Paragraph>
-        <div className={classes.inputWrapper}>
-          <TextField
-            value={keywords}
-            onChange={(e) => setKeywords(e.target.value)}
-            onFocus={() => setTranslationType('none')}
-            onBlur={handleSaveResource}
-            id='aboutKeywords'
-          />
-        </div>
-        <div className={classes.divider} />
-        <Label size='medium' spacing htmlFor='aboutSector'>
-          {t('resourceadm.about_resource_sector_label')}
-        </Label>
-        <Paragraph size='small'>{t('resourceadm.about_resource_sector_text')}</Paragraph>
-        <div className={classes.inputWrapper}>
-          <Select
-            multiple
-            // TODO - Language
-            options={sectorsData.map((sd) => ({ value: sd.label['nb'], label: sd.label['nb'] }))}
-            onChange={(e) => setSector(e)}
-            value={sector}
-            onFocus={() => setTranslationType('none')}
-            onBlur={handleSaveResource}
-            inputId='aboutSector'
-          />
-        </div>
-        <div className={classes.divider} />
-        <Label size='medium' spacing htmlFor='aboutRightDescription'>
-          {t('resourceadm.about_resource_rights_description_label')}
-        </Label>
-        <Paragraph size='small'>
-          {t('resourceadm.about_resource_rights_description_text')}
-        </Paragraph>
-        <div className={classes.inputWrapper}>
-          <TextField
-            value={rightDescription['nb']}
-            onChange={(e) => setRightDescription({ ...rightDescription, nb: e.target.value })}
-            onFocus={() => setTranslationType('rightDescription')}
-            ref={rightDescriptionRef}
-            onKeyDown={handleTabKeyIntoRightBar}
-            onBlur={handleSaveResource}
-            isValid={!(showAllErrors && hasRightDescriptionError && rightDescription['nb'] === '')}
-            id='aboutRightDescription'
-          />
-          {showAllErrors &&
-            hasRightDescriptionError &&
-            displayWarningCard(
-              getMissingInputLanguageString(
-                rightDescription,
-                t('resourceadm.about_resource_error_usage_string_rights_description'),
-                t
-              )
-            )}
-        </div>
-        <div className={classes.divider} />
-        <Label size='medium' spacing>
-          {t('resourceadm.about_resource_public_service_label')}
-        </Label>
-        <Paragraph short size='small'>
-          {t('resourceadm.about_resource_public_service_text')}
-        </Paragraph>
-        <div className={classes.inputWrapper}>
-          <Switch
-            isChecked={isPublicService}
-            onToggle={(b: boolean) => setIsPublicService(b)}
-            onFocus={() => setTranslationType('none')}
-            ref={isPublicServiceRef}
-            onBlur={handleSaveResource}
-          />
-          <p className={isPublicService ? classes.toggleTextActive : classes.toggleTextInactive}>
-            {t('resourceadm.about_resource_public_service_show_text', {
-              showText: isPublicService
-                ? t('resourceadm.about_resource_public_service_show')
-                : t('resourceadm.about_resource_public_service_dont_show'),
-            })}
-          </p>
-        </div>
->>>>>>> e56e0383
       </>
     );
   };
