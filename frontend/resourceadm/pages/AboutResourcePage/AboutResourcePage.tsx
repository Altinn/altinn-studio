--- conflicted
+++ resolved
@@ -184,18 +184,7 @@
    * @param type the selected string
    */
   const handleChangeResourceType = (type: ResourceTypeOption) => {
-    // TODO - When implementing translations I think we should create an enum/map that makes the keys static regardless of the language itself.
-<<<<<<< HEAD
-    console.log(type)
     setResourceType(type);
-=======
-    const resourceTypeMap = {
-      Standard: 'Default',
-      'System ressurs': 'Systemresource',
-      'Maskinporten skjema': 'MaskinportenSchema',
-    };
-    setResourceType(resourceTypeMap[type]);
->>>>>>> 3bfcd34e
     setHasResourceTypeError(!Object.keys(resourceTypeMap).includes(type));
   };
 
