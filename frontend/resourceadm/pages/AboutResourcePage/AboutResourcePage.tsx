import React, { useState } from 'react';
import classes from './AboutResourcePage.module.css';
import { Select, TextField, TextArea, Button, Spinner } from '@digdir/design-system-react';
import { Switch } from 'resourceadm/components/Switch';
import {
  resourceSectorsMockOptions,
  resourceThematicAreaMockOptions,
} from 'resourceadm/data-mocks/resources';
import { useOnce } from 'resourceadm/hooks/useOnce';
import { get, put } from 'app-shared/utils/networking';
import { useParams } from 'react-router-dom';
import { getEditResourceUrl, getResourceUrl } from 'resourceadm/utils/backendUrlUtils';
import {
  SupportedLanguageKey,
  ResourceBackendType,
  ResourceTypeOptionType,
  ResourceKeywordType,
  VersionType,
} from 'resourceadm/types/global';
import { ScreenReaderSpan } from 'resourceadm/components/ScreenReaderSpan';
import { WarningCard } from 'resourceadm/components/PolicyEditor/WarningCard';
<<<<<<< HEAD
import { RightTranslationBar } from 'resourceadm/components/RightTranslationBar';
=======
>>>>>>> 7faa8370

/**
 * The resource type options to be used in the select
 */
const resourceTypeOptions = [
  { value: 'Standard', label: 'Standard' },
  { value: 'System ressurs', label: 'System ressurs' },
  { value: 'Maskinporten skjema', label: 'Maskinporten skjema' },
];

/**
 * Initial value for languages with empty fields
 */
const emptyLangauges: LanguageStringType = { nb: '', nn: '', en: '' };

export interface LanguageStringType {
  nb?: string;
  nn?: string;
  en?: string;
}

interface Props {
  showAllErrors: boolean;
}

/**
 * Page that displays information about a resource
 *
 * @param props.showAllErrors flag to decide if all errors should be shown or not
 */
export const AboutResourcePage = ({ showAllErrors }: Props) => {
  // TODO - translation
  const { selectedContext, resourceId } = useParams();
  const repo = `${selectedContext}-resources`;

  // States to store the different input values
  const [resourceType, setResourceType] = useState<ResourceTypeOptionType>(undefined);
  const [title, setTitle] = useState<SupportedLanguageKey<string>>(emptyLangauges);
  const [description, setDescription] = useState<SupportedLanguageKey<string>>(emptyLangauges);
  const [homepage, setHomepage] = useState('');
  const [keywords, setKeywords] = useState('');
  const [sector, setSector] = useState<string[]>([]);
  const [thematicArea, setThematicArea] = useState('');
  const [rightDescription, setRightDescription] =
    useState<SupportedLanguageKey<string>>(emptyLangauges);
  const [isPublicService, setIsPublicService] = useState(false);
  const [version, setVersion] = useState<VersionType>();

  // To handle which translation value is shown in the right menu
  const [translationType, setTranslationType] = useState<
    'none' | 'title' | 'description' | 'rightDescription'
  >('none');

  // To handle the state of the aoge
  const [isLoading, setIsLoading] = useState(false);
  const [hasError, setHasError] = useState(false);
  const [hasResourceTypeError, setHasResourceTypeError] = useState(false);
  const [hasTitleError, setHasTitleError] = useState(false);
  const [hasDescriptionError, setHasDescriptionError] = useState(false);

  /**
   * Once the page loads, get the details about the resource and populate them
   */
  useOnce(() => {
    setIsLoading(true);
    get(getResourceUrl(selectedContext, repo, resourceId))
      .then((res) => {
        handlePopulateResource(res);
        setIsLoading(false);
      })
      .catch((err) => {
        console.error('Error getting the policy', err);
        setIsLoading(false);
        setHasError(true);
      });
  });

  /**
   * Populates the resource values correctly based on if they exist or not.
   *
   * @param res the response from backend
   */
  const handlePopulateResource = (res: unknown) => {
    const backendResource = res as ResourceBackendType;

    setResourceType(backendResource.resourceType ?? undefined);
    setHasResourceTypeError(
      backendResource.resourceType === undefined || backendResource.resourceType === null
    );

    const backendTitle = backendResource.title;
    setTitle(backendTitle ?? emptyLangauges);
    setHasTitleError(
      backendTitle === undefined ||
        backendTitle === null ||
        backendTitle.nb === '' ||
        backendTitle.nn === '' ||
        backendTitle.en === ''
    );

    const backendDescription = backendResource.description;
    setDescription(backendDescription ?? emptyLangauges);
    setHasDescriptionError(
      backendDescription === undefined ||
        backendDescription === null ||
        backendDescription.nb === '' ||
        backendDescription.nn === '' ||
        backendDescription.en === ''
    );

    setHomepage(backendResource.homepage ?? '');
    setIsPublicService(backendResource.isPublicService ?? false);
    setSector(backendResource.sector ?? []);
    setThematicArea(backendResource.thematicArea ?? '');
    setRightDescription(backendResource.rightDescription ?? emptyLangauges);
    setVersion(backendResource.version);

    // TODO - Find out how to handle the keywords
    setKeywords(backendResource.keywords ? mapKeywordsArrayToString(backendResource.keywords) : '');
  };

  /**
   * ------------ Temporary functions -------------
   * The first one maps keyword to string, and the second from string to keyword
   *
   * TODO - Find out how to handle it in the future
   */
  const mapKeywordsArrayToString = (resourceKeywords: ResourceKeywordType[]): string => {
    return resourceKeywords.map((k) => k.word).join(', ');
  };
  const mapKeywordStringToKeywordTypeArray = (keywrodString: string): ResourceKeywordType[] => {
    return keywrodString.split(', ').map((val) => ({ language: 'nb', word: val.trim() }));
  };

  /**
   * Function that saves the resource to backend
   */
  const handleSaveResource = () => {
    // Sectors might look like this: https://data.norge.no/reference-data/eu/data-themes
    // Thematcic area might look like this: https://data.norge.no/reference-data/eu/eurovocs

    const editedResourceObject: ResourceBackendType = {
      identifier: resourceId,
      resourceType,
      title,
      description,
      keywords: mapKeywordStringToKeywordTypeArray(keywords),
      homepage,
      isPublicService,
      sector,
      thematicArea,
      rightDescription,
      version,
    };

    // Update the resource
    put(getEditResourceUrl(selectedContext, resourceId), editedResourceObject)
      .then(() => {
        // TODO - Display success message that it was saved
        // TODO - Display areas with errors
      })
      .catch((err) => {
        console.error('Error saving the policy', err);
      });
  };

  /**
   * Handles the change in the dropdown of resource type. Based on the string
   * selected it updates the resource type with the correct key.
   *
   * @param s the selected string
   */
  const onChangeResourceType = (s: string) => {
    if (s === 'Standard') setResourceType('Default');
    else if (s === 'System ressurs') setResourceType('Systemresource');
    else if (s === 'Maskinporten skjema') setResourceType('Maskinportenschema');
    else setResourceType(undefined);

    setHasResourceTypeError(
      !(s === 'Standard' || s === 'System ressurs' || s === 'Maskinporten skjema')
    );
  };

  /**
   * Converts the resource type key to the correct displayable string
   *
   * @returns the string to display
   */
  const getResourceTypeAsDisplayableString = () => {
    if (resourceType === 'Default') return 'Standard';
    else if (resourceType === 'Systemresource') return 'System ressurs';
    else if (resourceType === 'Maskinportenschema') return 'Maskinporten skjema';
    return undefined;
  };

  /**
   * Displays the given text in a warning card
   *
   * @param text the text to display
   */
  const displayWarningCard = (text: string) => {
    return (
      <div className={classes.warningCardWrapper}>
        <WarningCard text={text} />
      </div>
    );
  };

  /**
<<<<<<< HEAD
   * Sets the values of the selected field and updates if the error is shown or not.
   *
   * @param value the value typed in the input field
   */
  const handleChangeTranslationValues = (value: LanguageStringType) => {
    if (translationType === 'title') {
      setHasTitleError(value.nb === '' || value.nn === '' || value.en === '');
      setTitle(value);
    }
    if (translationType === 'description') {
      setHasDescriptionError(value.nb === '' || value.nn === '' || value.en === '');
      setDescription(value);
    }
    if (translationType === 'rightDescription') {
      setRightDescription(value);
    }
  };

  /**
   * Displays the correct content in the right translation bar.
   */
  const displayRightTranslationBar = () => {
    return (
      <div className={classes.rightWrapper}>
        <RightTranslationBar
          title={
            translationType === 'title'
              ? 'Navn på tjenesten'
              : translationType === 'description'
              ? 'Beskrivelse'
              : 'Delgasjonstekst'
          }
          value={
            translationType === 'title'
              ? title
              : translationType === 'description'
              ? description
              : rightDescription
          }
          onChangeValue={handleChangeTranslationValues}
          usesTextArea={translationType === 'description'}
        />
      </div>
    );
  };

  /**
=======
>>>>>>> 7faa8370
   * Displays the content on the page
   */
  const displayContent = () => {
    if (isLoading) {
      return (
        <div className={classes.spinnerWrapper}>
          <Spinner size='3xLarge' variant='interaction' title='Laster inn policy' />
        </div>
      );
    }
    // TODO error handling
    if (hasError) {
      return <p>Beklager, det skjedde en feil under innhenting av innholdet</p>;
    }
    return (
      <>
        <h1 className={classes.pageHeader}>Om ressursen</h1>
        <h2 className={classes.subHeader}>Ressurs type</h2>
        <p className={classes.text}>Velg ett alternativ fra listen under</p>
        <div className={classes.inputWrapper}>
          <Select
            options={resourceTypeOptions}
            onChange={onChangeResourceType}
            value={getResourceTypeAsDisplayableString()}
            label='Ressurs type'
            hideLabel
            onFocus={() => setTranslationType('none')}
          />
          {showAllErrors &&
            hasResourceTypeError &&
            displayWarningCard('Du må legge til en ressurs type')}
        </div>
        <h2 className={classes.subHeader}>Navn på tjenesten</h2>
        <p className={classes.text}>
          Navnet vil synes for brukerne, og bør være beskrivende for hva tjenesten handler om. Pass
          på at navnet er forståelig og gjenkjennbart. Om mulig, bruk nøkkelord som man kan søke
          etter.
        </p>
        <p className={classes.subTitle}>{'Bokmål (standard)'}</p>
        <div className={classes.inputWrapper}>
          <TextField
            value={title['nb']}
            onChange={(e) => handleChangeTranslationValues({ ...title, nb: e.target.value })}
            onFocus={() => setTranslationType('title')}
            aria-labelledby='resource-titel'
          />
          <ScreenReaderSpan id='resource-titel' label='Navn på tjenesten' />
          {showAllErrors &&
            hasTitleError &&
            displayWarningCard('Du må legge til en tittel for Bokmål, Nynorsk, og Engelsk')}
        </div>
        <h2 className={classes.subHeader}>Beskrivelse</h2>
        <p className={classes.text}>
          Her må du beskrive tjenesten. Teksten kan bli synlig på flere områder på tvers av
          offentlige nettløsninger.
        </p>
        <p className={classes.subTitle}>{'Bokmål (standard)'}</p>
        <div className={classes.inputWrapper}>
          <TextArea
            value={description['nb']}
            resize='vertical'
            placeholder='Tekst'
            onChange={(e) => {
              handleChangeTranslationValues({ ...description, nb: e.currentTarget.value });
            }}
            onFocus={() => setTranslationType('description')}
            rows={5}
            aria-labelledby='resource-description'
          />
          <ScreenReaderSpan id='resource-description' label='Beskrivelse' />
          {showAllErrors &&
            hasDescriptionError &&
            displayWarningCard('Du må legge til en beskrivelse for Bokmål, Nynorsk, og Engelsk')}
        </div>
        {/* TODO - Find out if 'Tilgjengelig språk' should be inserted here */}
        <h2 className={classes.subHeader}>Hjemmeside</h2>
        <p className={classes.text}>Link til nettsiden der tjenesten kan startes av brukeren.</p>
        <div className={classes.inputWrapper}>
          <TextField
            value={homepage}
            onChange={(e) => setHomepage(e.target.value)}
            aria-labelledby='resource-homepage'
            onFocus={() => setTranslationType('none')}
          />
          <ScreenReaderSpan id='resource-homepage' label='Hjemmeside' />
        </div>
        <h2 className={classes.subHeader}>Nøkkelord</h2>
        <p className={classes.text}>
          {'Skriv nøkkelord for ressursen, separer hvert ord med et komma ","'}
        </p>
        <div className={classes.inputWrapper}>
          <TextField
            value={keywords}
            onChange={(e) => setKeywords(e.target.value)}
            aria-labelledby='resource-keywords'
            onFocus={() => setTranslationType('none')}
          />
          <ScreenReaderSpan id='resource-keywords' label='Nøkkelord' />
        </div>
        <h2 className={classes.subHeader}>Hvilken sektor er tjenesten relatert til?</h2>
        <p className={classes.text}>En tjeneste kan relateres til flere industrier/sektorer</p>
        {/* TODO - inform user that this is optional */}
        <div className={classes.inputWrapper}>
          <Select
            multiple
            options={resourceSectorsMockOptions}
            onChange={(e) => setSector(e)}
            value={sector}
            label='Hvilken sektor er tjenesten relatert til?'
            hideLabel
            onFocus={() => setTranslationType('none')}
          />
        </div>
        <h2 className={classes.subHeader}>Hvilket tematiske område dekker tjenesten?</h2>
        <p className={classes.text}>En tjeneste kan relateres til et tematisk område</p>
        <div className={classes.inputWrapper}>
          <Select
            options={resourceThematicAreaMockOptions}
            onChange={(e: string) => setThematicArea(e)}
            value={thematicArea}
            label='Velg tematisk område'
            hideLabel
            onFocus={() => setTranslationType('none')}
          />
        </div>
        <h2 className={classes.subHeader}>Delegasjonstekst</h2>
        <p className={classes.text}></p>
        <div className={classes.inputWrapper}>
          <TextField
            value={rightDescription['nb']}
            onChange={(e) => setRightDescription({ ...rightDescription, nb: e.target.value })}
            aria-labelledby='resource-delegationtext'
            onFocus={() => setTranslationType('rightDescription')}
          />
          <ScreenReaderSpan id='resource-delegationtext' label='Delegasjonstekst' />
        </div>
        <h2 className={classes.subHeader}>Vis i offentlige kataloger</h2>
        <p className={classes.text}>
          Etter publisering blir ressursen tilgjengelig i kataloger, blant annet i altinn, på
          norge.no og data.norge.no.
        </p>
        <div className={classes.inputWrapper}>
          <Switch isChecked={isPublicService} onToggle={(b: boolean) => setIsPublicService(b)} />
          <p
            className={isPublicService ? classes.toggleTextActive : classes.toggleTextInactive}
          >{`Ressursen ${isPublicService ? 'skal' : 'skal ikke'} vises i offentlige kataloger.`}</p>
        </div>
        <div className={classes.buttonWrapper}>
          {/* TODO - Find out if this button should be here, and if a success message should be shown */}
          <Button onClick={handleSaveResource}>Lagre ressurs</Button>
        </div>
      </>
    );
  };

  return (
    <div className={classes.wrapper}>
      <div className={classes.pageWrapper}>{displayContent()}</div>
      {translationType !== 'none' && displayRightTranslationBar()}
    </div>
  );
};<|MERGE_RESOLUTION|>--- conflicted
+++ resolved
@@ -19,10 +19,7 @@
 } from 'resourceadm/types/global';
 import { ScreenReaderSpan } from 'resourceadm/components/ScreenReaderSpan';
 import { WarningCard } from 'resourceadm/components/PolicyEditor/WarningCard';
-<<<<<<< HEAD
 import { RightTranslationBar } from 'resourceadm/components/RightTranslationBar';
-=======
->>>>>>> 7faa8370
 
 /**
  * The resource type options to be used in the select
@@ -113,6 +110,10 @@
       backendResource.resourceType === undefined || backendResource.resourceType === null
     );
 
+    setHasResourceTypeError(
+      backendResource.resourceType === undefined || backendResource.resourceType === null
+    );
+
     const backendTitle = backendResource.title;
     setTitle(backendTitle ?? emptyLangauges);
     setHasTitleError(
@@ -232,7 +233,6 @@
   };
 
   /**
-<<<<<<< HEAD
    * Sets the values of the selected field and updates if the error is shown or not.
    *
    * @param value the value typed in the input field
@@ -280,8 +280,6 @@
   };
 
   /**
-=======
->>>>>>> 7faa8370
    * Displays the content on the page
    */
   const displayContent = () => {
