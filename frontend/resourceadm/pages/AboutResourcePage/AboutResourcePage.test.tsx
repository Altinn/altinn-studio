import React from 'react';
import { render, screen, waitFor } from '@testing-library/react';
import type { AboutResourcePageProps } from './AboutResourcePage';
import { AboutResourcePage } from './AboutResourcePage';
import userEvent from '@testing-library/user-event';
import { textMock } from '@studio/testing/mocks/i18nMock';
import type {
  ConsentTemplate,
  Resource,
  ResourceContactPoint,
  ResourceStatusOption,
  ResourceTypeOption,
} from 'app-shared/types/ResourceAdm';
import {
  getMissingInputLanguageString,
  mapKeywordsArrayToString,
  resourceStatusMap,
} from '../../utils/resourceUtils/resourceUtils';
import { ServicesContextProvider } from 'app-shared/contexts/ServicesContext';
import { queriesMock } from 'app-shared/mocks/queriesMock';
import { createQueryClientMock } from 'app-shared/mocks/queryClientMock';

const mockContactPoint: ResourceContactPoint = {
  category: 'test',
  email: 'test@test.com',
  telephone: '',
  contactPage: '',
};
const mockResource1: Resource = {
  identifier: 'r1',
  resourceType: 'GenericAccessResource',
  title: { nb: 'ressurs 1', nn: 'res1', en: 'resource 1' },
  description: { nb: 'Beskrivelse av resource 1', nn: 'Mock', en: 'Description of test resource' },
  keywords: [
    { language: 'nb', word: 'Key 1' },
    { language: 'nb', word: 'Key 2' },
  ],
  visible: false,
  resourceReferences: [{ reference: 'ref', referenceType: 'Default', referenceSource: 'Default' }],
  homepage: '',
  delegable: true,
  rightDescription: { nb: '', nn: '', en: '' },
  status: 'Completed',
  selfIdentifiedUserEnabled: false,
  enterpriseUserEnabled: false,
  availableForType: ['Company'],
  contactPoints: [mockContactPoint],
};
const mockResource2: Resource = {
  identifier: 'r2',
  resourceType: undefined,
  title: { nb: '', nn: '', en: '' },
  description: { nb: '', nn: '', en: '' },
  delegable: true,
  rightDescription: { nb: '', nn: '', en: '' },
};
const mockConsentResource: Resource = {
  ...mockResource1,
<<<<<<< HEAD
  resourceType: 'Consentresource',
=======
  resourceType: 'ConsentResource',
>>>>>>> eb6a07cb
  consentText: {
    nb: 'Du samtykker til å dele dine data med {org}',
    nn: 'consentNn',
    en: 'consentEn',
  },
};

const mockResourceType: ResourceTypeOption = textMock(
  'resourceadm.about_resource_resource_type_system_resource',
) as ResourceTypeOption;
const mockStatus: ResourceStatusOption = 'Deprecated';

const mockNewTitleInput: string = '23';
const mockNewDescriptionInput: string = ' test';
const mockNewHomepageInput: string = 'google.com';
const mockNewKeyboardInput: string = ', key 3';
const mockNewRightDescriptionInput: string = 'mock';
const mockNewConsentTextInput: string = ' og andre';
const mockId: string = 'page-content-deploy';

jest.mock('react-router-dom', () => ({
  ...jest.requireActual('react-router-dom'),
  useParams: () => ({
    resourceId: mockResource1,
  }),
}));

describe('AboutResourcePage', () => {
  afterEach(jest.clearAllMocks);

  const mockOnSaveResource = jest.fn();

  const defaultProps: AboutResourcePageProps = {
    validationErrors: [],
    resourceData: mockResource1,
    onSaveResource: mockOnSaveResource,
    id: mockId,
  };

  it('handles resource id field blur', async () => {
    render(<AboutResourcePage {...defaultProps} />);

    const idInput = screen.getByLabelText(textMock('resourceadm.about_resource_identifier_label'));

    idInput.focus();
    await waitFor(() => idInput.blur());

    expect(mockOnSaveResource).not.toHaveBeenCalled();
  });

  it('handles resource type change', async () => {
    const user = userEvent.setup();
    render(<AboutResourcePage {...defaultProps} />);

    const resourceTypeRadio = screen.getByLabelText(mockResourceType);
    await user.click(resourceTypeRadio);

    expect(resourceTypeRadio).toBeChecked();
  });

  it('handles title input change', async () => {
    const user = userEvent.setup();
    render(<AboutResourcePage {...defaultProps} />);

    const titleNbInput = screen.getByLabelText(
      textMock('resourceadm.about_resource_resource_title_label'),
      { exact: false },
    );
    expect(titleNbInput).toHaveValue(mockResource1.title.nb);

    await user.type(titleNbInput, mockNewTitleInput);
    await waitFor(() => titleNbInput.blur());

    expect(mockOnSaveResource).toHaveBeenCalledWith({
      ...mockResource1,
      title: {
        ...mockResource1.title,
        nb: `${mockResource1.title.nb}${mockNewTitleInput}`,
      },
    });
  });

  it('calls onSaveResource when going from one input field to another', async () => {
    const user = userEvent.setup();
    render(<AboutResourcePage {...defaultProps} />);

    const titleNbInput = screen.getByLabelText(
      textMock('resourceadm.about_resource_resource_title_label'),
      { exact: false },
    );
    await user.type(titleNbInput, mockNewTitleInput);
    expect(mockOnSaveResource).not.toHaveBeenCalled();

    const descriptionNbInput = screen.getByLabelText(
      textMock('resourceadm.about_resource_resource_description_label'),
      { exact: false },
    );
    await user.type(descriptionNbInput, mockNewDescriptionInput);
    expect(mockOnSaveResource).toHaveBeenCalled();
  });

  it('handles description input change', async () => {
    const user = userEvent.setup();
    render(<AboutResourcePage {...defaultProps} />);

    const descriptionNbInput = screen.getByLabelText(
      textMock('resourceadm.about_resource_resource_description_label'),
      { exact: false },
    );
    expect(descriptionNbInput).toHaveValue(mockResource1.description.nb);

    await user.type(descriptionNbInput, mockNewDescriptionInput);
    await waitFor(() => descriptionNbInput.blur());

    expect(mockOnSaveResource).toHaveBeenCalledWith({
      ...mockResource1,
      description: {
        ...mockResource1.description,
        nb: `${mockResource1.description.nb}${mockNewDescriptionInput}`,
      },
    });
  });

  it('handles homepage input change', async () => {
    const user = userEvent.setup();
    render(<AboutResourcePage {...defaultProps} />);

    const homepageInput = screen.getByLabelText(
      textMock('resourceadm.about_resource_homepage_label'),
    );
    expect(homepageInput).toHaveValue(mockResource1.homepage);

    await user.clear(homepageInput);
    await user.type(homepageInput, mockNewHomepageInput);
    await waitFor(() => homepageInput.blur());

    expect(mockOnSaveResource).toHaveBeenCalledWith({
      ...mockResource1,
      homepage: mockNewHomepageInput,
    });
  });

  it('handles delegable switch changes', async () => {
    const user = userEvent.setup();
    render(<AboutResourcePage {...defaultProps} />);

    const delegableInput = screen.getByLabelText(
      textMock('resourceadm.about_resource_delegable_label'),
    );
    expect(delegableInput).toBeChecked();

    await user.click(delegableInput);

    expect(mockOnSaveResource).toHaveBeenCalledWith({
      ...mockResource1,
      delegable: false,
    });
  });

  it('handles keyword input change', async () => {
    const user = userEvent.setup();
    render(<AboutResourcePage {...defaultProps} />);

    const keywordInput = screen.getByLabelText(
      textMock('resourceadm.about_resource_keywords_label'),
    );
    const keywordString: string = mapKeywordsArrayToString(mockResource1.keywords);
    expect(keywordInput).toHaveValue(keywordString);

    await user.type(keywordInput, mockNewKeyboardInput);
    await waitFor(() => keywordInput.blur());

    expect(mockOnSaveResource).toHaveBeenCalledWith({
      ...mockResource1,
      keywords: [...mockResource1.keywords, { language: 'nb', word: 'key 3' }],
    });
  });

  it('handles rights description input change', async () => {
    const user = userEvent.setup();
    render(<AboutResourcePage {...defaultProps} />);

    const rightDescriptionInput = screen.getByLabelText(
      textMock('resourceadm.about_resource_rights_description_label'),
      { exact: false },
    );
    expect(rightDescriptionInput).toHaveValue(mockResource1.rightDescription.nb);

    await user.clear(rightDescriptionInput);
    await user.type(rightDescriptionInput, mockNewRightDescriptionInput);
    await waitFor(() => rightDescriptionInput.blur());

    expect(mockOnSaveResource).toHaveBeenCalledWith({
      ...mockResource1,
      rightDescription: {
        ...mockResource1.rightDescription,
        nb: `${mockResource1.rightDescription.nb}${mockNewRightDescriptionInput}`,
      },
    });
  });

  it('handles status change', async () => {
    const user = userEvent.setup();
    render(<AboutResourcePage {...defaultProps} />);

    const statusRadio = screen.getByLabelText(textMock(resourceStatusMap[mockStatus]));
    await user.click(statusRadio);

    expect(mockOnSaveResource).toHaveBeenCalledWith({
      ...mockResource1,
      status: mockStatus,
    });
  });

  it('handles self identifiable switch changes', async () => {
    const user = userEvent.setup();
    render(<AboutResourcePage {...defaultProps} />);

    const input = screen.getByLabelText(
      textMock('resourceadm.about_resource_self_identified_label'),
    );
    expect(input).not.toBeChecked();

    await user.click(input);

    expect(mockOnSaveResource).toHaveBeenCalledWith({
      ...mockResource1,
      selfIdentifiedUserEnabled: true,
    });
  });

  it('handles enterprise switch changes', async () => {
    const user = userEvent.setup();
    render(<AboutResourcePage {...defaultProps} />);

    const input = screen.getByLabelText(textMock('resourceadm.about_resource_enterprise_label'));
    expect(input).not.toBeChecked();

    await user.click(input);

    expect(mockOnSaveResource).toHaveBeenCalledWith({
      ...mockResource1,
      enterpriseUserEnabled: true,
    });
  });

  it('handles visible switch changes', async () => {
    const user = userEvent.setup();
    render(<AboutResourcePage {...defaultProps} />);

    const input = screen.getByLabelText(textMock('resourceadm.about_resource_visible_label'));
    expect(input).not.toBeChecked();

    await user.click(input);

    expect(mockOnSaveResource).toHaveBeenCalledWith({
      ...mockResource1,
      visible: true,
    });
  });

  it('handles consentText changes', async () => {
    const user = userEvent.setup();
    render(<AboutResourcePage {...defaultProps} resourceData={mockConsentResource} />);

    const consentTextNbInput = screen.getByLabelText(
      textMock('resourceadm.about_resource_consent_text_label'),
      { exact: false },
    );
    expect(consentTextNbInput).toHaveValue(mockConsentResource.consentText.nb);

    await user.type(consentTextNbInput, mockNewConsentTextInput);
    await waitFor(() => consentTextNbInput.blur());

    expect(mockOnSaveResource).toHaveBeenCalledWith({
      ...mockConsentResource,
      consentText: {
        ...mockConsentResource.consentText,
        nb: `${mockConsentResource.consentText.nb}${mockNewConsentTextInput}`,
      },
    });
  });

  it('handles consentTemplate changes', async () => {
    const user = userEvent.setup();
    const consentTemplateTitle = 'Fullmakt til å utføre en tjeneste';
    render(
      <AboutResourcePage
        {...defaultProps}
        resourceData={{ ...mockConsentResource, consentTemplate: 'sblanesoknad' }}
        consentTemplates={[
          {
            id: 'poa',
            title: consentTemplateTitle,
          } as ConsentTemplate,
          {
            id: 'sblanesoknad',
            title: 'Samtykkebasert lånesøknad',
          } as ConsentTemplate,
        ]}
      />,
    );

    const consentTemplateRadio = screen.getByLabelText(consentTemplateTitle);
    await user.click(consentTemplateRadio);

    expect(consentTemplateRadio).toBeChecked();
  });

<<<<<<< HEAD
=======
  it('displays error if consent templates cannot be loaded', () => {
    render(
      <AboutResourcePage
        {...defaultProps}
        consentTemplates={undefined}
        resourceData={{ ...mockConsentResource }}
      />,
    );

    expect(
      screen.getByText(textMock('resourceadm.about_resource_consent_templates_error')),
    ).toBeInTheDocument();
  });

>>>>>>> eb6a07cb
  it('handles consentMetadata changes', async () => {
    const user = userEvent.setup();
    render(
      <AboutResourcePage
        {...defaultProps}
        resourceData={{ ...mockConsentResource, consentMetadata: { org: { optional: false } } }}
      />,
    );

    const consentMetadataField = screen.getByLabelText(
      textMock('resourceadm.about_resource_consent_metadata'),
    );
    await user.type(consentMetadataField, ', year');
    await waitFor(() => consentMetadataField.blur());

    expect(mockOnSaveResource).toHaveBeenCalledWith({
      ...mockConsentResource,
      consentMetadata: {
        org: { optional: false },
        year: { optional: false },
      },
    });
  });

  it('displays field errors for consent fields', () => {
    const consentTemplateError = 'CONSENT_TEMPLATE_ERROR';
    const consentTextError = 'CONSENT_TEXT_ERROR';

    render(
      <AboutResourcePage
        {...defaultProps}
        validationErrors={[
          {
            field: 'consentTemplate',
            error: consentTemplateError,
          },
          {
            field: 'consentText',
            index: 'nb',
            error: consentTextError,
          },
        ]}
        resourceData={mockConsentResource}
      />,
    );

    expect(screen.getAllByText(consentTemplateError)).toHaveLength(2);
    expect(screen.getAllByText(consentTextError)).toHaveLength(2);
  });

  it('displays errors for the required translation fields', async () => {
    render(
      <AboutResourcePage
        {...defaultProps}
        validationErrors={[
          {
            field: 'resourceType',
            error: textMock('resourceadm.about_resource_resource_type_error'),
          },
          {
            field: 'title',
            index: 'nb',
            error: getMissingInputLanguageString(
              mockResource2.title,
              textMock('resourceadm.about_resource_error_usage_string_title'),
              textMock,
            ),
          },

          {
            field: 'description',
            index: 'nb',
            error: getMissingInputLanguageString(
              mockResource2.description,
              textMock('resourceadm.about_resource_error_usage_string_description'),
              textMock,
            ),
          },
          {
            field: 'rightDescription',
            index: 'nb',
            error: getMissingInputLanguageString(
              mockResource2.rightDescription,
              textMock('resourceadm.about_resource_error_usage_string_rights_description'),
              textMock,
            ),
          },
        ]}
        resourceData={mockResource2}
      />,
    );

    expect(
      screen.getAllByText(textMock('resourceadm.about_resource_resource_type_error')),
    ).toHaveLength(2);
    expect(
      screen.getAllByText(
        getMissingInputLanguageString(
          mockResource2.title,
          textMock('resourceadm.about_resource_error_usage_string_title'),
          textMock,
        ),
      ),
    ).toHaveLength(2);
    expect(
      screen.getAllByText(
        getMissingInputLanguageString(
          mockResource2.description,
          textMock('resourceadm.about_resource_error_usage_string_description'),
          textMock,
        ),
      ),
    ).toHaveLength(2);
    expect(
      screen.getAllByText(
        getMissingInputLanguageString(
          mockResource2.rightDescription,
          textMock('resourceadm.about_resource_error_usage_string_rights_description'),
          textMock,
        ),
      ),
    ).toHaveLength(2);
  });

  it('does not display error message for rights description when delegable is false', async () => {
    render(
      <AboutResourcePage
        {...defaultProps}
        validationErrors={[]}
        resourceData={{ ...mockResource2, delegable: false }}
      />,
    );

    expect(
      screen.queryByText(
        getMissingInputLanguageString(
          mockResource2.rightDescription,
          textMock('resourceadm.about_resource_error_usage_string_rights_description'),
          textMock,
        ),
      ),
    ).not.toBeInTheDocument();
  });

  it('should display access list links when RRR is enabled', async () => {
    render(
      <ServicesContextProvider {...queriesMock} client={createQueryClientMock()}>
        <AboutResourcePage
          {...defaultProps}
          resourceData={{ ...mockResource2, accessListMode: 'Enabled' }}
        />
      </ServicesContextProvider>,
    );

    expect(screen.getByTestId('rrr-buttons')).toBeInTheDocument();
  });

  it('should display correct fields for resourceType MaskinportenSchema', () => {
    render(
      <AboutResourcePage
        {...defaultProps}
        validationErrors={[]}
        resourceData={{ ...mockResource1, resourceType: 'MaskinportenSchema' }}
      />,
    );

    expect(
      screen.queryByLabelText(textMock('resourceadm.about_resource_self_identified_label')),
    ).not.toBeInTheDocument();
    expect(
      screen.queryByLabelText(textMock('resourceadm.about_resource_enterprise_label')),
    ).not.toBeInTheDocument();
    expect(
      screen.queryByLabelText(textMock('resourceadm.about_resource_available_for_legend')),
    ).not.toBeInTheDocument();
    expect(
      screen.getByText(textMock('resourceadm.about_resource_references', { index: 1 })),
    ).toBeInTheDocument();
  });

  it('should display correct fields for resourceType ConsentResource', () => {
    render(
      <AboutResourcePage
        {...defaultProps}
        validationErrors={[]}
        consentTemplates={[]}
<<<<<<< HEAD
        resourceData={{ ...mockResource1, resourceType: 'Consentresource' }}
=======
        resourceData={{ ...mockResource1, resourceType: 'ConsentResource' }}
>>>>>>> eb6a07cb
      />,
    );

    expect(
      screen.getByText(textMock('resourceadm.about_resource_consent_text_label')),
    ).toBeInTheDocument();

    expect(
      screen.getByText(textMock('resourceadm.about_resource_consent_template_label')),
    ).toBeInTheDocument();

    expect(
      screen.queryByText(textMock('resourceadm.about_resource_limited_by_rrr_label')),
    ).not.toBeInTheDocument();
  });
});<|MERGE_RESOLUTION|>--- conflicted
+++ resolved
@@ -56,11 +56,7 @@
 };
 const mockConsentResource: Resource = {
   ...mockResource1,
-<<<<<<< HEAD
-  resourceType: 'Consentresource',
-=======
   resourceType: 'ConsentResource',
->>>>>>> eb6a07cb
   consentText: {
     nb: 'Du samtykker til å dele dine data med {org}',
     nn: 'consentNn',
@@ -370,8 +366,6 @@
     expect(consentTemplateRadio).toBeChecked();
   });
 
-<<<<<<< HEAD
-=======
   it('displays error if consent templates cannot be loaded', () => {
     render(
       <AboutResourcePage
@@ -386,7 +380,6 @@
     ).toBeInTheDocument();
   });
 
->>>>>>> eb6a07cb
   it('handles consentMetadata changes', async () => {
     const user = userEvent.setup();
     render(
@@ -573,11 +566,7 @@
         {...defaultProps}
         validationErrors={[]}
         consentTemplates={[]}
-<<<<<<< HEAD
-        resourceData={{ ...mockResource1, resourceType: 'Consentresource' }}
-=======
         resourceData={{ ...mockResource1, resourceType: 'ConsentResource' }}
->>>>>>> eb6a07cb
       />,
     );
 
