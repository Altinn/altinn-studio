--- conflicted
+++ resolved
@@ -324,7 +324,6 @@
     ).not.toBeInTheDocument();
   });
 
-<<<<<<< HEAD
   it('should display party list links when RRR is enabled', () => {
     addFeatureFlagToLocalStorage('resourcePartyLists');
 
@@ -340,7 +339,8 @@
     expect(
       screen.getByText(textMock('resourceadm.about_resource_edit_rrr', { env: 'TT02' })),
     ).toBeInTheDocument();
-=======
+  });
+
   it('should display correct fields for resourceType MaskinportenSchema', () => {
     render(
       <AboutResourcePage
@@ -359,6 +359,5 @@
       screen.queryByLabelText(textMock('resourceadm.about_resource_available_for_legend')),
     ).not.toBeInTheDocument();
     expect(screen.getByText(textMock('resourceadm.about_resource_references'))).toBeInTheDocument();
->>>>>>> 350fed50
   });
 });