import React, { forwardRef, useState } from 'react';
import { useNavigate } from 'react-router-dom';
import { Paragraph, Modal } from '@digdir/design-system-react';
import { ResourceNameAndId } from '../ResourceNameAndId';
import { useCreateResourceMutation } from '../../hooks/mutations';
import type { NewResource } from 'app-shared/types/ResourceAdm';
import { getResourcePageURL } from '../../utils/urlUtils';
import { useTranslation } from 'react-i18next';
import { ServerCodes } from 'app-shared/enums/ServerCodes';
import { useUrlParams } from '../../hooks/useSelectedContext';
import { StudioButton } from '@studio/components';
import { getResourceIdentifierErrorMessage } from 'resourceadm/utils/resourceUtils';

export type NewResourceModalProps = {
  onClose: () => void;
};

/**
 * @component
 *    Displays the modal telling the user that there is a merge conflict
 *
 * @property {function}[onClose] - Function to handle close
 *
 * @returns {React.JSX.Element} - The rendered component
 */
export const NewResourceModal = forwardRef<HTMLDialogElement, NewResourceModalProps>(
  ({ onClose }, ref): React.JSX.Element => {
    const { t } = useTranslation();

    const navigate = useNavigate();

    const { selectedContext, repo } = useUrlParams();

    const [id, setId] = useState('');
    const [title, setTitle] = useState('');
    const [resourceIdExists, setResourceIdExists] = useState(false);

    // Mutation function to create new resource
    const { mutate: createNewResource, isPending: isCreatingResource } =
      useCreateResourceMutation(selectedContext);

    const idErrorMessage = getResourceIdentifierErrorMessage(id, resourceIdExists);
    const hasValidValues = id.length !== 0 && title.length !== 0 && !idErrorMessage;

    /**
     * Creates a new resource in backend, and navigates if success
     */
    const handleCreateNewResource = () => {
      const idAndTitle: NewResource = {
        identifier: id,
        title: {
          nb: title,
          nn: '',
          en: '',
        },
      };

      createNewResource(idAndTitle, {
        onSuccess: () =>
          navigate(getResourcePageURL(selectedContext, repo, idAndTitle.identifier, 'about')),
        onError: (error: any) => {
          if (error.response.status === ServerCodes.Conflict) {
            setResourceIdExists(true);
          }
        },
      });
    };

    /**
     * Closes the modal and resets the fields
     */
    const handleClose = () => {
      onClose();
      setId('');
      setTitle('');
      setResourceIdExists(false);
    };

    const isCreateButtonDisabled = (): boolean => {
      return id.length === 0 || title.length === 0 || isCreatingResource;
    };

    return (
      <Modal ref={ref} onClose={handleClose}>
        <Modal.Header>{t('resourceadm.dashboard_create_modal_title')}</Modal.Header>
        <Modal.Content>
          <Paragraph size='small'>
            {t('resourceadm.dashboard_create_modal_resource_name_and_id_text')}
          </Paragraph>
          <ResourceNameAndId
            idLabel={t('resourceadm.dashboard_resource_name_and_id_resource_id')}
            titleLabel={t('resourceadm.dashboard_resource_name_and_id_resource_name')}
            id={id}
            title={title}
            onIdChange={(newId: string) => {
              setResourceIdExists(false);
              setId(newId);
            }}
            onTitleChange={(newTitle: string) => setTitle(newTitle)}
            conflictErrorMessage={idErrorMessage ? t(idErrorMessage) : ''}
          />
        </Modal.Content>
        <Modal.Footer>
          <StudioButton
<<<<<<< HEAD
            onClick={() => (isCreateButtonDisabled() ? undefined : handleCreateNewResource())}
            color='first'
            aria-disabled={isCreateButtonDisabled()}
=======
            onClick={() => (hasValidValues ? handleCreateNewResource() : undefined)}
            color='first'
            aria-disabled={!hasValidValues}
>>>>>>> 7020ec6b
            size='small'
          >
            {t('resourceadm.dashboard_create_modal_create_button')}
          </StudioButton>
          <StudioButton onClick={handleClose} color='first' variant='tertiary' size='small'>
            {t('general.cancel')}
          </StudioButton>
        </Modal.Footer>
      </Modal>
    );
  },
);

NewResourceModal.displayName = 'NewResourceModal';<|MERGE_RESOLUTION|>--- conflicted
+++ resolved
@@ -40,7 +40,7 @@
       useCreateResourceMutation(selectedContext);
 
     const idErrorMessage = getResourceIdentifierErrorMessage(id, resourceIdExists);
-    const hasValidValues = id.length !== 0 && title.length !== 0 && !idErrorMessage;
+    const hasValidValues = id.length !== 0 && title.length !== 0 && !idErrorMessage && !isCreatingResource;
 
     /**
      * Creates a new resource in backend, and navigates if success
@@ -76,10 +76,6 @@
       setResourceIdExists(false);
     };
 
-    const isCreateButtonDisabled = (): boolean => {
-      return id.length === 0 || title.length === 0 || isCreatingResource;
-    };
-
     return (
       <Modal ref={ref} onClose={handleClose}>
         <Modal.Header>{t('resourceadm.dashboard_create_modal_title')}</Modal.Header>
@@ -102,16 +98,9 @@
         </Modal.Content>
         <Modal.Footer>
           <StudioButton
-<<<<<<< HEAD
-            onClick={() => (isCreateButtonDisabled() ? undefined : handleCreateNewResource())}
-            color='first'
-            aria-disabled={isCreateButtonDisabled()}
-=======
             onClick={() => (hasValidValues ? handleCreateNewResource() : undefined)}
             color='first'
             aria-disabled={!hasValidValues}
->>>>>>> 7020ec6b
-            size='small'
           >
             {t('resourceadm.dashboard_create_modal_create_button')}
           </StudioButton>
