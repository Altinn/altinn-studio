import React, { useState } from 'react';
import classes from './NewResourceModal.module.css';
import { Button } from '@digdir/design-system-react';
import { Modal } from '../Modal';
import { ResourceNameAndId } from '../ResourceNameAndId';
import { useCreateResourceMutation } from 'resourceadm/hooks/mutations';
import { useNavigate, useParams } from 'react-router-dom';
import { NewResourceType } from 'resourceadm/types/global';
import { getResourcePageURL } from 'resourceadm/utils/urlUtils';

interface Props {
  /**
   * Boolean for if the modal is open
   */
  isOpen: boolean;
  /**
   * Function to handle close
   * @returns void
   */
  onClose: () => void;
}

/**
 * @component
 *    Displays the modal telling the user that there is a merge conflict
 *
 * @property {boolean}[isOpen] - Boolean for if the modal is open
 * @property {function}[onClose] - Function to handle close
 *
 * @returns {React.ReactNode} - The rendered component
 */
export const NewResourceModal = ({ isOpen, onClose }: Props): React.ReactNode => {
  const navigate = useNavigate();

  const { selectedContext } = useParams();
  const repo = `${selectedContext}-resources`;

  const [id, setId] = useState('');
  const [title, setTitle] = useState('');
  const [editIdFieldOpen, setEditIdFieldOpen] = useState(false);
  const [resourceIdExists, setResourceIdExists] = useState(false);
  const [bothFieldsHaveSameValue, setBothFieldsHaveSameValue] = useState(true);

  // Mutation function to create new resource
  const { mutate: createNewResource } = useCreateResourceMutation(selectedContext);

  /**
   * Creates a new resource in backend, and navigates if success
   */
  const handleCreateNewResource = () => {
    const idAndTitle: NewResourceType = {
      identifier: id,
      title: {
        nb: title,
        nn: '',
        en: '',
      },
    };

    createNewResource(idAndTitle, {
      onSuccess: () =>
        navigate(getResourcePageURL(selectedContext, repo, idAndTitle.identifier, 'about')),
      onError: (error: any) => {
        if (error.response.status === 409) {
          setResourceIdExists(true);
          setEditIdFieldOpen(true);
        }
      },
    });
  };

  /**
   * Replaces the spaces in the value typed with '-'.
   */
  const handleIDInput = (val: string) => {
    setId(val.replace(/\s/g, '-'));
    setResourceIdExists(false);
  };

  /**
   * Updates the value of the title. If the edit field is not open,
   * then it updates the ID to the same as the title.
   *
   * @param val the title value typed
   */
  const handleEditTitle = (val: string) => {
    if (!editIdFieldOpen && bothFieldsHaveSameValue) {
      setId(val.replace(/\s/g, '-'));
    }
    setTitle(val);
  };

  /**
   * Handles the click of the edit button. If we click the edit button
   * so that it closes the edit field, the id is set to the title.
   *
   * @param isOpened the value of the button when it is pressed
   * @param isSave if the save button is pressed, keep id and title separate
   */
  const handleClickEditButton = (isOpened: boolean, isSave: boolean) => {
    setEditIdFieldOpen(isOpened);

    if (isSave) {
      setBothFieldsHaveSameValue(false);
    } else {
      if (!isOpened) {
        setBothFieldsHaveSameValue(true);
        // If we stop editing, set the ID to the title
        if (title !== id) setId(title.replace(/\s/g, '-'));
      }
    }
  };

  /**
   * Closes the modal and resets the fields
   */
  const handleClose = () => {
    onClose();
    setId('');
    setTitle('');
    setEditIdFieldOpen(false);
    setResourceIdExists(false);
  };

  return (
    <Modal isOpen={isOpen} onClose={handleClose} title='Opprett ny ressurs'>
      <ResourceNameAndId
        isEditOpen={editIdFieldOpen}
        title={title}
<<<<<<< HEAD
        text='Velg navn og id for ressursen. Språkstøtte på navn kan legges til på neste side. Id er foreslått basert på navnet du skriver, og kan redigeres om du ønsker en annen. Navn kan endres senere, mens id kan ikke endres.'
=======
        text='Velg navn og id for ressursen. Språkstøtte på navn kan legges til på neste side. Id er foreslått basert på navnet du skriver og kan redigeres om du ønsker en annen. Navn kan endres senere, mens id kan ikke endres.'
>>>>>>> 335ddca9
        id={id}
        handleEditTitle={handleEditTitle}
        handleIdInput={handleIDInput}
        handleClickEditButton={(isSave: boolean) => handleClickEditButton(!editIdFieldOpen, isSave)}
        resourceIdExists={resourceIdExists}
        bothFieldsHaveSameValue={bothFieldsHaveSameValue}
      />
      <div className={classes.buttonWrapper}>
        <div className={classes.closeButton}>
          <Button onClick={onClose} color='primary' variant='quiet'>
            Avbryt
          </Button>
        </div>
        <Button
          onClick={!(id.length === 0 || title.length === 0) && handleCreateNewResource}
          color='primary'
          aria-disabled={id.length === 0 || title.length === 0}
        >
          Opprett ressurs
        </Button>
      </div>
    </Modal>
  );
};<|MERGE_RESOLUTION|>--- conflicted
+++ resolved
@@ -127,11 +127,7 @@
       <ResourceNameAndId
         isEditOpen={editIdFieldOpen}
         title={title}
-<<<<<<< HEAD
-        text='Velg navn og id for ressursen. Språkstøtte på navn kan legges til på neste side. Id er foreslått basert på navnet du skriver, og kan redigeres om du ønsker en annen. Navn kan endres senere, mens id kan ikke endres.'
-=======
         text='Velg navn og id for ressursen. Språkstøtte på navn kan legges til på neste side. Id er foreslått basert på navnet du skriver og kan redigeres om du ønsker en annen. Navn kan endres senere, mens id kan ikke endres.'
->>>>>>> 335ddca9
         id={id}
         handleEditTitle={handleEditTitle}
         handleIdInput={handleIDInput}
