import React from 'react';
import { render, screen } from '@testing-library/react';
import type { ResourceNameAndIdProps } from './ResourceNameAndId';
import { ResourceNameAndId } from './ResourceNameAndId';
import userEvent from '@testing-library/user-event';
import { textMock } from '../../../testing/mocks/i18nMock';

const mockTitleLabel = 'TitleLabel';
const mockIdLabel = 'IdLabel';
const mockResourceTitleInitial: string = 'resource 123';
const mockResourceIdInitial: string = 'resource-123';

const mockResourceTitleAfterChange: string = 'resource 1234';
const mockResourceIdAfterChange: string = 'resource-1230';

const editLabelButtonText = textMock('resourceadm.dashboard_resource_name_and_id_change', {
  objectType: mockIdLabel,
});
const saveEditButtonText = textMock('resourceadm.dashboard_resource_name_and_id_checkmark_icon', {
  objectType: mockIdLabel,
});
const cancelEditButtonText = textMock('resourceadm.dashboard_resource_name_and_id_delete_icon', {
  objectType: mockIdLabel,
});

describe('ResourceNameAndId', () => {
  const mockHandleEditTitle = jest.fn();
  const mockHandleIdInput = jest.fn();

  const defaultProps: ResourceNameAndIdProps = {
    titleLabel: mockTitleLabel,
    idLabel: mockIdLabel,
    title: mockResourceTitleInitial,
    id: mockResourceIdInitial,
    onTitleChange: mockHandleEditTitle,
    onIdChange: mockHandleIdInput,
    conflictErrorMessage: '',
  };

  it('calls handleEditTitle function when a value is typed in the input field', async () => {
    const user = userEvent.setup();
    render(<ResourceNameAndId {...defaultProps} />);

    const titleInput = screen.getByLabelText(mockTitleLabel);
    expect(titleInput).toHaveValue(mockResourceTitleInitial);

    await user.type(titleInput, '4');
    expect(mockHandleEditTitle).toHaveBeenCalledWith(mockResourceTitleAfterChange);
  });

  it('displays the edit button when isEditOpen is false, and hides the two icon buttons', () => {
    render(<ResourceNameAndId {...defaultProps} />);

    const editButton = screen.getByRole('button', { name: editLabelButtonText });
    expect(editButton).toBeInTheDocument();

    const iconButtonCancel = screen.queryByRole('button', {
      name: cancelEditButtonText,
    });
    expect(iconButtonCancel).not.toBeInTheDocument();

    const iconButtonSave = screen.queryByRole('button', {
      name: saveEditButtonText,
    });
    expect(iconButtonSave).not.toBeInTheDocument();
  });

  it('displays the two icon buttons for save and cancel when id edit is enabled, and hides the edit button', async () => {
    const user = userEvent.setup();
    render(<ResourceNameAndId {...defaultProps} />);

<<<<<<< HEAD
    const editButton = screen.queryByRole('button', { name: editLabelButtonText });
    await act(() => user.click(editButton));
=======
    const editButton = screen.queryByRole('button', { name: textMock('general.edit') });
    await user.click(editButton);
>>>>>>> 33871819

    const iconButtonCancel = screen.getByRole('button', {
      name: cancelEditButtonText,
    });
    expect(iconButtonCancel).toBeInTheDocument();

    const iconButtonSave = screen.getByRole('button', {
      name: saveEditButtonText,
    });
    expect(iconButtonSave).toBeInTheDocument();

    expect(editButton).not.toBeInTheDocument();
  });

  it('calls handleIdInput function when a value is typed in the input field', async () => {
    const user = userEvent.setup();
    render(<ResourceNameAndId {...defaultProps} />);

<<<<<<< HEAD
    const editButton = screen.queryByRole('button', { name: editLabelButtonText });
    await act(() => user.click(editButton));
=======
    const editButton = screen.queryByRole('button', { name: textMock('general.edit') });
    await user.click(editButton);
>>>>>>> 33871819

    const idInput = screen.getByLabelText(mockIdLabel);
    expect(idInput).toHaveValue(mockResourceIdInitial);

    await user.type(idInput, '0');
    expect(mockHandleIdInput).toHaveBeenCalledWith(mockResourceIdAfterChange);
  });

  it('should revert id to title after cancel button is pressed', async () => {
    const user = userEvent.setup();
    render(<ResourceNameAndId {...defaultProps} />);

<<<<<<< HEAD
    const editButton = screen.queryByRole('button', { name: editLabelButtonText });
    await act(() => user.click(editButton));
=======
    const editButton = screen.queryByRole('button', { name: textMock('general.edit') });
    await user.click(editButton);
>>>>>>> 33871819

    const idInput = screen.getByLabelText(mockIdLabel);

    await user.type(idInput, 'newId');
    const iconButtonCancel = screen.getByRole('button', {
      name: cancelEditButtonText,
    });
    await user.click(iconButtonCancel);

    expect(screen.getByText(mockResourceIdInitial)).toBeInTheDocument();
  });

  it('should disable edit of id field after checkmark button is pressed', async () => {
    const user = userEvent.setup();
    render(<ResourceNameAndId {...defaultProps} />);

<<<<<<< HEAD
    const editButton = screen.queryByRole('button', { name: editLabelButtonText });
    await act(() => user.click(editButton));
=======
    const editButton = screen.queryByRole('button', { name: textMock('general.edit') });
    await user.click(editButton);
>>>>>>> 33871819

    const idInput = screen.getByLabelText(mockIdLabel);

    await user.type(idInput, 'newId');

    const iconButtonSave = screen.queryByRole('button', {
      name: saveEditButtonText,
    });

    await user.click(iconButtonSave);
    expect(idInput).not.toBeInTheDocument();
  });

  it('displays error message when conflictErrorMessage is set', () => {
    render(<ResourceNameAndId {...defaultProps} conflictErrorMessage={'conflict!'} />);
    const errorMessageEl = screen.getByText('conflict!');
    expect(errorMessageEl).toBeInTheDocument();
  });

  it('should replace illegal characters in id with hyphens', async () => {
    const user = userEvent.setup();
    render(<ResourceNameAndId {...defaultProps} title='test/\\?: #=name' />);

    const titleInput = screen.getByLabelText(mockTitleLabel);
    await user.type(titleInput, '1');

    expect(mockHandleIdInput).toHaveBeenCalledWith('test-name1');
  });
});<|MERGE_RESOLUTION|>--- conflicted
+++ resolved
@@ -68,14 +68,9 @@
   it('displays the two icon buttons for save and cancel when id edit is enabled, and hides the edit button', async () => {
     const user = userEvent.setup();
     render(<ResourceNameAndId {...defaultProps} />);
-
-<<<<<<< HEAD
+    
     const editButton = screen.queryByRole('button', { name: editLabelButtonText });
-    await act(() => user.click(editButton));
-=======
-    const editButton = screen.queryByRole('button', { name: textMock('general.edit') });
     await user.click(editButton);
->>>>>>> 33871819
 
     const iconButtonCancel = screen.getByRole('button', {
       name: cancelEditButtonText,
@@ -94,13 +89,8 @@
     const user = userEvent.setup();
     render(<ResourceNameAndId {...defaultProps} />);
 
-<<<<<<< HEAD
     const editButton = screen.queryByRole('button', { name: editLabelButtonText });
-    await act(() => user.click(editButton));
-=======
-    const editButton = screen.queryByRole('button', { name: textMock('general.edit') });
     await user.click(editButton);
->>>>>>> 33871819
 
     const idInput = screen.getByLabelText(mockIdLabel);
     expect(idInput).toHaveValue(mockResourceIdInitial);
@@ -113,13 +103,8 @@
     const user = userEvent.setup();
     render(<ResourceNameAndId {...defaultProps} />);
 
-<<<<<<< HEAD
     const editButton = screen.queryByRole('button', { name: editLabelButtonText });
-    await act(() => user.click(editButton));
-=======
-    const editButton = screen.queryByRole('button', { name: textMock('general.edit') });
-    await user.click(editButton);
->>>>>>> 33871819
+    awaituser.click(editButton);
 
     const idInput = screen.getByLabelText(mockIdLabel);
 
@@ -136,13 +121,8 @@
     const user = userEvent.setup();
     render(<ResourceNameAndId {...defaultProps} />);
 
-<<<<<<< HEAD
     const editButton = screen.queryByRole('button', { name: editLabelButtonText });
-    await act(() => user.click(editButton));
-=======
-    const editButton = screen.queryByRole('button', { name: textMock('general.edit') });
     await user.click(editButton);
->>>>>>> 33871819
 
     const idInput = screen.getByLabelText(mockIdLabel);
 
