import React, { useEffect, useState, useRef } from 'react';
import { Link } from 'react-router-dom';
import { useTranslation } from 'react-i18next';
import { Checkbox, Heading, Link as DigdirLink } from '@digdir/design-system-react';
import classes from './ResourceAccessLists.module.css';
import { StudioSpinner, StudioButton } from '@studio/components';
import { PencilWritingIcon, PlusIcon } from '@studio/icons';
import { useGetResourceAccessListsQuery } from '../../hooks/queries/useGetResourceAccessListsQuery';
import { useAddResourceAccessListMutation } from '../../hooks/mutations/useAddResourceAccessListMutation';
import { useRemoveResourceAccessListMutation } from '../../hooks/mutations/useRemoveResourceAccessListMutation';
import { getResourcePageURL } from '../../utils/urlUtils';
import { NewAccessListModal } from '../NewAccessListModal';
import type { Resource, ResourceError } from 'app-shared/types/ResourceAdm';
import { useUrlParams } from '../../hooks/useUrlParams';
import type { EnvId } from '../../utils/resourceUtils';
import { AccessListErrorMessage } from '../AccessListErrorMessage';

export interface ResourceAccessListsProps {
  env: EnvId;
  resourceData: Resource;
}

export const ResourceAccessLists = ({
  env,
  resourceData,
}: ResourceAccessListsProps): React.JSX.Element => {
  const { t } = useTranslation();

  const { org, app } = useUrlParams();
  const createAccessListModalRef = useRef<HTMLDialogElement>(null);

  const [selectedLists, setSelectedLists] = useState<string[]>([]);

  const {
    data: accessLists,
    isLoading: isLoadingAccessLists,
    error: accessListsError,
    hasNextPage,
    isFetchingNextPage,
    fetchNextPage,
  } = useGetResourceAccessListsQuery(org, resourceData.identifier, env);
  const { mutate: addResourceAccessList } = useAddResourceAccessListMutation(
    org,
    resourceData.identifier,
    env,
  );
  const { mutate: removeResourceAccessList } = useRemoveResourceAccessListMutation(
    org,
    resourceData.identifier,
    env,
  );

  useEffect(() => {
    if (accessLists) {
      const connectedListIds = accessLists.pages
        .filter((x) =>
          x.resourceConnections?.some((y) => y.resourceIdentifier === resourceData.identifier),
        )
        .map((x) => x.identifier);
      setSelectedLists(connectedListIds);
    }
  }, [accessLists, resourceData.identifier]);

  const handleRemove = (listItemId: string) => {
    setSelectedLists((old) => old.filter((y) => y !== listItemId));
    removeResourceAccessList(listItemId);
  };

  const handleAdd = (listItemId: string) => {
    addResourceAccessList(listItemId);
    setSelectedLists((old) => [...old, listItemId]);
  };

  if (isLoadingAccessLists) {
    return <StudioSpinner showSpinnerTitle spinnerTitle={t('resourceadm.loading_lists')} />;
  }

  if (accessListsError) {
    return <AccessListErrorMessage error={accessListsError as ResourceError} env={env} />;
  }

  return (
    <div className={classes.resourceAccessListsWrapper}>
      <NewAccessListModal
        ref={createAccessListModalRef}
        org={org}
        env={env}
        navigateUrl={`${getResourcePageURL(
          org,
          app,
          resourceData.identifier,
          'accesslists',
        )}/${env}/`}
        onClose={() => createAccessListModalRef.current?.close()}
      />
      <DigdirLink asChild>
        <Link to={getResourcePageURL(org, app, resourceData.identifier, 'about')}>
          {t('general.back')}
        </Link>
      </DigdirLink>
      <Heading level={1} size='large'>
        {t('resourceadm.listadmin_resource_header', {
          resourceTitle: resourceData.title.nb,
          env: env.toUpperCase(),
        })}
      </Heading>
      <Heading level={2} size='xsmall'>
        {t('resourceadm.listadmin_resource_list_checkbox_header')}
      </Heading>
      <div className={classes.listCheckboxWrapper}>
        {accessLists?.pages.map((list) => {
          return (
            <div key={list.identifier} className={classes.listCheckboxItem}>
              <Checkbox
                value={list.identifier}
                checked={selectedLists.indexOf(list.identifier) > -1}
                onChange={(event) => {
                  if (event.target.checked) {
                    handleAdd(list.identifier);
                  } else {
                    handleRemove(list.identifier);
                  }
                }}
              >
                {list.name}
              </Checkbox>
              <StudioButton
                size='small'
                variant='tertiary'
                asChild
                aria-label={`${t('resourceadm.listadmin_edit_list')} ${list.name}`}
<<<<<<< HEAD
                to={`${getResourcePageURL(
                  org,
                  app,
                  resourceData.identifier,
                  'accesslists',
                )}/${env}/${list.identifier}`}
=======
>>>>>>> 28f02438
              >
                <Link
                  to={`${getResourcePageURL(
                    selectedContext,
                    repo,
                    resourceData.identifier,
                    'accesslists',
                  )}/${env}/${list.identifier}`}
                >
                  {t('resourceadm.listadmin_edit_list')}
                  <PencilWritingIcon />
                </Link>
              </StudioButton>
            </div>
          );
        })}
        {hasNextPage && (
          <StudioButton
            disabled={isFetchingNextPage}
            size='small'
            variant='tertiary'
            onClick={() => fetchNextPage()}
          >
            {t('resourceadm.listadmin_load_more', {
              unit: t('resourceadm.listadmin_list_unit'),
            })}
          </StudioButton>
        )}
      </div>
      <StudioButton
        variant='tertiary'
        size='small'
        icon={<PlusIcon />}
        iconPlacement='left'
        onClick={() => createAccessListModalRef.current?.showModal()}
      >
        {t('resourceadm.listadmin_create_list')}
      </StudioButton>
    </div>
  );
};<|MERGE_RESOLUTION|>--- conflicted
+++ resolved
@@ -129,20 +129,11 @@
                 variant='tertiary'
                 asChild
                 aria-label={`${t('resourceadm.listadmin_edit_list')} ${list.name}`}
-<<<<<<< HEAD
-                to={`${getResourcePageURL(
-                  org,
-                  app,
-                  resourceData.identifier,
-                  'accesslists',
-                )}/${env}/${list.identifier}`}
-=======
->>>>>>> 28f02438
               >
                 <Link
                   to={`${getResourcePageURL(
-                    selectedContext,
-                    repo,
+                    org,
+                    app,
                     resourceData.identifier,
                     'accesslists',
                   )}/${env}/${list.identifier}`}
