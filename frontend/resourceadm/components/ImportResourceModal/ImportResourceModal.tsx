--- conflicted
+++ resolved
@@ -117,30 +117,17 @@
         />
       )}
       <div className={classes.buttonWrapper}>
-<<<<<<< HEAD
-        <Button
+        <StudioButton
           onClick={handleImportResource}
           color='first'
           size='small'
           disabled={!selectedEnv || !selectedService}
         >
           {t('resourceadm.dashboard_import_modal_import_button')}
-        </Button>
-        <Button onClick={handleClose} color='first' variant='tertiary' size='small'>
-          {t('general.cancel')}
-        </Button>
-=======
+        </StudioButton>
         <StudioButton onClick={handleClose} color='first' variant='tertiary' size='small'>
           {t('general.cancel')}
         </StudioButton>
-        {selectedEnv && selectedService && (
-          <div className={classes.importButton}>
-            <StudioButton onClick={handleImportResource} color='first' size='small'>
-              {t('resourceadm.dashboard_import_modal_import_button')}
-            </StudioButton>
-          </div>
-        )}
->>>>>>> 30aca92b
       </div>
     </Modal>
   );
