import React, { useState } from 'react';
import classes from './ImportResourceModal.module.css';
import { Modal } from '../Modal';
import { Combobox, Paragraph, Textfield } from '@digdir/design-system-react';
import { useTranslation } from 'react-i18next';
import type { EnvironmentType } from '../../types/EnvironmentType';
import { useNavigate } from 'react-router-dom';
import { ServiceContent } from './ServiceContent';
import type { Altinn2LinkService } from 'app-shared/types/Altinn2LinkService';
import { useImportResourceFromAltinn2Mutation } from '../../hooks/mutations';
import type { Resource } from 'app-shared/types/ResourceAdm';
import { getResourcePageURL } from '../../utils/urlUtils';
import type { AxiosError } from 'axios';
import { ServerCodes } from 'app-shared/enums/ServerCodes';
import { useUrlParams } from '../../hooks/useSelectedContext';
import { StudioButton } from '@studio/components';
import { formatIdString } from '../../utils/stringUtils';
import { getResourceIdentifierErrorMessage } from 'resourceadm/utils/resourceUtils';

const environmentOptions = ['AT21', 'AT22', 'AT23', 'AT24', 'TT02', 'PROD'];

export type ImportResourceModalProps = {
  isOpen: boolean;
  onClose: () => void;
};

/**
 * @component
 *    Displays the modal where the user can select an environemt and service from
 *    Altinn 2 to import to Altinn 3.
 *    The user must select which environment to import from to be able to select the service.
 *    The user must then selct a service before the title and id will be visible.
 *    When the environment and service is selected, the button to start planning the
 *    importing will be available.
 *
 * @property {boolean}[isOpen] - Boolean for if the modal is open
 * @property {function}[onClose] - Function to handle close
 *
 * @returns {React.JSX.Element} - The rendered component
 */
export const ImportResourceModal = ({
  isOpen,
  onClose,
}: ImportResourceModalProps): React.JSX.Element => {
  const { t } = useTranslation();

  const { selectedContext, repo } = useUrlParams();

  const navigate = useNavigate();

  const [selectedEnv, setSelectedEnv] = useState<EnvironmentType | undefined>(undefined);
  const [selectedService, setSelectedService] = useState<Altinn2LinkService | undefined>(undefined);
  const [id, setId] = useState('');
  const [resourceIdExists, setResourceIdExists] = useState(false);

  const { mutate: importResourceFromAltinn2Mutation, isPending: isImportingResource } =
    useImportResourceFromAltinn2Mutation(selectedContext);

  const idErrorMessage = getResourceIdentifierErrorMessage(id, resourceIdExists);
  const hasValidValues = selectedEnv && selectedService && id && !idErrorMessage;
  /**
   * Reset fields on close
   */
  const handleClose = () => {
    onClose();
    setSelectedEnv(undefined);
    setSelectedService(undefined);
    setId('');
  };

  /**
   * Import the resource from Altinn 2, and navigate to about page on success
   */
  const handleImportResource = () => {
    importResourceFromAltinn2Mutation(
      {
        environment: selectedEnv,
        serviceCode: selectedService.externalServiceCode,
        serviceEdition: selectedService.externalServiceEditionCode,
        resourceId: id,
      },
      {
        onSuccess: (resource: Resource) => {
          navigate(getResourcePageURL(selectedContext, repo, resource.identifier, 'about'));
        },
        onError: (error: AxiosError) => {
          if (error.response.status === ServerCodes.Conflict) {
            setResourceIdExists(true);
          }
        },
      },
    );
  };

  return (
    <Modal
      isOpen={isOpen}
      onClose={handleClose}
      title={t('resourceadm.dashboard_import_modal_title')}
      contentClassName={classes.contentWidth}
    >
      <div className={classes.dropdownWraper}>
        <Combobox
          value={selectedEnv ? [selectedEnv] : undefined}
          label={t('resourceadm.dashboard_import_modal_select_env')}
          onValueChange={(newValue: EnvironmentType[]) => {
            setSelectedEnv(newValue[0]);
            setSelectedService(undefined);
            setId('');
          }}
        >
          {environmentOptions.map((env) => (
            <Combobox.Option key={env} value={env}>
              {env}
            </Combobox.Option>
          ))}
        </Combobox>
      </div>
      {selectedEnv && (
        <div className={classes.serviceContentWrapper}>
          <ServiceContent
            selectedContext={selectedContext}
            env={selectedEnv}
            selectedService={selectedService}
            onSelectService={(altinn2LinkService: Altinn2LinkService) => {
              setSelectedService(altinn2LinkService);
              setId(altinn2LinkService ? formatIdString(altinn2LinkService.serviceName) : '');
            }}
          />
          {selectedService && (
            <div>
              <div className={classes.contentDivider} />
              <Paragraph size='small' spacing>
                {t('resourceadm.dashboard_import_modal_resource_name_and_id_text')}
              </Paragraph>
              <Textfield
                label={t('resourceadm.dashboard_resource_name_and_id_resource_id')}
                value={id}
                onChange={(event) => {
                  setResourceIdExists(false);
                  setId(formatIdString(event.target.value));
                }}
                error={idErrorMessage ? t(idErrorMessage) : ''}
              />
            </div>
          )}
        </div>
      )}
      <div className={classes.buttonWrapper}>
        <StudioButton
          onClick={() => (hasValidValues ? handleImportResource() : undefined)}
          color='first'
          size='small'
<<<<<<< HEAD
          disabled={!selectedEnv || !selectedService || !id || isImportingResource}
=======
          aria-disabled={!hasValidValues}
>>>>>>> 7020ec6b
        >
          {t('resourceadm.dashboard_import_modal_import_button')}
        </StudioButton>
        <StudioButton onClick={handleClose} color='first' variant='tertiary' size='small'>
          {t('general.cancel')}
        </StudioButton>
      </div>
    </Modal>
  );
};<|MERGE_RESOLUTION|>--- conflicted
+++ resolved
@@ -57,7 +57,7 @@
     useImportResourceFromAltinn2Mutation(selectedContext);
 
   const idErrorMessage = getResourceIdentifierErrorMessage(id, resourceIdExists);
-  const hasValidValues = selectedEnv && selectedService && id && !idErrorMessage;
+  const hasValidValues = selectedEnv && selectedService && id && !idErrorMessage && !isImportingResource;
   /**
    * Reset fields on close
    */
@@ -151,11 +151,7 @@
           onClick={() => (hasValidValues ? handleImportResource() : undefined)}
           color='first'
           size='small'
-<<<<<<< HEAD
-          disabled={!selectedEnv || !selectedService || !id || isImportingResource}
-=======
           aria-disabled={!hasValidValues}
->>>>>>> 7020ec6b
         >
           {t('resourceadm.dashboard_import_modal_import_button')}
         </StudioButton>
