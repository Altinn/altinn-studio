--- conflicted
+++ resolved
@@ -14,10 +14,7 @@
   error: DeployErrorType[] | string;
   isSuccess?: boolean;
   onNavigateToPageWithError?: (page: NavigationBarPageType) => void;
-<<<<<<< HEAD
-=======
   resourceId: string;
->>>>>>> e8dcb791
 }
 
 /**
@@ -31,10 +28,7 @@
   error,
   isSuccess = false,
   onNavigateToPageWithError,
-<<<<<<< HEAD
-=======
   resourceId,
->>>>>>> e8dcb791
 }: Props) => {
   /**
    * Display the different errors based on the type of the error
@@ -49,11 +43,7 @@
       );
     }
     return error.map((e, index) => (
-<<<<<<< HEAD
-      <div className={classes.cardElement} key={index}>
-=======
       <div className={classes.cardElement} key={index + resourceId}>
->>>>>>> e8dcb791
         <ArrowRightIcon title={e.message} fontSize='1.5rem' />
         <p className={classes.text}>{e.message}</p>
         <LinkButton
