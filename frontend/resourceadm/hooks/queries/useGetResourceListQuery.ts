--- conflicted
+++ resolved
@@ -18,16 +18,11 @@
 ): UseQueryResult<ResourceListItem[]> => {
   const { getResourceList } = useServicesContext();
 
-<<<<<<< HEAD
-  return useQuery<ResourceListItem[]>([QueryKey.ResourceList, org], () => getResourceList(org), {
-    select: (data) => data && sortResourceListByDateAndMap(data),
-    enabled: !disabled,
-=======
   return useQuery<ResourceListItem[]>({
     queryKey: [QueryKey.ResourceList, org],
     queryFn: () => getResourceList(org),
     select: (resourceListItems: ResourceListItem[]) =>
       resourceListItems && sortResourceListByDateAndMap(resourceListItems),
->>>>>>> 1be0db3a
+    enabled: !disabled,
   });
 };