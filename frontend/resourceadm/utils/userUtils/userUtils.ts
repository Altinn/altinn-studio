--- conflicted
+++ resolved
@@ -1,7 +1,3 @@
-<<<<<<< HEAD
-import { SelectedContextType } from 'resourceadm/context/HeaderContext';
-=======
->>>>>>> 7b6b2620
 import type { Organization } from 'app-shared/types/Organization';
 
 export const userHasAccessToOrganization = ({
