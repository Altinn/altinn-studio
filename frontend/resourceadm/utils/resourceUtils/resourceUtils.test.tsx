import {
  getMissingInputLanguageString,
  mapLanguageKeyToLanguageText,
  deepCompare,
  getEnvLabel,
  mapKeywordStringToKeywordTypeArray,
  validateResource,
  getMigrationErrorMessage,
  getAvailableEnvironments,
  getResourcePolicyRules,
  getResourceSubjects,
} from './';
import type { EnvId } from './resourceUtils';
import type {
  Resource,
  ResourceError,
  ResourceFormError,
  SupportedLanguage,
} from 'app-shared/types/ResourceAdm';
import { ServerCodes } from 'app-shared/enums/ServerCodes';
import { textMock } from '@studio/testing/mocks/i18nMock';
<<<<<<< HEAD
import { emptyPolicyRule, organizationSubject } from '@altinn/policy-editor/utils';
import type { Policy, PolicyRule } from '@altinn/policy-editor/types';
=======
>>>>>>> eb6a07cb

describe('mapKeywordStringToKeywordTypeArray', () => {
  it('should split keywords correctly', () => {
    const keywords = mapKeywordStringToKeywordTypeArray('test,,,,comma, hei,meh,');
    expect(keywords).toStrictEqual([
      { word: 'test', language: 'nb' },
      { word: 'comma', language: 'nb' },
      { word: 'hei', language: 'nb' },
      { word: 'meh', language: 'nb' },
    ]);
  });
});

describe('mapLanguageKeyToLanguageText', () => {
  it('to return Bokmål for nb', () => {
    const translationFunctionMock = (key: string) => {
      if (key === 'language.nb') return 'Bokmål';
      if (key === 'language.nn') return 'Nynorsk';
      if (key === 'language.en') return 'Engelsk';
      return key;
    };

    const result = mapLanguageKeyToLanguageText('nb', translationFunctionMock);
    expect(result).toEqual('Bokmål');
  });
});

describe('getMissingInputLanguageString', () => {
  it('to map a language with no empty fields to correct string', () => {
    const translationFunctionMock = (key: string) => {
      return key;
    };

    const languageStringMock: SupportedLanguage = {
      nb: 'Test tekst',
      nn: 'Test',
      en: 'Test',
    };

    const result = getMissingInputLanguageString(
      languageStringMock,
      'test',
      translationFunctionMock,
    );
    expect(result).toEqual('');
  });

  it('to map a language with 1 non-empty field to correct string', () => {
    const translationFunctionMock = (key: string) => {
      if (key === 'resourceadm.about_resource_language_error_missing_1')
        return 'Du mangler oversettelse for test på Engelsk.';
      return key;
    };

    const languageStringMock: SupportedLanguage = {
      nb: 'Test tekst',
      nn: 'Test',
      en: '',
    };
    const missingInputLanguageStringTestMock: string =
      'Du mangler oversettelse for test på Engelsk.';

    const result = getMissingInputLanguageString(
      languageStringMock,
      'test',
      translationFunctionMock,
    );
    expect(result).toEqual(missingInputLanguageStringTestMock);
  });

  it('to map a language with 2 non-empty fields to correct string', () => {
    const translationFunctionMock = (key: string) => {
      if (key === 'resourceadm.about_resource_language_error_missing_2')
        return 'Du mangler oversettelse for test på Nynorsk og Engelsk.';
      return key;
    };

    const languageStringMock: SupportedLanguage = {
      nb: 'Test tekst',
      nn: '',
      en: '',
    };
    const missingInputLanguageStringTestMock: string =
      'Du mangler oversettelse for test på Nynorsk og Engelsk.';

    const result = getMissingInputLanguageString(
      languageStringMock,
      'test',
      translationFunctionMock,
    );
    expect(result).toEqual(missingInputLanguageStringTestMock);
  });
});

describe('deepCompare', () => {
  it('should return true for equal objects', () => {
    const obj1 = {
      array: [
        { a: 1, b: 2 },
        { a: 11, b: 22 },
      ],
      text: 'text',
      subObj: {
        prop: null,
        other: 'other',
      },
    };
    const obj2 = {
      subObj: {
        other: 'other',
        prop: null,
      },
      text: 'text',
      array: [
        { b: 2, a: 1 },
        { b: 22, a: 11 },
      ],
    };
    const areEqual = deepCompare(obj1, obj2);
    expect(areEqual).toBeTruthy();
  });

  it('should return true for null objects', () => {
    const areEqual = deepCompare(null, null);
    expect(areEqual).toBeTruthy();
  });

  it('should return false when one object is null', () => {
    const areEqual = deepCompare(null, {});
    expect(areEqual).toBeFalsy();
  });

  it('should return false when objects are not equal', () => {
    const areEqual = deepCompare({ a: 1 }, {});
    expect(areEqual).toBeFalsy();
  });

  it('should return false when objects are not equal', () => {
    const areEqual = deepCompare({ a: 1 }, {});
    expect(areEqual).toBeFalsy();
  });

  it('should return false when comparing empty object with empty array', () => {
    const areEqual = deepCompare([], {});
    expect(areEqual).toBeFalsy();
  });

  describe('getEnvLabel', () => {
    it('should return label for selected environment when environment exists', () => {
      const envLabel = getEnvLabel('tt02');
      expect(envLabel).toEqual('resourceadm.deploy_test_env');
    });

    it('should return empty label for selected environment when environment with given id does not exist', () => {
      const envLabel = getEnvLabel('mu01' as EnvId);
      expect(envLabel).toEqual('');
    });
  });

  describe('validateResource', () => {
    it('should return all possible errors for maskinportenSchema', () => {
      const resource: Resource = {
        identifier: 'res',
        resourceType: 'MaskinportenSchema',
        title: null,
        description: null,
        delegable: true,
        rightDescription: null,
        resourceReferences: [{ reference: 'hei', referenceSource: 'Default', referenceType: null }],
        status: null,
        availableForType: null,
        contactPoints: [{ category: '', contactPage: '', email: '', telephone: '' }],
      };
      const validationErrors = validateResource(resource, () => 'test');
      expect(validationErrors.length).toBe(13);
    });

    it('should return all possible errors for genericAccessResource', () => {
      const resource: Resource = {
        identifier: 'res',
        resourceType: null,
        title: null,
        description: null,
        delegable: true,
        rightDescription: null,
        status: null,
        availableForType: null,
        contactPoints: null,
      };
      const validationErrors = validateResource(resource, () => 'test');
      expect(validationErrors.length).toBe(13);
    });

    it('should return all possible errors for consentResource', () => {
      const resource: Resource = {
        identifier: 'res',
<<<<<<< HEAD
        resourceType: 'Consentresource',
=======
        resourceType: 'ConsentResource',
>>>>>>> eb6a07cb
        title: null,
        description: null,
        delegable: true,
        rightDescription: null,
        status: null,
        availableForType: null,
        contactPoints: [{ category: '', contactPage: '', email: '', telephone: '' }],
      };
      const validationErrors = validateResource(resource, () => 'test');
      expect(validationErrors.length).toBe(16);
    });

    describe('should return error for consentText field', () => {
      const hasConsentFieldError = (
        errors: ResourceFormError[],
        index: string,
        expectedErrorText: string,
      ) => {
        return errors.some((validationError) => {
          return (
            validationError.field === 'consentText' &&
            validationError.index === index &&
            validationError.error === expectedErrorText
          );
        });
      };

      it('should return error for nb consentText field', () => {
        const resource: Resource = {
          identifier: 'res',
<<<<<<< HEAD
          resourceType: 'Consentresource',
=======
          resourceType: 'ConsentResource',
>>>>>>> eb6a07cb
          title: null,
          consentMetadata: {
            org: { optional: false },
          },
          consentText: {
            nb: 'test {year}',
            nn: 'test',
            en: 'test',
          },
          contactPoints: [{ category: '', contactPage: '', email: '', telephone: '' }],
        };
        const validationErrors = validateResource(resource, textMock);

        expect(
          hasConsentFieldError(
            validationErrors,
            'nb',
            textMock('resourceadm.about_resource_error_unknown_metadata_language', {
              unknownMetadataValues: 'year',
            }),
          ),
        ).toBeTruthy();
      });

      it('should return error for nn consentText field', () => {
        const resource: Resource = {
          identifier: 'res',
<<<<<<< HEAD
          resourceType: 'Consentresource',
=======
          resourceType: 'ConsentResource',
>>>>>>> eb6a07cb
          title: null,
          consentMetadata: {
            org: { optional: false },
          },
          consentText: {
            nb: 'test',
            nn: 'test {year}',
            en: 'test',
          },
          contactPoints: [{ category: '', contactPage: '', email: '', telephone: '' }],
        };
        const validationErrors = validateResource(resource, textMock);

        expect(
          hasConsentFieldError(
            validationErrors,
            'nn',
            textMock('resourceadm.about_resource_error_unknown_metadata_language', {
              unknownMetadataValues: 'year',
            }),
          ),
        ).toBeTruthy();
        expect(
          hasConsentFieldError(
            validationErrors,
            'nb',
            textMock('resourceadm.about_resource_error_unknown_metadata', {
              lang1: textMock('language.nn'),
            }),
          ),
        ).toBeTruthy();
      });

      it('should return errors for nn and en consentText field', () => {
        const resource: Resource = {
          identifier: 'res',
<<<<<<< HEAD
          resourceType: 'Consentresource',
=======
          resourceType: 'ConsentResource',
>>>>>>> eb6a07cb
          title: null,
          consentMetadata: {
            org: { optional: false },
          },
          consentText: {
            nb: 'test',
            nn: 'test {year}',
            en: 'test {year}',
          },
          contactPoints: [{ category: '', contactPage: '', email: '', telephone: '' }],
        };
        const validationErrors = validateResource(resource, textMock);
        expect(
          hasConsentFieldError(
            validationErrors,
            'nn',
            textMock('resourceadm.about_resource_error_unknown_metadata_language', {
              unknownMetadataValues: 'year',
            }),
          ),
        ).toBeTruthy();
        expect(
          hasConsentFieldError(
            validationErrors,
            'en',
            textMock('resourceadm.about_resource_error_unknown_metadata_language', {
              unknownMetadataValues: 'year',
            }),
          ),
        ).toBeTruthy();
        expect(
          hasConsentFieldError(
            validationErrors,
            'nb',
            textMock('resourceadm.about_resource_error_unknown_metadata_multiple', {
              lang1: textMock('language.nn'),
              lang2: textMock('language.en'),
            }),
          ),
        ).toBeTruthy();
      });
    });

    it('should show empty errors for contactPoints and resourceReferences', () => {
      const resource: Resource = {
        identifier: 'res',
        resourceType: 'MaskinportenSchema',
        title: null,
        description: null,
        delegable: true,
        rightDescription: null,
        resourceReferences: [],
        status: null,
        availableForType: null,
        contactPoints: [],
      };
      const validationErrors = validateResource(resource, () => 'test');
      expect(validationErrors.length).toBe(13);
    });
  });
});

describe('getMigrationErrorMessage', () => {
  it('returns no error', () => {
    const error = getMigrationErrorMessage(null, null, true);
    expect(error).toBeNull();
  });

  it('returns error when start migration status is forbidden', () => {
    const migrateError = { response: { status: ServerCodes.Forbidden } };
    const error = getMigrationErrorMessage(null, migrateError as ResourceError, true);
    expect(error.errorMessage).toEqual('resourceadm.migration_no_migration_access');
  });

  it('returns error when start migration failed', () => {
    const migrateError = { response: { status: ServerCodes.InternalServerError } };
    const error = getMigrationErrorMessage(null, migrateError as ResourceError, true);
    expect(error.errorMessage).toEqual('resourceadm.migration_post_migration_failed');
  });

  it('returns error when service is not found', () => {
    const loadDelegationCountError = { response: { status: ServerCodes.NotFound } };
    const error = getMigrationErrorMessage(loadDelegationCountError as ResourceError, null, true);
    expect(error.errorMessage).toEqual('resourceadm.migration_service_not_found');
  });

  it('returns error when service cannot be migrated in environment', () => {
    const loadDelegationCountError = { response: { status: ServerCodes.Forbidden } };
    const error = getMigrationErrorMessage(loadDelegationCountError as ResourceError, null, true);
    expect(error.errorMessage).toEqual('resourceadm.migration_cannot_migrate_in_env');
  });

  it('returns error when unknown error occurs', () => {
    const loadDelegationCountError = { response: { status: ServerCodes.InternalServerError } };
    const error = getMigrationErrorMessage(loadDelegationCountError as ResourceError, null, true);
    expect(error.errorMessage).toEqual('resourceadm.migration_technical_error');
  });

  it('returns error when resource is not published', () => {
    const error = getMigrationErrorMessage(null, null, false);
    expect(error.errorMessage).toEqual('resourceadm.migration_not_published');
  });
});

describe('getAvailableEnvironments', () => {
  it('returns default environment list for org nav', () => {
    const environments = getAvailableEnvironments('nav');
    expect(environments.map(({ id }) => id)).toEqual(['tt02', 'prod']);
  });

  it('returns all environments for org ttd', () => {
    const environments = getAvailableEnvironments('ttd');
    expect(environments.map(({ id }) => id)).toEqual([
      'tt02',
      'prod',
      'yt01',
      'at22',
      'at23',
      'at24',
    ]);
  });

  it('returns all environments for org digdir', () => {
    const environments = getAvailableEnvironments('digdir');
    expect(environments.map(({ id }) => id)).toEqual([
      'tt02',
      'prod',
      'yt01',
      'at22',
      'at23',
      'at24',
    ]);
  });

  it('returns default environment list + yt01 for org skd', () => {
    const environments = getAvailableEnvironments('skd');
    expect(environments.map(({ id }) => id)).toEqual(['tt02', 'prod', 'yt01']);
  });
});

describe('getResourcePolicyRules', () => {
  const resourceId = 'test-resource-id';

  const createPolicy = (rules: PolicyRule[]): Policy => ({
    rules,
    requiredAuthenticationLevelEndUser: '0',
    requiredAuthenticationLevelOrg: '',
  });

  const expectedConsentRules: PolicyRule[] = [
    {
      ...emptyPolicyRule,
      subject: [organizationSubject.subjectId],
      actions: ['requestconsent'],
      ruleId: '1',
      resources: [[`urn:altinn:resource:${resourceId}`]],
    },
    {
      ...emptyPolicyRule,
      actions: ['consent'],
      ruleId: '2',
      resources: [[`urn:altinn:resource:${resourceId}`]],
    },
  ];

  it('should add default consent rules if resource is a consent resource and no consent rules exist', () => {
    const policyData = createPolicy([]);
    const result = getResourcePolicyRules(policyData, resourceId, true);

    expect(result.rules).toEqual(expectedConsentRules);
  });

  it('should remove consent rules if resource is not a consent resource but has consent rules', () => {
    const normalRule = {
      ...emptyPolicyRule,
      subject: [],
      actions: [],
      ruleId: '3',
      resources: [[`urn:altinn:resource:${resourceId}`]],
    };
    const policyData = createPolicy([...expectedConsentRules, normalRule]);
    const result = getResourcePolicyRules(policyData, resourceId, false);

    expect(result.rules).toEqual([normalRule]);
  });

  it('should return the same policy if resource is a consent resource and consent rules already exist', () => {
    const policyData = createPolicy(expectedConsentRules);
    const result = getResourcePolicyRules(policyData, resourceId, true);

    expect(result.rules).toEqual(expectedConsentRules);
  });

  it('should return the same policy if resource is not a consent resource and no consent rules exist', () => {
    const policyData = createPolicy([]);
    const result = getResourcePolicyRules(policyData, resourceId, false);

    expect(result.rules).toEqual([]);
  });
});

describe('getResourceSubjects', () => {
  it('should return subjectData if resource is not consent resource', () => {
    const subjectData = [
      {
        subjectId: 'siskd',
        subjectSource: 'altinn:rolecode',
        subjectTitle: 'Begrenset signeringsrett',
        subjectDescription: '',
      },
    ];
    const result = getResourceSubjects(undefined, subjectData, 'ttd', false);
    expect(result).toEqual(subjectData);
  });

  it('should return subjectData with accesslists and organization subject if resource is consent resource', () => {
    const accessList = {
      env: 'tt02',
      identifier: 'test-liste',
      name: 'Testliste',
    };
    const subjectData = [
      {
        subjectId: 'siskd',
        subjectSource: 'altinn:rolecode',
        subjectTitle: 'Begrenset signeringsrett',
        subjectDescription: '',
      },
    ];
    const accessLists = [accessList];
    const result = getResourceSubjects(accessLists, subjectData, 'ttd', true);
    expect(result).toEqual([
      ...subjectData,
      {
        subjectId: accessList.identifier,
        subjectSource: 'altinn:accesslist:ttd',
        subjectTitle: accessList.name,
        subjectDescription: undefined,
      },
      organizationSubject,
    ]);
  });

  it('should return subjectData with organization subject if resource is consent resource', () => {
    const result = getResourceSubjects(undefined, [], 'ttd', true);
    expect(result).toEqual([organizationSubject]);
  });
});<|MERGE_RESOLUTION|>--- conflicted
+++ resolved
@@ -19,11 +19,8 @@
 } from 'app-shared/types/ResourceAdm';
 import { ServerCodes } from 'app-shared/enums/ServerCodes';
 import { textMock } from '@studio/testing/mocks/i18nMock';
-<<<<<<< HEAD
 import { emptyPolicyRule, organizationSubject } from '@altinn/policy-editor/utils';
 import type { Policy, PolicyRule } from '@altinn/policy-editor/types';
-=======
->>>>>>> eb6a07cb
 
 describe('mapKeywordStringToKeywordTypeArray', () => {
   it('should split keywords correctly', () => {
@@ -220,11 +217,7 @@
     it('should return all possible errors for consentResource', () => {
       const resource: Resource = {
         identifier: 'res',
-<<<<<<< HEAD
-        resourceType: 'Consentresource',
-=======
         resourceType: 'ConsentResource',
->>>>>>> eb6a07cb
         title: null,
         description: null,
         delegable: true,
@@ -255,11 +248,7 @@
       it('should return error for nb consentText field', () => {
         const resource: Resource = {
           identifier: 'res',
-<<<<<<< HEAD
-          resourceType: 'Consentresource',
-=======
           resourceType: 'ConsentResource',
->>>>>>> eb6a07cb
           title: null,
           consentMetadata: {
             org: { optional: false },
@@ -287,11 +276,7 @@
       it('should return error for nn consentText field', () => {
         const resource: Resource = {
           identifier: 'res',
-<<<<<<< HEAD
-          resourceType: 'Consentresource',
-=======
           resourceType: 'ConsentResource',
->>>>>>> eb6a07cb
           title: null,
           consentMetadata: {
             org: { optional: false },
@@ -328,11 +313,7 @@
       it('should return errors for nn and en consentText field', () => {
         const resource: Resource = {
           identifier: 'res',
-<<<<<<< HEAD
-          resourceType: 'Consentresource',
-=======
           resourceType: 'ConsentResource',
->>>>>>> eb6a07cb
           title: null,
           consentMetadata: {
             org: { optional: false },
