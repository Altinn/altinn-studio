--- conflicted
+++ resolved
@@ -10,10 +10,7 @@
   ResourceFormError,
   ResourceError,
   ConsentMetadata,
-<<<<<<< HEAD
   AccessList,
-=======
->>>>>>> eb6a07cb
 } from 'app-shared/types/ResourceAdm';
 import { isAppPrefix, isSePrefix } from '../stringUtils';
 import { ServerCodes } from 'app-shared/enums/ServerCodes';
@@ -29,11 +26,7 @@
   MaskinportenSchema: 'resourceadm.about_resource_resource_type_maskinporten',
   BrokerService: 'resourceadm.about_resource_resource_type_brokerservice',
   CorrespondenceService: 'resourceadm.about_resource_resource_type_correspondenceservice',
-<<<<<<< HEAD
-  Consentresource: 'resourceadm.about_resource_resource_type_consentresource',
-=======
   ConsentResource: 'resourceadm.about_resource_resource_type_consentresource',
->>>>>>> eb6a07cb
 };
 
 /**
@@ -392,11 +385,7 @@
   }
 
   // validate consentTemplate
-<<<<<<< HEAD
-  if (resourceData.resourceType === 'Consentresource') {
-=======
   if (resourceData.resourceType === 'ConsentResource') {
->>>>>>> eb6a07cb
     if (!resourceData.consentTemplate) {
       errors.push({
         field: 'consentTemplate',
@@ -586,7 +575,6 @@
     nn: getUnknownMetadataValuesInText(metadataValues, consentTexts?.nn),
     en: getUnknownMetadataValuesInText(metadataValues, consentTexts?.en),
   };
-<<<<<<< HEAD
 };
 
 const getConsentResourceDefaultRules = (resourceId: string): PolicyRule[] => {
@@ -659,6 +647,4 @@
     return [...subjectData, ...accessListSubjects, organizationSubject];
   }
   return subjectData;
-=======
->>>>>>> eb6a07cb
 };