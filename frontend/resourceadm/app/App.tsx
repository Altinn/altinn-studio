import React from 'react';
import classes from './App.module.css';
import './App.css';
import { PageSpinner } from 'app-shared/components';

import { PageLayout } from 'resourceadm/pages/PageLayout';
import { ResourceDashboard } from '../pages/ResourceDashboard';
import { TestPage } from '../pages/TestPage';

import { Route, Routes } from 'react-router-dom';
import { useTranslation } from 'react-i18next';

import { useUserQuery } from 'app-shared/hooks/queries';
import { useOrganizationsQuery } from '../hooks/queries';

import { ErrorMessage } from 'resourceadm/components/ErrorMessage';
import { ResourcePage } from 'resourceadm/pages/ResourcePage';

export const App = (): JSX.Element => {
  const { t } = useTranslation();

  const { data: user, isError: isUserError } = useUserQuery();
  const { data: organizations, isError: isOrganizationsError } = useOrganizationsQuery();

  const componentIsReady = user && organizations;
  const componentHasError = isUserError || isOrganizationsError;

  const getErrorMessage = (): { title: string; message: string } => {
    const defaultTitle = 'Feil oppstod ved innlasting av';
    const defaultMessage = 'Vi beklager men en feil oppstod ved henting av';
    if (isUserError) {
      return {
        title: `${defaultTitle} brukerdata`,
        message: `${defaultMessage} dine brukerdata.`,
      };
    }
    if (isOrganizationsError) {
      return {
        title: `${defaultTitle} organisasjoner`,
        message: `${defaultMessage} organisasjoner som kreves for å kjøre applikasjonen.`,
      };
    }
    return {
      title: 'Ukjent feil oppstod',
      message: 'Vi beklager men en ukjent feil, vennligst prøv igjen senere.',
    };
  };

  if (componentHasError) {
    const error = getErrorMessage();
    return <ErrorMessage title={error.title} message={error.message} />;
  }

<<<<<<< HEAD
=======
  // PageLayout banner uses organization, named as selectedContext
>>>>>>> babab4b4
  const basePath = '/:selectedContext/:repo';

  if (componentIsReady) {
    return (
      <div className={classes.root}>
        <Routes>
          <Route element={<TestPage />}>
            <Route
              path={basePath}
              element={<ResourceDashboard user={user} organizations={organizations} />}
            />
          </Route>

          <Route element={<PageLayout />}>
            <Route
              path='/:selectedContext/repo'
              element={<ResourceDashboard user={user} organizations={organizations} />}
            />
          </Route>

          <Route element={<PageLayout />}>
            <Route path={`${basePath}/resource/:resourceId/:pageType`} element={<ResourcePage />} />
          </Route>
        </Routes>
      </div>
    );
  }

  return <PageSpinner text={t('dashboard.loading')} />;
};<|MERGE_RESOLUTION|>--- conflicted
+++ resolved
@@ -51,10 +51,7 @@
     return <ErrorMessage title={error.title} message={error.message} />;
   }
 
-<<<<<<< HEAD
-=======
   // PageLayout banner uses organization, named as selectedContext
->>>>>>> babab4b4
   const basePath = '/:selectedContext/:repo';
 
   if (componentIsReady) {
