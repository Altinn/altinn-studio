--- conflicted
+++ resolved
@@ -14,10 +14,6 @@
 import { getComponentPropertyLabel } from '../../utils/language';
 import { getUnsupportedPropertyTypes } from '../../utils/component';
 import { EditGrid } from './editModal/EditGrid';
-<<<<<<< HEAD
-import { HeaderMenuItemKey } from 'app-development/enums/HeaderMenuItemKey';
-=======
->>>>>>> f3053c69
 
 export interface IEditFormComponentProps {
   editFormId: string;
@@ -88,11 +84,7 @@
       {dataModelBindings?.properties && (
         <>
           <Heading level={3} size='xxsmall'>
-<<<<<<< HEAD
-            {t(HeaderMenuItemKey.DataModel)}
-=======
             {t('top_menu.data_model')}
->>>>>>> f3053c69
           </Heading>
           {Object.keys(dataModelBindings?.properties).map((propertyKey: any) => {
             return (
