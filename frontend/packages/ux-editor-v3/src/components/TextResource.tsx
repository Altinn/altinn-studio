--- conflicted
+++ resolved
@@ -174,36 +174,18 @@
               confirmText={t('ux_editor.text_resource_bindings.delete_confirm')}
               onConfirm={handleDeleteButtonClick}
               onClose={() => setIsConfirmDeleteDialogOpen(false)}
-<<<<<<< HEAD
               triggerProps={{
                 'aria-label': t(getTextKeyForButton('delete', generateIdOptions?.textResourceKey)),
                 className: classes.button,
                 color: 'second',
                 disabled:
                   !handleRemoveTextResource ||
-                  !(!!textResourceId || shouldDisplayFeature('componentConfigBeta')),
+                  !(!!textResourceId || shouldDisplayFeature(FeatureFlag.ComponentConfigBeta)),
                 icon: <TrashIcon />,
                 onClick: () => setIsConfirmDeleteDialogOpen(true),
                 title: t(getTextKeyForButton('delete', generateIdOptions?.textResourceKey)),
                 variant: 'tertiary',
               }}
-=======
-              trigger={
-                <StudioButton
-                  aria-label={t(getTextKeyForButton('delete', generateIdOptions?.textResourceKey))}
-                  className={classes.button}
-                  color='second'
-                  disabled={
-                    !handleRemoveTextResource ||
-                    !(!!textResourceId || shouldDisplayFeature(FeatureFlag.ComponentConfigBeta))
-                  }
-                  icon={<TrashIcon />}
-                  onClick={() => setIsConfirmDeleteDialogOpen(true)}
-                  title={t(getTextKeyForButton('delete', generateIdOptions?.textResourceKey))}
-                  variant='tertiary'
-                />
-              }
->>>>>>> 2345ba1a
             >
               <div>
                 <p>{t('ux_editor.text_resource_bindings.delete_confirm_question')}</p>
