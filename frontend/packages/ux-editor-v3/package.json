--- conflicted
+++ resolved
@@ -15,14 +15,8 @@
     "react-dom": "18.3.1",
     "react-modal": "3.16.1",
     "react-redux": "9.1.2",
-<<<<<<< HEAD
-    "redux": "4.2.1",
-    "reselect": "4.1.8",
-=======
-    "react-select": "5.8.0",
     "redux": "5.0.1",
     "reselect": "5.1.0",
->>>>>>> fea8a6bd
     "typescript": "5.4.5",
     "uuid": "9.0.1"
   },
