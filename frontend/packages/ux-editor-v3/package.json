--- conflicted
+++ resolved
@@ -14,12 +14,7 @@
     "react-dnd-html5-backend": "16.0.1",
     "react-dom": "18.3.1",
     "react-modal": "3.16.1",
-<<<<<<< HEAD
-    "react-redux": "8.1.3",
-=======
     "react-redux": "9.1.2",
-    "react-select": "5.8.0",
->>>>>>> cc768e66
     "redux": "4.2.1",
     "reselect": "4.1.8",
     "typescript": "5.4.5",
