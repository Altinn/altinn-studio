--- conflicted
+++ resolved
@@ -49,15 +49,9 @@
   const store = configureStore()(allStateProps);
 
   const result = render(
-<<<<<<< HEAD
-    <Provider store={configureStore()(allStateProps)}>
+    <Provider store={store}>
       <ServicesContextProvider {...allServicesContextProps} client={queryClient}>
         <SelectedSchemaContext.Provider value={allSelectedSchemaContextProps}>
-=======
-    <Provider store={store}>
-      <ServicesContextProvider {...allServicesContextProps} client={queryClientMock}>
-        <SchemaEditorAppContext.Provider value={allAppContextProps}>
->>>>>>> 46c3244a
           {element}
         </SelectedSchemaContext.Provider>
       </ServicesContextProvider>
