import React, { useEffect, useRef, useState } from 'react';
import { useDispatch } from 'react-redux';
import classes from './SchemaEditor.module.css';
import {
  setSchemaName,
  setUiSchema,
} from '../features/editor/schemaEditorSlice';
import { TopToolbar } from './TopToolbar/TopToolbar';
import { LandingPagePanel } from '@altinn/schema-editor/components/LandingPagePanel';
import { getLocalStorageItem, setLocalStorageItem } from '@altinn/schema-editor/utils/localStorage';
import { SelectedSchemaEditor } from '@altinn/schema-editor/components/SelectedSchemaEditor';
import { MetadataOption } from '@altinn/schema-editor/types/MetadataOption';
import { SelectedSchemaContext } from '@altinn/schema-editor/contexts/SelectedSchemaContext';

export interface IEditorProps {
<<<<<<< HEAD
  createPathOption?: boolean;
  displayLandingPage?: boolean;
=======
  LandingPagePanel: ReactNode;
  name?: string;
  onSaveSchema: (payload: JsonSchema) => void;
  schemaState: GenerateSchemaState;
  toolbarProps: Omit<ToolbarProps, 'disabled'>;
>>>>>>> f72bbfd7
}

export enum SchemaEditorTestIds {
  menuAddReference = 'action-menu-add-reference',
  menuAddField = 'action-menu-add-field',
  menuAddCombination = 'action-menu-add-combination',
  menuAddString = 'action-menu-add-string',
  menuAddInteger = 'action-menu-add-integer',
  menuAddNumber = 'action-menu-add-number',
  menuAddBoolean = 'action-menu-add-boolean',
}

<<<<<<< HEAD
export const SchemaEditor = ({ createPathOption, displayLandingPage }: IEditorProps) => {
=======
export const SchemaEditor = ({
  LandingPagePanel,
  name,
  onSaveSchema,
  schemaState,
  toolbarProps,
}: IEditorProps) => {
>>>>>>> f72bbfd7
  const dispatch = useDispatch();
  const [createNewOpen, setCreateNewOpen] = useState<boolean>(false);
  const [selectedOption, setSelectedOption] = useState<MetadataOption | undefined>(undefined);
  const [editMode, setEditMode] = useState(() => getLocalStorageItem('editMode'));
  const toggleEditMode = () => setEditMode(setLocalStorageItem('editMode', !editMode));

  const uploadedOrCreatedFileName = useRef(null);

  const modelName = selectedOption?.label;
  const modelPath = selectedOption?.value.repositoryRelativeUrl;

  useEffect(() => {
    if (modelName) {
      dispatch(setUiSchema({ name: modelName }));
      dispatch(setSchemaName({ name: modelName }));
    }
  }, [dispatch, modelName]);

  return (
    <div className={classes.root}>
      <TopToolbar
<<<<<<< HEAD
        createNewOpen={createNewOpen}
        createPathOption={createPathOption}
        editMode={editMode}
        selectedOption={selectedOption}
        setCreateNewOpen={setCreateNewOpen}
        setSelectedOption={setSelectedOption}
        toggleEditMode={modelPath ? toggleEditMode : undefined}
        uploadedOrCreatedFileName={uploadedOrCreatedFileName}
      />
      <main className={classes.main}>
        {displayLandingPage && (
          <LandingPagePanel
            openCreateNew={() => setCreateNewOpen(true)}
            uploadedOrCreatedFileName={uploadedOrCreatedFileName}
          />
        )}
        {modelPath && (
          <SelectedSchemaContext.Provider value={{ modelPath }}>
            <SelectedSchemaEditor isEditMode={editMode}/>
          </SelectedSchemaContext.Provider>
=======
        Toolbar={(<Toolbar {...toolbarProps} disabled={isEmpty(data)}/>)}
        saveAction={name ? handleSaveSchema : undefined}
        schemaState={schemaState}
      />
      <main className={classes.main}>
        {isEmpty(data) ? LandingPagePanel : (
          <aside className={classes.inspector}>
            <TypesInspector
              schemaItems={definitions}
              handleSelectType={handleSelectType}
              key={selectedType?.pointer || ''}
              selectedNodePointer={selectedType?.pointer}
            />
          </aside>
        )}
        {name && !isEmpty(data) && selectedType && (
          <div
            data-testid='types-editor'
            id='types-editor'
            className={classNames(classes.editor, classes.editorTypes)}
          >
            <div className={classes.typeInfo}>
              <span>
                {t(
                  'types_editing',
                  { type: getNameFromPointer({ pointer: selectedType.pointer }) }
                )}
              </span>
              <Button
                onClick={handleResetSelectedType}
                icon={<XMarkIcon />}
                variant={ButtonVariant.Quiet}
                color={ButtonColor.Inverted}
                aria-label={t('close_type', null)}
              />
            </div>
            <TypesPanel
              uiSchemaNode={selectedType}
              setExpandedDefNodes={setExpandedDefNodes}
              expandedDefNodes={
                expandedDefNodes.includes(selectedType?.pointer)
                  ? expandedDefNodes
                  : expandedDefNodes.concat([selectedType.pointer])
              }
            />
          </div>
        )}
        {name && !isEmpty(data) && !selectedType && (
          <div data-testid='schema-editor' id='schema-editor' className={classes.editor}>
            <ModelsPanel
              setExpandedPropNodes={setExpandedPropNodes}
              expandedPropNodes={expandedPropNodes}
              properties={properties}
            />
          </div>
        )}
        {!isEmpty(data)  && (
          <aside className={classes.inspector}>
            <SchemaInspector selectedItem={selectedItem} key={selectedItem?.pointer || ''} />
          </aside>
>>>>>>> f72bbfd7
        )}
      </main>
    </div>
  );
};<|MERGE_RESOLUTION|>--- conflicted
+++ resolved
@@ -7,22 +7,13 @@
 } from '../features/editor/schemaEditorSlice';
 import { TopToolbar } from './TopToolbar/TopToolbar';
 import { LandingPagePanel } from '@altinn/schema-editor/components/LandingPagePanel';
-import { getLocalStorageItem, setLocalStorageItem } from '@altinn/schema-editor/utils/localStorage';
 import { SelectedSchemaEditor } from '@altinn/schema-editor/components/SelectedSchemaEditor';
 import { MetadataOption } from '@altinn/schema-editor/types/MetadataOption';
 import { SelectedSchemaContext } from '@altinn/schema-editor/contexts/SelectedSchemaContext';
 
 export interface IEditorProps {
-<<<<<<< HEAD
   createPathOption?: boolean;
   displayLandingPage?: boolean;
-=======
-  LandingPagePanel: ReactNode;
-  name?: string;
-  onSaveSchema: (payload: JsonSchema) => void;
-  schemaState: GenerateSchemaState;
-  toolbarProps: Omit<ToolbarProps, 'disabled'>;
->>>>>>> f72bbfd7
 }
 
 export enum SchemaEditorTestIds {
@@ -35,22 +26,10 @@
   menuAddBoolean = 'action-menu-add-boolean',
 }
 
-<<<<<<< HEAD
 export const SchemaEditor = ({ createPathOption, displayLandingPage }: IEditorProps) => {
-=======
-export const SchemaEditor = ({
-  LandingPagePanel,
-  name,
-  onSaveSchema,
-  schemaState,
-  toolbarProps,
-}: IEditorProps) => {
->>>>>>> f72bbfd7
   const dispatch = useDispatch();
   const [createNewOpen, setCreateNewOpen] = useState<boolean>(false);
   const [selectedOption, setSelectedOption] = useState<MetadataOption | undefined>(undefined);
-  const [editMode, setEditMode] = useState(() => getLocalStorageItem('editMode'));
-  const toggleEditMode = () => setEditMode(setLocalStorageItem('editMode', !editMode));
 
   const uploadedOrCreatedFileName = useRef(null);
 
@@ -67,14 +46,11 @@
   return (
     <div className={classes.root}>
       <TopToolbar
-<<<<<<< HEAD
         createNewOpen={createNewOpen}
         createPathOption={createPathOption}
-        editMode={editMode}
         selectedOption={selectedOption}
         setCreateNewOpen={setCreateNewOpen}
         setSelectedOption={setSelectedOption}
-        toggleEditMode={modelPath ? toggleEditMode : undefined}
         uploadedOrCreatedFileName={uploadedOrCreatedFileName}
       />
       <main className={classes.main}>
@@ -86,70 +62,8 @@
         )}
         {modelPath && (
           <SelectedSchemaContext.Provider value={{ modelPath }}>
-            <SelectedSchemaEditor isEditMode={editMode}/>
+            <SelectedSchemaEditor/>
           </SelectedSchemaContext.Provider>
-=======
-        Toolbar={(<Toolbar {...toolbarProps} disabled={isEmpty(data)}/>)}
-        saveAction={name ? handleSaveSchema : undefined}
-        schemaState={schemaState}
-      />
-      <main className={classes.main}>
-        {isEmpty(data) ? LandingPagePanel : (
-          <aside className={classes.inspector}>
-            <TypesInspector
-              schemaItems={definitions}
-              handleSelectType={handleSelectType}
-              key={selectedType?.pointer || ''}
-              selectedNodePointer={selectedType?.pointer}
-            />
-          </aside>
-        )}
-        {name && !isEmpty(data) && selectedType && (
-          <div
-            data-testid='types-editor'
-            id='types-editor'
-            className={classNames(classes.editor, classes.editorTypes)}
-          >
-            <div className={classes.typeInfo}>
-              <span>
-                {t(
-                  'types_editing',
-                  { type: getNameFromPointer({ pointer: selectedType.pointer }) }
-                )}
-              </span>
-              <Button
-                onClick={handleResetSelectedType}
-                icon={<XMarkIcon />}
-                variant={ButtonVariant.Quiet}
-                color={ButtonColor.Inverted}
-                aria-label={t('close_type', null)}
-              />
-            </div>
-            <TypesPanel
-              uiSchemaNode={selectedType}
-              setExpandedDefNodes={setExpandedDefNodes}
-              expandedDefNodes={
-                expandedDefNodes.includes(selectedType?.pointer)
-                  ? expandedDefNodes
-                  : expandedDefNodes.concat([selectedType.pointer])
-              }
-            />
-          </div>
-        )}
-        {name && !isEmpty(data) && !selectedType && (
-          <div data-testid='schema-editor' id='schema-editor' className={classes.editor}>
-            <ModelsPanel
-              setExpandedPropNodes={setExpandedPropNodes}
-              expandedPropNodes={expandedPropNodes}
-              properties={properties}
-            />
-          </div>
-        )}
-        {!isEmpty(data)  && (
-          <aside className={classes.inspector}>
-            <SchemaInspector selectedItem={selectedItem} key={selectedItem?.pointer || ''} />
-          </aside>
->>>>>>> f72bbfd7
         )}
       </main>
     </div>
