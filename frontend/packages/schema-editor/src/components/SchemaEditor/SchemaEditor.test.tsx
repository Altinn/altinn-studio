import React from 'react';
<<<<<<< HEAD
import { dataMock } from '../../mockData';
=======
>>>>>>> d1997f83
import { act, screen, within } from '@testing-library/react';
import userEvent from '@testing-library/user-event';
import { SchemaEditor } from './SchemaEditor';
import {
  FieldType,
  Keyword,
  buildUiSchema,
  makePointerFromArray,
  SchemaModel,
} from '@altinn/schema-model';
import { textMock } from '../../../../../testing/mocks/i18nMock';
import type { RenderWithProvidersData } from '../../../test/renderWithProviders';
import { renderWithProviders } from '../../../test/renderWithProviders';
import { getSavedModel } from '../../../test/test-utils';
import type { JsonSchema } from 'app-shared/types/JsonSchema';
import * as testids from '../../../../../testing/testids';
import { uiSchemaNodesMock } from '../../../test/mocks/uiSchemaMock';

const user = userEvent.setup();

// Mocks:
const save = jest.fn();

const renderEditor = (data: Partial<RenderWithProvidersData> = {}) => {
  return renderWithProviders({
    appContextProps: {
      schemaModel: SchemaModel.fromArray(uiSchemaNodesMock).deepClone(),
      save,
      ...data.appContextProps,
    },
  })(<SchemaEditor />);
};

const clickMenuItem = async (name: string) => {
  const item = screen.getByRole('menuitem', { name });
  await act(() => user.click(item));
};

const addNodeButtonTitle = textMock('schema_editor.add_node_of_type');

const clickOpenAddNodeButton = async () => {
  const buttons = screen.getAllByRole('button', { name: addNodeButtonTitle });
  await act(() => user.click(buttons[0]));
};

const clickOpenAddNodeButtonInTree = async () => {
  const tree = screen.getByRole('tree');
  const buttons = within(tree).getAllByRole('button', { name: addNodeButtonTitle });
  await act(() => user.click(buttons[0]));
};

const type = 'TestType';
const selectedTypePointer = `#/${Keyword.Definitions}/${type}`;
const jsonSchemaTypePanel: JsonSchema = {
  [Keyword.Definitions]: {
    [type]: {
      [Keyword.Type]: FieldType.Object,
      [Keyword.Properties]: {
        prop1: { [Keyword.Type]: FieldType.String },
      },
    },
  },
};

describe('SchemaEditor', () => {
  afterEach(jest.clearAllMocks);

  test('should show context menu and trigger correct dispatch when adding a field on root', async () => {
    const schemaModel = SchemaModel.fromArray(uiSchemaNodesMock).deepClone();
    renderEditor({ appContextProps: { schemaModel } });
    await clickOpenAddNodeButton();
    await clickMenuItem(textMock('schema_editor.string'));
    expect(save).toHaveBeenCalledTimes(1);
    const updatedModel = getSavedModel(save);
    expect(updatedModel.asArray().length).toBe(uiSchemaNodesMock.length + 1);
  });

  test('should show context menu and trigger correct dispatch when adding field on a specific node', async () => {
    const jsonSchema: JsonSchema = {
      [Keyword.Properties]: { mockItem: { [Keyword.Type]: FieldType.Object } },
      [Keyword.Definitions]: {},
    };
    const uiSchema = buildUiSchema(jsonSchema);
    const schemaModel = SchemaModel.fromArray(uiSchema);
    renderEditor({ appContextProps: { schemaModel } });
    await clickOpenAddNodeButtonInTree();
    await clickMenuItem(textMock('schema_editor.add_field'));
    expect(save).toHaveBeenCalledTimes(1);
    const updatedModel = getSavedModel(save);
    expect(updatedModel.asArray().length).toBe(uiSchema.length + 1);
  });

  test('should show context menu and trigger correct dispatch when adding reference on a specific node', async () => {
    const definitionName = 'definition';
    const jsonSchema: JsonSchema = {
      [Keyword.Properties]: { mockItem: { [Keyword.Type]: FieldType.Object } },
      [Keyword.Definitions]: { [definitionName]: { [Keyword.Type]: FieldType.String } },
    };
    const uiSchema = buildUiSchema(jsonSchema);
    const schemaModel = SchemaModel.fromArray(uiSchema);
    renderEditor({ appContextProps: { schemaModel } });
    jest.spyOn(window, 'prompt').mockImplementation(() => definitionName);
    await clickOpenAddNodeButtonInTree();
    await clickMenuItem(textMock('schema_editor.add_reference'));
    expect(save).toHaveBeenCalledTimes(1);
    const updatedModel = getSavedModel(save);
    expect(updatedModel.asArray().length).toBe(uiSchema.length + 1);
  });

  test('should trigger correct dispatch when deleting a specific node', async () => {
    jest.spyOn(window, 'confirm').mockImplementation(() => true);
    const schemaModel = SchemaModel.fromArray(uiSchemaNodesMock).deepClone();
    const numberOfRootNodes = schemaModel.getRootChildren().length;
    renderEditor({ appContextProps: { schemaModel } });
    const tree = screen.getByRole('tree');
    const deleteButtons = within(tree).getAllByRole('button', {
      name: textMock('general.delete'),
    });
    const firstDeleteButton = deleteButtons[0];
    await act(() => user.click(firstDeleteButton));
    expect(save).toHaveBeenCalledTimes(1);
    const updatedModel = getSavedModel(save);
    const updatedNumberOfRootNodes = updatedModel.getRootChildren().length;
    expect(updatedNumberOfRootNodes).toBe(numberOfRootNodes - 1);
  });

  test('should close the dialog and not delete the node when the user just cancels deletion dialog', async () => {
    jest.spyOn(window, 'confirm').mockImplementation(() => false);
    const schemaModel = SchemaModel.fromArray(uiSchemaNodesMock).deepClone();
    renderEditor({ appContextProps: { schemaModel } });
    const tree = screen.getByRole('tree');
    const deleteButtons = within(tree).getAllByRole('button', {
      name: textMock('general.delete'),
    });
    const firstDeleteButton = deleteButtons[0];
    await act(() => user.click(firstDeleteButton));
    expect(save).not.toHaveBeenCalled();
  });

  test('should not show add node buttons on a reference node', async () => {
    const jsonSchema: JsonSchema = {
      [Keyword.Properties]: {
        mockItem: {
          [Keyword.Reference]: makePointerFromArray([Keyword.Definitions, 'mockDefinition']),
        },
      },
      [Keyword.Definitions]: {
        mockDefinition: { [Keyword.Type]: FieldType.Object },
      },
    };
    const schemaModel = SchemaModel.fromArray(buildUiSchema(jsonSchema));
    renderEditor({ appContextProps: { schemaModel } });
    const tree = screen.getByRole('tree');
    const buttonName = textMock('schema_editor.add_node_of_type');
    const addButton = within(tree).queryByRole('button', { name: buttonName });
    expect(addButton).not.toBeInTheDocument();
  });

  test('should not show add node buttons on a field that is not an object', async () => {
    const jsonSchema: JsonSchema = {
      [Keyword.Properties]: {
        mockItem: {
          [Keyword.Reference]: makePointerFromArray([Keyword.Definitions, 'mockDefinition']),
        },
      },
      [Keyword.Definitions]: {
        mockDefinition: { [Keyword.Type]: FieldType.Integer },
      },
    };
    const schemaModel = SchemaModel.fromArray(buildUiSchema(jsonSchema));
    renderEditor({ appContextProps: { schemaModel } });
    const tree = screen.getByRole('tree');
    const buttonName = textMock('schema_editor.add_node_of_type');
    const addButton = within(tree).queryByRole('button', { name: buttonName });
    expect(addButton).not.toBeInTheDocument();
  });

  test('should show menu with options string, integer, number, boolean and combination when pressing add', async () => {
    const schemaModel = SchemaModel.fromArray(uiSchemaNodesMock);

    renderEditor({ appContextProps: { schemaModel } });
    await clickOpenAddNodeButton();
    ['string', 'integer', 'number', 'boolean', 'combination'].forEach((type) => {
      const name = textMock(`schema_editor.${type}`);
      expect(screen.getByRole('menuitem', { name })).toBeInTheDocument();
    });
  });

  test('should trigger correct dispatch when adding combination to root', async () => {
    const schemaModel = SchemaModel.fromArray(uiSchemaNodesMock).deepClone();
    renderEditor({ appContextProps: { schemaModel } });
    await clickOpenAddNodeButton();
    await clickMenuItem(textMock('schema_editor.combination'));
    expect(save).toHaveBeenCalledTimes(1);
    const updatedModel = getSavedModel(save);
    expect(updatedModel.asArray().length).toBe(uiSchemaNodesMock.length + 1);
  });

  test('should show context menu and trigger correct dispatch when adding a combination on a specific node', async () => {
    const jsonSchema: JsonSchema = {
      [Keyword.Properties]: { mockItem: { type: FieldType.Object } },
      [Keyword.Definitions]: {},
    };
    const uiSchema = buildUiSchema(jsonSchema);
    const schemaModel = SchemaModel.fromArray(uiSchema);
    renderEditor({ appContextProps: { schemaModel } });
    await clickOpenAddNodeButtonInTree();
    await clickMenuItem(textMock('schema_editor.add_combination'));
    expect(save).toHaveBeenCalledTimes(1);
    const updatedModel = getSavedModel(save);
    expect(updatedModel.asArray().length).toBe(uiSchema.length + 1);
  });

<<<<<<< HEAD
  it('when a type is selected, the type edit panel should be rendered', async () => {
=======
  test('when a type is selected, the type edit panel should be rendered', async () => {
    const name = 'TestType';
    const selectedTypePointer = `#/${Keyword.Definitions}/${name}`;
    const jsonSchema: JsonSchema = {
      [Keyword.Properties]: {
        someProp: { [Keyword.Type]: FieldType.String },
        testProp: { [Keyword.Reference]: selectedTypePointer },
      },
      [Keyword.Definitions]: {
        TestType: {
          [Keyword.Type]: FieldType.Object,
          [Keyword.Properties]: {
            prop1: { [Keyword.Type]: FieldType.String },
            prop2: { [Keyword.Type]: FieldType.String },
          },
        },
      },
    };
    const schemaModel = SchemaModel.fromArray(buildUiSchema(jsonSchema));
>>>>>>> d1997f83
    const setSelectedTypePointerMock = jest.fn();
    const schemaModel = SchemaModel.fromArray(buildUiSchema(jsonSchemaTypePanel));
    renderEditor({
      appContextProps: {
        schemaModel,
        selectedTypePointer,
        setSelectedTypePointer: setSelectedTypePointerMock,
      },
    });
<<<<<<< HEAD
    const selectedType = screen.getByTestId(testids.typeItem(selectedTypePointer));
    await act(() => user.click(selectedType));
    expect(screen.getByText(textMock('schema_editor.types_editing', { type }))).toBeDefined();
  });

  it('close type when clicking on close button', async () => {
    const setSelectedTypePointer = jest.fn();
    const setSelectedNodePointer = jest.fn();
    const schemaModel = SchemaModel.fromArray(buildUiSchema(jsonSchemaTypePanel));

=======
    const type = screen.getByTestId(testids.typeItem(selectedTypePointer));
    await act(() => user.click(type));
    expect(screen.getByRole('heading', { name, level: 1 })).toBeInTheDocument();
  });

  it('Navigates back to the datamodel when clicking the "back to datamodel" link', async () => {
    const name = 'TestType';
    const selectedTypePointer = `#/${Keyword.Definitions}/${name}`;
    const setSelectedTypePointer = jest.fn();
    const jsonSchema: JsonSchema = {
      [Keyword.Properties]: {
        someProp: { [Keyword.Type]: FieldType.String },
        testProp: { [Keyword.Reference]: selectedTypePointer },
      },
      [Keyword.Definitions]: {
        TestType: {
          [Keyword.Type]: FieldType.Object,
          [Keyword.Properties]: {
            prop1: { [Keyword.Type]: FieldType.String },
            prop2: { [Keyword.Type]: FieldType.String },
          },
        },
      },
    };
    const schemaModel = SchemaModel.fromArray(buildUiSchema(jsonSchema));
    const dataModelName = 'TestDatamodelName';
>>>>>>> d1997f83
    renderEditor({
      appContextProps: {
        schemaModel,
        selectedTypePointer,
        setSelectedTypePointer,
<<<<<<< HEAD
        setSelectedNodePointer,
      },
    });
    const selectedType = screen.getByTestId(testids.typeItem(selectedTypePointer));
    await act(() => user.click(selectedType));
    expect(setSelectedTypePointer).toHaveBeenCalledTimes(1);
    expect(setSelectedTypePointer).not.toHaveBeenCalledWith(null);
    expect(setSelectedNodePointer).toHaveBeenCalledTimes(1);
    expect(setSelectedNodePointer).not.toHaveBeenCalledWith(undefined);

    expect(screen.getByText(textMock('schema_editor.types_editing', { type }))).toBeInTheDocument();
    const closeType = screen.getByRole('button', { name: textMock('schema_editor.close_type') });
    await act(() => user.click(closeType));

    expect(setSelectedTypePointer).toHaveBeenCalledTimes(2);
    expect(setSelectedTypePointer).toHaveBeenCalledWith(null);
    expect(setSelectedNodePointer).toHaveBeenCalledTimes(2);
    expect(setSelectedNodePointer).toHaveBeenCalledWith(undefined);
  });

  it('should not display the type panel when selectedTypePointer is null and selectedNodePointer is null/undefined', async () => {
    const schemaModel = SchemaModel.fromArray(buildUiSchema(jsonSchemaTypePanel));
    renderEditor({
      appContextProps: { schemaModel, selectedTypePointer: null, selectedNodePointer: undefined },
    });
    expect(screen.queryByText(textMock('schema_editor.types_editing', { type }))).toBeNull();
  });

  it('should close the type panel when deleting the selected unused type', async () => {
    const schemaModel = SchemaModel.fromArray(buildUiSchema(jsonSchemaTypePanel));
    jest.spyOn(window, 'confirm').mockImplementation(() => true);
    const setSelectedTypePointer = jest.fn();
    const setSelectedNodePointer = jest.fn();
    renderEditor({
      appContextProps: {
        schemaModel,
        selectedTypePointer,
        setSelectedTypePointer,
        setSelectedNodePointer,
      },
    });

    const selectedType = screen.getByTestId(testids.typeItem(selectedTypePointer));
    await act(() => user.click(selectedType));
    expect(setSelectedTypePointer).toHaveBeenCalledTimes(1);
    expect(setSelectedTypePointer).not.toHaveBeenCalledWith(null);
    expect(setSelectedNodePointer).toHaveBeenCalledTimes(1);
    expect(setSelectedNodePointer).not.toHaveBeenCalledWith(null);

    expect(screen.getByText(textMock('schema_editor.types_editing', { type }))).toBeInTheDocument();
    const deleteButton = screen.getByRole('button', { name: textMock('general.delete') });
    await act(() => user.click(deleteButton));

    expect(setSelectedTypePointer).toHaveBeenCalledTimes(2);
    expect(setSelectedTypePointer).toHaveBeenCalledWith(null);
    expect(setSelectedNodePointer).toHaveBeenCalledTimes(2);
    expect(setSelectedNodePointer).toHaveBeenCalledWith(null);
  });

  it('should not close the type panel when deleting a property of the selected type', async () => {
    const schemaModel = SchemaModel.fromArray(buildUiSchema(jsonSchemaTypePanel));
    jest.spyOn(window, 'confirm').mockImplementation(() => true);
    const setSelectedTypePointer = jest.fn();
    const setSelectedNodePointer = jest.fn();
    renderEditor({
      appContextProps: {
        schemaModel,
        selectedTypePointer,
        setSelectedTypePointer,
        setSelectedNodePointer,
      },
    });

    const selectedType = screen.getByTestId(testids.typeItem(selectedTypePointer));
    await act(() => user.click(selectedType));

    expect(setSelectedTypePointer).toHaveBeenCalledTimes(1);
    expect(setSelectedTypePointer).not.toHaveBeenCalledWith(null);
    expect(setSelectedNodePointer).toHaveBeenCalledTimes(1);
    expect(setSelectedNodePointer).not.toHaveBeenCalledWith(null);

    expect(screen.getByText(textMock('schema_editor.types_editing', { type }))).toBeInTheDocument();

    const treeItem = screen.getByRole('treeitem', { name: type });
    await act(() => user.click(treeItem));
    expect(setSelectedNodePointer).toHaveBeenCalledTimes(2);
    expect(setSelectedNodePointer).not.toHaveBeenCalledWith(null);

    const prop1 = screen.getByTitle(/prop1/i);
    await act(() => user.click(prop1));

    const deleteButton = within(prop1).getByRole('button', {
      name: textMock('general.delete'),
    });
    await act(() => user.click(deleteButton));

    expect(setSelectedTypePointer).toHaveBeenCalledTimes(1);
    expect(setSelectedNodePointer).toHaveBeenCalledTimes(3);
    expect(setSelectedNodePointer).toHaveBeenCalledWith(null);
=======
        name: dataModelName,
      },
    });
    const backButton = screen.getByRole('button', {
      name: textMock('schema_editor.back_to_datamodel'),
    });
    await act(() => user.click(backButton));
    expect(setSelectedTypePointer).toHaveBeenCalledTimes(1);
    expect(setSelectedTypePointer).toHaveBeenCalledWith(undefined);
>>>>>>> d1997f83
  });
});<|MERGE_RESOLUTION|>--- conflicted
+++ resolved
@@ -1,8 +1,4 @@
 import React from 'react';
-<<<<<<< HEAD
-import { dataMock } from '../../mockData';
-=======
->>>>>>> d1997f83
 import { act, screen, within } from '@testing-library/react';
 import userEvent from '@testing-library/user-event';
 import { SchemaEditor } from './SchemaEditor';
@@ -54,11 +50,11 @@
   await act(() => user.click(buttons[0]));
 };
 
-const type = 'TestType';
-const selectedTypePointer = `#/${Keyword.Definitions}/${type}`;
+const typeName = 'TestType';
+const selectedTypePointer = `#/${Keyword.Definitions}/${typeName}`;
 const jsonSchemaTypePanel: JsonSchema = {
   [Keyword.Definitions]: {
-    [type]: {
+    [typeName]: {
       [Keyword.Type]: FieldType.Object,
       [Keyword.Properties]: {
         prop1: { [Keyword.Type]: FieldType.String },
@@ -216,29 +212,7 @@
     expect(updatedModel.asArray().length).toBe(uiSchema.length + 1);
   });
 
-<<<<<<< HEAD
   it('when a type is selected, the type edit panel should be rendered', async () => {
-=======
-  test('when a type is selected, the type edit panel should be rendered', async () => {
-    const name = 'TestType';
-    const selectedTypePointer = `#/${Keyword.Definitions}/${name}`;
-    const jsonSchema: JsonSchema = {
-      [Keyword.Properties]: {
-        someProp: { [Keyword.Type]: FieldType.String },
-        testProp: { [Keyword.Reference]: selectedTypePointer },
-      },
-      [Keyword.Definitions]: {
-        TestType: {
-          [Keyword.Type]: FieldType.Object,
-          [Keyword.Properties]: {
-            prop1: { [Keyword.Type]: FieldType.String },
-            prop2: { [Keyword.Type]: FieldType.String },
-          },
-        },
-      },
-    };
-    const schemaModel = SchemaModel.fromArray(buildUiSchema(jsonSchema));
->>>>>>> d1997f83
     const setSelectedTypePointerMock = jest.fn();
     const schemaModel = SchemaModel.fromArray(buildUiSchema(jsonSchemaTypePanel));
     renderEditor({
@@ -248,51 +222,23 @@
         setSelectedTypePointer: setSelectedTypePointerMock,
       },
     });
-<<<<<<< HEAD
-    const selectedType = screen.getByTestId(testids.typeItem(selectedTypePointer));
-    await act(() => user.click(selectedType));
-    expect(screen.getByText(textMock('schema_editor.types_editing', { type }))).toBeDefined();
-  });
-
-  it('close type when clicking on close button', async () => {
+    const type = screen.getByTestId(testids.typeItem(selectedTypePointer));
+    await act(() => user.click(type));
+    expect(screen.getByRole('heading', { name: typeName, level: 1 })).toBeInTheDocument();
+  });
+
+  it('Navigates back to the datamodel when clicking the "back to datamodel" link', async () => {
     const setSelectedTypePointer = jest.fn();
     const setSelectedNodePointer = jest.fn();
     const schemaModel = SchemaModel.fromArray(buildUiSchema(jsonSchemaTypePanel));
-
-=======
-    const type = screen.getByTestId(testids.typeItem(selectedTypePointer));
-    await act(() => user.click(type));
-    expect(screen.getByRole('heading', { name, level: 1 })).toBeInTheDocument();
-  });
-
-  it('Navigates back to the datamodel when clicking the "back to datamodel" link', async () => {
-    const name = 'TestType';
-    const selectedTypePointer = `#/${Keyword.Definitions}/${name}`;
-    const setSelectedTypePointer = jest.fn();
-    const jsonSchema: JsonSchema = {
-      [Keyword.Properties]: {
-        someProp: { [Keyword.Type]: FieldType.String },
-        testProp: { [Keyword.Reference]: selectedTypePointer },
-      },
-      [Keyword.Definitions]: {
-        TestType: {
-          [Keyword.Type]: FieldType.Object,
-          [Keyword.Properties]: {
-            prop1: { [Keyword.Type]: FieldType.String },
-            prop2: { [Keyword.Type]: FieldType.String },
-          },
-        },
-      },
-    };
-    const schemaModel = SchemaModel.fromArray(buildUiSchema(jsonSchema));
     const dataModelName = 'TestDatamodelName';
->>>>>>> d1997f83
+
     renderEditor({
       appContextProps: {
         schemaModel,
         selectedTypePointer,
         setSelectedTypePointer,
-<<<<<<< HEAD
+        name: dataModelName,
         setSelectedNodePointer,
       },
     });
@@ -303,12 +249,12 @@
     expect(setSelectedNodePointer).toHaveBeenCalledTimes(1);
     expect(setSelectedNodePointer).not.toHaveBeenCalledWith(undefined);
 
-    expect(screen.getByText(textMock('schema_editor.types_editing', { type }))).toBeInTheDocument();
-    const closeType = screen.getByRole('button', { name: textMock('schema_editor.close_type') });
-    await act(() => user.click(closeType));
-
-    expect(setSelectedTypePointer).toHaveBeenCalledTimes(2);
-    expect(setSelectedTypePointer).toHaveBeenCalledWith(null);
+    const backButton = screen.getByRole('button', {
+      name: textMock('schema_editor.back_to_datamodel'),
+    });
+    await act(() => user.click(backButton));
+    expect(setSelectedTypePointer).toHaveBeenCalledTimes(1);
+    expect(setSelectedTypePointer).toHaveBeenCalledWith(undefined);
     expect(setSelectedNodePointer).toHaveBeenCalledTimes(2);
     expect(setSelectedNodePointer).toHaveBeenCalledWith(undefined);
   });
@@ -318,7 +264,9 @@
     renderEditor({
       appContextProps: { schemaModel, selectedTypePointer: null, selectedNodePointer: undefined },
     });
-    expect(screen.queryByText(textMock('schema_editor.types_editing', { type }))).toBeNull();
+    expect(
+      screen.queryByText(textMock('schema_editor.types_editing', { type: typeName })),
+    ).toBeNull();
   });
 
   it('should close the type panel when deleting the selected unused type', async () => {
@@ -342,7 +290,9 @@
     expect(setSelectedNodePointer).toHaveBeenCalledTimes(1);
     expect(setSelectedNodePointer).not.toHaveBeenCalledWith(null);
 
-    expect(screen.getByText(textMock('schema_editor.types_editing', { type }))).toBeInTheDocument();
+    expect(
+      screen.getByText(textMock('schema_editor.types_editing', { type: typeName })),
+    ).toBeInTheDocument();
     const deleteButton = screen.getByRole('button', { name: textMock('general.delete') });
     await act(() => user.click(deleteButton));
 
@@ -376,7 +326,7 @@
 
     expect(screen.getByText(textMock('schema_editor.types_editing', { type }))).toBeInTheDocument();
 
-    const treeItem = screen.getByRole('treeitem', { name: type });
+    const treeItem = screen.getByRole('treeitem', { name: typeName });
     await act(() => user.click(treeItem));
     expect(setSelectedNodePointer).toHaveBeenCalledTimes(2);
     expect(setSelectedNodePointer).not.toHaveBeenCalledWith(null);
@@ -392,16 +342,5 @@
     expect(setSelectedTypePointer).toHaveBeenCalledTimes(1);
     expect(setSelectedNodePointer).toHaveBeenCalledTimes(3);
     expect(setSelectedNodePointer).toHaveBeenCalledWith(null);
-=======
-        name: dataModelName,
-      },
-    });
-    const backButton = screen.getByRole('button', {
-      name: textMock('schema_editor.back_to_datamodel'),
-    });
-    await act(() => user.click(backButton));
-    expect(setSelectedTypePointer).toHaveBeenCalledTimes(1);
-    expect(setSelectedTypePointer).toHaveBeenCalledWith(undefined);
->>>>>>> d1997f83
   });
 });