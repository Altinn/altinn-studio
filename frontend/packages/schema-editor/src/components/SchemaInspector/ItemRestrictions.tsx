--- conflicted
+++ resolved
@@ -36,12 +36,7 @@
 };
 
 export const ItemRestrictions = ({ schemaNode }: ItemRestrictionsProps) => {
-  const {
-    pointer,
-    isRequired,
-    isArray,
-    restrictions,
-  } = schemaNode;
+  const { pointer, isRequired, isArray, restrictions } = schemaNode;
   const { schemaModel, save } = useSchemaEditorAppContext();
 
   const [enumError, setEnumError] = useState<string>(null);
@@ -70,17 +65,10 @@
     }
   };
 
-<<<<<<< HEAD
   const onDeleteEnumClick = (path: string, index: number) =>
-    save(deleteEnumValue(data, { path, index }));
+    save(deleteEnumValue(schemaModel, { path, index }));
 
-  const dispatchAddEnum = () => save(addEnumValue(data, { path: pointer, value: '' }));
-=======
-  const onDeleteEnumClick = (path: string, value: string) =>
-    save(deleteEnumValue(schemaModel, { path, value }));
-
-  const dispatchAddEnum = () => save(addEnumValue(schemaModel, { path: pointer, value: 'value' }));
->>>>>>> c984993e
+  const dispatchAddEnum = () => save(addEnumValue(schemaModel, { path: pointer, value: '' }));
 
   const onAddEnumButtonClick = (event: MouseEvent<HTMLButtonElement>) => {
     event.preventDefault();
@@ -116,44 +104,45 @@
           [FieldType.String]: <StringRestrictions {...restrictionProps} />,
         }[schemaNode.fieldType]}
       {isArray && <ArrayRestrictions {...restrictionProps} />}
-      {isField(schemaNode) && [FieldType.String, FieldType.Integer, FieldType.Number].includes(schemaNode.fieldType) && (
-        <>
-          <Divider marginless />
-          <Fieldset legend={t('schema_editor.enum_legend')}>
-            {!schemaNode.enum?.length && (
-              <p className={classes.emptyEnumMessage}>{t('schema_editor.enum_empty')}</p>
-            )}
-            {enumError !== null && (
-              <ErrorMessage>{t('schema_editor.enum_error_duplicate')}</ErrorMessage>
-            )}
-            {schemaNode.enum?.map((value: string, index) => (
-              <EnumField
-                key={`add-enum-field-${index}`}
-                onChange={onChangeEnumValue}
-                onDelete={() => onDeleteEnumClick(pointer, index)}
-                onEnterKeyPress={dispatchAddEnum}
-                value={value}
-                isValid={enumError !== value}
-                baseId={makeDomFriendlyID(pointer)}
-              />
-            ))}
-            <div className={classes.addEnumButton}>
-              <Button
-                aria-label={t('schema_editor.add_enum')}
-                color='second'
-                fullWidth
-                icon={<PlusIcon />}
-                id='add-enum-button'
-                onClick={onAddEnumButtonClick}
-                size='small'
-                variant='secondary'
-              >
-                {t('schema_editor.add_enum')}
-              </Button>
-            </div>
-          </Fieldset>
-        </>
-      )}
+      {isField(schemaNode) &&
+        [FieldType.String, FieldType.Integer, FieldType.Number].includes(schemaNode.fieldType) && (
+          <>
+            <Divider marginless />
+            <Fieldset legend={t('schema_editor.enum_legend')}>
+              {!schemaNode.enum?.length && (
+                <p className={classes.emptyEnumMessage}>{t('schema_editor.enum_empty')}</p>
+              )}
+              {enumError !== null && (
+                <ErrorMessage>{t('schema_editor.enum_error_duplicate')}</ErrorMessage>
+              )}
+              {schemaNode.enum?.map((value: string, index) => (
+                <EnumField
+                  key={`add-enum-field-${index}`}
+                  onChange={onChangeEnumValue}
+                  onDelete={() => onDeleteEnumClick(pointer, index)}
+                  onEnterKeyPress={dispatchAddEnum}
+                  value={value}
+                  isValid={enumError !== value}
+                  baseId={makeDomFriendlyID(pointer)}
+                />
+              ))}
+              <div className={classes.addEnumButton}>
+                <Button
+                  aria-label={t('schema_editor.add_enum')}
+                  color='second'
+                  fullWidth
+                  icon={<PlusIcon />}
+                  id='add-enum-button'
+                  onClick={onAddEnumButtonClick}
+                  size='small'
+                  variant='secondary'
+                >
+                  {t('schema_editor.add_enum')}
+                </Button>
+              </div>
+            </Fieldset>
+          </>
+        )}
     </>
   );
 };