import type { ChangeEvent, KeyboardEvent } from 'react';
import React, { useEffect, useState } from 'react';
import { IconButton } from '../common/IconButton';
import { Textfield } from '@digdir/design-system-react';
import classes from './EnumField.module.css';
<<<<<<< HEAD
import { makeDomFriendlyID } from '../../utils/ui-schema-utils';
=======
>>>>>>> 66d4a57f
import { IconImage } from '../common/Icon';
import { useTranslation } from 'react-i18next';

export type EnumFieldProps = {
  path: string;
  value: string;
  readOnly?: boolean;
  isValid?: boolean;
  onChange: (value: string, oldValue?: string) => void;
  onDelete?: (path: string, key: string) => void;
  onEnterKeyPress?: () => void;
  baseId: string;
};

export const EnumField = ({
  path,
  value,
  readOnly,
  isValid,
  onChange,
  onDelete,
  onEnterKeyPress,
  baseId,
}: EnumFieldProps) => {
  const [inputValue, setInputValue] = useState(value);
  useEffect(() => {
    setInputValue(value);
  }, [value]);
  const { t } = useTranslation();

  const onBlur = () => {
    onChange(inputValue, value);
  };

  const handleChange = (event: ChangeEvent<HTMLInputElement>) => {
    event.stopPropagation();
    setInputValue(event.target.value);
  };

  const onKeyDown = (e: KeyboardEvent<HTMLInputElement>) =>
    e?.key === 'Enter' && onEnterKeyPress && onEnterKeyPress();

  const label = t('schema_editor.textfield_label', { id: `${baseId}-enum-${value}` });

<<<<<<< HEAD
  const baseId = makeDomFriendlyID(props.path);
=======
>>>>>>> 66d4a57f
  return (
    <div className={classes.root}>
      <Textfield
        label={label}
        hideLabel
        disabled={readOnly}
        value={inputValue}
        onChange={handleChange}
        onBlur={onBlur}
        onKeyDown={onKeyDown}
        error={!isValid}
      />
      {onDelete && (
        <IconButton
          ariaLabel={t('schema_editor.delete_field')}
          className={classes.delete}
          icon={IconImage.Wastebucket}
          id={`${baseId}-delete-${value}`}
          onClick={() => onDelete?.(path, value)}
        />
      )}
    </div>
  );
};<|MERGE_RESOLUTION|>--- conflicted
+++ resolved
@@ -3,10 +3,6 @@
 import { IconButton } from '../common/IconButton';
 import { Textfield } from '@digdir/design-system-react';
 import classes from './EnumField.module.css';
-<<<<<<< HEAD
-import { makeDomFriendlyID } from '../../utils/ui-schema-utils';
-=======
->>>>>>> 66d4a57f
 import { IconImage } from '../common/Icon';
 import { useTranslation } from 'react-i18next';
 
@@ -51,10 +47,6 @@
 
   const label = t('schema_editor.textfield_label', { id: `${baseId}-enum-${value}` });
 
-<<<<<<< HEAD
-  const baseId = makeDomFriendlyID(props.path);
-=======
->>>>>>> 66d4a57f
   return (
     <div className={classes.root}>
       <Textfield
