--- conflicted
+++ resolved
@@ -83,11 +83,7 @@
     const uniqueItems = screen.getByLabelText(
       textMock('schema_editor.' + ArrRestrictionKey.uniqueItems)
     );
-<<<<<<< HEAD
-    userEvent.click(uniqueItems);
-=======
     await act(() => user.click(uniqueItems));
->>>>>>> 8a64c353
     await waitFor(() =>
       expect(onChangeRestrictionValueMock).toHaveBeenCalledWith(
         pathMock,
