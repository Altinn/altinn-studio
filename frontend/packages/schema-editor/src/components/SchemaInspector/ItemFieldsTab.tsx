--- conflicted
+++ resolved
@@ -96,15 +96,9 @@
           onDeleteField={onDeleteObjectClick}
           onEnterKeyPress={dispatchAddProperty}
           readOnly={readonly}
-<<<<<<< HEAD
           required={fieldNode.isRequired}
           type={fieldNode.fieldType as FieldType}
-          value={getNodeDisplayName(fieldNode)}
-=======
-          required={childNode.isRequired}
-          type={childNode.fieldType as FieldType}
-          value={getNameFromPointer(childNode)}
->>>>>>> e17b2603
+          value={getNameFromPointer(fieldNode)}
         />
       ))}
       {!readonly && (
