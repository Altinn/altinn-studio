import React, { useEffect } from 'react';
import type { FieldType, FieldNode, ObjectKind } from '@altinn/schema-model';
import { isField, isReference } from '@altinn/schema-model';
import classes from './ItemFieldsTab.module.css';
import { StudioDropdownMenu, usePrevious } from '@studio/components';
import { PlusIcon } from '@studio/icons';
import { useTranslation } from 'react-i18next';
import { ItemFieldsTable } from './ItemFieldsTable';
import { useAddProperty } from '@altinn/schema-editor/hooks/useAddProperty';
import { getLastNameField } from '@altinn/schema-editor/components/SchemaInspector/ItemFieldsTab/domUtils';
import { AddPropertiesMenu } from '../../AddPropertiesMenu';

export interface ItemFieldsTabProps {
  selectedItem: FieldNode;
}

export const ItemFieldsTab = ({ selectedItem }: ItemFieldsTabProps) => {
  const addProperty = useAddProperty();

  const numberOfChildNodes = selectedItem.children.length;
  const prevNumberOfChildNodes = usePrevious<number>(numberOfChildNodes) ?? 0;

  useEffect(() => {
    // If the number of fields has increased, a new field has been added and should get focus
    if (numberOfChildNodes > prevNumberOfChildNodes) {
      const newNodeInput = getLastNameField();
      newNodeInput?.focus();
      newNodeInput?.select();
    }
  }, [numberOfChildNodes, prevNumberOfChildNodes]);

  const { t } = useTranslation();

  const onAddPropertyClicked = (kind: ObjectKind, fieldType?: FieldType) => {
    event.preventDefault();
<<<<<<< HEAD
    addProperty(kind, fieldType, selectedItem.pointer);
=======

    addProperty(ObjectKind.Field, fieldType, selectedItem.schemaPointer);
>>>>>>> b2d87591
  };
  const readonly = isReference(selectedItem);

  return (
    <div className={classes.root}>
      {isField(selectedItem) && numberOfChildNodes > 0 && (
        <ItemFieldsTable readonly={readonly} selectedItem={selectedItem} />
      )}
      <StudioDropdownMenu
        anchorButtonProps={{
          children: t('schema_editor.add_property'),
          color: 'second',
          icon: <PlusIcon />,
          variant: 'secondary',
        }}
        size='small'
        placement='bottom-start'
      >
        <AddPropertiesMenu onItemClick={onAddPropertyClicked} />
      </StudioDropdownMenu>
    </div>
  );
};<|MERGE_RESOLUTION|>--- conflicted
+++ resolved
@@ -33,12 +33,7 @@
 
   const onAddPropertyClicked = (kind: ObjectKind, fieldType?: FieldType) => {
     event.preventDefault();
-<<<<<<< HEAD
-    addProperty(kind, fieldType, selectedItem.pointer);
-=======
-
-    addProperty(ObjectKind.Field, fieldType, selectedItem.schemaPointer);
->>>>>>> b2d87591
+    addProperty(kind, fieldType, selectedItem.schemaPointer);
   };
   const readonly = isReference(selectedItem);
 
