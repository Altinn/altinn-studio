import type { ChangeEvent } from 'react';
import React, { useState } from 'react';
import { useDispatch } from 'react-redux';
import {
  navigateToType,
  removeSelection,
  setSelectedNode,
} from '../../features/editor/schemaEditorSlice';
import { ReferenceSelectionComponent } from './ReferenceSelectionComponent';
<<<<<<< HEAD
import { getCombinationOptions } from './helpers/options';
import {
  LegacyFieldSet,
  Select,
  LegacyTextArea,
  LegacyTextField,
  Switch,
} from '@digdir/design-system-react';
=======
import { getCombinationOptions, getTypeOptions } from './helpers/options';
import { Fieldset, Select, LegacyTextArea, Textfield, Switch } from '@digdir/design-system-react';
>>>>>>> c54b3b7d
import classes from './ItemDataComponent.module.css';
import { ItemRestrictions } from './ItemRestrictions';
import {
  CombinationKind,
  UiSchemaNode,
  addCombinationItem,
  deleteNode,
  pointerIsDefinition,
  setCombinationType,
  setDescription,
  setPropertyName,
  setRef,
  setTitle,
  setType,
  toggleArrayField,
} from '@altinn/schema-model';
import {
  FieldType,
  ObjectKind,
  combinationIsNullable,
  getChildNodesByPointer,
  getNameFromPointer,
} from '@altinn/schema-model';
import { getDomFriendlyID } from '../../utils/ui-schema-utils';
import { Divider } from 'app-shared/primitives';
import { useTranslation } from 'react-i18next';
import { CustomProperties } from '@altinn/schema-editor/components/SchemaInspector/CustomProperties';
import { NameField } from './NameField';
import { useSchemaEditorAppContext } from '@altinn/schema-editor/hooks/useSchemaEditorAppContext';
import { useTypeOptions } from './hooks/useTypeOptions';

export type IItemDataComponentProps = {
  schemaNode: UiSchemaNode;
};

export function ItemDataComponent({ schemaNode }: IItemDataComponentProps) {
  const {
    fieldType,
    pointer,
    title = '',
    description = '',
    reference,
    isCombinationItem,
    objectKind,
    isArray,
    custom,
  } = schemaNode;
  const dispatch = useDispatch();
  const { data, save, setSelectedTypePointer } = useSchemaEditorAppContext();
  const { t } = useTranslation();
  const typeOptions = useTypeOptions();

  const [itemTitle, setItemItemTitle] = useState<string>(title);
  const [itemDescription, setItemItemDescription] = useState<string>(description);
  const nodeName = getNameFromPointer({ pointer });

  const getChildNodes = () =>
    pointer && pointer.endsWith(nodeName) ? getChildNodesByPointer(data, pointer) : [];

  const onChangeRef = (path: string, ref: string) => save(setRef(data, { path, ref }));

  const onChangeFieldType = (type: FieldType) => save(setType(data, { path: pointer, type }));

  const onChangeNullable = (event: ChangeEvent<HTMLInputElement>): void => {
    const isChecked = event.target.checked;
    if (isChecked) {
      save(
        addCombinationItem(data, {
          pointer: pointer,
          props: { fieldType: FieldType.Null },
          callback: (newPointer: string) => dispatch(setSelectedNode(newPointer)),
        }),
      );
      return;
    }

    getChildNodes().forEach((childNode: UiSchemaNode) => {
      if (childNode.fieldType === FieldType.Null) {
        save(deleteNode(data, childNode.pointer));
        removeSelection(childNode.pointer);
      }
    });
  };

  const onChangeTitle = () => save(setTitle(data, { path: pointer, title: itemTitle }));

  const onChangeDescription = () =>
    save(setDescription(data, { path: pointer, description: itemDescription }));

  const onGoToDefButtonClick = () => {
    if (reference !== undefined) {
      dispatch(navigateToType({ pointer: reference }));
    }
  };

  const onChangeCombinationType = (value: CombinationKind) =>
    save(setCombinationType(data, { path: pointer, type: value }));

  const handleArrayPropertyToggle = () => save(toggleArrayField(data, pointer));

  const handleChangeNodeName = (newNodeName: string) => {
    save(
      setPropertyName(data, {
        path: pointer,
        name: newNodeName,
        callback: (newPointer: string) => {
          if (newPointer && pointerIsDefinition(newPointer)) {
            setSelectedTypePointer(newPointer);
          }
          dispatch(setSelectedNode(newPointer));
        },
      }),
    );
  };

  const hasCustomProps = custom !== undefined && Object.keys(custom).length > 0;

  const titleId = getDomFriendlyID(pointer, { suffix: 'title' });
  const descriptionId = getDomFriendlyID(pointer, { suffix: 'description' });

  return (
    <div className={classes.root}>
      {!isCombinationItem && (
        <NameField
          id='selectedItemName'
          label={t('schema_editor.name')}
          handleSave={handleChangeNodeName}
          pointer={pointer}
          size='small'
        />
      )}
      {objectKind === ObjectKind.Field && (
        <Select
          label={t('schema_editor.type')}
          onChange={(type: FieldType) => onChangeFieldType(type)}
          options={typeOptions}
          value={fieldType as string}
        />
      )}
      {objectKind === ObjectKind.Reference && (
        <ReferenceSelectionComponent
          buttonText={t('schema_editor.go_to_type')}
          emptyOptionLabel={t('schema_editor.choose_type')}
          label={t('schema_editor.reference_to')}
          onChangeRef={onChangeRef}
          onGoToDefButtonClick={onGoToDefButtonClick}
          selectedNode={{ pointer, reference }}
        />
      )}
      {objectKind !== ObjectKind.Combination && !pointerIsDefinition(pointer) && (
        <Switch
          size='small'
          checked={isArray}
          name='checkedMultipleAnswers'
          onChange={handleArrayPropertyToggle}
        >
          {t('schema_editor.multiple_answers')}
        </Switch>
      )}
      {objectKind === ObjectKind.Combination && (
        <Select
          label={t('schema_editor.type')}
          onChange={(combination: string) =>
            onChangeCombinationType(combination as CombinationKind)
          }
          options={getCombinationOptions(t)}
          value={fieldType}
        />
      )}
      {objectKind === ObjectKind.Combination && (
        <Switch
          size='small'
          id='multiple-answers-checkbox'
          checked={combinationIsNullable(getChildNodes())}
          name='checkedNullable'
          onChange={onChangeNullable}
        >
          {t('schema_editor.nullable')}
        </Switch>
      )}
      <ItemRestrictions schemaNode={schemaNode} />
      {hasCustomProps && (
        <>
          <Divider marginless />
          <CustomProperties path={pointer} />
        </>
      )}
      <Divider marginless />
      <Fieldset legend={t('schema_editor.descriptive_fields')} className={classes.fieldSet}>
        <div>
          <Textfield
            id={titleId}
            label={t('schema_editor.title')}
            aria-label={t('schema_editor.title')}
            onBlur={onChangeTitle}
            onChange={(e: ChangeEvent) => setItemItemTitle((e.target as HTMLInputElement)?.value)}
            value={itemTitle}
          />
        </div>
        <div>
          <LegacyTextArea
            id={descriptionId}
            aria-label={t('schema_editor.description')}
            label={t('schema_editor.description')}
            onBlur={onChangeDescription}
            onChange={(event: ChangeEvent<HTMLTextAreaElement>) =>
              setItemItemDescription(event.target.value)
            }
            style={{ height: 100 }}
            value={itemDescription}
          />
        </div>
      </Fieldset>
    </div>
  );
}<|MERGE_RESOLUTION|>--- conflicted
+++ resolved
@@ -7,19 +7,8 @@
   setSelectedNode,
 } from '../../features/editor/schemaEditorSlice';
 import { ReferenceSelectionComponent } from './ReferenceSelectionComponent';
-<<<<<<< HEAD
 import { getCombinationOptions } from './helpers/options';
-import {
-  LegacyFieldSet,
-  Select,
-  LegacyTextArea,
-  LegacyTextField,
-  Switch,
-} from '@digdir/design-system-react';
-=======
-import { getCombinationOptions, getTypeOptions } from './helpers/options';
 import { Fieldset, Select, LegacyTextArea, Textfield, Switch } from '@digdir/design-system-react';
->>>>>>> c54b3b7d
 import classes from './ItemDataComponent.module.css';
 import { ItemRestrictions } from './ItemRestrictions';
 import {
