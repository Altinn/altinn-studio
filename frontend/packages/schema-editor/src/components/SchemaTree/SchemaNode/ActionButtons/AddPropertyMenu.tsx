import React, { useState } from 'react';
import { useTranslation } from 'react-i18next';
import { useAddProperty } from '../../../../hooks/useAddProperty';
import { ObjectKind } from '@altinn/schema-model';
import { ActionButton } from './ActionButton';
import { DropdownMenu } from '@digdir/design-system-react';
import { CombinationIcon, PropertyIcon, ReferenceIcon, PlusIcon } from '@studio/icons';
import { useSchemaEditorAppContext } from '@altinn/schema-editor/hooks/useSchemaEditorAppContext';

interface AddPropertyMenuProps {
  pointer: string;
}

export const AddPropertyMenu = ({ pointer }: AddPropertyMenuProps) => {
<<<<<<< HEAD
=======
  const { setSelectedNodePointer } = useSchemaEditorAppContext();
  const addButtonRef = useRef<HTMLButtonElement>(null);
>>>>>>> 1071dbb8
  const { t } = useTranslation();
  const [isAddDropdownOpen, setIsAddDropdownOpen] = useState(false);
  const addProperty = useAddProperty();

  const addField = () => addPropertyAndClose(ObjectKind.Field);
  const addCombination = () => addPropertyAndClose(ObjectKind.Combination);
  const addReference = () => addPropertyAndClose(ObjectKind.Reference);

  const addPropertyAndClose = (kind: ObjectKind) => {
    const childPointer = addProperty(kind, undefined, pointer);
    setSelectedNodePointer(childPointer);
    closeDropdown();
  };

  const closeDropdown = () => setIsAddDropdownOpen(false);

  return (
    <>
      <DropdownMenu open={isAddDropdownOpen} onClose={closeDropdown} size='small' portal>
        <DropdownMenu.Trigger asChild>
          <ActionButton
            aria-expanded={isAddDropdownOpen}
            aria-haspopup='menu'
            icon={<PlusIcon />}
            onClick={() => setIsAddDropdownOpen(true)}
            titleKey='schema_editor.add_node_of_type'
          />
        </DropdownMenu.Trigger>
        <DropdownMenu.Content>
          <DropdownMenu.Group>
            <DropdownMenu.Item onClick={addField}>
              <PropertyIcon />
              {t('schema_editor.add_field')}
            </DropdownMenu.Item>
            <DropdownMenu.Item onClick={addCombination}>
              <CombinationIcon />
              {t('schema_editor.add_combination')}
            </DropdownMenu.Item>
            <DropdownMenu.Item onClick={addReference}>
              <ReferenceIcon />
              {t('schema_editor.add_reference')}
            </DropdownMenu.Item>
          </DropdownMenu.Group>
        </DropdownMenu.Content>
      </DropdownMenu>
    </>
  );
};<|MERGE_RESOLUTION|>--- conflicted
+++ resolved
@@ -12,11 +12,7 @@
 }
 
 export const AddPropertyMenu = ({ pointer }: AddPropertyMenuProps) => {
-<<<<<<< HEAD
-=======
   const { setSelectedNodePointer } = useSchemaEditorAppContext();
-  const addButtonRef = useRef<HTMLButtonElement>(null);
->>>>>>> 1071dbb8
   const { t } = useTranslation();
   const [isAddDropdownOpen, setIsAddDropdownOpen] = useState(false);
   const addProperty = useAddProperty();
