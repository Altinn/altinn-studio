--- conflicted
+++ resolved
@@ -25,7 +25,6 @@
   color: #000000;
 }
 
-<<<<<<< HEAD
 .types {
   padding-inline: var(--fds-spacing-6);
   padding-block: var(--fds-spacing-4);
@@ -33,19 +32,4 @@
   flex-direction: column;
   align-items: stretch;
   gap: var(--fds-spacing-3);
-}
-
-/* Should this be deleted? */
-.root :global(.MuiAutocomplete-input) {
-  width: 150px;
-}
-
-/* Should this be deleted? */
-.header :global(.Mui-focusVisible) {
-  background: gray;
-=======
-.noItem {
-  font-weight: 500;
-  margin: 18px;
->>>>>>> 74019c55
 }