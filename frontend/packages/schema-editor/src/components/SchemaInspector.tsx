--- conflicted
+++ resolved
@@ -1,9 +1,4 @@
-<<<<<<< HEAD
 import React, { useEffect, useState } from 'react';
-=======
-import React, { useCallback, useEffect, useState } from 'react';
-import { Panel, PanelVariant } from '@altinn/altinn-design-system';
->>>>>>> e17b2603
 import { Tabs } from '@digdir/design-system-react';
 import type { TabItem } from '@digdir/design-system-react';
 import type { UiSchemaNode } from '@altinn/schema-model';
@@ -24,7 +19,7 @@
   const t = useCallback((key: string) => getTranslation(key, language), [language]);
   enum TabValue {
     Properties = 'properties',
-    Fields = 'fields',
+    Fields = 'fields'
   }
   const [tabsFor, setTabsFor] = useState<string>(undefined);
   const [activeTab, setActiveTab] = useState<string>(TabValue.Properties);
@@ -32,8 +27,8 @@
     {
       name: t(TabValue.Properties),
       content: null,
-      value: TabValue.Properties,
-    },
+      value: TabValue.Properties
+    }
   ]);
 
   useEffect(() => {
@@ -43,8 +38,8 @@
       {
         name: t(TabValue.Properties),
         content: <ItemPropertiesTab selectedItem={selectedItem} language={language} />,
-        value: TabValue.Properties,
-      },
+        value: TabValue.Properties
+      }
     ];
     if (
       selectedItem?.fieldType === FieldType.Object &&
@@ -54,7 +49,7 @@
       tabs.push({
         name: t(TabValue.Fields),
         content: <ItemFieldsTab selectedItem={selectedItem} language={language} />,
-        value: TabValue.Fields,
+        value: TabValue.Fields
       });
     }
     setTabsFor(selectedItem.pointer);
@@ -71,30 +66,16 @@
       setActiveTab(tabValue);
     }
   };
-<<<<<<< HEAD
 
-  return selectedItem ? (
-    <div className={classes.root} data-testid='schema-inspector'>
-      <Tabs
-        activeTab={activeTab}
-        items={tabItems}
-        onChange={switchTab}
-      />
-    </div>
-  ) : (
-=======
   if (selectedItem) {
     return (
       <div className={classes.root} data-testid='schema-inspector'>
-        <Panel variant={PanelVariant.Warning} forceMobileLayout={true}>
-          <span>{t('warning_under_development')}</span>
-        </Panel>
         <Tabs activeTab={activeTab} items={tabItems} onChange={switchTab} />
       </div>
     );
   }
+
   return (
->>>>>>> e17b2603
     <div>
       <p className={classes.noItem} id='no-item-paragraph'>
         {t('no_item_selected')}
