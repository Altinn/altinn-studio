--- conflicted
+++ resolved
@@ -9,16 +9,9 @@
     "jest": "29.7.0"
   },
   "peerDependencies": {
-<<<<<<< HEAD
-    "@mui/material": "5.15.1",
-    "axios": "1.6.2",
-    "classnames": "2.3.2",
-=======
     "@mui/material": "5.15.3",
-    "@reduxjs/toolkit": "1.9.7",
     "axios": "1.6.4",
     "classnames": "2.5.1",
->>>>>>> 1c5a890a
     "react": "18.2.0",
     "react-dnd": "16.0.1",
     "react-dnd-html5-backend": "16.0.1",
