--- conflicted
+++ resolved
@@ -11,11 +11,7 @@
   },
   "peerDependencies": {
     "@altinn/altinn-design-system": "0.25.14",
-<<<<<<< HEAD
-    "@mui/material": "5.11.2",
-=======
     "@mui/material": "5.11.4",
->>>>>>> 95ee058f
     "@reduxjs/toolkit": "1.9.1",
     "axios": "1.2.2",
     "classnames": "2.3.2",
