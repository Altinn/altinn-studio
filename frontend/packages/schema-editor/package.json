{
  "name": "@altinn/schema-editor",
  "description": "JSON schema editor",
  "version": "0.1.0",
  "dependencies": {
    "jsonpointer": "5.0.1"
  },
  "devDependencies": {
    "jest": "29.7.0"
  },
  "peerDependencies": {
    "@mui/material": "5.15.15",
    "axios": "1.6.8",
    "classnames": "2.5.1",
<<<<<<< HEAD
    "react": "18.2.0",
    "react-dom": "18.2.0"
=======
    "react": "18.3.1",
    "react-dnd": "16.0.1",
    "react-dnd-html5-backend": "16.0.1",
    "react-dom": "18.3.1"
>>>>>>> cc768e66
  },
  "private": true,
  "scripts": {
    "test": "jest --maxWorkers=50%"
  }
}<|MERGE_RESOLUTION|>--- conflicted
+++ resolved
@@ -12,15 +12,8 @@
     "@mui/material": "5.15.15",
     "axios": "1.6.8",
     "classnames": "2.5.1",
-<<<<<<< HEAD
-    "react": "18.2.0",
-    "react-dom": "18.2.0"
-=======
     "react": "18.3.1",
-    "react-dnd": "16.0.1",
-    "react-dnd-html5-backend": "16.0.1",
     "react-dom": "18.3.1"
->>>>>>> cc768e66
   },
   "private": true,
   "scripts": {
