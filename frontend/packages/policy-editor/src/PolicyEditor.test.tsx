--- conflicted
+++ resolved
@@ -83,7 +83,6 @@
 
     expect(mockOnSave).toHaveBeenCalledTimes(1);
   });
-<<<<<<< HEAD
 
   it('increases the rule list length when add rule button is clicked', async () => {
     const user = userEvent.setup();
@@ -103,8 +102,6 @@
 
     expect(ruleContextMenuButtons.length).toEqual(originalLength + 1);
   });
-=======
->>>>>>> c5300910
 });
 
 const renderPolicyEditor = (policyEditorProps: Partial<PolicyEditorProps> = {}) => {
