--- conflicted
+++ resolved
@@ -23,8 +23,6 @@
   const flatMappedAreaList: PolicyAccessPackage[] = flatMapAreaPackageList(
     groupedAccessPackagesByArea,
   );
-<<<<<<< HEAD
-=======
 
   const createUnknownAccessPackageData = (urn: string): PolicyAccessPackage => {
     return {
@@ -36,7 +34,6 @@
       }),
     };
   };
->>>>>>> a6bf44de
 
   if (chosenAccessPackages.length > 0) {
     return (
@@ -48,33 +45,7 @@
           const chosenAccessPackage = flatMappedAreaList.find(
             (accessPackage) => accessPackage.urn === accessPackageUrn,
           );
-<<<<<<< HEAD
 
-          return (
-            <React.Fragment key={accessPackageUrn}>
-              {chosenAccessPackage ? (
-                <PolicyAccessPackageAccordion
-                  accessPackage={chosenAccessPackage}
-                  isChecked={true}
-                  handleSelectChange={handleSelectAccessPackage}
-                />
-              ) : (
-                <PolicyAccessPackageAccordion
-                  accessPackage={
-                    {
-                      urn: accessPackageUrn,
-                      name: t('policy_editor.access_package_unkown_heading'),
-                      description: t('policy_editor.access_package_unkown_description', {
-                        accessPackageUrn: accessPackageUrn,
-                      }),
-                    } as PolicyAccessPackage
-                  }
-                  isChecked={true}
-                  handleSelectChange={handleSelectAccessPackage}
-                />
-              )}
-            </React.Fragment>
-=======
           const accessPackageData =
             chosenAccessPackage ?? createUnknownAccessPackageData(accessPackageUrn);
 
@@ -85,7 +56,6 @@
               isChecked={true}
               handleSelectChange={handleSelectAccessPackage}
             />
->>>>>>> a6bf44de
           );
         })}
       </>
