<<<<<<< HEAD
import React from 'react';
=======
import React, { useState } from 'react';
import { useTranslation } from 'react-i18next';
>>>>>>> 6505582c

import 'bpmn-js/dist/assets/diagram-js.css';
import 'bpmn-js/dist/assets/bpmn-js.css';
import 'bpmn-js/dist/assets/bpmn-font/css/bpmn-embedded.css';

import classes from './Canvas.module.css';
import { useBpmnContext } from '../../contexts/BpmnContext';
import { useConfirmationDialogOnPageLeave } from 'app-shared/hooks/useConfirmationDialogOnPageLeave';
import { BPMNViewer } from './BPMNViewer';
import { BPMNEditor } from './BPMNEditor';
import { CanvasActionMenu } from './CanvasActionMenu';

export type CanvasProps = {
  onSave: (bpmnXml: string) => void;
};

/**
 * @component
 *  Displays the canvas area of the ProcessEditor
 *
 * @property {function}[onSave] - Function to be executed when saving the canvas
 * @property {string}[appLibVersion] - The app-lib version the user has
 *
 * @returns {JSX.Element} - The rendered component
 */
export const Canvas = ({ onSave }: CanvasProps): JSX.Element => {
<<<<<<< HEAD
  const { getUpdatedXml, isEditAllowed } = useBpmnContext();
=======
  const { getUpdatedXml, isEditAllowed, numberOfUnsavedChanges } = useBpmnContext();
  const [isEditorView, setIsEditorView] = useState(false);
  const { t } = useTranslation();

  const toggleViewModus = (): void => {
    setIsEditorView((prevIsEditorView) => !prevIsEditorView);
  };
>>>>>>> 6505582c

  const handleOnSave = async (): Promise<void> => {
    onSave(await getUpdatedXml());
  };

  useConfirmationDialogOnPageLeave(
    Boolean(numberOfUnsavedChanges),
    t('process_editor.unsaved_changes_confirmation_message'),
  );

  return (
    <div className={classes.container}>
      <CanvasActionMenu onSave={handleOnSave} />
      <div className={classes.wrapper}>{isEditAllowed ? <BPMNEditor /> : <BPMNViewer />}</div>
    </div>
  );
};<|MERGE_RESOLUTION|>--- conflicted
+++ resolved
@@ -1,9 +1,5 @@
-<<<<<<< HEAD
 import React from 'react';
-=======
-import React, { useState } from 'react';
 import { useTranslation } from 'react-i18next';
->>>>>>> 6505582c
 
 import 'bpmn-js/dist/assets/diagram-js.css';
 import 'bpmn-js/dist/assets/bpmn-js.css';
@@ -30,17 +26,9 @@
  * @returns {JSX.Element} - The rendered component
  */
 export const Canvas = ({ onSave }: CanvasProps): JSX.Element => {
-<<<<<<< HEAD
-  const { getUpdatedXml, isEditAllowed } = useBpmnContext();
-=======
   const { getUpdatedXml, isEditAllowed, numberOfUnsavedChanges } = useBpmnContext();
-  const [isEditorView, setIsEditorView] = useState(false);
+
   const { t } = useTranslation();
-
-  const toggleViewModus = (): void => {
-    setIsEditorView((prevIsEditorView) => !prevIsEditorView);
-  };
->>>>>>> 6505582c
 
   const handleOnSave = async (): Promise<void> => {
     onSave(await getUpdatedXml());
