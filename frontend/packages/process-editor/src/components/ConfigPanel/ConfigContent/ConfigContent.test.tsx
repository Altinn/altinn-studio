--- conflicted
+++ resolved
@@ -100,7 +100,6 @@
     expect(screen.getByText(mockBpmnDetails.name)).toBeInTheDocument();
   });
 
-<<<<<<< HEAD
   it('displays the link to datamodel page when there are no data types in the applicationMetadata', async () => {
     render({ applicationMetadata: { ...mockApplicationMetadata, dataTypes: undefined } });
 
@@ -168,9 +167,14 @@
     await act(() => user.tab());
 
     expect(mockUpdateApplicationMetadata).toHaveBeenCalledTimes(1);
-=======
-  it('should display the details about the selected task when a task not of type "BpmnTaskType" is selected', () => {
+  });
+
+  it('should display the details about the selected task when a task not of type "BpmnTaskType" is selected', async () => {
     render({ bpmnDetails: { ...mockBpmnDetails, taskType: undefined } });
+
+    const user = userEvent.setup();
+    // Added to remove the error "Warning: An update to Select inside a test was not wrapped in act(...)."
+    await act(() => user.tab());
 
     expect(
       screen.getByRole('heading', {
@@ -181,7 +185,6 @@
 
     expect(screen.getByText(mockBpmnDetails.id)).toBeInTheDocument();
     expect(screen.getByText(mockBpmnDetails.name)).toBeInTheDocument();
->>>>>>> c396fd92
   });
 });
 
