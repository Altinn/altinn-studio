--- conflicted
+++ resolved
@@ -90,17 +90,11 @@
         size: 'small',
       }}
       viewProps={{
-<<<<<<< HEAD
-        className: classes.view,
-        children: <span>ID: {bpmnDetails.id}</span>,
-        value: bpmnDetails.id,
-=======
         children: (
           <span>
             <b>ID:</b> {bpmnDetails.id}
           </span>
         ),
->>>>>>> 62be3690
         variant: 'tertiary',
         'aria-label': t('process_editor.configuration_panel_change_task_id'),
       }}
