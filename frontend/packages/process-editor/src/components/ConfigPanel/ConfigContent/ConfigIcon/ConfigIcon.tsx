--- conflicted
+++ resolved
@@ -5,12 +5,8 @@
   ConfirmationTaskIcon,
   DataTaskIcon,
   FeedbackTaskIcon,
-<<<<<<< HEAD
   EndEventIcon,
-=======
   PaymentTaskIcon,
-  ReceiptIcon,
->>>>>>> 9f978de9
   SignTaskIcon,
 } from '@studio/icons';
 
