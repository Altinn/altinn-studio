--- conflicted
+++ resolved
@@ -47,7 +47,6 @@
         value={bpmnDetails.name}
         className={classes.displayTile}
       />
-<<<<<<< HEAD
       {taskHasConnectedLayoutSet && (
         <EditDataType
           connectedTaskId={layoutSet.tasks[0]}
@@ -64,32 +63,15 @@
             <EditActions />
           </Accordion.Content>
         </Accordion.Item>
+        <Accordion.Item>
+          <Accordion.Header>
+            {t('process_editor.configuration_panel_policy_title')}
+          </Accordion.Header>
+          <Accordion.Content className={classes.accordion}>
+            <EditPolicy />
+          </Accordion.Content>
+        </Accordion.Item>
       </Accordion>
-=======
-      {taskHasConnectedLayoutSet && <EditDataType />}
-      <div>
-        <Accordion color='neutral'>
-          <Accordion.Item>
-            <Accordion.Header>
-              {t('process_editor.configuration_panel_actions_title')}
-            </Accordion.Header>
-            <Accordion.Content className={classes.accordion}>
-              <EditActions />
-            </Accordion.Content>
-          </Accordion.Item>
-        </Accordion>
-        <Accordion color='neutral'>
-          <Accordion.Item>
-            <Accordion.Header>
-              {t('process_editor.configuration_panel_policy_title')}
-            </Accordion.Header>
-            <Accordion.Content className={classes.accordion}>
-              <EditPolicy />
-            </Accordion.Content>
-          </Accordion.Item>
-        </Accordion>
-      </div>
->>>>>>> fb2a4de8
     </div>
   );
 };