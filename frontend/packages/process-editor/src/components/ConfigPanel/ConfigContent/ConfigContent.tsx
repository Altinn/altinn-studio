--- conflicted
+++ resolved
@@ -1,19 +1,10 @@
 import React from 'react';
 import { useTranslation } from 'react-i18next';
-<<<<<<< HEAD
-
-import { StudioSectionHeader } from '@studio/components';
-import { ConfigIcon } from './ConfigIcon';
-import { getConfigTitleKey, getConfigTitleHelpTextKey } from '../../../utils/configPanelUtils';
 import { useBpmnContext } from '../../../contexts/BpmnContext';
 import { EditTaskId } from './EditTaskId/EditTaskId';
-=======
-import { StudioSectionHeader } from '@studio/components';
-import { ConfigDetailsRow } from './ConfigDetailsRow';
+import { StudioDisplayTile, StudioSectionHeader } from '@studio/components';
 import { getConfigTitleKey, getConfigTitleHelpTextKey } from '../../../utils/configPanelUtils';
-import { useBpmnContext } from '../../../contexts/BpmnContext';
 import { ConfigIcon } from './ConfigIcon';
->>>>>>> 9f5e6bf2
 
 export const ConfigContent = (): React.ReactElement => {
   const { t } = useTranslation();
@@ -29,7 +20,6 @@
       <StudioSectionHeader
         icon={<ConfigIcon taskType={bpmnDetails.taskType} />}
         heading={{
-<<<<<<< HEAD
           text: configHeaderTexts.title,
           level: 2,
         }}
@@ -39,26 +29,14 @@
         }}
       />
       <EditTaskId />
-=======
-          text: configTitle,
-          level: 2,
-        }}
-        helpText={{
-          text: configHeaderHelpText,
-          title: t('process_editor.configuration_panel_header_help_text_title'),
-        }}
+      <StudioDisplayTile
+        label={t('process_editor.configuration_panel_id_label')}
+        value={bpmnDetails.id}
       />
-      <div className={classes.configSectionWrapper}>
-        <ConfigDetailsRow
-          title={t('process_editor.configuration_panel_id_label')}
-          text={bpmnDetails.id}
-        />
-        <ConfigDetailsRow
-          title={t('process_editor.configuration_panel_name_label')}
-          text={bpmnDetails.name}
-        />
-      </div>
->>>>>>> 9f5e6bf2
+      <StudioDisplayTile
+        label={t('process_editor.configuration_panel_name_label')}
+        value={bpmnDetails.name}
+      />
     </>
   );
 };