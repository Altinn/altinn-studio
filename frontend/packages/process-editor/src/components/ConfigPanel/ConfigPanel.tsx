--- conflicted
+++ resolved
@@ -37,17 +37,13 @@
     return <ConfigEndEvent />;
   }
 
-<<<<<<< HEAD
-  const isSupportedConfig =
-    bpmnDetails.type === BpmnTypeEnum.Task || bpmnDetails.type === BpmnTypeEnum.EndEvent;
-=======
   const shouldDisplaySequenceFlow = bpmnDetails.type === BpmnTypeEnum.SequenceFlow;
   if (shouldDisplaySequenceFlow) {
     return <ConfigSequenceFlow />;
   }
 
-  const isSupportedConfig = bpmnDetails.type === BpmnTypeEnum.Task;
->>>>>>> 7530d654
+  const isSupportedConfig =
+    bpmnDetails.type === BpmnTypeEnum.Task || bpmnDetails.type === BpmnTypeEnum.EndEvent;
   if (isSupportedConfig) {
     return <ConfigContent />;
   }
