import React from 'react';
import { ConfigPanel } from './ConfigPanel';
import { render, screen } from '@testing-library/react';
import { textMock } from '../../../../../testing/mocks/i18nMock';
import type { BpmnContextProps } from '../../contexts/BpmnContext';
import { BpmnContext } from '../../contexts/BpmnContext';
import type { BpmnDetails } from '../../types/BpmnDetails';
import { BpmnTypeEnum } from '../../enum/BpmnTypeEnum';
<<<<<<< HEAD
import { BpmnConfigPanelFormContextProvider } from '../../contexts/BpmnConfigPanelContext';
import type Modeler from 'bpmn-js/lib/Modeler';
=======
import * as FeautreToggleUtils from 'app-shared/utils/featureToggleUtils';

const mockBPMNXML: string = `<?xml version="1.0" encoding="UTF-8"?></xml>`;
const mockAppLibVersion8: string = '8.0.3';
const mockAppLibVersion7: string = '7.0.3';

const mockId: string = 'testId';
const mockName: string = 'testName';
>>>>>>> 9f5e6bf2

const mockBpmnDetails: BpmnDetails = {
  id: 'testId',
  name: 'testName',
  taskType: 'data',
  type: BpmnTypeEnum.Task,
};

const mockBpmnContextValue: BpmnContextProps = {
  bpmnXml: `<?xml version="1.0" encoding="UTF-8"?></xml>`,
  appLibVersion: '8.0.3',
  numberOfUnsavedChanges: 0,
  setNumberOfUnsavedChanges: jest.fn(),
  getUpdatedXml: jest.fn(),
  isEditAllowed: true,
  bpmnDetails: mockBpmnDetails,
  setBpmnDetails: jest.fn(),
};

jest.mock('app-shared/utils/featureToggleUtils', () => ({
  shouldDisplayFeature: jest.fn().mockReturnValue(false),
}));

describe('ConfigPanel', () => {
  it('should render no selected task message', () => {
    renderConfigPanel({ bpmnDetails: null });
    const title = screen.getByRole('heading', {
      name: textMock('process_editor.configuration_panel_no_task_title'),
    });

    const message = screen.getByText(
      textMock('process_editor.configuration_panel_no_task_message'),
    );

    expect(title).toBeInTheDocument();
    expect(message).toBeInTheDocument();
  });

  it('should render no supported element message', () => {
    renderConfigPanel({ bpmnDetails: { ...mockBpmnDetails, type: BpmnTypeEnum.SequenceFlow } });
    const title = screen.getByRole('heading', {
      name: textMock('process_editor.configuration_panel_element_not_supported_title'),
    });
    const message = screen.getByText(
      textMock('process_editor.configuration_panel_element_not_supported'),
    );
    expect(title).toBeInTheDocument();
    expect(message).toBeInTheDocument();
  });

<<<<<<< HEAD
  it('should render ConfigPanel if task is supported', () => {
    renderConfigPanel({
      modelerRef: { current: '' as unknown as Modeler },
      bpmnDetails: { ...mockBpmnDetails, type: BpmnTypeEnum.Task },
    });
    const editTaskIdButton = screen.getByRole('button', {
      name: textMock('process_editor.configuration_panel_change_task_id'),
    });
    expect(editTaskIdButton).toBeInTheDocument();
=======
  it('should display the message about selected element not being supported when bpmnDetails.type "StartEvent"', () => {
    render({ bpmnDetails: { ...mockBpmnDetails, type: BpmnTypeEnum.StartEvent } });
    expect(
      screen.getByText(textMock('process_editor.configuration_panel_element_not_supported')),
    ).toBeInTheDocument();
  });

  it('should display the message about selected element not being supported when bpmnDetails.type "EndEvent"', () => {
    render({ bpmnDetails: { ...mockBpmnDetails, type: BpmnTypeEnum.EndEvent } });
    expect(
      screen.getByText(textMock('process_editor.configuration_panel_element_not_supported')),
    ).toBeInTheDocument();
  });

  it('should display the details about the end event when bpmnDetails.type is "EndEvent" and customizeEndEvent feature flag is enabled', () => {
    jest.spyOn(FeautreToggleUtils, 'shouldDisplayFeature').mockReturnValue(true);
    render({ bpmnDetails: { ...mockBpmnDetails, type: BpmnTypeEnum.EndEvent } });
    expect(
      screen.getByText(textMock('process_editor.configuration_panel_end_event')),
    ).toBeInTheDocument();
  });

  it('should display the details about the selected task when a "data" task is selected', () => {
    render();

    expect(
      screen.getByRole('heading', {
        name: textMock('process_editor.configuration_panel_data_task'),
        level: 2,
      }),
    ).toBeInTheDocument();

    expect(screen.getByText(mockBpmnDetails.id)).toBeInTheDocument();
    expect(screen.getByText(mockBpmnDetails.name)).toBeInTheDocument();
  });

  it('should display the details about the selected task when a "confirmation" task is selected', () => {
    render({ bpmnDetails: { ...mockBpmnDetails, taskType: 'confirmation' } });

    expect(
      screen.getByRole('heading', {
        name: textMock('process_editor.configuration_panel_confirmation_task'),
        level: 2,
      }),
    ).toBeInTheDocument();

    expect(screen.getByText(mockBpmnDetails.id)).toBeInTheDocument();
    expect(screen.getByText(mockBpmnDetails.name)).toBeInTheDocument();
  });

  it('should display the details about the selected task when a "feedback" task is selected', () => {
    render({ bpmnDetails: { ...mockBpmnDetails, taskType: 'feedback' } });

    expect(
      screen.getByRole('heading', {
        name: textMock('process_editor.configuration_panel_feedback_task'),
        level: 2,
      }),
    ).toBeInTheDocument();

    expect(screen.getByText(mockBpmnDetails.id)).toBeInTheDocument();
    expect(screen.getByText(mockBpmnDetails.name)).toBeInTheDocument();
  });

  it('should display the details about the selected task when a "signing" task is selected', () => {
    render({ bpmnDetails: { ...mockBpmnDetails, taskType: 'signing' } });

    expect(
      screen.getByRole('heading', {
        name: textMock('process_editor.configuration_panel_signing_task'),
        level: 2,
      }),
    ).toBeInTheDocument();

    expect(screen.getByText(mockBpmnDetails.id)).toBeInTheDocument();
    expect(screen.getByText(mockBpmnDetails.name)).toBeInTheDocument();
>>>>>>> 9f5e6bf2
  });
});

const renderConfigPanel = (rootContextProps: Partial<BpmnContextProps> = {}) => {
  return render(
    <BpmnContext.Provider value={{ ...mockBpmnContextValue, ...rootContextProps }}>
<<<<<<< HEAD
      <BpmnConfigPanelFormContextProvider>
        <ConfigPanel />
      </BpmnConfigPanelFormContextProvider>
=======
      <ConfigPanel existingCustomReceiptName={undefined} onUpdateLayoutSet={jest.fn()} />
>>>>>>> 9f5e6bf2
    </BpmnContext.Provider>,
  );
};<|MERGE_RESOLUTION|>--- conflicted
+++ resolved
@@ -6,19 +6,8 @@
 import { BpmnContext } from '../../contexts/BpmnContext';
 import type { BpmnDetails } from '../../types/BpmnDetails';
 import { BpmnTypeEnum } from '../../enum/BpmnTypeEnum';
-<<<<<<< HEAD
 import { BpmnConfigPanelFormContextProvider } from '../../contexts/BpmnConfigPanelContext';
 import type Modeler from 'bpmn-js/lib/Modeler';
-=======
-import * as FeautreToggleUtils from 'app-shared/utils/featureToggleUtils';
-
-const mockBPMNXML: string = `<?xml version="1.0" encoding="UTF-8"?></xml>`;
-const mockAppLibVersion8: string = '8.0.3';
-const mockAppLibVersion7: string = '7.0.3';
-
-const mockId: string = 'testId';
-const mockName: string = 'testName';
->>>>>>> 9f5e6bf2
 
 const mockBpmnDetails: BpmnDetails = {
   id: 'testId',
@@ -69,7 +58,6 @@
     expect(message).toBeInTheDocument();
   });
 
-<<<<<<< HEAD
   it('should render ConfigPanel if task is supported', () => {
     renderConfigPanel({
       modelerRef: { current: '' as unknown as Modeler },
@@ -79,97 +67,15 @@
       name: textMock('process_editor.configuration_panel_change_task_id'),
     });
     expect(editTaskIdButton).toBeInTheDocument();
-=======
-  it('should display the message about selected element not being supported when bpmnDetails.type "StartEvent"', () => {
-    render({ bpmnDetails: { ...mockBpmnDetails, type: BpmnTypeEnum.StartEvent } });
-    expect(
-      screen.getByText(textMock('process_editor.configuration_panel_element_not_supported')),
-    ).toBeInTheDocument();
-  });
-
-  it('should display the message about selected element not being supported when bpmnDetails.type "EndEvent"', () => {
-    render({ bpmnDetails: { ...mockBpmnDetails, type: BpmnTypeEnum.EndEvent } });
-    expect(
-      screen.getByText(textMock('process_editor.configuration_panel_element_not_supported')),
-    ).toBeInTheDocument();
-  });
-
-  it('should display the details about the end event when bpmnDetails.type is "EndEvent" and customizeEndEvent feature flag is enabled', () => {
-    jest.spyOn(FeautreToggleUtils, 'shouldDisplayFeature').mockReturnValue(true);
-    render({ bpmnDetails: { ...mockBpmnDetails, type: BpmnTypeEnum.EndEvent } });
-    expect(
-      screen.getByText(textMock('process_editor.configuration_panel_end_event')),
-    ).toBeInTheDocument();
-  });
-
-  it('should display the details about the selected task when a "data" task is selected', () => {
-    render();
-
-    expect(
-      screen.getByRole('heading', {
-        name: textMock('process_editor.configuration_panel_data_task'),
-        level: 2,
-      }),
-    ).toBeInTheDocument();
-
-    expect(screen.getByText(mockBpmnDetails.id)).toBeInTheDocument();
-    expect(screen.getByText(mockBpmnDetails.name)).toBeInTheDocument();
-  });
-
-  it('should display the details about the selected task when a "confirmation" task is selected', () => {
-    render({ bpmnDetails: { ...mockBpmnDetails, taskType: 'confirmation' } });
-
-    expect(
-      screen.getByRole('heading', {
-        name: textMock('process_editor.configuration_panel_confirmation_task'),
-        level: 2,
-      }),
-    ).toBeInTheDocument();
-
-    expect(screen.getByText(mockBpmnDetails.id)).toBeInTheDocument();
-    expect(screen.getByText(mockBpmnDetails.name)).toBeInTheDocument();
-  });
-
-  it('should display the details about the selected task when a "feedback" task is selected', () => {
-    render({ bpmnDetails: { ...mockBpmnDetails, taskType: 'feedback' } });
-
-    expect(
-      screen.getByRole('heading', {
-        name: textMock('process_editor.configuration_panel_feedback_task'),
-        level: 2,
-      }),
-    ).toBeInTheDocument();
-
-    expect(screen.getByText(mockBpmnDetails.id)).toBeInTheDocument();
-    expect(screen.getByText(mockBpmnDetails.name)).toBeInTheDocument();
-  });
-
-  it('should display the details about the selected task when a "signing" task is selected', () => {
-    render({ bpmnDetails: { ...mockBpmnDetails, taskType: 'signing' } });
-
-    expect(
-      screen.getByRole('heading', {
-        name: textMock('process_editor.configuration_panel_signing_task'),
-        level: 2,
-      }),
-    ).toBeInTheDocument();
-
-    expect(screen.getByText(mockBpmnDetails.id)).toBeInTheDocument();
-    expect(screen.getByText(mockBpmnDetails.name)).toBeInTheDocument();
->>>>>>> 9f5e6bf2
   });
 });
 
 const renderConfigPanel = (rootContextProps: Partial<BpmnContextProps> = {}) => {
   return render(
     <BpmnContext.Provider value={{ ...mockBpmnContextValue, ...rootContextProps }}>
-<<<<<<< HEAD
       <BpmnConfigPanelFormContextProvider>
-        <ConfigPanel />
+        <ConfigPanel existingCustomReceiptName={undefined} onUpdateLayoutSet={jest.fn()} />
       </BpmnConfigPanelFormContextProvider>
-=======
-      <ConfigPanel existingCustomReceiptName={undefined} onUpdateLayoutSet={jest.fn()} />
->>>>>>> 9f5e6bf2
     </BpmnContext.Provider>,
   );
 };