--- conflicted
+++ resolved
@@ -45,13 +45,8 @@
   return (
     <div className={classes.dataTypeSelectAndButtons}>
       <Combobox
-<<<<<<< HEAD
         label={t('process_editor.configuration_panel_data_model')}
-        value={currentValue}
-=======
-        label={t('process_editor.configuration_panel_set_data_model')}
         value={currentValue && dataModelIds.includes(existingDataType) ? currentValue : undefined}
->>>>>>> ead47d34
         description={t('process_editor.configuration_panel_data_model_selection_description')}
         size='small'
         className={classes.dataTypeSelect}
