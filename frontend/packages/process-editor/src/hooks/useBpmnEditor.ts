--- conflicted
+++ resolved
@@ -36,11 +36,7 @@
       taskEvent,
       taskType: bpmnDetails.taskType,
     });
-<<<<<<< HEAD
-=======
     addAction(bpmnDetails.id);
-    updateBpmnDetailsByTaskEvent(taskEvent);
->>>>>>> f27a42ce
   };
 
   const handleShapeRemove = (taskEvent: TaskEvent): void => {
@@ -115,15 +111,6 @@
   }, []); // Missing dependencies are not added to avoid getModeler to be called multiple times
 
   useEffect(() => {
-<<<<<<< HEAD
-=======
-    if (!modelerRef.current) return;
-    const eventBus: BpmnModeler = modelerRef.current.get('eventBus');
-    eventBus.on('element.click', updateBpmnDetailsByTaskEvent);
-  }, [modelerRef, updateBpmnDetailsByTaskEvent]);
-
-  useEffect(() => {
->>>>>>> f27a42ce
     // Destroy the modeler instance when the component is unmounted
     return () => {
       destroyModeler();
