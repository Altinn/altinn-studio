import { type MutableRefObject, useEffect, useCallback, useRef } from 'react';
import type BpmnModeler from 'bpmn-js/lib/Modeler';
import { useBpmnContext } from '../contexts/BpmnContext';
import { useBpmnModeler } from './useBpmnModeler';
import { getBpmnEditorDetailsFromBusinessObject } from '../utils/hookUtils';
import { useBpmnConfigPanelFormContext } from '../contexts/BpmnConfigPanelContext';
import { useBpmnApiContext } from '../contexts/BpmnApiContext';
import { BpmnTypeEnum } from '../enum/BpmnTypeEnum';
import {
  getDataTypeIdFromBusinessObject,
  getLayoutSetIdFromTaskId,
} from '../utils/hookUtils/hookUtils';

// Wrapper around bpmn-js to Reactify it

type UseBpmnViewerResult = {
  canvasRef: MutableRefObject<HTMLDivElement>;
  modelerRef: MutableRefObject<BpmnModeler>;
};

export const useBpmnEditor = (): UseBpmnViewerResult => {
  const { getUpdatedXml, bpmnXml, modelerRef, setBpmnDetails } = useBpmnContext();
  const canvasRef = useRef<HTMLDivElement | null>(null);
  const { metaDataFormRef, resetForm } = useBpmnConfigPanelFormContext();
<<<<<<< HEAD
  const { getModeler, destroyModeler } = useBpmnModeler();
  const { addLayoutSet, deleteLayoutSet, saveBpmn, layoutSets } = useBpmnApiContext();
=======
  const { getModeler } = useBpmnModeler();
  const {
    addLayoutSet,
    deleteLayoutSet,
    addDataTypeToAppMetadata,
    deleteDataTypeFromAppMetadata,
    saveBpmn,
    layoutSets,
  } = useBpmnApiContext();
>>>>>>> 2e608ad7

  const handleCommandStackChanged = async () => {
    saveBpmn(await getUpdatedXml(), metaDataFormRef.current || null);
    resetForm();
  };

  const handleShapeAdd = (e) => {
    const bpmnDetails = getBpmnEditorDetailsFromBusinessObject(e?.element?.businessObject);
    if (bpmnDetails.taskType === 'data') {
      addLayoutSet({
        layoutSetIdToUpdate: bpmnDetails.id,
        layoutSetConfig: { id: bpmnDetails.id, tasks: [bpmnDetails.id] },
      });
    }
    if (bpmnDetails.taskType === 'payment' || bpmnDetails.taskType === 'signing') {
      const dataTypeId = getDataTypeIdFromBusinessObject(
        bpmnDetails.taskType,
        e.element.businessObject,
      );
      addDataTypeToAppMetadata({
        dataTypeId,
      });
    }
    handleSetBpmnDetails(e);
  };

  const handleShapeRemove = (e) => {
    const bpmnDetails = getBpmnEditorDetailsFromBusinessObject(e?.element?.businessObject);
    if (bpmnDetails.type === BpmnTypeEnum.Task) {
      const layoutSetId = getLayoutSetIdFromTaskId(bpmnDetails, layoutSets);
      if (layoutSetId) {
        deleteLayoutSet({
          layoutSetIdToUpdate: layoutSetId,
        });
      }
    }
    if (bpmnDetails.taskType === 'payment' || bpmnDetails.taskType === 'signing') {
      const dataTypeId = getDataTypeIdFromBusinessObject(
        bpmnDetails.taskType,
        e.element.businessObject,
      );
      deleteDataTypeFromAppMetadata({
        dataTypeId,
      });
    }
    setBpmnDetails(null);
  };

  const handleSetBpmnDetails = useCallback(
    (e) => {
      const bpmnDetails = {
        ...getBpmnEditorDetailsFromBusinessObject(e.element?.businessObject),
        element: e.element,
      };
      setBpmnDetails(bpmnDetails);
    },
    [setBpmnDetails],
  );

  const initializeEditor = async () => {
    try {
      await modelerRef.current.importXML(bpmnXml);
      const canvas: any = modelerRef.current.get('canvas');
      canvas.zoom('fit-viewport');
    } catch (exception) {
      console.log('An error occurred while rendering the viewer:', exception);
    }
  };

  const initializeBpmnChanges = () => {
    modelerRef.current.on('commandStack.changed', async () => {
      await handleCommandStackChanged();
    });
    modelerRef.current.on('shape.add', (e) => {
      handleShapeAdd(e);
    });
    modelerRef.current.on('shape.remove', (e) => {
      handleShapeRemove(e);
    });
  };

  useEffect(() => {
    if (!canvasRef.current) {
      console.log('Canvas reference is not yet available in the DOM.');
    }
    // GetModeler can only be fetched from this hook once since the modeler creates a
    // new instance and will attach the same canvasRef container to all instances it fetches.
    // Set modelerRef.current to the Context so that it can be used in other components
    modelerRef.current = getModeler(canvasRef.current);
    initializeEditor();
    initializeBpmnChanges();
  }, []); // Missing dependencies are not added to avoid getModeler to be called multiple times

  useEffect(() => {
    const eventBus: BpmnModeler = modelerRef.current.get('eventBus');
    eventBus.on('element.click', handleSetBpmnDetails);
  }, [modelerRef, handleSetBpmnDetails]);

  useEffect(() => {
    // Destroy the modeler instance when the component is unmounted
    return () => {
      destroyModeler();
    };
  }, []);

  return { canvasRef, modelerRef };
};<|MERGE_RESOLUTION|>--- conflicted
+++ resolved
@@ -22,11 +22,7 @@
   const { getUpdatedXml, bpmnXml, modelerRef, setBpmnDetails } = useBpmnContext();
   const canvasRef = useRef<HTMLDivElement | null>(null);
   const { metaDataFormRef, resetForm } = useBpmnConfigPanelFormContext();
-<<<<<<< HEAD
   const { getModeler, destroyModeler } = useBpmnModeler();
-  const { addLayoutSet, deleteLayoutSet, saveBpmn, layoutSets } = useBpmnApiContext();
-=======
-  const { getModeler } = useBpmnModeler();
   const {
     addLayoutSet,
     deleteLayoutSet,
@@ -35,7 +31,6 @@
     saveBpmn,
     layoutSets,
   } = useBpmnApiContext();
->>>>>>> 2e608ad7
 
   const handleCommandStackChanged = async () => {
     saveBpmn(await getUpdatedXml(), metaDataFormRef.current || null);
@@ -127,6 +122,7 @@
     modelerRef.current = getModeler(canvasRef.current);
     initializeEditor();
     initializeBpmnChanges();
+    // eslint-disable-next-line react-hooks/exhaustive-deps
   }, []); // Missing dependencies are not added to avoid getModeler to be called multiple times
 
   useEffect(() => {
@@ -139,7 +135,7 @@
     return () => {
       destroyModeler();
     };
-  }, []);
+  }, [destroyModeler]);
 
   return { canvasRef, modelerRef };
 };