--- conflicted
+++ resolved
@@ -10,11 +10,7 @@
 
 // Wrapper around bpmn-js to Reactify it
 
-<<<<<<< HEAD
 export type UseBpmnEditorResult = (div: HTMLDivElement) => void;
-=======
-type UseBpmnEditorResult = (div: HTMLDivElement) => void;
->>>>>>> 0e9be782
 
 export const useBpmnEditor = (): UseBpmnEditorResult => {
   const { getUpdatedXml, bpmnXml, modelerRef, setBpmnDetails } = useBpmnContext();
@@ -98,11 +94,8 @@
   };
 
   const canvasRef = useCallback((div: HTMLDivElement) => {
-<<<<<<< HEAD
-=======
     if (modelerRef.current) return;
 
->>>>>>> 0e9be782
     // GetModeler can only be fetched from this hook once since the modeler creates a
     // new instance and will attach the same canvasRef container to all instances it fetches.
     // Set modelerRef.current to the Context so that it can be used in other components
