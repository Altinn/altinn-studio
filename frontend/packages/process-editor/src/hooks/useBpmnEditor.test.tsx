--- conflicted
+++ resolved
@@ -82,12 +82,8 @@
 
 const overrideUseBpmnModeler = (currentEventName: string, currentTaskType: BpmnTaskType) => {
   (useBpmnModeler as jest.Mock).mockReturnValue({
-<<<<<<< HEAD
-    getModeler: () => new BpmnModelerMockImpl(currentEventName),
+    getModeler: () => new BpmnModelerMockImpl(currentEventName, currentTaskType),
     destroyModeler: jest.fn(),
-=======
-    getModeler: () => new BpmnModelerMockImpl(currentEventName, currentTaskType),
->>>>>>> 2e608ad7
   });
 };
 
