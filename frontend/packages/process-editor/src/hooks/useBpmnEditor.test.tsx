--- conflicted
+++ resolved
@@ -129,14 +129,9 @@
     await waitFor(() => expect(saveBpmnMock).toHaveBeenCalledTimes(1));
   });
 
-<<<<<<< HEAD
-  it('should handle "shape.add" event', async () => {
+  it('should handle "shape.added" event', async () => {
     const currentEvent = { element: getMockBpmnElementForTask('data') };
-    renderUseBpmnEditor(false, 'shape.add', currentEvent);
-=======
-  it('should handle "shape.added" event', async () => {
-    renderUseBpmnEditor(false, 'shape.added');
->>>>>>> f27a42ce
+    renderUseBpmnEditor(false, 'shape.added', currentEvent);
 
     await waitFor(() => expect(onProcessTaskAddMock).toHaveBeenCalledTimes(1));
   });
@@ -153,13 +148,8 @@
     const currentEvent = { newSelection: [getMockBpmnElementForTask('data')], oldSelection: [] };
     renderUseBpmnEditor(true, currentEventName, currentEvent);
 
-<<<<<<< HEAD
     await waitFor(() => expect(setBpmnDetailsMock).toHaveBeenCalledTimes(1));
-    expect(setBpmnDetailsMock).toHaveBeenCalledWith(mockBpmnDetails);
-=======
-    expect(setBpmnDetailsMock).toHaveBeenCalledTimes(1);
     expect(setBpmnDetailsMock).toHaveBeenCalledWith(expect.objectContaining(mockBpmnDetails));
->>>>>>> f27a42ce
   });
 
   it('should call setBpmnDetails with null when "selection.changed" event is triggered with no new selected object', async () => {
