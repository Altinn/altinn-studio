import type { LayoutSets, LayoutSetConfig } from 'app-shared/types/api/LayoutSetsResponse';
import React, { createContext, useContext } from 'react';
import type { MetaDataForm } from 'app-shared/types/BpmnMetaDataForm';
import type { DataTypeChange } from 'app-shared/types/api/DataTypeChange';
import type { OnProcessTaskEvent } from '../types/OnProcessTask';

type QueryOptions = {
  onSuccess: () => void;
};

export type BpmnApiContextProps = {
  availableDataTypeIds: string[];
  availableDataModelIds: string[];
  allDataModelIds: string[];
  layoutSets: LayoutSets;
  pendingApiOperations: boolean;
  existingCustomReceiptLayoutSetId: string | undefined;
  addLayoutSet: (
    data: { layoutSetIdToUpdate: string; layoutSetConfig: LayoutSetConfig },
    options?: QueryOptions,
  ) => void;
  deleteLayoutSet: (data: { layoutSetIdToUpdate: string }) => void;
  mutateLayoutSetId: (data: { layoutSetIdToUpdate: string; newLayoutSetId: string }) => void;
  mutateDataType: (dataTypeChange: DataTypeChange, options?: QueryOptions) => void;
  saveBpmn: (bpmnXml: string, metaData?: MetaDataForm) => void;
  openPolicyEditor: () => void;
  onProcessTaskAdd: (taskMetadata: OnProcessTaskEvent) => void;
  onProcessTaskRemove: (taskMetadata: OnProcessTaskEvent) => void;
};

export const BpmnApiContext = createContext<Partial<BpmnApiContextProps>>(undefined);

export type BpmnApiContextProviderProps = {
  children: React.ReactNode;
} & BpmnApiContextProps;

export const BpmnApiContextProvider = ({
  children,
<<<<<<< HEAD
  availableDataTypeIds,
  availableDataModelIds,
  layoutSets,
  pendingApiOperations,
  existingCustomReceiptLayoutSetId,
  addLayoutSet,
  deleteLayoutSet,
  mutateLayoutSetId,
  mutateDataType,
  addDataTypeToAppMetadata,
  deleteDataTypeFromAppMetadata,
  saveBpmn,
  openPolicyEditor,
  onProcessTaskRemove,
  onProcessTaskAdd,
=======
  ...rest
>>>>>>> 7ff8ad8e
}: Partial<BpmnApiContextProviderProps>) => {
  return (
    <BpmnApiContext.Provider
      value={{
<<<<<<< HEAD
        availableDataTypeIds,
        availableDataModelIds,
        layoutSets,
        pendingApiOperations,
        existingCustomReceiptLayoutSetId,
        addLayoutSet,
        deleteLayoutSet,
        mutateLayoutSetId,
        mutateDataType,
        addDataTypeToAppMetadata,
        deleteDataTypeFromAppMetadata,
        saveBpmn,
        openPolicyEditor,
        onProcessTaskRemove,
        onProcessTaskAdd,
=======
        ...rest,
>>>>>>> 7ff8ad8e
      }}
    >
      {children}
    </BpmnApiContext.Provider>
  );
};

export const useBpmnApiContext = (): Partial<BpmnApiContextProps> => {
  const context = useContext(BpmnApiContext);
  if (context === undefined) {
    throw new Error('useBpmnApiContext must be used within a BpmnApiContextProvider');
  }
  return context;
};<|MERGE_RESOLUTION|>--- conflicted
+++ resolved
@@ -36,48 +36,12 @@
 
 export const BpmnApiContextProvider = ({
   children,
-<<<<<<< HEAD
-  availableDataTypeIds,
-  availableDataModelIds,
-  layoutSets,
-  pendingApiOperations,
-  existingCustomReceiptLayoutSetId,
-  addLayoutSet,
-  deleteLayoutSet,
-  mutateLayoutSetId,
-  mutateDataType,
-  addDataTypeToAppMetadata,
-  deleteDataTypeFromAppMetadata,
-  saveBpmn,
-  openPolicyEditor,
-  onProcessTaskRemove,
-  onProcessTaskAdd,
-=======
   ...rest
->>>>>>> 7ff8ad8e
 }: Partial<BpmnApiContextProviderProps>) => {
   return (
     <BpmnApiContext.Provider
       value={{
-<<<<<<< HEAD
-        availableDataTypeIds,
-        availableDataModelIds,
-        layoutSets,
-        pendingApiOperations,
-        existingCustomReceiptLayoutSetId,
-        addLayoutSet,
-        deleteLayoutSet,
-        mutateLayoutSetId,
-        mutateDataType,
-        addDataTypeToAppMetadata,
-        deleteDataTypeFromAppMetadata,
-        saveBpmn,
-        openPolicyEditor,
-        onProcessTaskRemove,
-        onProcessTaskAdd,
-=======
         ...rest,
->>>>>>> 7ff8ad8e
       }}
     >
       {children}
