--- conflicted
+++ resolved
@@ -17,18 +17,14 @@
     options?: QueryOptions,
   ) => void;
   deleteLayoutSet: (data: { layoutSetIdToUpdate: string }) => void;
-<<<<<<< HEAD
   mutateLayoutSet: (
     data: { layoutSetIdToUpdate: string; newLayoutSetId: string },
     options?: QueryOptions,
   ) => void;
   mutateDataType: (dataTypeChange: DataTypeChange, options?: QueryOptions) => void;
-=======
-  mutateLayoutSet: (data: { layoutSetIdToUpdate: string; newLayoutSetId: string }) => void;
-  mutateDataType: (dataTypeId: DataTypeChange) => void;
   addDataTypeToAppMetadata: (data: { dataTypeId: string }) => void;
   deleteDataTypeFromAppMetadata: (data: { dataTypeId: string }) => void;
->>>>>>> 9f978de9
+
   saveBpmn: (bpmnXml: string, metaData?: MetaDataForm) => void;
 };
 
@@ -36,23 +32,8 @@
 
 export type BpmnApiContextProviderProps = {
   children: React.ReactNode;
-<<<<<<< HEAD
 } & BpmnApiContextProps;
 
-=======
-  availableDataModelIds: string[];
-  layoutSets: LayoutSets;
-  pendingApiOperations: boolean;
-  existingCustomReceiptLayoutSetName: string | undefined;
-  addLayoutSet: (data: { layoutSetIdToUpdate: string; layoutSetConfig: LayoutSetConfig }) => void;
-  deleteLayoutSet: (data: { layoutSetIdToUpdate: string }) => void;
-  mutateLayoutSet: (data: { layoutSetIdToUpdate: string; newLayoutSetId: string }) => void;
-  mutateDataType: (data: DataTypeChange) => void;
-  addDataTypeToAppMetadata: (data: { dataTypeId: string }) => void;
-  deleteDataTypeFromAppMetadata: (data: { dataTypeId: string }) => void;
-  saveBpmn: (bpmnXml: string, metaData?: MetaDataForm) => void;
-};
->>>>>>> 9f978de9
 export const BpmnApiContextProvider = ({
   children,
   availableDataModelIds,
