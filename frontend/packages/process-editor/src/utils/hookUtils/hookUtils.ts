import type { BpmnDetails } from '../../types/BpmnDetails';
import type { BpmnBusinessObjectViewer } from '../../types/BpmnBusinessObjectViewer';
import type { BpmnBusinessObjectEditor } from '../../types/BpmnBusinessObjectEditor';
import type { LayoutSets } from 'app-shared/types/api/LayoutSetsResponse';

/**
 * Gets the bpmn details from the business object in viewer mode
 * @param businessObject the business object in viewer mode
 * @returns the bpmn details
 */
export const getBpmnViewerDetailsFromBusinessObject = (
  businessObject: BpmnBusinessObjectViewer,
): BpmnDetails => {
  const bpmnAttrs = businessObject?.$attrs;
  const bpmnTasktype = bpmnAttrs ? bpmnAttrs['altinn:tasktype'] : null;

  const bpmnDetails: BpmnDetails = {
    id: businessObject?.id,
    name: businessObject?.name,
    taskType: bpmnTasktype,
    type: businessObject?.$type,
  };
  return bpmnDetails;
};

/**
 * Gets the bpmn details from the business object in editor mode
 * @param businessObject the business object in editor mode
 * @returns the bpmn details
 */
export const getBpmnEditorDetailsFromBusinessObject = (
  businessObject: BpmnBusinessObjectEditor,
): BpmnDetails => {
  const bpmnDetails: BpmnDetails = {
    id: businessObject?.id,
    name: businessObject?.name,
    taskType: getTaskType(businessObject),
    type: businessObject?.$type,
  };
  return bpmnDetails;
};

<<<<<<< HEAD
const getTaskType = (businessObject: BpmnBusinessObjectEditor) => {
  const extensionElementsValues = businessObject?.extensionElements?.values;
  const bpmnAttrs = businessObject.$attrs;
  const taskTypeFromV8 = extensionElementsValues ? extensionElementsValues[0].taskType : null;
  const taskTypeFromV7 = bpmnAttrs ? bpmnAttrs['altinn:tasktype'] : null;
  const taskTypeEnd = businessObject?.$type === 'bpmn:EndEvent' ? 'endEvent' : null;

  if (taskTypeFromV8) return taskTypeFromV8;
  if (taskTypeFromV7) return taskTypeFromV7;
  if (taskTypeEnd) return taskTypeEnd;
  return null;
=======
export const getLayoutSetIdFromTaskId = (bpmnDetails: BpmnDetails, layoutSets: LayoutSets) => {
  const layoutSet = layoutSets.sets.find((set) => set.tasks[0] === bpmnDetails.id);
  return layoutSet?.id;
>>>>>>> ba97f208
};<|MERGE_RESOLUTION|>--- conflicted
+++ resolved
@@ -40,7 +40,6 @@
   return bpmnDetails;
 };
 
-<<<<<<< HEAD
 const getTaskType = (businessObject: BpmnBusinessObjectEditor) => {
   const extensionElementsValues = businessObject?.extensionElements?.values;
   const bpmnAttrs = businessObject.$attrs;
@@ -52,9 +51,9 @@
   if (taskTypeFromV7) return taskTypeFromV7;
   if (taskTypeEnd) return taskTypeEnd;
   return null;
-=======
+};
+
 export const getLayoutSetIdFromTaskId = (bpmnDetails: BpmnDetails, layoutSets: LayoutSets) => {
   const layoutSet = layoutSets.sets.find((set) => set.tasks[0] === bpmnDetails.id);
   return layoutSet?.id;
->>>>>>> ba97f208
 };