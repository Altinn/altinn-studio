--- conflicted
+++ resolved
@@ -90,15 +90,9 @@
 
     const parentSchemaPointer = this.getParentSchemaPointerByUniquePointer(pointer);
     return makePointerFromArray([
-<<<<<<< HEAD
       parentSchemaPointer,
-      Keyword.Properties,
-      extractNameFromPointer(pointer),
-=======
-      parentNodePointer,
       extractCategoryFromPointer(uniquePointer),
       extractNameFromPointer(uniquePointer),
->>>>>>> 714001c7
     ]);
   }
 
@@ -119,17 +113,11 @@
   }
 
   public getUniquePointer(schemaPointer: string, uniqueParentPointer?: string): string {
-<<<<<<< HEAD
     if (!uniqueParentPointer || !isDefinitionPointer(schemaPointer))
       return `${UNIQUE_POINTER_PREFIX}${schemaPointer}`;
-
+    const category = extractCategoryFromPointer(schemaPointer);
     const parentPointer = this.removeUniquePointerPrefix(uniqueParentPointer);
-    return `${UNIQUE_POINTER_PREFIX}${parentPointer}/properties/${extractNameFromPointer(schemaPointer)}`;
-=======
-    if (!uniqueParentPointer || !isDefinitionPointer(schemaPointer)) return schemaPointer;
-    const category = extractCategoryFromPointer(schemaPointer);
-    return `${uniqueParentPointer}/${category}/${extractNameFromPointer(schemaPointer)}`;
->>>>>>> 714001c7
+    return `${UNIQUE_POINTER_PREFIX}${parentPointer}${category}/${extractNameFromPointer(schemaPointer)}`;
   }
 
   public hasNode(schemaPointer: string): boolean {
