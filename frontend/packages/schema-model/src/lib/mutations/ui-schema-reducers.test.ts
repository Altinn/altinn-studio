import {
  addCombinationItem,
  addEnumValue,
  changeChildrenOrder,
  deleteEnumValue,
  deleteNode,
  promoteProperty,
  setCombinationType,
  setCustomProperties,
  SetCustomPropertiesArgs,
  setDescription,
  setPropertyName,
  setRef,
  setRequired,
  setRestriction,
  setRestrictions,
  setTitle,
  setType,
  toggleArrayField,
} from './ui-schema-reducers';
import type {
  AddCombinationItemArgs,
  AddEnumValueArgs,
  ChangeChildrenOrderArgs,
  DeleteEnumValueArgs,
  SetCombinationTypeArgs,
  SetDescriptionArgs,
  SetPropertyNameArgs,
  SetRefArgs,
  SetRestrictionArgs,
  SetRestrictionsArgs,
  SetTitleArgs,
  SetTypeArgs,
} from './ui-schema-reducers';
import {
  allOfNodeMock,
  arrayNodeMock,
  enumNodeMock,
  numberNodeMock,
  optionalNodeMock,
  parentNodeMock,
  requiredNodeMock,
  stringNodeMock,
  uiSchemaMock,
  simpleParentNodeMock,
  simpleArrayMock, referenceNodeMock, unusedDefinitionMock,
} from '../../../test/uiSchemaMock';
import { getChildNodesByFieldPointer } from '../selectors';
import { expect } from '@jest/globals';
import {
  CombinationKind,
  FieldType,
  Keyword,
  ObjectKind,
  StrRestrictionKey,
<<<<<<< HEAD
  UiSchemaNode,
  UiSchemaNodes,
=======
>>>>>>> c984993e
} from '../../types';
import { ROOT_POINTER } from '../constants';
import { getPointers } from '../mappers/getPointers';
import { substringAfterLast, substringBeforeLast } from 'app-shared/utils/stringUtils';
import { KeyValuePairs } from 'app-shared/types/KeyValuePairs';
import { validateTestUiSchema } from '../../../test/validateTestUiSchema';
import { SchemaModel } from '../SchemaModel';
import { FieldNode } from '../../types/FieldNode';
import { ReferenceNode } from '../../types/ReferenceNode';
import { CombinationNode } from '../../types/CombinationNode';

describe('ui-schema-reducers', () => {
  let result: SchemaModel;
  const modelMock = SchemaModel.fromArray(uiSchemaMock);
  const createNewModelMock = () => modelMock.deepClone();

  beforeEach(() => {
    result = null;
  });

  afterEach(() => {
    validateTestUiSchema(result.asArray());
    jest.clearAllMocks();
  });

  describe('addEnumValue', () => {
    const { pointer } = enumNodeMock;
    const value = 'val4';

    it('Adds an enum value to the given node if oldValue is not given', () => {
      const args: AddEnumValueArgs = { path: pointer, value };
      result = addEnumValue(createNewModelMock(), args);
      const updatedNode = result.getNode(pointer) as FieldNode;
      expect(updatedNode.enum).toEqual([...enumNodeMock.enum, value]);
    });

    it('Adds an enum value to the given node if oldValue does not exist', () => {
      const oldValue = 'val5';
      const args: AddEnumValueArgs = { path: pointer, value, oldValue };
      result = addEnumValue(createNewModelMock(), args);
      const updatedNode = result.getNode(pointer) as FieldNode;
      expect(updatedNode.enum).toEqual([...enumNodeMock.enum, value]);
    });

    it('Replaces oldValue if it exists', () => {
      const oldValue = enumNodeMock.enum[0];
      const args: AddEnumValueArgs = { path: pointer, value, oldValue };
      result = addEnumValue(createNewModelMock(), args);
      const updatedNode = result.getNode(pointer) as FieldNode;
      expect(updatedNode.enum).toEqual([value, ...enumNodeMock.enum.slice(1)]);
    });
  });

  describe('deleteEnumValue', () => {
    it('Deletes the given enum value from the given node', () => {
      const path = enumNodeMock.pointer;
<<<<<<< HEAD
      const index = 0;
      const args: DeleteEnumValueArgs = { path, index };
      result = deleteEnumValue(uiSchemaMock, args);
      const updatedNode = getNodeByPointer(result, path);
=======
      const value = enumNodeMock.enum[0];
      const args: DeleteEnumValueArgs = { path, value };
      result = deleteEnumValue(createNewModelMock(), args);
      const updatedNode = result.getNode(path) as FieldNode;
>>>>>>> c984993e
      expect(updatedNode.enum).toEqual(enumNodeMock.enum.slice(1));
    });
  });

  describe('promoteProperty', () => {
    it('Converts a property to a root level definition', () => {
      const { pointer } = stringNodeMock;
      result = promoteProperty(createNewModelMock(), pointer);
      const expectedPointer = `${ROOT_POINTER}/$defs/${substringAfterLast(pointer, '/')}`;
<<<<<<< HEAD
      expect(getPointers(result)).toContain(expectedPointer);
      expect(getNodeByPointer(result, expectedPointer)).toMatchObject({
=======
      expect(getPointers(result.asArray())).toContain(expectedPointer);
      expect(result.getNode(expectedPointer)).toMatchObject({
>>>>>>> c984993e
        fieldType: stringNodeMock.fieldType,
      });
    });
  });

  describe('deleteNode', () => {
    it('Deletes the given node', () => {
      const { pointer } = stringNodeMock;
      result = deleteNode(createNewModelMock(), pointer);
      expect(getPointers(result.asArray())).not.toContain(pointer);
    });
  });

  describe('setRestriction', () => {
    it('Sets a restriction of the given node', () => {
      const { pointer } = stringNodeMock;
      const key = StrRestrictionKey.maxLength;
      const value = 144;
      const args: SetRestrictionArgs = { path: pointer, key, value: value.toString() };
      result = setRestriction(createNewModelMock(), args);
      const updatedNode = result.getNode(pointer);
      expect(updatedNode.restrictions[key]).toEqual(value);
    });
  });

  describe('setRestrictions', () => {
    it('Sets restrictions of the given node', () => {
      const { pointer } = stringNodeMock;
      const restrictions = { maxLength: 144, minLength: 12 };
      const args: SetRestrictionsArgs = { path: pointer, restrictions };
      result = setRestrictions(createNewModelMock(), args);
      const updatedNode = result.getNode(pointer);
      expect(updatedNode.restrictions).toEqual(restrictions);
    });
  });

  describe('setRef', () => {
    it('Sets a reference to a type on the given node', () => {
      const path = referenceNodeMock.pointer;
      const ref = unusedDefinitionMock.pointer;
      const args: SetRefArgs = { path, ref };
      result = setRef(createNewModelMock(), args);
      const updatedNode = result.getNode(path) as ReferenceNode;
      expect(updatedNode.reference).toEqual(ref);
      expect(updatedNode.objectKind).toEqual(ObjectKind.Reference);
      expect(updatedNode.implicitType).toBe(true);
      expect(result.getReferredNode(updatedNode)).toEqual(unusedDefinitionMock);
    });
  });

  describe('setType', () => {
    it('Sets the type of the given node', () => {
      const path = numberNodeMock.pointer;
      const type = FieldType.String;
      const args: SetTypeArgs = { path, type };
      result = setType(createNewModelMock(), args);
      const updatedNode = result.getNode(path) as FieldNode;
      expect(updatedNode.fieldType).toEqual(type);
      expect(updatedNode.implicitType).toBe(false);
    });
  });

  describe('setTitle', () => {
    it('Sets the title of the given node', () => {
      const path = numberNodeMock.pointer;
      const title = 'test title';
      const args: SetTitleArgs = { path, title };
      result = setTitle(createNewModelMock(), args);
      const updatedNode = result.getNode(path);
      expect(updatedNode.title).toEqual(title);
    });
  });

  describe('setDescription', () => {
    it('Sets the description of the given node', () => {
      const path = numberNodeMock.pointer;
      const description = 'test description';
      const args: SetDescriptionArgs = { path, description };
      result = setDescription(createNewModelMock(), args);
      const updatedNode = result.getNode(path);
      expect(updatedNode.description).toEqual(description);
    });
  });

  describe('setRequired', () => {
    const optionalPropertyPath = optionalNodeMock.pointer;
    const requiredPropertyPath = requiredNodeMock.pointer;

    it.each([true, false])('Sets "isRequired" to %s when it was false', (required) => {
      result = setRequired(createNewModelMock(), { path: optionalPropertyPath, required });
      expect(result.getNode(optionalPropertyPath).isRequired).toBe(required);
    });

    it.each([true, false])('Sets "isRequired" to %s when it was true', (required) => {
      result = setRequired(createNewModelMock(), { path: requiredPropertyPath, required });
      expect(result.getNode(requiredPropertyPath).isRequired).toBe(required);
    });
  });

  describe('setCustomProperties', () => {
    it('Sets custom properties of the given node', () => {
      const path = numberNodeMock.pointer;
      const properties: KeyValuePairs = { someCustomProp: 'test' };
      const args: SetCustomPropertiesArgs = { path, properties };
      result = setCustomProperties(createNewModelMock(), args);
      const updatedNode = result.getNode(path);
      expect(updatedNode.custom).toEqual(properties);
    });
  });

  describe('setCombinationType', () => {
    const path = allOfNodeMock.pointer;
    const combinationType = CombinationKind.OneOf;
    const args: SetCombinationTypeArgs = { path, type: combinationType };

    it('Sets the combination type of the given node', () => {
      result = setCombinationType(createNewModelMock(), args);
      const updatedNode = result.getNode(path) as CombinationNode;
      expect(updatedNode.combinationType).toEqual(combinationType);
    });

<<<<<<< HEAD
    it("Updates the childrens' pointers", () => {
      result = setCombinationType(uiSchemaMock, args);
      const updatedNode = getNodeByPointer(result, path);
      expect(allOfNodeMock.children.length).toEqual(updatedNode.children.length);
      getChildNodesByPointer(result, path).forEach((childNode) => {
=======
    it("Updates the children's pointers", () => {
      result = setCombinationType(createNewModelMock(), args);
      expect(result.getChildNodes(path).length).toEqual(allOfNodeMock.children.length);
      getChildNodesByFieldPointer(result.asArray(), path).forEach((childNode) => {
>>>>>>> c984993e
        expect(childNode.pointer.startsWith(`${path}/${combinationType}`)).toBe(true);
      });
    });
  });

  describe('addCombinationItem', () => {
    it('Adds a new item to the given combination node and calls the callback function with its pointer', () => {
      const { pointer } = allOfNodeMock;
      const callback = jest.fn();
      const args: AddCombinationItemArgs = { pointer, callback };
      result = addCombinationItem(createNewModelMock(), args);
      const newItemPointer = callback.mock.calls[0][0];
      expect(result.hasNode(newItemPointer)).toBe(true);
      expect(getPointers(result.getChildNodes(pointer))).toContain(newItemPointer);
    });
  });

  describe('setPropertyName', () => {
    const { pointer } = stringNodeMock;
    const name = 'new name';
    const callback = jest.fn();
    const args: SetPropertyNameArgs = { path: pointer, name, callback };
    const expectedPointer = substringBeforeLast(pointer, '/') + '/' + name;

    it('Sets the name of the given property', () => {
      result = setPropertyName(createNewModelMock(), args);
      const newPointers = getPointers(result.asArray());
      expect(newPointers).toContain(expectedPointer);
      expect(newPointers).not.toContain(pointer);
      expect(result.getNode(expectedPointer)).toMatchObject({
        ...stringNodeMock,
        pointer: expectedPointer,
      });
    });

    it('Calls the callback function with the new pointer', () => {
      result = setPropertyName(createNewModelMock(), args);
      expect(callback).toBeCalledTimes(1);
      expect(callback).toHaveBeenCalledWith(expectedPointer);
    });
  });

  describe('toggleArrayField', () => {
    it('Converts an array node to a single field node', () => {
      const { pointer } = arrayNodeMock;
      result = toggleArrayField(createNewModelMock(), pointer);
      const updatedNode = result.getNode(pointer) as FieldNode;
      expect(updatedNode.fieldType).toEqual(arrayNodeMock.fieldType);
      expect(updatedNode.isArray).toBe(false);
    });

    it('Converts a single field node to an array node', () => {
      const { pointer } = stringNodeMock;
      result = toggleArrayField(createNewModelMock(), pointer);
      const updatedNode = result.getNode(pointer) as FieldNode;
      expect(updatedNode.fieldType).toEqual(stringNodeMock.fieldType);
      expect(updatedNode.isArray).toBe(true);
    });

    it("should update the children's pointers, and add /Items/ when isArray toggles to true", () => {
      const { pointer } = simpleParentNodeMock;
      result = toggleArrayField(createNewModelMock(), pointer);
      const children = result.getChildNodes(pointer);
      expect(children.length).toEqual(simpleParentNodeMock.children.length);
      children.forEach((childNode) => {
        expect(childNode.pointer).toContain(Keyword.Items);
      });
    });

    it("should update the children's pointers without adding /Items/ when isArray toggles to false", () => {
      const { pointer } = simpleArrayMock;
      result = toggleArrayField(createNewModelMock(), pointer);
      const children = result.getChildNodes(pointer);
      expect(children.length).toEqual(simpleArrayMock.children.length);
      children.forEach((childNode) => {
        expect(childNode).not.toContain(Keyword.Items);
      });
    });
  });

  describe('changeChildrenOrder', () => {
    it('Changes the order of the children of the given node', () => {
      const { pointer: parentPointer, children } = parentNodeMock;
      const [pointerA, pointerB] = children;
      const args: ChangeChildrenOrderArgs = { pointerA, pointerB };
      result = changeChildrenOrder(createNewModelMock(), args);
      const updatedChildren = result.getChildNodes(parentPointer);
      expect(updatedChildren[0].pointer).toBe(pointerB);
      expect(updatedChildren[1].pointer).toBe(pointerA);
    });
  });
});<|MERGE_RESOLUTION|>--- conflicted
+++ resolved
@@ -43,22 +43,13 @@
   stringNodeMock,
   uiSchemaMock,
   simpleParentNodeMock,
-  simpleArrayMock, referenceNodeMock, unusedDefinitionMock,
+  simpleArrayMock,
+  referenceNodeMock,
+  unusedDefinitionMock,
 } from '../../../test/uiSchemaMock';
 import { getChildNodesByFieldPointer } from '../selectors';
 import { expect } from '@jest/globals';
-import {
-  CombinationKind,
-  FieldType,
-  Keyword,
-  ObjectKind,
-  StrRestrictionKey,
-<<<<<<< HEAD
-  UiSchemaNode,
-  UiSchemaNodes,
-=======
->>>>>>> c984993e
-} from '../../types';
+import { CombinationKind, FieldType, Keyword, ObjectKind, StrRestrictionKey } from '../../types';
 import { ROOT_POINTER } from '../constants';
 import { getPointers } from '../mappers/getPointers';
 import { substringAfterLast, substringBeforeLast } from 'app-shared/utils/stringUtils';
@@ -114,17 +105,10 @@
   describe('deleteEnumValue', () => {
     it('Deletes the given enum value from the given node', () => {
       const path = enumNodeMock.pointer;
-<<<<<<< HEAD
       const index = 0;
       const args: DeleteEnumValueArgs = { path, index };
-      result = deleteEnumValue(uiSchemaMock, args);
-      const updatedNode = getNodeByPointer(result, path);
-=======
-      const value = enumNodeMock.enum[0];
-      const args: DeleteEnumValueArgs = { path, value };
       result = deleteEnumValue(createNewModelMock(), args);
       const updatedNode = result.getNode(path) as FieldNode;
->>>>>>> c984993e
       expect(updatedNode.enum).toEqual(enumNodeMock.enum.slice(1));
     });
   });
@@ -134,13 +118,8 @@
       const { pointer } = stringNodeMock;
       result = promoteProperty(createNewModelMock(), pointer);
       const expectedPointer = `${ROOT_POINTER}/$defs/${substringAfterLast(pointer, '/')}`;
-<<<<<<< HEAD
-      expect(getPointers(result)).toContain(expectedPointer);
-      expect(getNodeByPointer(result, expectedPointer)).toMatchObject({
-=======
       expect(getPointers(result.asArray())).toContain(expectedPointer);
       expect(result.getNode(expectedPointer)).toMatchObject({
->>>>>>> c984993e
         fieldType: stringNodeMock.fieldType,
       });
     });
@@ -262,18 +241,10 @@
       expect(updatedNode.combinationType).toEqual(combinationType);
     });
 
-<<<<<<< HEAD
-    it("Updates the childrens' pointers", () => {
-      result = setCombinationType(uiSchemaMock, args);
-      const updatedNode = getNodeByPointer(result, path);
-      expect(allOfNodeMock.children.length).toEqual(updatedNode.children.length);
-      getChildNodesByPointer(result, path).forEach((childNode) => {
-=======
     it("Updates the children's pointers", () => {
       result = setCombinationType(createNewModelMock(), args);
       expect(result.getChildNodes(path).length).toEqual(allOfNodeMock.children.length);
       getChildNodesByFieldPointer(result.asArray(), path).forEach((childNode) => {
->>>>>>> c984993e
         expect(childNode.pointer.startsWith(`${path}/${combinationType}`)).toBe(true);
       });
     });
