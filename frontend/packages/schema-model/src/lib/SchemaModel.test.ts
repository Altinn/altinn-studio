--- conflicted
+++ resolved
@@ -146,17 +146,10 @@
   });
 
   describe('getSchemaPointerByUniquePointer', () => {
-<<<<<<< HEAD
     const uniqueGrandChildPointer = `${UNIQUE_POINTER_PREFIX}${ROOT_POINTER}/properties/referenceToParent/properties/child/properties/grandchild`;
     const uniqueChildPointer = `${UNIQUE_POINTER_PREFIX}${ROOT_POINTER}/properties/referenceToParent/properties/child`;
 
     it('Returns the schema pointer for a given unique pointer', () => {
-=======
-    it('Returns the schema pointer for a given unique pointer to an object', () => {
-      const uniqueGrandChildPointer =
-        '#/properties/referenceToParent/properties/child/properties/grandchild';
-      const uniqueChildPointer = '#/properties/referenceToParent/properties/child';
->>>>>>> 714001c7
       expect(schemaModel.getSchemaPointerByUniquePointer(uniqueChildPointer)).toEqual(
         defNodeWithChildrenChildMock.schemaPointer,
       );
@@ -189,16 +182,9 @@
       );
     });
 
-<<<<<<< HEAD
-    it('Returns a unique pointer reflecting the path to a given node in a reference', () => {
+    it('Returns a unique pointer reflecting the path to a given node in a reference to an object', () => {
       const expectedUniqueChildPointer = `${UNIQUE_POINTER_PREFIX}${ROOT_POINTER}/properties/referenceToParent/properties/child`;
       const expectedUniqueGrandchildPointer = `${UNIQUE_POINTER_PREFIX}${ROOT_POINTER}/properties/referenceToParent/properties/child/properties/grandchild`;
-=======
-    it('Returns a pointer reflecting the path to a given node in a reference to an object', () => {
-      const expectedChildPointer = '#/properties/referenceToParent/properties/child';
-      const expectedGrandchildPointer =
-        '#/properties/referenceToParent/properties/child/properties/grandchild';
->>>>>>> 714001c7
 
       expect(
         schemaModel.getUniquePointer(
