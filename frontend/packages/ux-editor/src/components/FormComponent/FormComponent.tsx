--- conflicted
+++ resolved
@@ -66,15 +66,7 @@
 
   return (
     <div
-<<<<<<< HEAD
-      className={cn(
-        classes.wrapper,
-        isEditMode && classes.editMode,
-        isPreviewMode && classes.previewMode,
-      )}
-=======
       className={cn(classes.wrapper, isEditMode && classes.editMode)}
->>>>>>> b58d2c46
       role='listitem'
       onClick={async (event: React.MouseEvent<HTMLDivElement>) => {
         event.stopPropagation();
@@ -89,35 +81,11 @@
           <DragHandle />
         </div>
         <div className={classes.formComponent} tabIndex={0}>
-<<<<<<< HEAD
-          {isPreviewMode ? (
-            <ComponentPreview
-              component={component}
-              handleComponentChange={async (updatedComponent) => {
-                handleEdit(updatedComponent);
-                debounceSave(id, updatedComponent);
-              }}
-              layoutName={selectedLayout}
-            />
-          ) : (
-            <div className={classes.formComponentTitle}>
-              <span className={classes.icon}>
-                {Icon && (
-                  <Icon title={getComponentTitleByComponentType(component.type, t)} aria-hidden />
-                )}
-              </span>
-              <span id={`${id}-title`}>
-                {textResource
-                  ? truncate(textResource, 80)
-                  : getComponentTitleByComponentType(component.type, t) ||
-                    t('ux_editor.component_unknown')}
-              </span>
-            </div>
-          )}
-=======
           <div className={classes.formComponentTitle}>
             <span className={classes.icon}>
-              {Icon && <Icon title={getComponentTitleByComponentType(component.type, t)} />}
+              {Icon && (
+                <Icon title={getComponentTitleByComponentType(component.type, t)} aria-hidden />
+              )}
             </span>
             <span id={`${id}-title`}>
               {textResource
@@ -126,7 +94,6 @@
                   t('ux_editor.component_unknown')}
             </span>
           </div>
->>>>>>> b58d2c46
         </div>
       </div>
       <div className={classes.buttons}>
