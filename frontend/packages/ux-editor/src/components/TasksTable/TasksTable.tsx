import React, { type ReactElement } from 'react';
import { StudioButton, StudioLink, StudioTable } from '@studio/components';
import classes from './TasksTable.module.css';
import cn from 'classnames';
import { TasksTableBody } from './TasksTableBody';
import { useTranslation } from 'react-i18next';
import { EyeClosedIcon, EyeIcon, PlayFillIcon } from '@studio/icons';
import type { TaskNavigationGroup } from 'app-shared/types/api/dto/TaskNavigationGroup';
import { useStudioEnvironmentParams } from 'app-shared/hooks/useStudioEnvironmentParams';
import { useTaskNavigationGroupMutation } from '@altinn/ux-editor/hooks/mutations/useTaskNavigationGroupMutation';
import { useSearchParams } from 'react-router-dom';
import { PackagesRouter } from 'app-shared/navigation/PackagesRouter';

export type TasksTableProps = {
  tasks?: TaskNavigationGroup[];
  isNavigationMode?: boolean;
  allTasks?: TaskNavigationGroup[];
};

export const TasksTable = ({
  tasks = [],
  isNavigationMode = true,
  allTasks = [],
}: TasksTableProps): ReactElement => {
  const { t } = useTranslation();
  const { org, app } = useStudioEnvironmentParams();
  const { mutate: updateTaskNavigationGroup } = useTaskNavigationGroupMutation(org, app);

  const [searchParams] = useSearchParams();
  const layout = searchParams?.get('layout');
  const packagesRouter = new PackagesRouter({ org, app });
  const previewLinkQueryParams = layout ? `?layout=${layout}` : '';
  const previewLink: string = `${packagesRouter.getPackageNavigationUrl('preview')}${previewLinkQueryParams}`;

  const handleMoveAllTasks = () => {
    if (!isNavigationMode || confirm(t('ux_editor.task_table.remove_tasks'))) {
      const newNavigationTaskList = isNavigationMode ? [] : allTasks;
      updateTaskNavigationGroup(newNavigationTaskList);
    }
  };

  return (
<<<<<<< HEAD
    <div>
      <StudioTable
        border={true}
        className={cn(classes.tasksTable, {
          [classes.hiddenTasksTable]: !isNavigationMode,
        })}
      >
        <StudioTable.Head>
          <StudioTable.Row>
            <StudioTable.HeaderCell>{t('ux_editor.task_table_type')}</StudioTable.HeaderCell>
            {isNavigationMode && (
              <StudioTable.HeaderCell>{t('ux_editor.task_table_name')}</StudioTable.HeaderCell>
            )}
            <StudioTable.HeaderCell>{t('ux_editor.task_table_pages')}</StudioTable.HeaderCell>
            <StudioTable.HeaderCell />
          </StudioTable.Row>
        </StudioTable.Head>
        <StudioTable.Body>
          <TasksTableBody tasks={tasks} isNavigationMode={isNavigationMode} />
        </StudioTable.Body>
        <StudioTable.Foot>
          <StudioTable.Row>
            <StudioTable.Cell colSpan={4} className={classes.taskFooterContent}>
              <StudioButton
                variant='secondary'
                onClick={handleMoveAllTasks}
                icon={isNavigationMode ? <EyeIcon /> : <EyeClosedIcon />}
                disabled={tasks.length === 0}
              >
                {isNavigationMode
                  ? t('ux_editor.task_table_hide_all')
                  : t('ux_editor.task_table_show_all')}
              </StudioButton>
            </StudioTable.Cell>
          </StudioTable.Row>
        </StudioTable.Foot>
      </StudioTable>
      {isNavigationMode && (
        <StudioLink
          href={previewLink}
          className={cn(classes.previewLink, { [classes.disabledPreviewLink]: tasks.length === 0 })}
          data-color='neutral'
        >
          <PlayFillIcon />
          {t('ux_editor.task_table_preview')}
        </StudioLink>
      )}
    </div>
=======
    <StudioTable
      border={true}
      className={cn(classes.tasksTable, {
        [classes.hiddenTasksTable]: !isNavigationMode,
      })}
    >
      <StudioTable.Head>
        <StudioTable.Row>
          <StudioTable.HeaderCell>{t('ux_editor.task_table_type')}</StudioTable.HeaderCell>
          {isNavigationMode && (
            <StudioTable.HeaderCell>{t('ux_editor.task_table_name')}</StudioTable.HeaderCell>
          )}
          <StudioTable.HeaderCell>{t('ux_editor.task_table_pages')}</StudioTable.HeaderCell>
          <StudioTable.HeaderCell />
        </StudioTable.Row>
      </StudioTable.Head>
      <StudioTable.Body>
        <TasksTableBody tasks={tasks} isNavigationMode={isNavigationMode} />
      </StudioTable.Body>
      <StudioTable.Foot>
        <StudioTable.Row>
          <StudioTable.Cell colSpan={4} className={classes.taskFooterContent}>
            <StudioButton
              variant='secondary'
              onClick={handleMoveAllTasks}
              icon={isNavigationMode ? <EyeClosedIcon /> : <EyeIcon />}
              disabled={tasks.length === 0}
            >
              {isNavigationMode
                ? t('ux_editor.task_table_hide_all')
                : t('ux_editor.task_table_show_all')}
            </StudioButton>
          </StudioTable.Cell>
        </StudioTable.Row>
      </StudioTable.Foot>
    </StudioTable>
>>>>>>> bcc3e605
  );
};<|MERGE_RESOLUTION|>--- conflicted
+++ resolved
@@ -40,7 +40,6 @@
   };
 
   return (
-<<<<<<< HEAD
     <div>
       <StudioTable
         border={true}
@@ -67,7 +66,7 @@
               <StudioButton
                 variant='secondary'
                 onClick={handleMoveAllTasks}
-                icon={isNavigationMode ? <EyeIcon /> : <EyeClosedIcon />}
+                icon={isNavigationMode ? <EyeClosedIcon /> : <EyeIcon />}
                 disabled={tasks.length === 0}
               >
                 {isNavigationMode
@@ -89,43 +88,5 @@
         </StudioLink>
       )}
     </div>
-=======
-    <StudioTable
-      border={true}
-      className={cn(classes.tasksTable, {
-        [classes.hiddenTasksTable]: !isNavigationMode,
-      })}
-    >
-      <StudioTable.Head>
-        <StudioTable.Row>
-          <StudioTable.HeaderCell>{t('ux_editor.task_table_type')}</StudioTable.HeaderCell>
-          {isNavigationMode && (
-            <StudioTable.HeaderCell>{t('ux_editor.task_table_name')}</StudioTable.HeaderCell>
-          )}
-          <StudioTable.HeaderCell>{t('ux_editor.task_table_pages')}</StudioTable.HeaderCell>
-          <StudioTable.HeaderCell />
-        </StudioTable.Row>
-      </StudioTable.Head>
-      <StudioTable.Body>
-        <TasksTableBody tasks={tasks} isNavigationMode={isNavigationMode} />
-      </StudioTable.Body>
-      <StudioTable.Foot>
-        <StudioTable.Row>
-          <StudioTable.Cell colSpan={4} className={classes.taskFooterContent}>
-            <StudioButton
-              variant='secondary'
-              onClick={handleMoveAllTasks}
-              icon={isNavigationMode ? <EyeClosedIcon /> : <EyeIcon />}
-              disabled={tasks.length === 0}
-            >
-              {isNavigationMode
-                ? t('ux_editor.task_table_hide_all')
-                : t('ux_editor.task_table_show_all')}
-            </StudioButton>
-          </StudioTable.Cell>
-        </StudioTable.Row>
-      </StudioTable.Foot>
-    </StudioTable>
->>>>>>> bcc3e605
   );
 };