--- conflicted
+++ resolved
@@ -14,13 +14,10 @@
 import { useStudioEnvironmentParams } from 'app-shared/hooks/useStudioEnvironmentParams';
 import { useTaskNavigationGroupMutation } from '@altinn/ux-editor/hooks/mutations/useTaskNavigationGroupMutation';
 import type { TaskNavigationGroup } from 'app-shared/types/api/dto/TaskNavigationGroup';
-<<<<<<< HEAD
 import { useTaskNavigationGroupQuery } from 'app-shared/hooks/queries/useTaskNavigationGroupQuery';
-=======
 import { useAppContext } from '@altinn/ux-editor/hooks';
 import { useLayoutSetsExtendedQuery } from 'app-shared/hooks/queries/useLayoutSetsExtendedQuery';
 import { getLayoutSetIdForTask, isDefaultReceiptTask } from '../Settings/SettingsUtils';
->>>>>>> 07eea5cf
 
 export type TaskActionProps = {
   task: TaskNavigationGroup;
@@ -38,12 +35,9 @@
   const { t } = useTranslation();
   const { org, app } = useStudioEnvironmentParams();
   const { mutate: updateTaskNavigationGroup } = useTaskNavigationGroupMutation(org, app);
-<<<<<<< HEAD
   const { data: taskNavigationGroups } = useTaskNavigationGroupQuery(org, app);
-=======
   const { data: layoutSetsModel } = useLayoutSetsExtendedQuery(org, app);
   const { setSelectedFormLayoutSetName } = useAppContext();
->>>>>>> 07eea5cf
   const [isOpen, setIsOpen] = React.useState(false);
 
   const addTaskToNavigationGroup = () => {
