--- conflicted
+++ resolved
@@ -35,12 +35,8 @@
   const { t } = useTranslation();
   const { org, app } = useStudioEnvironmentParams();
   const { mutate: updateTaskNavigationGroup } = useTaskNavigationGroupMutation(org, app);
-<<<<<<< HEAD
   const { data: taskNavigationGroups } = useTaskNavigationGroupQuery(org, app);
-  const { data: layoutSetsModel } = useLayoutSetsExtendedQuery(org, app);
-=======
   const { data: layoutSets } = useLayoutSetsExtendedQuery(org, app);
->>>>>>> e05b7329
   const { setSelectedFormLayoutSetName } = useAppContext();
   const [isOpen, setIsOpen] = React.useState(false);
 
