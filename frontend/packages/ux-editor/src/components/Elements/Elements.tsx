import { Alert, Heading, Paragraph } from '@digdir/design-system-react';
import React from 'react';
import { useAppContext } from '../../hooks';
import { ConfPageToolbar } from './ConfPageToolbar';
import { DefaultToolbar } from './DefaultToolbar';
<<<<<<< HEAD
=======
import { Alert, Heading, Paragraph } from '@digdir/designsystemet-react';
import { useAppContext } from '../../hooks';
import { LayoutSetsContainer } from './LayoutSetsContainer';
>>>>>>> 8f7cdec5

import { useStudioEnvironmentParams } from 'app-shared/hooks/useStudioEnvironmentParams';
import classes from './Elements.module.css';

import { StudioButton, StudioSpinner } from '@studio/components';
import { useCustomReceiptLayoutSetName } from 'app-shared/hooks/useCustomReceiptLayoutSetName';
import { useTranslation } from 'react-i18next';
import { useProcessTaskTypeQuery } from '../../hooks/queries/useProcessTaskTypeQuery';
import { ShrinkIcon } from '@studio/icons';

export interface ElementsProps {
  collapsed: boolean;
  onCollapseToggle: () => void;
}

export const Elements = ({ collapsed, onCollapseToggle }: ElementsProps): React.ReactElement => {
  const { t } = useTranslation();
  const { org, app } = useStudioEnvironmentParams();
  const { selectedFormLayoutSetName, selectedFormLayoutName } = useAppContext();

  const {
    data: processTaskType,
    isPending: isFetchingProcessTaskType,
    isError: hasProcessTaskTypeError,
  } = useProcessTaskTypeQuery(org, app, selectedFormLayoutSetName);

  const existingCustomReceiptName: string | undefined = useCustomReceiptLayoutSetName(org, app);
  const hideComponents =
    selectedFormLayoutName === 'default' || selectedFormLayoutName === undefined;

  if (isFetchingProcessTaskType) {
    return (
      <div className={classes.root}>
        <StudioSpinner
          spinnerTitle={t('schema_editor.loading_available_components')}
          showSpinnerTitle
        />
      </div>
    );
  }

  if (hasProcessTaskTypeError) {
    return (
      <div>
        <div className={classes.errorMessage}>
          <Alert severity='danger'>
            <Heading level={3} size='xsmall' spacing>
              {t('schema_editor.error_could_not_detect_taskType', {
                layout: selectedFormLayoutSetName,
              })}
            </Heading>
            <Paragraph>{t('schema_editor.error_could_not_detect_taskType_description')}</Paragraph>
          </Alert>
        </div>
      </div>
    );
  }

  const selectedLayoutIsCustomReceipt = selectedFormLayoutSetName === existingCustomReceiptName;
  const shouldShowConfPageToolbar = selectedLayoutIsCustomReceipt || processTaskType === 'payment';
  const confPageToolbarMode = selectedLayoutIsCustomReceipt ? 'receipt' : 'payment';

  if (collapsed) {
    return (
      <StudioButton
        size='small'
        variant='secondary'
        className={classes.openElementsButton}
        onClick={onCollapseToggle}
        title={t('left_menu.open_components')}
      >
        {t('left_menu.open_components')}
      </StudioButton>
    );
  }

  return (
    <div className={classes.root}>
      <div className={classes.componentsHeader}>
        <Heading size='xxsmall'>{t('left_menu.components')}</Heading>
        <StudioButton
          variant='tertiary'
          icon={<ShrinkIcon title='1' fontSize='1.5rem' />}
          title={t('left_menu.close_components')}
          onClick={onCollapseToggle}
        ></StudioButton>
      </div>
      {hideComponents ? (
        <Paragraph className={classes.noPageSelected} size='small'>
          {t('left_menu.no_components_selected')}
        </Paragraph>
      ) : shouldShowConfPageToolbar ? (
        <ConfPageToolbar confPageType={confPageToolbarMode} />
      ) : (
        <DefaultToolbar />
      )}
    </div>
  );
};<|MERGE_RESOLUTION|>--- conflicted
+++ resolved
@@ -3,21 +3,15 @@
 import { useAppContext } from '../../hooks';
 import { ConfPageToolbar } from './ConfPageToolbar';
 import { DefaultToolbar } from './DefaultToolbar';
-<<<<<<< HEAD
-=======
-import { Alert, Heading, Paragraph } from '@digdir/designsystemet-react';
-import { useAppContext } from '../../hooks';
-import { LayoutSetsContainer } from './LayoutSetsContainer';
->>>>>>> 8f7cdec5
 
 import { useStudioEnvironmentParams } from 'app-shared/hooks/useStudioEnvironmentParams';
 import classes from './Elements.module.css';
 
 import { StudioButton, StudioSpinner } from '@studio/components';
+import { ShrinkIcon } from '@studio/icons';
 import { useCustomReceiptLayoutSetName } from 'app-shared/hooks/useCustomReceiptLayoutSetName';
 import { useTranslation } from 'react-i18next';
 import { useProcessTaskTypeQuery } from '../../hooks/queries/useProcessTaskTypeQuery';
-import { ShrinkIcon } from '@studio/icons';
 
 export interface ElementsProps {
   collapsed: boolean;
