--- conflicted
+++ resolved
@@ -3,16 +3,8 @@
 import { ConfPageToolbar } from './ConfPageToolbar';
 import { DefaultToolbar } from './DefaultToolbar';
 import { PlusIcon } from '@navikt/aksel-icons';
-<<<<<<< HEAD
-import { Button, Paragraph } from '@digdir/design-system-react';
 import { _useIsProdHack } from 'app-shared/utils/_useIsProdHack';
-=======
-import { Button, Heading } from '@digdir/design-system-react';
-import { PagesContainer } from './PagesContainer';
-import { ReceiptPageElement } from './ReceiptPageElement';
-import { deepCopy } from 'app-shared/pure';
-import { useSearchParams } from 'react-router-dom';
->>>>>>> 0a19f452
+import { Button, Heading, Paragraph } from '@digdir/design-system-react';
 import { useText } from '../../hooks';
 import {
   selectedLayoutNameSelector,
@@ -53,7 +45,6 @@
         <LayoutSetsContainer />
       )}
       <Accordion color='subtle'>
-<<<<<<< HEAD
         {shouldDisplayFeature('configureLayoutSet') && (
           <Accordion.Item defaultOpen={layoutSetNames?.length > 0}>
             <Accordion.Header>{t('left_menu.layout_sets')}</Accordion.Header>
@@ -73,36 +64,20 @@
             </Accordion.Content>
           </Accordion.Item>
         )}
-        <Accordion.Item defaultOpen={!hideComponents}>
-          <Accordion.Header>{t('left_menu.components')}</Accordion.Header>
-          <Accordion.Content>
-            {hideComponents ? (
-              <Paragraph size='small'>{t('left_menu.no_components_selected')}</Paragraph>
-            ) : receiptLayoutName === selectedLayout ? (
-              <ConfPageToolbar />
-            ) : (
-              <DefaultToolbar />
-            )}
-=======
-        <Accordion.Item defaultOpen={true}>
-          <Accordion.Header>{t('left_menu.pages')}</Accordion.Header>
-          <Accordion.Content className={classes.pagesContent}>
-            <PagesContainer />
-            <ReceiptPageElement />
-            <div className={classes.addButton}>
-              <Button icon={<PlusIcon />} onClick={handleAddPage} size='small'>
-                {t('left_menu.pages_add')}
-              </Button>
-            </div>
->>>>>>> 0a19f452
-          </Accordion.Content>
-        </Accordion.Item>
       </Accordion>
       <div className={classes.componentsList}>
         <Heading size='xxsmall' className={classes.componentsHeader}>
           {t('left_menu.components')}
         </Heading>
-        {receiptLayoutName === selectedLayout ? <ConfPageToolbar /> : <DefaultToolbar />}
+        {hideComponents ? (
+          <Paragraph className={classes.noPageSelected} size='small'>
+            {t('left_menu.no_components_selected')}
+          </Paragraph>
+        ) : receiptLayoutName === selectedLayout ? (
+          <ConfPageToolbar />
+        ) : (
+          <DefaultToolbar />
+        )}
       </div>
     </div>
   );
