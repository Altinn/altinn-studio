--- conflicted
+++ resolved
@@ -89,22 +89,6 @@
 
   return (
     <div
-<<<<<<< HEAD
-    className={cn(
-      classes.wrapper,
-      isEditMode && classes.editMode,
-      isPreviewMode && classes.previewMode
-    )}
-    role='listitem'
-    onClick={async (event: React.MouseEvent<HTMLDivElement>) => {
-      event.stopPropagation();
-      if (isEditMode) return;
-      await handleSave();
-      handleEdit(component);
-    }}
-  >
-    
-=======
       className={cn(
         classes.wrapper,
         isEditMode && classes.editMode,
@@ -118,7 +102,6 @@
         handleEdit(component);
       }}
     >
->>>>>>> 59b48b78
       <div className={classes.formComponentWithHandle}>
         <div ref={dragHandleRef} className={classes.dragHandle}>
           <DragHandle />
