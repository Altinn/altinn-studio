--- conflicted
+++ resolved
@@ -1,17 +1,6 @@
 import React, { useState } from 'react';
-<<<<<<< HEAD
-import {
-  Button,
-  ButtonColor,
-  ButtonVariant,
-  Select,
-  SingleSelectOption,
-} from '@digdir/design-system-react';
+import { Button, Select, SingleSelectOption } from '@digdir/design-system-react';
 import { MagnifyingGlassIcon, PencilIcon, PlusIcon, TrashIcon, XMarkIcon } from '@navikt/aksel-icons';
-=======
-import { Button, Select, SingleSelectOption } from '@digdir/design-system-react';
-import { PlusIcon, XMarkIcon, PencilIcon, MagnifyingGlassIcon } from '@navikt/aksel-icons';
->>>>>>> 80e2909c
 import classes from './TextResource.module.css';
 import { useDispatch, useSelector } from 'react-redux';
 import { setCurrentEditId } from '../features/appData/textResources/textResourcesSlice';
@@ -73,16 +62,9 @@
   const textResource: ITextResource = useTextResourcesSelector<ITextResource>(
     textResourceByLanguageAndIdSelector(DEFAULT_LANGUAGE, textResourceId)
   );
-<<<<<<< HEAD
   const textResources: ITextResource[] = useTextResourcesSelector<ITextResource[]>(allTextResourceIdsWithTextSelector(DEFAULT_LANGUAGE));
   const { t } = useTranslation();
   const { org, app } = useParams();
-=======
-  const textResources: ITextResource[] = useTextResourcesSelector<ITextResource[]>(
-    allTextResourceIdsWithTextSelector(DEFAULT_LANGUAGE)
-  );
-  const t = useText();
->>>>>>> 80e2909c
   const [isSearchMode, setIsSearchMode] = useState(false);
   const [isConfirmDeleteDialogOpen, setIsConfirmDeleteDialogOpen] = useState<boolean>(false);
   const [showBetaComponentEditView] = useLocalStorage(
@@ -207,12 +189,12 @@
               <Button
               aria-label={t('general.delete')}
               className={classes.button}
-              color={ButtonColor.Secondary}
+              color='secondary'
               disabled={!handleRemoveTextResource || !(!!textResourceId || showBetaComponentEditView)}
               icon={<TrashIcon />}
               onClick={() => setIsConfirmDeleteDialogOpen(true)}
               title={t('general.delete')}
-              variant={ButtonVariant.Quiet}
+              variant='quiet'
               size='small'
             />
             }
