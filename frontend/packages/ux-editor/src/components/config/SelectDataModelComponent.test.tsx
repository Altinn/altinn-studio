--- conflicted
+++ resolved
@@ -9,7 +9,7 @@
 import { queryClientMock } from 'app-shared/mocks/queryClientMock';
 import { QueryKey } from 'app-shared/types/QueryKey';
 import { app, org } from '@studio/testing/testids';
-import { layoutSet1NameMock } from '@altinn/ux-editor/testing/layoutMock';
+import { dataModelNameMock, layoutSet1NameMock } from '@altinn/ux-editor/testing/layoutMock';
 
 const datamodelMetadataMock = [
   {
@@ -69,11 +69,7 @@
   handleComponentChange = jest.fn(),
 } = {}) => {
   queryClientMock.setQueryData(
-<<<<<<< HEAD
-    [QueryKey.DatamodelMetadata, 'org', 'app', 'test-layout-set', 'test-data-model'],
-=======
-    [QueryKey.DatamodelMetadata, org, app, layoutSet1NameMock],
->>>>>>> 5180221f
+    [QueryKey.DatamodelMetadata, org, app, layoutSet1NameMock, dataModelNameMock],
     dataModelMetadata,
   );
   renderWithProviders(
