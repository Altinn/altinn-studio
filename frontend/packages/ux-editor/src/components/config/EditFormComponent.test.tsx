import React from 'react';
import type { IEditFormComponentProps } from './EditFormComponent';
import { EditFormComponent } from './EditFormComponent';
import { screen, waitFor } from '@testing-library/react';
import { renderHookWithProviders, renderWithProviders } from '../../testing/mocks';
import { useLayoutSchemaQuery } from '../../hooks/queries/useLayoutSchemaQuery';
import { textMock } from '@studio/testing/mocks/i18nMock';
import { ComponentType } from 'app-shared/types/ComponentType';
import { useDatamodelMetadataQuery } from '../../hooks/queries/useDatamodelMetadataQuery';
import type { DatamodelMetadataResponse } from 'app-shared/types/api';
import { componentMocks } from '../../testing/componentMocks';
import { layoutSet1NameMock } from '@altinn/ux-editor/testing/layoutMock';
import { app, org } from '@studio/testing/testids';

// Test data:
const srcValueLabel = 'Source';

// Mocks:
const imageSpecificContentId = 'image-specific-content';
jest.mock('./componentSpecificContent/Image/ImageComponent', () => ({
  ImageComponent: () => <div data-testid={imageSpecificContentId} />,
}));

const getDatamodelMetadata = () =>
  Promise.resolve<DatamodelMetadataResponse>({
    elements: {
      testModel: {
        id: 'testModel',
        type: 'ComplexType',
        dataBindingName: 'testModel',
        displayString: 'testModel',
        isReadOnly: false,
        isTagContent: false,
        jsonSchemaPointer: '#/definitions/testModel',
        maxOccurs: 1,
        minOccurs: 1,
        name: 'testModel',
        parentElement: null,
        restrictions: [],
        texts: [],
        xmlSchemaXPath: '/testModel',
        xPath: '/testModel',
      },
      'testModel.field1': {
        id: 'testModel.field1',
        type: 'SimpleType',
        dataBindingName: 'testModel.field1',
        displayString: 'testModel.field1',
        isReadOnly: false,
        isTagContent: false,
        jsonSchemaPointer: '#/definitions/testModel/properties/field1',
        maxOccurs: 1,
        minOccurs: 1,
        name: 'testModel/field1',
        parentElement: null,
        restrictions: [],
        texts: [],
        xmlSchemaXPath: '/testModel/field1',
        xPath: '/testModel/field1',
      },
    },
  });

describe('EditFormComponent', () => {
  beforeEach(() => {
    jest.clearAllMocks();
  });

  test('should render Image component when component type is Image', async () => {
    await render({
      component: { ...componentMocks[ComponentType.Image] },
    });
    expect(await screen.findByTestId(imageSpecificContentId)).toBeInTheDocument();
  });

  it('should not render Image component when component type is not Image', async () => {
    await render({
      component: { ...componentMocks[ComponentType.Button] },
    });
    expect(screen.queryByLabelText(srcValueLabel)).not.toBeInTheDocument();
  });

  it('should notify users when the component is unrecognized and cannot be configured in Studio', async () => {
    const componentType = 'UnknownComponent';
    await render({
      // Cast the type to avoid TypeScript error due to components that does not exists within ComponentType.
      component: { ...componentMocks[ComponentType.Input], type: componentType as unknown as any },
    });
    expect(
      screen.getByText(
        textMock('ux_editor.edit_component.unknown_component', {
          componentName: componentType,
        }),
      ),
    );
  });
});

const waitForData = async () => {
  const layoutSchemaResult = renderHookWithProviders(() => useLayoutSchemaQuery()).result;
  await waitFor(() => expect(layoutSchemaResult.current[0].isSuccess).toBe(true));
  const dataModelMetadataResult = renderHookWithProviders(
<<<<<<< HEAD
    () => useDatamodelMetadataQuery('test-org', 'test-app', 'test-layout-set', 'test-data-model'),
=======
    () => useDatamodelMetadataQuery(org, app, layoutSet1NameMock),
>>>>>>> 5180221f
    { queries: { getDatamodelMetadata } },
  ).result;
  await waitFor(() => expect(dataModelMetadataResult.current.isSuccess).toBe(true));
};

const defaultProps: IEditFormComponentProps = {
  editFormId: componentMocks[ComponentType.Input].id,
  component: componentMocks[ComponentType.Input],
  handleComponentUpdate: jest.fn(),
};

const render = async (props: Partial<IEditFormComponentProps> = {}) => {
  await waitForData();

  renderWithProviders(<EditFormComponent {...defaultProps} {...props} />, {
    queries: { getDatamodelMetadata },
  });
};<|MERGE_RESOLUTION|>--- conflicted
+++ resolved
@@ -9,7 +9,7 @@
 import { useDatamodelMetadataQuery } from '../../hooks/queries/useDatamodelMetadataQuery';
 import type { DatamodelMetadataResponse } from 'app-shared/types/api';
 import { componentMocks } from '../../testing/componentMocks';
-import { layoutSet1NameMock } from '@altinn/ux-editor/testing/layoutMock';
+import { dataModelNameMock, layoutSet1NameMock } from '@altinn/ux-editor/testing/layoutMock';
 import { app, org } from '@studio/testing/testids';
 
 // Test data:
@@ -100,11 +100,7 @@
   const layoutSchemaResult = renderHookWithProviders(() => useLayoutSchemaQuery()).result;
   await waitFor(() => expect(layoutSchemaResult.current[0].isSuccess).toBe(true));
   const dataModelMetadataResult = renderHookWithProviders(
-<<<<<<< HEAD
-    () => useDatamodelMetadataQuery('test-org', 'test-app', 'test-layout-set', 'test-data-model'),
-=======
-    () => useDatamodelMetadataQuery(org, app, layoutSet1NameMock),
->>>>>>> 5180221f
+    () => useDatamodelMetadataQuery(org, app, layoutSet1NameMock, dataModelNameMock),
     { queries: { getDatamodelMetadata } },
   ).result;
   await waitFor(() => expect(dataModelMetadataResult.current.isSuccess).toBe(true));
