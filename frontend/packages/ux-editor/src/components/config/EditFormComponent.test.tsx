--- conflicted
+++ resolved
@@ -84,32 +84,6 @@
 describe('EditFormComponent', () => {
   beforeEach(() => {
     jest.clearAllMocks();
-  });
-
-  test('should return input specific content when type input', async () => {
-    await render({
-      componentProps: {
-        type: ComponentType.Input,
-      },
-    });
-
-<<<<<<< HEAD
-    expect(screen.getByLabelText('Autocomplete (WCAG)'));
-=======
-    const labels = {
-      'ux_editor.modal_properties_component_change_id': 'textbox',
-      'ux_editor.modal_properties_data_model_helper': 'combobox',
-      'ux_editor.modal_configure_read_only': 'checkbox',
-    };
-
-    const datamodelFieldButton = screen.getByRole('button', { name: datamodelFieldLinkLabel });
-    await act(() => user.click(datamodelFieldButton));
-
-    Object.keys(labels).map(async (label) =>
-      expect(await screen.findByRole(labels[label], { name: label })),
-    );
-    expect(screen.getByRole('combobox', { name: autocompleteLabel }));
->>>>>>> 97fef761
   });
 
   test('should return header specific content when type header', async () => {
