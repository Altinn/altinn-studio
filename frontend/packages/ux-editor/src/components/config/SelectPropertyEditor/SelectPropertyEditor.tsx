--- conflicted
+++ resolved
@@ -22,7 +22,6 @@
   const { t } = useTranslation();
   const [dataTypeSelectVisible, setDataTypeSelectVisible] = useState(false);
 
-<<<<<<< HEAD
   if (dataTypeSelectVisible) {
     return (
       <div className={classes.editSelectProperty}>
@@ -33,27 +32,6 @@
           title={t('general.close')}
           variant='secondary'
           className={classes.closeButton}
-=======
-  return (
-    <div className={cn(dataTypeSelectVisible ? classes.container : classes.viewMode)}>
-      {dataTypeSelectVisible ? (
-        <div className={cn(classes.editSelectProperty, className)}>
-          <div className={classes.selectProperty}>{children}</div>
-          <StudioButton
-            icon={<XMarkIcon />}
-            onClick={() => setDataTypeSelectVisible(false)}
-            title={t('general.close')}
-            variant='secondary'
-          />
-        </div>
-      ) : (
-        <StudioProperty.Button
-          onClick={() => setDataTypeSelectVisible(true)}
-          property={property}
-          title={title}
-          value={value}
-          className={cn(classes.viewSelectProperty, className)}
->>>>>>> e8bcb4be
         />
       </div>
     );
