--- conflicted
+++ resolved
@@ -28,12 +28,8 @@
 }: EditNumberValueProps<T, K>) => {
   const { t } = useTranslation();
   const componentPropertyLabel = useComponentPropertyLabel();
-<<<<<<< HEAD
-  const { selectedFormLayoutSetName, refetchLayouts } = useAppContext();
+  const { selectedFormLayoutSetName, updateLayoutsForPreview } = useAppContext();
 
-=======
-  const { selectedFormLayoutSetName, updateLayoutsForPreview } = useAppContext();
->>>>>>> 939464c0
   const handleValueChange = async (newValue: number) => {
     handleComponentChange(setComponentProperty<T, number, K>(component, propertyKey, newValue), {
       onSuccess: async () => {
