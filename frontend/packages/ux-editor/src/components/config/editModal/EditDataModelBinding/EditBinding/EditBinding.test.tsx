import React from 'react';
import { dataModelMetadataResponseMock } from '@altinn/ux-editor/testing/dataModelMock';
import { EditBinding, type EditBindingProps } from './EditBinding';
import { renderWithProviders } from '../../../../../testing/mocks';
import { createQueryClientMock } from 'app-shared/mocks/queryClientMock';
import { componentMocks } from '@altinn/ux-editor/testing/componentMocks';
import { ComponentType } from 'app-shared/types/ComponentType';
import type { ServicesContextProps } from 'app-shared/contexts/ServicesContext';
import { screen, waitForElementToBeRemoved } from '@testing-library/react';
import { textMock } from '@studio/testing/mocks/i18nMock';
import userEvent from '@testing-library/user-event';
import type { InternalBindingFormat } from '@altinn/ux-editor/utils/dataModelUtils';
import { layoutSet1NameMock } from '../../../../../testing/layoutSetsMock';
import { QueryKey } from 'app-shared/types/QueryKey';
import { app, org } from '@studio/testing/testids';

const defaultLabel = 'label';
const defaultBindingKey = 'simpleBinding';
const defaultDataModelField = 'field1';
const secondDataModelField = 'field2';
const defaultDataModel = 'defaultModel';
const secondDataModel = 'secondModel';

const defaultEditBinding: EditBindingProps = {
  bindingKey: defaultBindingKey,
  component: componentMocks[ComponentType.Input],
  helpText: undefined,
  label: defaultLabel,
  handleComponentChange: jest.fn(),
  onSetDataModelSelectVisible: jest.fn(),
  internalBindingFormat: {
    field: defaultDataModelField,
    dataType: defaultDataModel,
  },
};

type MockedParentComponentProps = EditBindingProps;

const MockedParentComponent = (props: MockedParentComponentProps) => {
  const [newInternalBindingFormat, setNewInternalBindingFormat] =
    React.useState<InternalBindingFormat>(props.internalBindingFormat);
  return (
    <EditBinding
      {...props}
      handleComponentChange={(formItem) => {
        const fieldBinding = formItem.dataModelBindings[defaultBindingKey] as InternalBindingFormat;
        setNewInternalBindingFormat((prev) => ({
          ...prev,
          field: fieldBinding.field,
        }));
      }}
      internalBindingFormat={newInternalBindingFormat}
    />
  );
};

type RenderEditBinding = {
  editBindingProps?: EditBindingProps;
  queryClient?: ReturnType<typeof createQueryClientMock>;
  queries?: Partial<ServicesContextProps>;
  shouldRenderWithMockedParent?: boolean;
};

const renderEditBinding = ({
  editBindingProps = defaultEditBinding,
  queryClient = createQueryClientMock(),
  queries,
  shouldRenderWithMockedParent = false,
}: RenderEditBinding) => {
  queryClient.setQueryData([QueryKey.LayoutSets, org, app], {
    sets: [{ id: layoutSet1NameMock, dataType: defaultDataModel }],
  });
  queryClient.setQueryData([QueryKey.AppMetadata, org, app], {
    dataTypes: [
      { id: defaultDataModel, maxCount: 1, appLogic: {} },
      { id: secondDataModel, maxCount: 1, appLogic: {} },
    ],
  });
  return {
    ...renderWithProviders(
      shouldRenderWithMockedParent ? (
        <MockedParentComponent {...editBindingProps} />
      ) : (
        <EditBinding {...editBindingProps} />
      ),
      {
        queries: { ...queries },
        queryClient,
      },
    ),
  };
};

const getAppMetadataModelIdsMock = jest
  .fn()
  .mockImplementation(() => Promise.resolve([defaultDataModel, secondDataModel]));
const getDataModelMetadataMock = jest
  .fn()
  .mockImplementation(() => Promise.resolve(dataModelMetadataResponseMock));

describe('EditBinding', () => {
  it('should render loading spinner', async () => {
    renderEditBinding({});

    const loadingSpinnerTitle = textMock('ux_editor.modal_properties_loading');

    const loadingSpinner = screen.getByTitle(loadingSpinnerTitle);
    expect(loadingSpinner).toBeInTheDocument();

    await waitForElementToBeRemoved(() => screen.queryByTitle(loadingSpinnerTitle));
  });

  it('should render field set', async () => {
    renderEditBinding({});

    await waitForElementToBeRemoved(() =>
      screen.queryByTitle(textMock('ux_editor.modal_properties_loading')),
    );

    const fieldSet = screen.getByRole('group', { name: defaultEditBinding.label });
    expect(fieldSet).toBeInTheDocument();
  });

  it('should display two selectors: data model and a data model field', async () => {
    renderEditBinding({
      queries: {
        getAppMetadataModelIds: getAppMetadataModelIdsMock,
        getDataModelMetadata: getDataModelMetadataMock,
      },
    });

    await waitForElementToBeRemoved(() =>
      screen.queryByTitle(textMock('ux_editor.modal_properties_loading')),
    );

    const dataModelSelector = screen.getByRole('combobox', {
      name: textMock('ux_editor.modal_properties_data_model_binding'),
    });
    expect(dataModelSelector).toBeInTheDocument();

    const dataModelFieldSelector = screen.getByRole('combobox', {
      name: textMock('ux_editor.modal_properties_data_model_field_binding'),
    });
    expect(dataModelFieldSelector).toBeInTheDocument();
  });

  it('should display default data model and "choose datafield" when no bindings', async () => {
    renderEditBinding({
      editBindingProps: {
        ...defaultEditBinding,
        internalBindingFormat: {
          field: '',
          dataType: undefined,
        },
      },
      queries: {
        getAppMetadataModelIds: getAppMetadataModelIdsMock,
        getDataModelMetadata: getDataModelMetadataMock,
      },
    });

    await waitForElementToBeRemoved(() =>
      screen.queryByTitle(textMock('ux_editor.modal_properties_loading')),
    );

    const dataModelSelector = screen.getByRole('combobox', {
      name: textMock('ux_editor.modal_properties_data_model_binding'),
    });
    expect(dataModelSelector).toHaveValue(defaultDataModel);

    const chooseDataFieldOption: HTMLOptionElement = screen.getByRole('option', {
      name: textMock('ux_editor.modal_properties_data_model_field_choose'),
    });

    expect(chooseDataFieldOption).toHaveValue('');
    expect(chooseDataFieldOption.selected).toBe(true);
  });

  it('should render error message when data model is not valid', async () => {
    renderEditBinding({
      editBindingProps: {
        ...defaultEditBinding,
        internalBindingFormat: {
          field: defaultDataModelField,
          dataType: 'nonExistingModelName',
        },
      },
      queries: {
        getAppMetadataModelIds: getAppMetadataModelIdsMock,
        getDataModelMetadata: getDataModelMetadataMock,
      },
    });

    await waitForElementToBeRemoved(() =>
      screen.queryByTitle(textMock('ux_editor.modal_properties_loading')),
    );

    const errorMessage = screen.getByText(
      textMock('ux_editor.modal_properties_data_model_field_update'),
    );
    expect(errorMessage).toBeInTheDocument();
  });

  it('should toggle error message when data model field is not valid', async () => {
    const user = userEvent.setup();
    renderEditBinding({
      editBindingProps: {
        ...defaultEditBinding,
        internalBindingFormat: {
          field: 'invalidField',
          dataType: defaultDataModel,
        },
      },
      queries: {
        getAppMetadataModelIds: getAppMetadataModelIdsMock,
        getDataModelMetadata: getDataModelMetadataMock,
      },
      shouldRenderWithMockedParent: true,
    });

    await waitForElementToBeRemoved(() =>
      screen.queryByTitle(textMock('ux_editor.modal_properties_loading')),
    );

    const errorMessage = screen.getByText(
      textMock('ux_editor.modal_properties_data_model_field_update'),
    );
    expect(errorMessage).toBeInTheDocument();

    const dataModelFieldSelector = screen.getByRole('combobox', {
      name: textMock('ux_editor.modal_properties_data_model_field_binding'),
    });
    const option2 = screen.getByRole('option', { name: secondDataModelField });
    await user.selectOptions(dataModelFieldSelector, option2);
    expect(errorMessage).not.toBeInTheDocument();
  });

  it('should call handleComponentChange with new binding format when data model field is changed', async () => {
    const user = userEvent.setup();
    const handleComponentChange = jest.fn();
    renderEditBinding({
      editBindingProps: {
        ...defaultEditBinding,
        handleComponentChange,
      },
      queries: {
        getAppMetadataModelIds: getAppMetadataModelIdsMock,
        getDataModelMetadata: getDataModelMetadataMock,
      },
    });

    await waitForElementToBeRemoved(() =>
      screen.queryByTitle(textMock('ux_editor.modal_properties_loading')),
    );

    const dataModelFieldSelector = screen.getByRole('combobox', {
      name: textMock('ux_editor.modal_properties_data_model_field_binding'),
    });
    const option2 = screen.getByRole('option', { name: 'field2' });
    await user.selectOptions(dataModelFieldSelector, option2);

    expect(handleComponentChange).toHaveBeenCalledTimes(1);
    expect(handleComponentChange).toHaveBeenCalledWith(
      {
        ...componentMocks[ComponentType.Input],
        dataModelBindings: {
          [defaultEditBinding.bindingKey]: {
            field: 'field2',
            dataType: defaultDataModel,
          },
        },
        maxCount: undefined,
        required: true,
        timeStamp: undefined,
      },
      {
        onSuccess: expect.any(Function),
      },
    );
  });

<<<<<<< HEAD
  it('should call handleComponentChange with new binding format when data model is changed', async () => {
=======
  it('should set the data model binding to the default value when click on delete button', async () => {
    window.confirm = jest.fn(() => true);
>>>>>>> e49c545e
    const user = userEvent.setup();
    const handleComponentChange = jest.fn();
    renderEditBinding({
      editBindingProps: {
        ...defaultEditBinding,
        handleComponentChange,
      },
      queries: {
        getAppMetadataModelIds: getAppMetadataModelIdsMock,
        getDataModelMetadata: getDataModelMetadataMock,
      },
    });

    await waitForElementToBeRemoved(() =>
      screen.queryByTitle(textMock('ux_editor.modal_properties_loading')),
    );

<<<<<<< HEAD
=======
    const deleteButton = screen.getByRole('button', {
      name: textMock('general.delete'),
    });
    await user.click(deleteButton);

    expect(handleComponentChange).toHaveBeenCalledTimes(1);
    expect(handleComponentChange).toHaveBeenCalledWith(
      {
        ...componentMocks[ComponentType.Input],
        dataModelBindings: {
          simpleBinding: '',
        },
        maxCount: undefined,
        required: undefined,
        timeStamp: undefined,
      },
      {
        onSuccess: expect.any(Function),
      },
    );
  });

  it('should delete the data model binding when click on delete button and no default value is defined', async () => {
    window.confirm = jest.fn(() => true);
    const user = userEvent.setup();
    const handleComponentChange = jest.fn();
    renderEditBinding({
      editBindingProps: {
        ...defaultEditBinding,
        component: componentMocks[ComponentType.FileUpload],
        handleComponentChange,
      },
      queries: {
        getAppMetadataModelIds: getAppMetadataModelIdsMock,
        getDataModelMetadata: getDataModelMetadataMock,
      },
    });

    await waitForElementToBeRemoved(() =>
      screen.queryByTitle(textMock('ux_editor.modal_properties_loading')),
    );

    const deleteButton = screen.getByRole('button', {
      name: textMock('general.delete'),
    });
    await user.click(deleteButton);

    expect(handleComponentChange).toHaveBeenCalledTimes(1);
    expect(handleComponentChange).toHaveBeenCalledWith(componentMocks[ComponentType.FileUpload], {
      onSuccess: expect.any(Function),
    });
  });
});

describe('EditBinding with featureFlag', () => {
  beforeEach(() => {
    typedLocalStorage.removeItem('featureFlags');
  });
  it('should display two selectors: data model and a data model field, when the feature flag is enabled', async () => {
    typedLocalStorage.setItem<string[]>('featureFlags', ['multipleDataModelsPerTask']);
    renderEditBinding({
      queries: {
        getAppMetadataModelIds: getAppMetadataModelIdsMock,
        getDataModelMetadata: getDataModelMetadataMock,
      },
    });

    await waitForElementToBeRemoved(() =>
      screen.queryByTitle(textMock('ux_editor.modal_properties_loading')),
    );

>>>>>>> e49c545e
    const dataModelSelector = screen.getByRole('combobox', {
      name: textMock('ux_editor.modal_properties_data_model_binding'),
    });
    const option2 = screen.getByRole('option', { name: secondDataModel });
    await user.selectOptions(dataModelSelector, option2);

    expect(handleComponentChange).toHaveBeenCalledTimes(1);
    expect(handleComponentChange).toHaveBeenCalledWith(
      {
        ...componentMocks[ComponentType.Input],
        dataModelBindings: {
          [defaultEditBinding.bindingKey]: {
            field: '',
            dataType: secondDataModel,
          },
        },
        maxCount: undefined,
        required: undefined,
        timeStamp: undefined,
      },
      {
        onSuccess: expect.any(Function),
      },
    );
  });

  it('should call handleComponentChange when click on delete button', async () => {
    window.confirm = jest.fn(() => true);
    const user = userEvent.setup();
    const handleComponentChange = jest.fn();
    renderEditBinding({
      editBindingProps: {
        ...defaultEditBinding,
        handleComponentChange,
      },
      queries: {
        getAppMetadataModelIds: getAppMetadataModelIdsMock,
        getDataModelMetadata: getDataModelMetadataMock,
      },
    });

    await waitForElementToBeRemoved(() =>
      screen.queryByTitle(textMock('ux_editor.modal_properties_loading')),
    );

    const deleteButton = screen.getByRole('button', {
      name: textMock('general.delete'),
    });
    await user.click(deleteButton);

    expect(handleComponentChange).toHaveBeenCalledTimes(1);
    expect(handleComponentChange).toHaveBeenCalledWith(
      {
        ...componentMocks[ComponentType.Input],
        dataModelBindings: {
          simpleBinding: {
            dataType: '',
            field: '',
          },
        },
        maxCount: undefined,
        required: undefined,
        timeStamp: undefined,
      },
      {
        onSuccess: expect.any(Function),
      },
    );
  });
});<|MERGE_RESOLUTION|>--- conflicted
+++ resolved
@@ -279,12 +279,7 @@
     );
   });
 
-<<<<<<< HEAD
   it('should call handleComponentChange with new binding format when data model is changed', async () => {
-=======
-  it('should set the data model binding to the default value when click on delete button', async () => {
-    window.confirm = jest.fn(() => true);
->>>>>>> e49c545e
     const user = userEvent.setup();
     const handleComponentChange = jest.fn();
     renderEditBinding({
@@ -302,80 +297,6 @@
       screen.queryByTitle(textMock('ux_editor.modal_properties_loading')),
     );
 
-<<<<<<< HEAD
-=======
-    const deleteButton = screen.getByRole('button', {
-      name: textMock('general.delete'),
-    });
-    await user.click(deleteButton);
-
-    expect(handleComponentChange).toHaveBeenCalledTimes(1);
-    expect(handleComponentChange).toHaveBeenCalledWith(
-      {
-        ...componentMocks[ComponentType.Input],
-        dataModelBindings: {
-          simpleBinding: '',
-        },
-        maxCount: undefined,
-        required: undefined,
-        timeStamp: undefined,
-      },
-      {
-        onSuccess: expect.any(Function),
-      },
-    );
-  });
-
-  it('should delete the data model binding when click on delete button and no default value is defined', async () => {
-    window.confirm = jest.fn(() => true);
-    const user = userEvent.setup();
-    const handleComponentChange = jest.fn();
-    renderEditBinding({
-      editBindingProps: {
-        ...defaultEditBinding,
-        component: componentMocks[ComponentType.FileUpload],
-        handleComponentChange,
-      },
-      queries: {
-        getAppMetadataModelIds: getAppMetadataModelIdsMock,
-        getDataModelMetadata: getDataModelMetadataMock,
-      },
-    });
-
-    await waitForElementToBeRemoved(() =>
-      screen.queryByTitle(textMock('ux_editor.modal_properties_loading')),
-    );
-
-    const deleteButton = screen.getByRole('button', {
-      name: textMock('general.delete'),
-    });
-    await user.click(deleteButton);
-
-    expect(handleComponentChange).toHaveBeenCalledTimes(1);
-    expect(handleComponentChange).toHaveBeenCalledWith(componentMocks[ComponentType.FileUpload], {
-      onSuccess: expect.any(Function),
-    });
-  });
-});
-
-describe('EditBinding with featureFlag', () => {
-  beforeEach(() => {
-    typedLocalStorage.removeItem('featureFlags');
-  });
-  it('should display two selectors: data model and a data model field, when the feature flag is enabled', async () => {
-    typedLocalStorage.setItem<string[]>('featureFlags', ['multipleDataModelsPerTask']);
-    renderEditBinding({
-      queries: {
-        getAppMetadataModelIds: getAppMetadataModelIdsMock,
-        getDataModelMetadata: getDataModelMetadataMock,
-      },
-    });
-
-    await waitForElementToBeRemoved(() =>
-      screen.queryByTitle(textMock('ux_editor.modal_properties_loading')),
-    );
-
->>>>>>> e49c545e
     const dataModelSelector = screen.getByRole('combobox', {
       name: textMock('ux_editor.modal_properties_data_model_binding'),
     });
@@ -431,10 +352,7 @@
       {
         ...componentMocks[ComponentType.Input],
         dataModelBindings: {
-          simpleBinding: {
-            dataType: '',
-            field: '',
-          },
+          simpleBinding: '',
         },
         maxCount: undefined,
         required: undefined,
