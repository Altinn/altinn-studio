--- conflicted
+++ resolved
@@ -47,9 +47,7 @@
     const selectedDataFieldElement = updatedBinding?.field;
 
     const value =
-      (shouldDisplayFeature(FeatureFlag.MultipleDataModelsPerTask)
-        ? updatedBinding
-        : selectedDataFieldElement) ??
+      updatedBinding ??
       formItemConfigs[component.type]?.defaultProperties?.['dataModelBindings']?.[bindingKey];
 
     const dataModelBindings = { ...component.dataModelBindings };
@@ -62,14 +60,7 @@
     handleComponentChange(
       {
         ...component,
-<<<<<<< HEAD
-        dataModelBindings: {
-          ...component.dataModelBindings,
-          [bindingKey]: updatedBinding,
-        },
-=======
         dataModelBindings: Object.keys(dataModelBindings).length ? dataModelBindings : undefined,
->>>>>>> e49c545e
         required: getMinOccursFromDataModelFields(selectedDataFieldElement, dataModelMetadata),
         timeStamp: getXsdDataTypeFromDataModelFields(
           component.type,
