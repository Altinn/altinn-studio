import React from 'react';
import { ErrorMessage, Heading } from '@digdir/designsystemet-react';
import classes from './EditOptions.module.css';
import type { IGenericEditComponent } from '../../componentConfig';
<<<<<<< HEAD
import { EditOptionList, EditOptionListReference } from './EditOptionList';
import { getSelectedOptionsType } from '../../../../utils/optionsUtils';
import { useOptionListIdsQuery } from '../../../../hooks/queries/useOptionListIdsQuery';
import { StudioSpinner, StudioTabs } from '@studio/components';
=======
import { useOptionListIdsQuery } from '../../../../hooks/queries/useOptionListIdsQuery';
import { StudioSpinner } from '@studio/components';
>>>>>>> 0e4b9164
import { useStudioEnvironmentParams } from 'app-shared/hooks/useStudioEnvironmentParams';
import { useTranslation } from 'react-i18next';
import type { SelectionComponentType } from '../../../../types/FormComponent';
import { OptionTabs } from '@altinn/ux-editor/components/config/editModal/EditOptions/OptionTabs/OptionTabs';

export interface ISelectionEditComponentProvidedProps<T extends SelectionComponentType>
  extends IGenericEditComponent<T> {
  renderOptions?: {
    areLayoutOptionsSupported?: boolean;
  };
}

export enum SelectedOptionsType {
  CodeList = 'codelist',
  Manual = 'manual',
  ReferenceId = 'referenceId',
  Unknown = '',
}

export function EditOptions<T extends SelectionComponentType>({
  component,
  handleComponentChange,
  renderOptions,
}: ISelectionEditComponentProvidedProps<T>) {
  const { org, app } = useStudioEnvironmentParams();
  const { data: optionListIds, isPending, isError, error } = useOptionListIdsQuery(org, app);
  const { t } = useTranslation();

  return (
    <div className={classes.root}>
      <Heading level={3} size='xxsmall' spacing={true} className={classes.optionsHeading}>
        {t('ux_editor.options.section_heading')}
      </Heading>
      {isPending ? (
        <StudioSpinner
          showSpinnerTitle={false}
          spinnerTitle={t('ux_editor.modal_properties_loading')}
        />
      ) : isError ? (
        <ErrorMessage className={classes.errorMessage}>
          {error instanceof Error ? error.message : t('ux_editor.modal_properties_error_message')}
        </ErrorMessage>
      ) : (
<<<<<<< HEAD
        <StudioTabs
          value={initialSelectedOptionType}
          size='small'
          onChange={(value) => {
            setInitialSelectedOptionType(value as SelectedOptionsType);
          }}
        >
          <StudioTabs.List>
            <StudioTabs.Tab value={SelectedOptionsType.CodeList}>
              {t('ux_editor.options.tab_codelist')}
            </StudioTabs.Tab>
            <StudioTabs.Tab value={SelectedOptionsType.Manual}>
              {t('ux_editor.options.tab_manual')}
            </StudioTabs.Tab>
            <StudioTabs.Tab value={SelectedOptionsType.ReferenceId}>
              {t('ux_editor.options.tab_referenceId')}
            </StudioTabs.Tab>
          </StudioTabs.List>
          <StudioTabs.Content
            className={classes.codelistTabContent}
            value={SelectedOptionsType.CodeList}
          >
            <EditOptionList component={component} handleComponentChange={handleComponentChange} />
          </StudioTabs.Content>
          <StudioTabs.Content
            className={classes.manualTabContent}
            value={SelectedOptionsType.Manual}
          >
            {renderOptions.onlyCodeListOptions ? (
              <Alert severity='info'>{t('ux_editor.options.codelist_only')}</Alert>
            ) : (
              <EditManualOptions
                component={component}
                handleComponentChange={handleComponentChange}
              />
            )}
          </StudioTabs.Content>
          <StudioTabs.Content value={SelectedOptionsType.ReferenceId}>
            <EditOptionListReference
              component={component}
              handleComponentChange={handleComponentChange}
            />
          </StudioTabs.Content>
        </StudioTabs>
=======
        <OptionTabs
          component={component}
          handleComponentChange={handleComponentChange}
          renderOptions={renderOptions}
          optionListIds={optionListIds}
        />
>>>>>>> 0e4b9164
      )}
    </div>
  );
}<|MERGE_RESOLUTION|>--- conflicted
+++ resolved
@@ -2,19 +2,12 @@
 import { ErrorMessage, Heading } from '@digdir/designsystemet-react';
 import classes from './EditOptions.module.css';
 import type { IGenericEditComponent } from '../../componentConfig';
-<<<<<<< HEAD
-import { EditOptionList, EditOptionListReference } from './EditOptionList';
-import { getSelectedOptionsType } from '../../../../utils/optionsUtils';
-import { useOptionListIdsQuery } from '../../../../hooks/queries/useOptionListIdsQuery';
-import { StudioSpinner, StudioTabs } from '@studio/components';
-=======
 import { useOptionListIdsQuery } from '../../../../hooks/queries/useOptionListIdsQuery';
 import { StudioSpinner } from '@studio/components';
->>>>>>> 0e4b9164
 import { useStudioEnvironmentParams } from 'app-shared/hooks/useStudioEnvironmentParams';
 import { useTranslation } from 'react-i18next';
 import type { SelectionComponentType } from '../../../../types/FormComponent';
-import { OptionTabs } from '@altinn/ux-editor/components/config/editModal/EditOptions/OptionTabs/OptionTabs';
+import { OptionTabs } from './OptionTabs';
 
 export interface ISelectionEditComponentProvidedProps<T extends SelectionComponentType>
   extends IGenericEditComponent<T> {
@@ -54,59 +47,12 @@
           {error instanceof Error ? error.message : t('ux_editor.modal_properties_error_message')}
         </ErrorMessage>
       ) : (
-<<<<<<< HEAD
-        <StudioTabs
-          value={initialSelectedOptionType}
-          size='small'
-          onChange={(value) => {
-            setInitialSelectedOptionType(value as SelectedOptionsType);
-          }}
-        >
-          <StudioTabs.List>
-            <StudioTabs.Tab value={SelectedOptionsType.CodeList}>
-              {t('ux_editor.options.tab_codelist')}
-            </StudioTabs.Tab>
-            <StudioTabs.Tab value={SelectedOptionsType.Manual}>
-              {t('ux_editor.options.tab_manual')}
-            </StudioTabs.Tab>
-            <StudioTabs.Tab value={SelectedOptionsType.ReferenceId}>
-              {t('ux_editor.options.tab_referenceId')}
-            </StudioTabs.Tab>
-          </StudioTabs.List>
-          <StudioTabs.Content
-            className={classes.codelistTabContent}
-            value={SelectedOptionsType.CodeList}
-          >
-            <EditOptionList component={component} handleComponentChange={handleComponentChange} />
-          </StudioTabs.Content>
-          <StudioTabs.Content
-            className={classes.manualTabContent}
-            value={SelectedOptionsType.Manual}
-          >
-            {renderOptions.onlyCodeListOptions ? (
-              <Alert severity='info'>{t('ux_editor.options.codelist_only')}</Alert>
-            ) : (
-              <EditManualOptions
-                component={component}
-                handleComponentChange={handleComponentChange}
-              />
-            )}
-          </StudioTabs.Content>
-          <StudioTabs.Content value={SelectedOptionsType.ReferenceId}>
-            <EditOptionListReference
-              component={component}
-              handleComponentChange={handleComponentChange}
-            />
-          </StudioTabs.Content>
-        </StudioTabs>
-=======
         <OptionTabs
           component={component}
           handleComponentChange={handleComponentChange}
           renderOptions={renderOptions}
           optionListIds={optionListIds}
         />
->>>>>>> 0e4b9164
       )}
     </div>
   );
