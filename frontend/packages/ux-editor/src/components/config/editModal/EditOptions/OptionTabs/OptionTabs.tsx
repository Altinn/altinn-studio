--- conflicted
+++ resolved
@@ -1,20 +1,8 @@
 import React, { useEffect, useState } from 'react';
 import { useTranslation } from 'react-i18next';
-<<<<<<< HEAD
-import classes from './OptionTabs.module.css';
-import { EditOptionList, EditOptionListReference } from './EditOptionList';
-import { SelectedOptionsType } from '@altinn/ux-editor/components/config/editModal/EditOptions/EditOptions';
-import { shouldDisplayFeature, FeatureFlag } from 'app-shared/utils/featureToggleUtils';
-import { EditManualOptionsWithEditor } from './EditManualOptionsWithEditor';
-import { EditManualOptions } from './EditManualOptions';
-import { StudioAlert, StudioErrorMessage, StudioTabs } from '@studio/components';
-import { useComponentErrorMessage } from '@altinn/ux-editor/hooks';
-import type { IGenericEditComponent } from '@altinn/ux-editor/components/config/componentConfig';
-import type { SelectionComponentType } from '@altinn/ux-editor/types/FormComponent';
-=======
 import { StudioTabs } from '@studio/components';
 import { ReferenceTab } from './ReferenceTab/ReferenceTab';
-import { shouldDisplayFeature } from 'app-shared/utils/featureToggleUtils';
+import { shouldDisplayFeature, FeatureFlag } from 'app-shared/utils/featureToggleUtils';
 import { ManualTab } from './ManualTab';
 import { EditTab } from './EditTab';
 import { SelectedOptionsType } from '../EditOptions';
@@ -26,7 +14,6 @@
   getSelectedOptionsTypeWithManualSupport,
   getSelectedOptionsType,
 } from './utils/optionsUtils';
->>>>>>> 02612f1e
 
 type OptionTabsProps = {
   optionListIds: string[];
@@ -35,7 +22,7 @@
 export function OptionTabs({ component, handleComponentChange, optionListIds }: OptionTabsProps) {
   return (
     <>
-      {shouldDisplayFeature('optionListEditor') ? (
+      {shouldDisplayFeature(FeatureFlag.OptionListEditor) ? (
         <OptionTabsMergedTabs
           component={component}
           handleComponentChange={handleComponentChange}
@@ -120,23 +107,6 @@
   }, [optionListIds, component.optionsId, component.options, setSelectedOptionsType]);
 
   return (
-<<<<<<< HEAD
-    <>
-      {shouldDisplayFeature(FeatureFlag.OptionListEditor) ? (
-        <EditManualOptionsWithEditor
-          component={component}
-          handleComponentChange={handleComponentChange}
-        />
-      ) : (
-        <EditManualOptions component={component} handleComponentChange={handleComponentChange} />
-      )}
-      {errorMessage && (
-        <StudioErrorMessage className={classes.errorMessage} size='small'>
-          {errorMessage}
-        </StudioErrorMessage>
-      )}
-    </>
-=======
     <StudioTabs
       value={selectedOptionsType}
       size='small'
@@ -165,6 +135,5 @@
         <ReferenceTab component={component} handleComponentChange={handleComponentChange} />
       </StudioTabs.Content>
     </StudioTabs>
->>>>>>> 02612f1e
   );
 }