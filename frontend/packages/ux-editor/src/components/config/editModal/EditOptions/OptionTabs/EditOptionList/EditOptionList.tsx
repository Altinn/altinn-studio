import React from 'react';
import { ErrorMessage } from '@digdir/designsystemet-react';
import type { IGenericEditComponent } from '../../../../componentConfig';
import { useOptionListIdsQuery } from '../../../../../../hooks/queries/useOptionListIdsQuery';
import { useAddOptionListMutation } from 'app-shared/hooks/mutations';
import { Trans, useTranslation } from 'react-i18next';
import { StudioFileUploader, StudioNativeSelect, StudioSpinner } from '@studio/components';
import { altinnDocsUrl } from 'app-shared/ext-urls';
import { FormField } from '../../../../../FormField';
import { useStudioEnvironmentParams } from 'app-shared/hooks/useStudioEnvironmentParams';
import type { SelectionComponentType } from '../../../../../../types/FormComponent';
<<<<<<< HEAD
import { FileNameUtils } from '@studio/pure-functions';
import type { FileNameError } from './utils/findFileNameError';
import { findFileNameError } from './utils/findFileNameError';
=======
import { FileNameErrorResult, FileNameUtils } from '@studio/pure-functions';
>>>>>>> 8e95988e
import type { AxiosError } from 'axios';
import type { ApiError } from 'app-shared/types/api/ApiError';
import { toast } from 'react-toastify';
import classes from './EditOptionList.module.css';
import { OptionListEditor } from './OptionListEditor';
import { shouldDisplayFeature, FeatureFlag } from 'app-shared/utils/featureToggleUtils';
import { isErrorUnknown } from 'app-shared/utils/ApiErrorUtils';

export function EditOptionList<T extends SelectionComponentType>({
  component,
  handleComponentChange,
}: IGenericEditComponent<T>) {
  const { t } = useTranslation();
  const { org, app } = useStudioEnvironmentParams();
  const { data: optionListIds } = useOptionListIdsQuery(org, app);
  const { mutate: uploadOptionList } = useAddOptionListMutation(org, app, {
    hideDefaultError: (error: AxiosError<ApiError>) => isErrorUnknown(error),
  });
  const generalFileNameRegEx = /^[a-zA-Z][a-zA-Z0-9_.\-æÆøØåÅ ]*$/;

  const handleOptionsIdChange = (optionsId: string) => {
    if (component.options) {
      delete component.options;
    }

    handleComponentChange({
      ...component,
      optionsId,
    });
  };

  const onSubmit = (file: File) => {
    const fileNameError = FileNameUtils.findFileNameError(
      FileNameUtils.removeExtension(file.name),
      optionListIds,
      generalFileNameRegEx,
    );
    if (fileNameError) handleInvalidFileName(fileNameError);
    else handleUpload(file);
  };

  const handleUpload = (file: File) => {
    uploadOptionList(file, {
      onSuccess: () => {
        handleOptionsIdChange(FileNameUtils.removeExtension(file.name));
        toast.success(t('ux_editor.modal_properties_code_list_upload_success'));
      },
      onError: (error: AxiosError<ApiError>) => {
        if (isErrorUnknown(error)) {
          toast.error(t('ux_editor.modal_properties_code_list_upload_generic_error'));
        }
      },
    });
  };

  const handleInvalidFileName = (fileNameError: FileNameErrorResult) => {
    switch (fileNameError) {
      case FileNameErrorResult.NoRegExMatch:
        return toast.error(t('validation_errors.file_name_invalid'));
      case FileNameErrorResult.FileExists:
        return toast.error(t('validation_errors.upload_file_name_occupied'));
    }
  };

  const componentHasConnectedOptionListToEdit = !!component.optionsId;

  return (
    <>
      <OptionListSelector component={component} handleOptionsIdChange={handleOptionsIdChange} />
      {shouldDisplayFeature(FeatureFlag.OptionListEditor) &&
        componentHasConnectedOptionListToEdit && (
          <OptionListEditor optionsId={component.optionsId} />
        )}
      <StudioFileUploader
        accept='.json'
        variant={'tertiary'}
        uploaderButtonText={t('ux_editor.modal_properties_code_list_upload')}
        onSubmit={onSubmit}
      />
      <Trans i18nKey={'ux_editor.modal_properties_code_list_read_more_static'}>
        <a
          className={classes.linkStaticCodeLists}
          href={altinnDocsUrl({
            relativeUrl: 'altinn-studio/reference/data/options/static-codelists/',
          })}
          target='_newTab'
          rel='noopener noreferrer'
        />
      </Trans>
    </>
  );
}

type OptionListSelectorProps<T extends SelectionComponentType> = {
  handleOptionsIdChange: (optionsId: string) => void;
} & Pick<IGenericEditComponent<T>, 'component'>;

function OptionListSelector<T extends SelectionComponentType>({
  component,
  handleOptionsIdChange,
}: OptionListSelectorProps<T>): React.ReactNode {
  const { t } = useTranslation();
  const { org, app } = useStudioEnvironmentParams();
  const { data: optionListIds, status } = useOptionListIdsQuery(org, app);

  switch (status) {
    case 'pending':
      return (
        <StudioSpinner
          showSpinnerTitle={false}
          spinnerTitle={t('ux_editor.modal_properties_loading')}
        />
      );
    case 'error':
      return (
        <ErrorMessage>
          {t('ux_editor.modal_properties_fetch_option_list_error_message')}
        </ErrorMessage>
      );
    case 'success':
      return (
        <OptionListSelectorWithData
          optionListIds={optionListIds}
          component={component}
          handleOptionsIdChange={handleOptionsIdChange}
        />
      );
  }
}

type OptionListSelectorWithDataProps<T extends SelectionComponentType> = {
  optionListIds: string[];
  handleOptionsIdChange: (optionsId: string) => void;
} & Pick<IGenericEditComponent<T>, 'component'>;

function OptionListSelectorWithData<T extends SelectionComponentType>({
  optionListIds,
  component,
  handleOptionsIdChange,
}: OptionListSelectorWithDataProps<T>): React.ReactNode {
  const { t } = useTranslation();

  if (!optionListIds.length) return null;
  return (
    <FormField
      key={component.id}
      id={component.id}
      label={t('ux_editor.modal_properties_code_list_id')}
      onChange={handleOptionsIdChange}
      value={component.optionsId}
      propertyPath={`${component.propertyPath}/properties/optionsId`}
      renderField={({ fieldProps }) => (
        <StudioNativeSelect
          size='small'
          onChange={(e) => fieldProps.onChange(e.target.value)}
          value={fieldProps.value}
        >
          <option hidden value=''>
            {t('ux_editor.modal_properties_code_list_helper')}
          </option>
          {optionListIds.map((optionListId) => (
            <option key={optionListId} value={optionListId}>
              {optionListId}
            </option>
          ))}
        </StudioNativeSelect>
      )}
    />
  );
}<|MERGE_RESOLUTION|>--- conflicted
+++ resolved
@@ -9,13 +9,7 @@
 import { FormField } from '../../../../../FormField';
 import { useStudioEnvironmentParams } from 'app-shared/hooks/useStudioEnvironmentParams';
 import type { SelectionComponentType } from '../../../../../../types/FormComponent';
-<<<<<<< HEAD
-import { FileNameUtils } from '@studio/pure-functions';
-import type { FileNameError } from './utils/findFileNameError';
-import { findFileNameError } from './utils/findFileNameError';
-=======
 import { FileNameErrorResult, FileNameUtils } from '@studio/pure-functions';
->>>>>>> 8e95988e
 import type { AxiosError } from 'axios';
 import type { ApiError } from 'app-shared/types/api/ApiError';
 import { toast } from 'react-toastify';
