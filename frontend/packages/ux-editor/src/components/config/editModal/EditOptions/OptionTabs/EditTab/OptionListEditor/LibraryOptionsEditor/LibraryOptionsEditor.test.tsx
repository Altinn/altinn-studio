import React from 'react';
import { screen, waitFor } from '@testing-library/react';
import { app, org } from '@studio/testing/testids';
import { componentMocks } from '../../../../../../../../testing/componentMocks';
import { queriesMock } from 'app-shared/mocks/queriesMock';
import { textMock } from '@studio/testing/mocks/i18nMock';
import { createQueryClientMock } from 'app-shared/mocks/queryClientMock';
import { renderWithProviders } from '../../../../../../../../testing/mocks';
import { ComponentType } from 'app-shared/types/ComponentType';
import { QueryKey } from 'app-shared/types/QueryKey';
import userEvent from '@testing-library/user-event';
import type { QueryClient } from '@tanstack/react-query';
import type { ITextResources } from 'app-shared/types/global';
import type { OptionList } from 'app-shared/types/OptionList';
import type { Option } from 'app-shared/types/Option';
import { LibraryOptionsEditor, type LibraryOptionsEditorProps } from './LibraryOptionsEditor';

// Test data:
const mockComponent = componentMocks[ComponentType.RadioButtons];
const optionListId = 'someId';
const componentWithOptionsId = { ...mockComponent, options: undefined, optionsId: optionListId };
const handleDelete = jest.fn();
const doReloadPreview = jest.fn();
const optionList: OptionList = [
  { value: 'value 1', label: 'some-id', description: 'description-id', helpText: 'help text' },
  { value: 'value 2', label: 'another-id', description: null, helpText: null },
  { value: 'value 3', label: '', description: null, helpText: null },
];
const textResources: ITextResources = {
  nb: [
    { id: 'some-id', value: 'label 1' },
    { id: 'another-id', value: 'label 2' },
    { id: 'description-id', value: 'description' },
  ],
};

describe('LibraryOptionEditor', () => {
  afterEach(jest.clearAllMocks);

  it('should render the open Dialog button', async () => {
    renderLibraryOptionsEditorWithData();
    expect(getEditButton()).toBeInTheDocument();
  });

  it('should open Dialog', async () => {
    const user = userEvent.setup();
    renderLibraryOptionsEditorWithData();

    await user.click(getEditButton());

    expect(screen.getByRole('dialog')).toBeInTheDocument();
    expect(
      screen.getByText(textMock('ux_editor.options.modal_header_library_code_list')),
    ).toBeInTheDocument();
  });

  it('should close Dialog', async () => {
    const user = userEvent.setup();
    renderLibraryOptionsEditorWithData();
    await user.click(getEditButton());

    expect(screen.getByRole('dialog')).toBeInTheDocument();
    await user.click(screen.getByRole('button', { name: 'close modal' })); // Todo: Replace "close modal" with defaultDialogProps.closeButtonTitle when we upgrade to Designsystemet v1
    expect(screen.queryByRole('dialog')).not.toBeInTheDocument();
  });

  it('should call doReloadPreview when editing', async () => {
    const user = userEvent.setup();
    renderLibraryOptionsEditorWithData();

<<<<<<< HEAD
    await user.click(getOptionModalButton());
    const textBox = getValueInput(1);
=======
    await user.click(getEditButton());
    const textBox = getDescriptionInput(2);
>>>>>>> c715d219
    await user.type(textBox, 'test');
    await user.tab();

    await waitFor(() => expect(doReloadPreview).toHaveBeenCalledTimes(1));
  });

  it('should call updateOptionList with correct parameters when editing value', async () => {
    const user = userEvent.setup();
    renderLibraryOptionsEditorWithData();
    const expectedResultAfterEdit: Option[] = [
      { value: 'test', label: 'some-id', description: 'description-id', helpText: 'help text' },
      { value: 'value 2', label: 'another-id', description: null, helpText: null },
      { value: 'value 3', label: '', description: null, helpText: null },
    ];

<<<<<<< HEAD
    await user.click(getOptionModalButton());
    const textBox = getValueInput(1);
=======
    await user.click(getEditButton());
    const textBox = getDescriptionInput(2);
>>>>>>> c715d219
    await user.type(textBox, 'test');
    await user.tab();

    await waitFor(() => expect(queriesMock.updateOptionList).toHaveBeenCalledTimes(1));
    expect(queriesMock.updateOptionList).toHaveBeenCalledWith(
      org,
      app,
      componentWithOptionsId.optionsId,
      expectedResultAfterEdit,
    );
  });

  it('should call upsertTextResources with correct parameters when editing label', async () => {
    const user = userEvent.setup();
    renderLibraryOptionsEditorWithData();
    const expectedLanguage = 'nb';
    const expectedTextResource = { 'description-id': 'test' };

    await user.click(getOptionModalButton());
    const textBox = getTextResourceDescriptionInput(1);
    await user.type(textBox, 'test');
    await user.tab();

    await waitFor(() => expect(queriesMock.upsertTextResources).toHaveBeenCalledTimes(1));
    expect(queriesMock.upsertTextResources).toHaveBeenCalledWith(
      org,
      app,
      expectedLanguage,
      expectedTextResource,
    );
  });

  it('should show placeholder for option label when option list label is empty', async () => {
    renderLibraryOptionsEditorWithData();

    expect(
      screen.getByText(textMock('general.empty_string'), { exact: false }),
    ).toBeInTheDocument();
  });

  it('should call handleDelete when removing chosen options', async () => {
    const user = userEvent.setup();
    renderLibraryOptionsEditorWithData();

    await user.click(getDeleteButton());

    expect(handleDelete).toHaveBeenCalledTimes(1);
  });
});

function getEditButton() {
  return screen.getByRole('button', {
    name: textMock('general.edit'),
  });
}

function getTextResourceDescriptionInput(number: number) {
  return screen.getByRole('textbox', {
    name: textMock('code_list_editor.text_resource.description.value', { number }),
  });
}

function getValueInput(number: number) {
  return screen.getByRole('textbox', {
    name: textMock('code_list_editor.value_item', { number }),
  });
}

function getDeleteButton() {
  return screen.getByRole('button', {
    name: textMock('general.delete'),
  });
}

const defaultProps: LibraryOptionsEditorProps = {
  handleDelete: handleDelete,
  optionListId: optionListId,
};

function renderLibraryOptionsEditor({
  queries = {},
  props = {},
  queryClient = createQueryClientMock(),
} = {}) {
  renderWithProviders(<LibraryOptionsEditor {...defaultProps} {...props} />, {
    queries,
    queryClient,
    previewContextProps: { doReloadPreview },
  });
}

function renderLibraryOptionsEditorWithData({ queries = {}, props = {} } = {}) {
  const queryClient = createQueryClientWithData();
  renderLibraryOptionsEditor({ queries, props, queryClient });
}

function createQueryClientWithData(): QueryClient {
  const queryClient = createQueryClientMock();
  queryClient.setQueryData([QueryKey.OptionList, org, app, optionListId], optionList);
  queryClient.setQueryData([QueryKey.TextResources, org, app], textResources);
  return queryClient;
}<|MERGE_RESOLUTION|>--- conflicted
+++ resolved
@@ -68,13 +68,8 @@
     const user = userEvent.setup();
     renderLibraryOptionsEditorWithData();
 
-<<<<<<< HEAD
-    await user.click(getOptionModalButton());
+    await user.click(getEditButton());
     const textBox = getValueInput(1);
-=======
-    await user.click(getEditButton());
-    const textBox = getDescriptionInput(2);
->>>>>>> c715d219
     await user.type(textBox, 'test');
     await user.tab();
 
@@ -84,19 +79,11 @@
   it('should call updateOptionList with correct parameters when editing value', async () => {
     const user = userEvent.setup();
     renderLibraryOptionsEditorWithData();
-    const expectedResultAfterEdit: Option[] = [
-      { value: 'test', label: 'some-id', description: 'description-id', helpText: 'help text' },
-      { value: 'value 2', label: 'another-id', description: null, helpText: null },
-      { value: 'value 3', label: '', description: null, helpText: null },
-    ];
+    const expectedResultAfterEdit: Option[] = ObjectUtils.deepCopy(optionList);
+    expectedResultAfterEdit[1].description = 'test';
 
-<<<<<<< HEAD
-    await user.click(getOptionModalButton());
+    await user.click(getEditButton());
     const textBox = getValueInput(1);
-=======
-    await user.click(getEditButton());
-    const textBox = getDescriptionInput(2);
->>>>>>> c715d219
     await user.type(textBox, 'test');
     await user.tab();
 
