import React from 'react';
import { screen, waitFor, waitForElementToBeRemoved } from '@testing-library/react';
import type { OptionsList } from 'app-shared/types/api/OptionsLists';
import type { Option } from 'app-shared/types/Option';
<<<<<<< HEAD
import { ComponentType } from 'app-shared/types/ComponentType';
=======
import type { OptionListEditorProps } from './OptionListEditor';
>>>>>>> 3db9af6a
import { OptionListEditor } from './OptionListEditor';
import { textMock } from '@studio/testing/mocks/i18nMock';
import { renderWithProviders } from '../../../../../../../testing/mocks';
import userEvent from '@testing-library/user-event';
import { createQueryClientMock } from 'app-shared/mocks/queryClientMock';
import { queriesMock } from 'app-shared/mocks/queriesMock';
import { app, org } from '@studio/testing/testids';
import { componentMocks } from '../../../../../../../testing/componentMocks';

// Test data:
const mockComponent = componentMocks[ComponentType.RadioButtons];
const handleComponentChange = jest.fn();
const apiResult: OptionsList = [
  { value: 'test', label: 'label text', description: 'description', helpText: 'help text' },
  { value: 2, label: 'label number', description: null, helpText: null },
  { value: true, label: 'label boolean', description: null, helpText: null },
];
const getOptionListMock = jest
  .fn()
  .mockImplementation(() => Promise.resolve<OptionsList>(apiResult));

describe('OptionListEditor', () => {
  afterEach(() => jest.clearAllMocks());

<<<<<<< HEAD
  describe('ManualOptionEditor', () => {
    it('should render the open Dialog button', () => {
      renderOptionListEditor();
      expect(getOptionModalButton()).toBeInTheDocument();
=======
  describe('ManualOptionListEditorModal', () => {
    it('should render the open Dialog button', async () => {
      renderOptionListEditor();
      expect(getManualModalButton()).toBeInTheDocument();
>>>>>>> 3db9af6a
    });

    it('should open Dialog', async () => {
      const user = userEvent.setup();
      renderOptionListEditor();
<<<<<<< HEAD

      await user.click(getOptionModalButton());
=======
      await user.click(getManualModalButton());
>>>>>>> 3db9af6a

      expect(screen.getByRole('dialog')).toBeInTheDocument();
      expect(
        screen.getByText(textMock('ux_editor.options.modal_header_manual_code_list')),
      ).toBeInTheDocument();
    });

    it('should close Dialog', async () => {
      const user = userEvent.setup();
      renderOptionListEditor();
<<<<<<< HEAD

      await user.click(getOptionModalButton());
=======
      await user.click(getManualModalButton());
>>>>>>> 3db9af6a
      await user.click(screen.getByRole('button', { name: 'close modal' })); // Todo: Replace "close modal" with defaultDialogProps.closeButtonTitle when we upgrade to Designsystemet v1

      expect(screen.queryByRole('dialog')).not.toBeInTheDocument();
    });

    it('should call doReloadPreview when editing', async () => {
      const user = userEvent.setup();
<<<<<<< HEAD
      mockComponent.options = [
        { value: 'test', label: 'label text', description: 'description', helpText: 'help text' },
      ];
      const handleComponentChange = jest.fn();
      renderOptionListEditor({
        handleComponentChange,
      });

      const text = 'test';
      await user.click(getOptionModalButton());
      const textBox = getTextBoxInput(1);
=======
      renderOptionListEditor();
      const text = 'test';
      await user.click(getManualModalButton());
      const textBox = screen.getByRole('textbox', {
        name: textMock('code_list_editor.description_item', { number: 2 }),
      });
      await user.type(textBox, text);
      await user.tab();

      expect(handleComponentChange).toHaveBeenCalledTimes(1);
    });

    it('should delete optionsId field from component if it was set when manual options editor is blurred', async () => {
      const user = userEvent.setup();
      renderOptionListEditor({
        props: { component: { ...mockComponent, optionsId: 'optionsId' } },
      });
      const text = 'test';
      await user.click(getManualModalButton());
      const textBox = screen.getByRole('textbox', {
        name: textMock('code_list_editor.description_item', { number: 2 }),
      });
>>>>>>> 3db9af6a
      await user.type(textBox, text);
      await user.tab();

      expect(handleComponentChange).toHaveBeenCalledTimes(1);
      expect(handleComponentChange).toHaveBeenCalledWith(
        expect.not.objectContaining({ optionsId: expect.anything() }),
      );
    });

    it('should display general.empty_string when option-list has an empty string', () => {
      mockComponent.options = [{ value: 2, label: '', description: 'test', helpText: null }];
      renderOptionListEditor({});

      expect(screen.getByText(textMock('general.empty_string'))).toBeInTheDocument();
    });

    it('should call handleComponentChange when removing chosen options', async () => {
      const user = userEvent.setup();
      const handleComponentChange = jest.fn();
      renderOptionListEditor({ handleComponentChange });

      const deleteButton = screen.getByRole('button', { name: textMock('general.delete') });
      await user.click(deleteButton);

      expect(handleComponentChange).toHaveBeenCalledTimes(1);
    });

    it('should call handleComponentChange with correct parameters when removing chosen options', async () => {
      const user = userEvent.setup();
      const handleComponentChange = jest.fn();
      renderOptionListEditor({ handleComponentChange });
      const expectedResult = mockComponent;
      expectedResult.options = undefined;
      expectedResult.optionsId = undefined;

      const deleteButton = screen.getByRole('button', { name: textMock('general.delete') });
      await user.click(deleteButton);

      expect(handleComponentChange).toHaveBeenCalledTimes(1);
      expect(handleComponentChange).toHaveBeenCalledWith(expectedResult);
    });
  });

<<<<<<< HEAD
  describe('LibraryOptionEditor', () => {
    beforeEach(() => {
      mockComponent.optionsId = 'options';
      mockComponent.options = undefined;
    });

=======
  describe('LibraryOptionListEditorModal', () => {
>>>>>>> 3db9af6a
    it('should render a spinner when there is no data', () => {
      renderOptionListEditor({
        queries: {
          getOptionList: jest.fn().mockImplementation(() => Promise.resolve<OptionsList>([])),
        },
        props: { component: { ...mockComponent, options: undefined } },
      });

      expect(
        screen.getByText(textMock('ux_editor.modal_properties_code_list_spinner_title')),
      ).toBeInTheDocument();
    });

    it('should render an error message when getOptionLists throws an error', async () => {
      await renderOptionListEditorAndWaitForSpinnerToBeRemoved({
        queries: {
<<<<<<< HEAD
          getOptionLists: jest.fn().mockImplementation(() => Promise.reject()),
=======
          getOptionList: jest.fn().mockRejectedValueOnce(new Error('Error')),
>>>>>>> 3db9af6a
        },
        props: { component: { ...mockComponent, options: undefined } },
      });

      expect(
        screen.getByText(textMock('ux_editor.modal_properties_fetch_option_list_error_message')),
      ).toBeInTheDocument();
    });

    it('should render the open Dialog button', async () => {
      await renderOptionListEditorAndWaitForSpinnerToBeRemoved({
        props: { component: { ...mockComponent, options: undefined } },
      });
      expect(getOptionModalButton()).toBeInTheDocument();
    });

    it('should open Dialog', async () => {
      const user = userEvent.setup();
      await renderOptionListEditorAndWaitForSpinnerToBeRemoved({
        props: { component: { ...mockComponent, options: undefined } },
      });

      await user.click(getOptionModalButton());

      expect(screen.getByRole('dialog')).toBeInTheDocument();
    });

    it('should close Dialog', async () => {
      const user = userEvent.setup();
      await renderOptionListEditorAndWaitForSpinnerToBeRemoved({
        props: { component: { ...mockComponent, options: undefined } },
      });

      await user.click(getOptionModalButton());
      await user.click(screen.getByRole('button', { name: 'close modal' })); // Todo: Replace "close modal" with defaultDialogProps.closeButtonTitle when we upgrade to Designsystemet v1

      expect(screen.queryByRole('dialog')).not.toBeInTheDocument();
    });

    it('should call doReloadPreview when editing', async () => {
      const user = userEvent.setup();
      const doReloadPreview = jest.fn();
      await renderOptionListEditorAndWaitForSpinnerToBeRemoved({
        previewContextProps: { doReloadPreview },
        props: { component: { ...mockComponent, options: undefined } },
      });

      await user.click(getOptionModalButton());
      const textBox = getTextBoxInput(2);
      await user.type(textBox, 'test');
      await user.tab();

      await waitFor(() => expect(doReloadPreview).toHaveBeenCalledTimes(1));
    });

    it('should call updateOptionList with correct parameters when closing Dialog', async () => {
      const user = userEvent.setup();
      await renderOptionListEditorAndWaitForSpinnerToBeRemoved({
        props: { component: { ...mockComponent, options: undefined } },
      });
      const expectedResultAfterEdit: Option[] = [
        { value: 'test', label: 'label text', description: 'description', helpText: 'help text' },
        { value: 2, label: 'label number', description: 'test', helpText: null },
        { value: true, label: 'label boolean', description: null, helpText: null },
      ];

      await user.click(getOptionModalButton());
      const textBox = getTextBoxInput(2);
      await user.type(textBox, 'test');
      await user.tab();

      await waitFor(() => expect(queriesMock.updateOptionList).toHaveBeenCalledTimes(1));
      expect(queriesMock.updateOptionList).toHaveBeenCalledWith(
        org,
        app,
        mockComponent.optionsId,
        expectedResultAfterEdit,
      );
    });

    it('should display general.empty_string when option-list has an empty string', async () => {
      const apiResultWithEmptyLabel: OptionsLists = {
        options: [{ value: true, label: '', description: null, helpText: null }],
      };
      await renderOptionListEditorAndWaitForSpinnerToBeRemoved({
        queries: {
          getOptionLists: jest
            .fn()
            .mockImplementation(() => Promise.resolve<OptionsLists>(apiResultWithEmptyLabel)),
        },
      });

      expect(screen.getByText(textMock('general.empty_string'))).toBeInTheDocument();
    });

    it('should call handleComponentChange when removing chosen options', async () => {
      const user = userEvent.setup();
      const handleComponentChange = jest.fn();
      await renderOptionListEditorAndWaitForSpinnerToBeRemoved({ handleComponentChange });

      const deleteButton = screen.getByRole('button', { name: textMock('general.delete') });
      await user.click(deleteButton);

      expect(handleComponentChange).toHaveBeenCalledTimes(1);
    });

    it('should call handleComponentChange with correct parameters when removing chosen options', async () => {
      const user = userEvent.setup();
      const handleComponentChange = jest.fn();
      await renderOptionListEditorAndWaitForSpinnerToBeRemoved({ handleComponentChange });
      const expectedResult = mockComponent;
      expectedResult.options = undefined;
      expectedResult.optionsId = undefined;

      const deleteButton = screen.getByRole('button', { name: textMock('general.delete') });
      await user.click(deleteButton);

      expect(handleComponentChange).toHaveBeenCalledTimes(1);
      expect(handleComponentChange).toHaveBeenCalledWith(expectedResult);
    });
  });
});

function getOptionModalButton() {
  return screen.getByRole('button', {
    name: textMock('general.edit'),
  });
}

function getTextBoxInput(number: number) {
  return screen.getByRole('textbox', {
    name: textMock('code_list_editor.description_item', { number }),
  });
}

<<<<<<< HEAD
const renderOptionListEditor = ({
  previewContextProps = {},
  queries = {},
  component = {},
  handleComponentChange = jest.fn(),
} = {}) => {
  return renderWithProviders(
    <OptionListEditor
      component={{ ...mockComponent, ...component }}
      handleComponentChange={handleComponentChange}
    />,
    {
      queries: {
        getOptionLists: jest
          .fn()
          .mockImplementation(() => Promise.resolve<OptionsLists>(apiResult)),
        ...queries,
      },
      queryClient: createQueryClientMock(),
      previewContextProps,
    },
  );
=======
const defaultProps: OptionListEditorProps = {
  component: mockComponent,
  handleComponentChange,
};

const renderOptionListEditor = ({ previewContextProps = {}, queries = {}, props = {} } = {}) => {
  return renderWithProviders(<OptionListEditor {...defaultProps} {...props} />, {
    queries: { getOptionList: getOptionListMock, ...queries },
    queryClient: createQueryClientMock(),
    previewContextProps,
  });
>>>>>>> 3db9af6a
};

const renderOptionListEditorAndWaitForSpinnerToBeRemoved = async ({
  previewContextProps = {},
  queries = {},
  props = {},
} = {}) => {
  const view = renderOptionListEditor({
    previewContextProps,
    queries,
    props,
  });
  await waitForElementToBeRemoved(() =>
    screen.queryByText(textMock('ux_editor.modal_properties_code_list_spinner_title')),
  );
  return view;
};<|MERGE_RESOLUTION|>--- conflicted
+++ resolved
@@ -2,11 +2,8 @@
 import { screen, waitFor, waitForElementToBeRemoved } from '@testing-library/react';
 import type { OptionsList } from 'app-shared/types/api/OptionsLists';
 import type { Option } from 'app-shared/types/Option';
-<<<<<<< HEAD
 import { ComponentType } from 'app-shared/types/ComponentType';
-=======
 import type { OptionListEditorProps } from './OptionListEditor';
->>>>>>> 3db9af6a
 import { OptionListEditor } from './OptionListEditor';
 import { textMock } from '@studio/testing/mocks/i18nMock';
 import { renderWithProviders } from '../../../../../../../testing/mocks';
@@ -31,28 +28,17 @@
 describe('OptionListEditor', () => {
   afterEach(() => jest.clearAllMocks());
 
-<<<<<<< HEAD
   describe('ManualOptionEditor', () => {
     it('should render the open Dialog button', () => {
       renderOptionListEditor();
       expect(getOptionModalButton()).toBeInTheDocument();
-=======
-  describe('ManualOptionListEditorModal', () => {
-    it('should render the open Dialog button', async () => {
-      renderOptionListEditor();
-      expect(getManualModalButton()).toBeInTheDocument();
->>>>>>> 3db9af6a
     });
 
     it('should open Dialog', async () => {
       const user = userEvent.setup();
       renderOptionListEditor();
-<<<<<<< HEAD
-
-      await user.click(getOptionModalButton());
-=======
-      await user.click(getManualModalButton());
->>>>>>> 3db9af6a
+
+      await user.click(getOptionModalButton());
 
       expect(screen.getByRole('dialog')).toBeInTheDocument();
       expect(
@@ -63,12 +49,8 @@
     it('should close Dialog', async () => {
       const user = userEvent.setup();
       renderOptionListEditor();
-<<<<<<< HEAD
-
-      await user.click(getOptionModalButton());
-=======
-      await user.click(getManualModalButton());
->>>>>>> 3db9af6a
+
+      await user.click(getOptionModalButton());
       await user.click(screen.getByRole('button', { name: 'close modal' })); // Todo: Replace "close modal" with defaultDialogProps.closeButtonTitle when we upgrade to Designsystemet v1
 
       expect(screen.queryByRole('dialog')).not.toBeInTheDocument();
@@ -76,42 +58,14 @@
 
     it('should call doReloadPreview when editing', async () => {
       const user = userEvent.setup();
-<<<<<<< HEAD
       mockComponent.options = [
         { value: 'test', label: 'label text', description: 'description', helpText: 'help text' },
       ];
-      const handleComponentChange = jest.fn();
-      renderOptionListEditor({
-        handleComponentChange,
-      });
+      renderOptionListEditor();
 
       const text = 'test';
       await user.click(getOptionModalButton());
       const textBox = getTextBoxInput(1);
-=======
-      renderOptionListEditor();
-      const text = 'test';
-      await user.click(getManualModalButton());
-      const textBox = screen.getByRole('textbox', {
-        name: textMock('code_list_editor.description_item', { number: 2 }),
-      });
-      await user.type(textBox, text);
-      await user.tab();
-
-      expect(handleComponentChange).toHaveBeenCalledTimes(1);
-    });
-
-    it('should delete optionsId field from component if it was set when manual options editor is blurred', async () => {
-      const user = userEvent.setup();
-      renderOptionListEditor({
-        props: { component: { ...mockComponent, optionsId: 'optionsId' } },
-      });
-      const text = 'test';
-      await user.click(getManualModalButton());
-      const textBox = screen.getByRole('textbox', {
-        name: textMock('code_list_editor.description_item', { number: 2 }),
-      });
->>>>>>> 3db9af6a
       await user.type(textBox, text);
       await user.tab();
 
@@ -130,8 +84,7 @@
 
     it('should call handleComponentChange when removing chosen options', async () => {
       const user = userEvent.setup();
-      const handleComponentChange = jest.fn();
-      renderOptionListEditor({ handleComponentChange });
+      renderOptionListEditor();
 
       const deleteButton = screen.getByRole('button', { name: textMock('general.delete') });
       await user.click(deleteButton);
@@ -141,8 +94,7 @@
 
     it('should call handleComponentChange with correct parameters when removing chosen options', async () => {
       const user = userEvent.setup();
-      const handleComponentChange = jest.fn();
-      renderOptionListEditor({ handleComponentChange });
+      renderOptionListEditor();
       const expectedResult = mockComponent;
       expectedResult.options = undefined;
       expectedResult.optionsId = undefined;
@@ -155,16 +107,7 @@
     });
   });
 
-<<<<<<< HEAD
   describe('LibraryOptionEditor', () => {
-    beforeEach(() => {
-      mockComponent.optionsId = 'options';
-      mockComponent.options = undefined;
-    });
-
-=======
-  describe('LibraryOptionListEditorModal', () => {
->>>>>>> 3db9af6a
     it('should render a spinner when there is no data', () => {
       renderOptionListEditor({
         queries: {
@@ -181,11 +124,7 @@
     it('should render an error message when getOptionLists throws an error', async () => {
       await renderOptionListEditorAndWaitForSpinnerToBeRemoved({
         queries: {
-<<<<<<< HEAD
-          getOptionLists: jest.fn().mockImplementation(() => Promise.reject()),
-=======
-          getOptionList: jest.fn().mockRejectedValueOnce(new Error('Error')),
->>>>>>> 3db9af6a
+          getOptionList: jest.fn().mockImplementation(() => Promise.reject()),
         },
         props: { component: { ...mockComponent, options: undefined } },
       });
@@ -267,14 +206,14 @@
     });
 
     it('should display general.empty_string when option-list has an empty string', async () => {
-      const apiResultWithEmptyLabel: OptionsLists = {
-        options: [{ value: true, label: '', description: null, helpText: null }],
-      };
+      const apiResultWithEmptyLabel: OptionsList = [
+        { value: true, label: '', description: null, helpText: null },
+      ];
       await renderOptionListEditorAndWaitForSpinnerToBeRemoved({
         queries: {
           getOptionLists: jest
             .fn()
-            .mockImplementation(() => Promise.resolve<OptionsLists>(apiResultWithEmptyLabel)),
+            .mockImplementation(() => Promise.resolve<OptionsList>(apiResultWithEmptyLabel)),
         },
       });
 
@@ -284,7 +223,7 @@
     it('should call handleComponentChange when removing chosen options', async () => {
       const user = userEvent.setup();
       const handleComponentChange = jest.fn();
-      await renderOptionListEditorAndWaitForSpinnerToBeRemoved({ handleComponentChange });
+      await renderOptionListEditorAndWaitForSpinnerToBeRemoved();
 
       const deleteButton = screen.getByRole('button', { name: textMock('general.delete') });
       await user.click(deleteButton);
@@ -295,7 +234,7 @@
     it('should call handleComponentChange with correct parameters when removing chosen options', async () => {
       const user = userEvent.setup();
       const handleComponentChange = jest.fn();
-      await renderOptionListEditorAndWaitForSpinnerToBeRemoved({ handleComponentChange });
+      await renderOptionListEditorAndWaitForSpinnerToBeRemoved();
       const expectedResult = mockComponent;
       expectedResult.options = undefined;
       expectedResult.optionsId = undefined;
@@ -321,30 +260,6 @@
   });
 }
 
-<<<<<<< HEAD
-const renderOptionListEditor = ({
-  previewContextProps = {},
-  queries = {},
-  component = {},
-  handleComponentChange = jest.fn(),
-} = {}) => {
-  return renderWithProviders(
-    <OptionListEditor
-      component={{ ...mockComponent, ...component }}
-      handleComponentChange={handleComponentChange}
-    />,
-    {
-      queries: {
-        getOptionLists: jest
-          .fn()
-          .mockImplementation(() => Promise.resolve<OptionsLists>(apiResult)),
-        ...queries,
-      },
-      queryClient: createQueryClientMock(),
-      previewContextProps,
-    },
-  );
-=======
 const defaultProps: OptionListEditorProps = {
   component: mockComponent,
   handleComponentChange,
@@ -356,7 +271,6 @@
     queryClient: createQueryClientMock(),
     previewContextProps,
   });
->>>>>>> 3db9af6a
 };
 
 const renderOptionListEditorAndWaitForSpinnerToBeRemoved = async ({
