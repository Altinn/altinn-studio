--- conflicted
+++ resolved
@@ -1,14 +1,7 @@
 import React from 'react';
 import { screen, waitForElementToBeRemoved } from '@testing-library/react';
-<<<<<<< HEAD
 import { app, org } from '@studio/testing/testids';
 import { componentMocks } from '../../../../../../../testing/componentMocks';
-=======
-import type { OptionList } from 'app-shared/types/OptionList';
-import { ComponentType } from 'app-shared/types/ComponentType';
-import type { OptionListEditorProps } from './OptionListEditor';
-import { OptionListEditor } from './OptionListEditor';
->>>>>>> 772bb20a
 import { textMock } from '@studio/testing/mocks/i18nMock';
 import { createQueryClientMock } from 'app-shared/mocks/queryClientMock';
 import { renderWithProviders } from '../../../../../../../testing/mocks';
@@ -16,18 +9,10 @@
 import { ObjectUtils } from '@studio/pure-functions';
 import { QueryKey } from 'app-shared/types/QueryKey';
 import userEvent from '@testing-library/user-event';
-<<<<<<< HEAD
 import type { QueryClient } from '@tanstack/react-query';
 import type { OptionList } from 'app-shared/types/OptionList';
 import type { OptionListEditorProps } from './OptionListEditor';
 import { OptionListEditor } from './OptionListEditor';
-=======
-import { createQueryClientMock } from 'app-shared/mocks/queryClientMock';
-import { app, org } from '@studio/testing/testids';
-import { componentMocks } from '../../../../../../../testing/componentMocks';
-import type { QueryClient } from '@tanstack/react-query';
-import { QueryKey } from 'app-shared/types/QueryKey';
->>>>>>> 772bb20a
 
 // Test data:
 const mockComponent = componentMocks[ComponentType.RadioButtons];
@@ -81,7 +66,7 @@
   });
 
   it('should render an error message when getOptionList throws an error', async () => {
-    renderOptionListEditor({
+    renderOptionListEditorWithData({
       queries: {
         getOptionList: jest.fn().mockImplementation(() => Promise.reject()),
       },
@@ -109,10 +94,7 @@
     expect(getDeleteButton()).toBeInTheDocument();
     await user.click(getDeleteButton());
     expect(handleComponentChange).toHaveBeenCalledTimes(1);
-<<<<<<< HEAD
     expect(handleComponentChange).toHaveBeenCalledWith(expectedArgs);
-=======
->>>>>>> 772bb20a
   });
 });
 
