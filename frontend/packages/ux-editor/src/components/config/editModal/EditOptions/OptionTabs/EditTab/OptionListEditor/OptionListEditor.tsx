<<<<<<< HEAD
import React, { forwardRef } from 'react';
import { useTranslation } from 'react-i18next';
import { StudioSpinner, StudioErrorMessage } from '@studio/components';
import { useStudioEnvironmentParams } from 'app-shared/hooks/useStudioEnvironmentParams';
import { useOptionListsQuery } from 'app-shared/hooks/queries/useOptionListsQuery';
import type { IGenericEditComponent } from '../../../../../componentConfig';
import type { SelectionComponentType } from '../../../../../../../types/FormComponent';
import { LibraryOptionsEditor } from './LibraryOptionsEditor';
import { ManualOptionsEditor } from './ManualOptionsEditor';
import { handleOptionsChange, resetComponentOptions } from '../utils/utils';
=======
import React from 'react';
import { useTranslation } from 'react-i18next';
import { StudioSpinner, StudioErrorMessage } from '@studio/components';
import { useStudioEnvironmentParams } from 'app-shared/hooks/useStudioEnvironmentParams';
import type { IGenericEditComponent } from '../../../../../componentConfig';
import type { SelectionComponentType } from '../../../../../../../types/FormComponent';
import { useOptionListQuery } from 'app-shared/hooks/queries';
import { LibraryOptionsEditor } from './LibraryOptionsEditor';
import { ManualOptionsEditor } from './ManualOptionsEditor';
>>>>>>> 3db9af6a

export type OptionListEditorProps = Pick<
  IGenericEditComponent<SelectionComponentType>,
  'component' | 'handleComponentChange'
>;

<<<<<<< HEAD
export const OptionListEditor = forwardRef<HTMLDialogElement, OptionListEditorProps>(
  ({ component, handleComponentChange }: OptionListEditorProps, dialogRef): React.ReactNode => {
    const { t } = useTranslation();
    const { org, app } = useStudioEnvironmentParams();
    const { data: optionsLists, status } = useOptionListsQuery(org, app);
=======
export function OptionListEditor({
  component,
  handleComponentChange,
}: OptionListEditorProps): React.ReactNode {
  const { t } = useTranslation();
  const { org, app } = useStudioEnvironmentParams();
  const { data: optionsList, status } = useOptionListQuery(org, app, component.optionsId);

  if (component.options !== undefined) {
    return (
      <ManualOptionsEditor component={component} handleComponentChange={handleComponentChange} />
    );
  }
>>>>>>> 3db9af6a

    const handleDelete = () => {
      const updatedComponent = resetComponentOptions(component);
      handleOptionsChange(updatedComponent, handleComponentChange);
    };

    if (component.options !== undefined) {
      return (
        <ManualOptionsEditor
          ref={dialogRef}
          component={component}
          handleComponentChange={handleComponentChange}
          handleDelete={handleDelete}
        />
      );
<<<<<<< HEAD
    }

    switch (status) {
      case 'pending':
        return (
          <StudioSpinner spinnerTitle={t('ux_editor.modal_properties_code_list_spinner_title')} />
        );
      case 'error':
        return (
          <StudioErrorMessage>
            {t('ux_editor.modal_properties_fetch_option_list_error_message')}
          </StudioErrorMessage>
        );
      case 'success': {
        if (optionsLists[component.optionsId] !== undefined) {
          return (
            <LibraryOptionsEditor
              component={component}
              optionsList={optionsLists[component.optionsId]}
              handleDelete={handleDelete}
            />
          );
        }
      }
    }
  },
);

OptionListEditor.displayName = 'OptionListEditor';
=======
    case 'success': {
      return <LibraryOptionsEditor optionsId={component.optionsId} optionsList={optionsList} />;
    }
  }
}
>>>>>>> 3db9af6a
<|MERGE_RESOLUTION|>--- conflicted
+++ resolved
@@ -1,16 +1,4 @@
-<<<<<<< HEAD
 import React, { forwardRef } from 'react';
-import { useTranslation } from 'react-i18next';
-import { StudioSpinner, StudioErrorMessage } from '@studio/components';
-import { useStudioEnvironmentParams } from 'app-shared/hooks/useStudioEnvironmentParams';
-import { useOptionListsQuery } from 'app-shared/hooks/queries/useOptionListsQuery';
-import type { IGenericEditComponent } from '../../../../../componentConfig';
-import type { SelectionComponentType } from '../../../../../../../types/FormComponent';
-import { LibraryOptionsEditor } from './LibraryOptionsEditor';
-import { ManualOptionsEditor } from './ManualOptionsEditor';
-import { handleOptionsChange, resetComponentOptions } from '../utils/utils';
-=======
-import React from 'react';
 import { useTranslation } from 'react-i18next';
 import { StudioSpinner, StudioErrorMessage } from '@studio/components';
 import { useStudioEnvironmentParams } from 'app-shared/hooks/useStudioEnvironmentParams';
@@ -19,34 +7,18 @@
 import { useOptionListQuery } from 'app-shared/hooks/queries';
 import { LibraryOptionsEditor } from './LibraryOptionsEditor';
 import { ManualOptionsEditor } from './ManualOptionsEditor';
->>>>>>> 3db9af6a
+import { handleOptionsChange, resetComponentOptions } from '../utils/utils';
 
 export type OptionListEditorProps = Pick<
   IGenericEditComponent<SelectionComponentType>,
   'component' | 'handleComponentChange'
 >;
 
-<<<<<<< HEAD
 export const OptionListEditor = forwardRef<HTMLDialogElement, OptionListEditorProps>(
   ({ component, handleComponentChange }: OptionListEditorProps, dialogRef): React.ReactNode => {
     const { t } = useTranslation();
     const { org, app } = useStudioEnvironmentParams();
-    const { data: optionsLists, status } = useOptionListsQuery(org, app);
-=======
-export function OptionListEditor({
-  component,
-  handleComponentChange,
-}: OptionListEditorProps): React.ReactNode {
-  const { t } = useTranslation();
-  const { org, app } = useStudioEnvironmentParams();
-  const { data: optionsList, status } = useOptionListQuery(org, app, component.optionsId);
-
-  if (component.options !== undefined) {
-    return (
-      <ManualOptionsEditor component={component} handleComponentChange={handleComponentChange} />
-    );
-  }
->>>>>>> 3db9af6a
+    const { data: optionsList, status } = useOptionListQuery(org, app, component.optionsId);
 
     const handleDelete = () => {
       const updatedComponent = resetComponentOptions(component);
@@ -62,7 +34,6 @@
           handleDelete={handleDelete}
         />
       );
-<<<<<<< HEAD
     }
 
     switch (status) {
@@ -77,25 +48,16 @@
           </StudioErrorMessage>
         );
       case 'success': {
-        if (optionsLists[component.optionsId] !== undefined) {
-          return (
-            <LibraryOptionsEditor
-              component={component}
-              optionsList={optionsLists[component.optionsId]}
-              handleDelete={handleDelete}
-            />
-          );
-        }
+        return (
+          <LibraryOptionsEditor
+            component={component}
+            optionsList={optionsList}
+            handleDelete={handleDelete}
+          />
+        );
       }
     }
   },
 );
 
-OptionListEditor.displayName = 'OptionListEditor';
-=======
-    case 'success': {
-      return <LibraryOptionsEditor optionsId={component.optionsId} optionsList={optionsList} />;
-    }
-  }
-}
->>>>>>> 3db9af6a
+OptionListEditor.displayName = 'OptionListEditor';