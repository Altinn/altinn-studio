import React from 'react';
import type { IGenericEditComponent } from '../../../../../componentConfig';
import type { SelectionComponentType } from '../../../../../../../types/FormComponent';
import { useOptionListIdsQuery } from '../../../../../../../hooks/queries/useOptionListIdsQuery';
import { useAddOptionListMutation } from 'app-shared/hooks/mutations';
import { useTranslation } from 'react-i18next';
import { StudioFileUploader } from '@studio/components';
import { useStudioEnvironmentParams } from 'app-shared/hooks/useStudioEnvironmentParams';
import { FileNameErrorResult, FileNameUtils } from '@studio/pure-functions';
import type { AxiosError } from 'axios';
import type { ApiError } from 'app-shared/types/api/ApiError';
import { toast } from 'react-toastify';
<<<<<<< HEAD
import { handleOptionsChange, updateComponentOptionsId } from '../utils/utils';
=======
import { isErrorUnknown } from 'app-shared/utils/ApiErrorUtils';
>>>>>>> 3db9af6a

type EditOptionListProps = Pick<
  IGenericEditComponent<SelectionComponentType>,
  'component' | 'handleComponentChange'
>;

export function OptionListUploader({ component, handleComponentChange }: EditOptionListProps) {
  const { t } = useTranslation();
  const { org, app } = useStudioEnvironmentParams();
  const { data: optionListIds } = useOptionListIdsQuery(org, app);
  const { mutate: uploadOptionList } = useAddOptionListMutation(org, app, {
    hideDefaultError: (error: AxiosError<ApiError>) => isErrorUnknown(error),
  });

  const onSubmit = (file: File) => {
    const fileNameError = FileNameUtils.findFileNameError(
      FileNameUtils.removeExtension(file.name),
      optionListIds,
    );
    if (fileNameError) {
      handleInvalidFileName(fileNameError);
    } else {
      handleUpload(file);
    }
  };

  const handleUpload = (file: File) => {
    uploadOptionList(file, {
      onSuccess: () => {
        const optionsId = FileNameUtils.removeExtension(file.name);
        const updatedComponent = updateComponentOptionsId(component, optionsId);
        handleOptionsChange(updatedComponent, handleComponentChange);
        toast.success(t('ux_editor.modal_properties_code_list_upload_success'));
      },

      onError: (error: AxiosError<ApiError>) => {
        if (isErrorUnknown(error)) {
          toast.error(t('ux_editor.modal_properties_code_list_upload_generic_error'));
        }
      },
    });
  };

  const handleInvalidFileName = (fileNameError: FileNameErrorResult) => {
    switch (fileNameError) {
      case FileNameErrorResult.NoRegExMatch:
        return toast.error(t('validation_errors.file_name_invalid'));
      case FileNameErrorResult.FileExists:
        return toast.error(t('validation_errors.upload_file_name_occupied'));
    }
  };

  return (
    <StudioFileUploader
      accept='.json'
      variant={'tertiary'}
      uploaderButtonText={t('ux_editor.options.upload_title')}
      onSubmit={onSubmit}
    />
  );
}<|MERGE_RESOLUTION|>--- conflicted
+++ resolved
@@ -10,11 +10,8 @@
 import type { AxiosError } from 'axios';
 import type { ApiError } from 'app-shared/types/api/ApiError';
 import { toast } from 'react-toastify';
-<<<<<<< HEAD
 import { handleOptionsChange, updateComponentOptionsId } from '../utils/utils';
-=======
 import { isErrorUnknown } from 'app-shared/utils/ApiErrorUtils';
->>>>>>> 3db9af6a
 
 type EditOptionListProps = Pick<
   IGenericEditComponent<SelectionComponentType>,
@@ -52,7 +49,7 @@
 
       onError: (error: AxiosError<ApiError>) => {
         if (isErrorUnknown(error)) {
-          toast.error(t('ux_editor.modal_properties_code_list_upload_generic_error'));
+          toast.error(`${t('ux_editor.modal_properties_code_list_upload_generic_error')}`);
         }
       },
     });
