import React from 'react';
import { screen } from '@testing-library/react';
import { EditOptions } from './EditOptions';
import { textMock } from '@studio/testing/mocks/i18nMock';
import { ComponentType } from 'app-shared/types/ComponentType';
import type { FormItem } from '../../../../types/FormItem';
import type { ServicesContextProps } from 'app-shared/contexts/ServicesContext';
import { createQueryClientMock } from 'app-shared/mocks/queryClientMock';
import { renderWithProviders } from '../../../../testing/mocks';
import { componentMocks } from '@altinn/ux-editor/testing/componentMocks';

// Test data:
const mockComponent = componentMocks[ComponentType.RadioButtons];
const queryClientMock = createQueryClientMock();

describe('EditOptions', () => {
  afterEach(() => {
    queryClientMock.clear();
  });

  it('should render', async () => {
    await renderEditOptions();
    expect(screen.getByText(textMock('ux_editor.options.section_heading'))).toBeInTheDocument();
  });

<<<<<<< HEAD
  it('should render spinner when loading data', async () => {
    await renderEditOptions();
    expect(screen.getByText(textMock('ux_editor.modal_properties_loading'))).toBeInTheDocument();
=======
  it('should show code list input by default when neither options nor optionId are set', async () => {
    await renderEditOptions({
      componentProps: { options: undefined, optionsId: undefined },
    });
    expect(
      await screen.findByRole('tab', {
        name: textMock('ux_editor.options.tab_code_list'),
        selected: true,
      }),
    ).toBeInTheDocument();
  });

  it('should show manual options view when options property is set', async () => {
    await renderEditOptions({
      componentProps: {
        options: [
          { label: 'label1', value: 'value1' },
          { label: 'label2', value: 'value2' },
        ],
      },
    });
    expect(
      await screen.findByRole('tab', {
        name: textMock('ux_editor.options.tab_manual'),
        selected: true,
      }),
    ).toBeInTheDocument();

    expect(screen.getByText('value1')).toBeInTheDocument();

    expect(screen.getByText('value2')).toBeInTheDocument();

    expect(screen.getByText(textMock('ux_editor.modal_new_option'))).toBeInTheDocument();
  });

  it('should show manual options view when options property is empty list', async () => {
    await renderEditOptions({
      componentProps: { options: [] },
      queries: {
        getOptionListIds: jest.fn().mockImplementation(() => Promise.resolve<string[]>([])),
      },
    });
    expect(await screen.findByText(textMock('ux_editor.modal_new_option'))).toBeInTheDocument();
>>>>>>> 6a1351ec
  });

  it('should render child component when loading is done', async () => {
    await renderEditOptions({
      componentProps: { options: undefined, optionsId: undefined },
    });
    expect(
      await screen.findByRole('tab', {
        name: textMock('ux_editor.options.tab_code_list'),
<<<<<<< HEAD
=======
        selected: true,
      }),
    ).toBeInTheDocument();
  });

  it('should switch to manual input clicking manual tab', async () => {
    const user = userEvent.setup();
    await renderEditOptions({
      componentProps: { optionsId: '' },
    });

    expect(
      screen.queryByRole('tab', {
        name: textMock('ux_editor.options.tab_manual'),
        selected: true,
      }),
    ).not.toBeInTheDocument();

    const manualTabElement = await screen.findByRole('tab', {
      name: textMock('ux_editor.options.tab_manual'),
    });
    await waitFor(() => user.click(manualTabElement));
    expect(
      screen.getByRole('tab', {
        name: textMock('ux_editor.options.tab_manual'),
        selected: true,
      }),
    ).toBeInTheDocument();
  });

  it('should switch to codelist input clicking codelist tab', async () => {
    const user = userEvent.setup();
    await renderEditOptions({
      componentProps: { options: [] },
    });

    expect(
      screen.queryByRole('tab', {
        name: textMock('ux_editor.options.tab_code_list'),
        selected: true,
      }),
    ).not.toBeInTheDocument();

    const codelistTabElement = await screen.findByRole('tab', {
      name: textMock('ux_editor.options.tab_code_list'),
    });
    await waitFor(() => user.click(codelistTabElement));
    expect(
      screen.getByRole('tab', {
        name: textMock('ux_editor.options.tab_code_list'),
        selected: true,
>>>>>>> 6a1351ec
      }),
    ).toBeInTheDocument();
  });

<<<<<<< HEAD
=======
  it('should switch to referenceId input clicking referenceId tab', async () => {
    const user = userEvent.setup();
    await renderEditOptions({
      componentProps: { options: [] },
    });

    expect(
      screen.queryByRole('tab', {
        name: textMock('ux_editor.options.tab_referenceId'),
        selected: true,
      }),
    ).not.toBeInTheDocument();

    const referenceIdElement = await screen.findByRole('tab', {
      name: textMock('ux_editor.options.tab_referenceId'),
    });
    await waitFor(() => user.click(referenceIdElement));
    expect(
      screen.getByRole('tab', {
        name: textMock('ux_editor.options.tab_referenceId'),
        selected: true,
      }),
    ).toBeInTheDocument();
  });

  it('should show alert message in Manual tab when prop areLayoutOptionsSupported is false', async () => {
    const user = userEvent.setup();
    await renderEditOptions({
      componentProps: { optionsId: '' },
      renderOptions: { areLayoutOptionsSupported: false },
      queries: {
        getOptionListIds: jest.fn().mockImplementation(() => Promise.resolve<string[]>([])),
      },
    });

    const manualTabElement = await screen.findByRole('tab', {
      name: textMock('ux_editor.options.tab_manual'),
    });

    await waitFor(() => user.click(manualTabElement));
    expect(screen.getByText(textMock('ux_editor.options.code_list_only'))).toBeInTheDocument();
  });

>>>>>>> 6a1351ec
  it('should show error message if query fails', async () => {
    jest.spyOn(console, 'error').mockImplementation(() => {});
    renderEditOptions({
      queries: {
        getOptionListIds: jest.fn().mockRejectedValueOnce(new Error('Error')),
      },
    });

    expect(await screen.findByText('Error')).toBeInTheDocument();
    jest.clearAllMocks();
  });
});

const renderEditOptions = async <T extends ComponentType.Checkboxes | ComponentType.RadioButtons>({
  componentProps,
  handleComponentChange = jest.fn(),
  queries = {},
  renderOptions = {},
}: {
  componentProps?: Partial<FormItem<T>>;
  handleComponentChange?: () => void;
  queries?: Partial<ServicesContextProps>;
  renderOptions?: {
    areLayoutOptionsSupported?: boolean;
  };
} = {}) => {
  return renderWithProviders(
    <EditOptions
      handleComponentChange={handleComponentChange}
      component={{
        ...mockComponent,
        ...componentProps,
      }}
      renderOptions={renderOptions}
    />,
    {
      queries,
      queryClient: queryClientMock,
    },
  );
};<|MERGE_RESOLUTION|>--- conflicted
+++ resolved
@@ -14,177 +14,29 @@
 const queryClientMock = createQueryClientMock();
 
 describe('EditOptions', () => {
-  afterEach(() => {
-    queryClientMock.clear();
-  });
+  afterEach(() => queryClientMock.clear());
 
   it('should render', async () => {
-    await renderEditOptions();
+    renderEditOptions();
     expect(screen.getByText(textMock('ux_editor.options.section_heading'))).toBeInTheDocument();
   });
 
-<<<<<<< HEAD
   it('should render spinner when loading data', async () => {
-    await renderEditOptions();
+    renderEditOptions();
     expect(screen.getByText(textMock('ux_editor.modal_properties_loading'))).toBeInTheDocument();
-=======
-  it('should show code list input by default when neither options nor optionId are set', async () => {
-    await renderEditOptions({
+  });
+
+  it('should render child component when loading is done', async () => {
+    renderEditOptions({
       componentProps: { options: undefined, optionsId: undefined },
     });
     expect(
       await screen.findByRole('tab', {
         name: textMock('ux_editor.options.tab_code_list'),
-        selected: true,
       }),
     ).toBeInTheDocument();
   });
 
-  it('should show manual options view when options property is set', async () => {
-    await renderEditOptions({
-      componentProps: {
-        options: [
-          { label: 'label1', value: 'value1' },
-          { label: 'label2', value: 'value2' },
-        ],
-      },
-    });
-    expect(
-      await screen.findByRole('tab', {
-        name: textMock('ux_editor.options.tab_manual'),
-        selected: true,
-      }),
-    ).toBeInTheDocument();
-
-    expect(screen.getByText('value1')).toBeInTheDocument();
-
-    expect(screen.getByText('value2')).toBeInTheDocument();
-
-    expect(screen.getByText(textMock('ux_editor.modal_new_option'))).toBeInTheDocument();
-  });
-
-  it('should show manual options view when options property is empty list', async () => {
-    await renderEditOptions({
-      componentProps: { options: [] },
-      queries: {
-        getOptionListIds: jest.fn().mockImplementation(() => Promise.resolve<string[]>([])),
-      },
-    });
-    expect(await screen.findByText(textMock('ux_editor.modal_new_option'))).toBeInTheDocument();
->>>>>>> 6a1351ec
-  });
-
-  it('should render child component when loading is done', async () => {
-    await renderEditOptions({
-      componentProps: { options: undefined, optionsId: undefined },
-    });
-    expect(
-      await screen.findByRole('tab', {
-        name: textMock('ux_editor.options.tab_code_list'),
-<<<<<<< HEAD
-=======
-        selected: true,
-      }),
-    ).toBeInTheDocument();
-  });
-
-  it('should switch to manual input clicking manual tab', async () => {
-    const user = userEvent.setup();
-    await renderEditOptions({
-      componentProps: { optionsId: '' },
-    });
-
-    expect(
-      screen.queryByRole('tab', {
-        name: textMock('ux_editor.options.tab_manual'),
-        selected: true,
-      }),
-    ).not.toBeInTheDocument();
-
-    const manualTabElement = await screen.findByRole('tab', {
-      name: textMock('ux_editor.options.tab_manual'),
-    });
-    await waitFor(() => user.click(manualTabElement));
-    expect(
-      screen.getByRole('tab', {
-        name: textMock('ux_editor.options.tab_manual'),
-        selected: true,
-      }),
-    ).toBeInTheDocument();
-  });
-
-  it('should switch to codelist input clicking codelist tab', async () => {
-    const user = userEvent.setup();
-    await renderEditOptions({
-      componentProps: { options: [] },
-    });
-
-    expect(
-      screen.queryByRole('tab', {
-        name: textMock('ux_editor.options.tab_code_list'),
-        selected: true,
-      }),
-    ).not.toBeInTheDocument();
-
-    const codelistTabElement = await screen.findByRole('tab', {
-      name: textMock('ux_editor.options.tab_code_list'),
-    });
-    await waitFor(() => user.click(codelistTabElement));
-    expect(
-      screen.getByRole('tab', {
-        name: textMock('ux_editor.options.tab_code_list'),
-        selected: true,
->>>>>>> 6a1351ec
-      }),
-    ).toBeInTheDocument();
-  });
-
-<<<<<<< HEAD
-=======
-  it('should switch to referenceId input clicking referenceId tab', async () => {
-    const user = userEvent.setup();
-    await renderEditOptions({
-      componentProps: { options: [] },
-    });
-
-    expect(
-      screen.queryByRole('tab', {
-        name: textMock('ux_editor.options.tab_referenceId'),
-        selected: true,
-      }),
-    ).not.toBeInTheDocument();
-
-    const referenceIdElement = await screen.findByRole('tab', {
-      name: textMock('ux_editor.options.tab_referenceId'),
-    });
-    await waitFor(() => user.click(referenceIdElement));
-    expect(
-      screen.getByRole('tab', {
-        name: textMock('ux_editor.options.tab_referenceId'),
-        selected: true,
-      }),
-    ).toBeInTheDocument();
-  });
-
-  it('should show alert message in Manual tab when prop areLayoutOptionsSupported is false', async () => {
-    const user = userEvent.setup();
-    await renderEditOptions({
-      componentProps: { optionsId: '' },
-      renderOptions: { areLayoutOptionsSupported: false },
-      queries: {
-        getOptionListIds: jest.fn().mockImplementation(() => Promise.resolve<string[]>([])),
-      },
-    });
-
-    const manualTabElement = await screen.findByRole('tab', {
-      name: textMock('ux_editor.options.tab_manual'),
-    });
-
-    await waitFor(() => user.click(manualTabElement));
-    expect(screen.getByText(textMock('ux_editor.options.code_list_only'))).toBeInTheDocument();
-  });
-
->>>>>>> 6a1351ec
   it('should show error message if query fails', async () => {
     jest.spyOn(console, 'error').mockImplementation(() => {});
     renderEditOptions({
@@ -198,7 +50,7 @@
   });
 });
 
-const renderEditOptions = async <T extends ComponentType.Checkboxes | ComponentType.RadioButtons>({
+function renderEditOptions<T extends ComponentType.Checkboxes | ComponentType.RadioButtons>({
   componentProps,
   handleComponentChange = jest.fn(),
   queries = {},
@@ -210,7 +62,7 @@
   renderOptions?: {
     areLayoutOptionsSupported?: boolean;
   };
-} = {}) => {
+} = {}) {
   return renderWithProviders(
     <EditOptions
       handleComponentChange={handleComponentChange}
@@ -225,4 +77,4 @@
       queryClient: queryClientMock,
     },
   );
-};+}