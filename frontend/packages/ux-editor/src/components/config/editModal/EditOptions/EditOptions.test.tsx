--- conflicted
+++ resolved
@@ -37,13 +37,75 @@
     ).toBeInTheDocument();
   });
 
-<<<<<<< HEAD
-  it('should show error message if query fails', async () => {
-    jest.spyOn(console, 'error').mockImplementation(() => {});
-=======
+  it('should show code list input by default when neither options nor optionId are set', async () => {
+    renderEditOptions({
+      componentProps: { options: undefined, optionsId: undefined },
+    });
+
+    expect(
+      await screen.findByRole('tab', {
+        name: textMock('ux_editor.options.tab_code_list'),
+        selected: true,
+      }),
+    ).toBeInTheDocument();
+  });
+
+  it('should show manual options view when options property is set', async () => {
+    renderEditOptions({
+      componentProps: {
+        options: [
+          { label: 'label1', value: 'value1' },
+          { label: 'label2', value: 'value2' },
+        ],
+      },
+    });
+
+    expect(
+      await screen.findByRole('tab', {
+        name: textMock('ux_editor.options.tab_manual'),
+        selected: true,
+      }),
+    ).toBeInTheDocument();
+
+    expect(screen.getByText('value1')).toBeInTheDocument();
+    expect(screen.getByText('value2')).toBeInTheDocument();
+    expect(screen.getByText(textMock('ux_editor.modal_new_option'))).toBeInTheDocument();
+  });
+
+  it('should show manual options view when options property is empty list', async () => {
+    renderEditOptions({
+      componentProps: { options: [] },
+      queries: {
+        getOptionListIds: jest.fn().mockImplementation(() => Promise.resolve<string[]>([])),
+      },
+    });
+    expect(await screen.findByText(textMock('ux_editor.modal_new_option'))).toBeInTheDocument();
+  });
+
+  it('should show code list tab when component has optionsId defined matching an optionId in optionsID-list', async () => {
+    const optionsId = 'optionsId';
+    renderEditOptions({
+      componentProps: {
+        optionsId,
+      },
+      queries: {
+        getOptionListIds: jest
+          .fn()
+          .mockImplementation(() => Promise.resolve<string[]>([optionsId])),
+      },
+    });
+
+    expect(
+      await screen.findByRole('tab', {
+        name: textMock('ux_editor.options.tab_code_list'),
+        selected: true,
+      }),
+    ).toBeInTheDocument();
+  });
+
   it('should switch to manual input clicking manual tab', async () => {
     const user = userEvent.setup();
-    await renderEditOptions({
+    renderEditOptions({
       componentProps: { optionsId: '' },
     });
 
@@ -58,6 +120,7 @@
       name: textMock('ux_editor.options.tab_manual'),
     });
     await waitFor(() => user.click(manualTabElement));
+
     expect(
       screen.getByRole('tab', {
         name: textMock('ux_editor.options.tab_manual'),
@@ -68,7 +131,7 @@
 
   it('should switch to codelist input clicking codelist tab', async () => {
     const user = userEvent.setup();
-    await renderEditOptions({
+    renderEditOptions({
       componentProps: { options: [] },
     });
 
@@ -83,6 +146,7 @@
       name: textMock('ux_editor.options.tab_code_list'),
     });
     await waitFor(() => user.click(codelistTabElement));
+
     expect(
       screen.getByRole('tab', {
         name: textMock('ux_editor.options.tab_code_list'),
@@ -93,7 +157,7 @@
 
   it('should switch to referenceId input clicking referenceId tab', async () => {
     const user = userEvent.setup();
-    await renderEditOptions({
+    renderEditOptions({
       componentProps: { options: [] },
     });
 
@@ -108,6 +172,7 @@
       name: textMock('ux_editor.options.tab_referenceId'),
     });
     await waitFor(() => user.click(referenceIdElement));
+
     expect(
       screen.getByRole('tab', {
         name: textMock('ux_editor.options.tab_referenceId'),
@@ -118,7 +183,7 @@
 
   it('should show alert message in Manual tab when prop areLayoutOptionsSupported is false', async () => {
     const user = userEvent.setup();
-    await renderEditOptions({
+    renderEditOptions({
       componentProps: { optionsId: '' },
       renderOptions: { areLayoutOptionsSupported: false },
       queries: {
@@ -135,7 +200,6 @@
   });
 
   it('should show error message if getOptionListIds fails', async () => {
->>>>>>> 0ac58baa
     renderEditOptions({
       queries: {
         getOptionListIds: jest.fn().mockImplementation(() => Promise.reject()),
