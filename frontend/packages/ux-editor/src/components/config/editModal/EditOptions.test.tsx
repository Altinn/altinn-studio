--- conflicted
+++ resolved
@@ -1,9 +1,5 @@
 import React from 'react';
-<<<<<<< HEAD
-import { act, screen, waitFor } from '@testing-library/react';
-=======
-import { screen } from '@testing-library/react';
->>>>>>> 97fef761
+import { act, screen } from '@testing-library/react';
 
 import { EditOptions } from './EditOptions';
 import { renderWithMockStore } from '../../../testing/mocks';
@@ -36,15 +32,8 @@
   });
 
   it('should show code list input by default when neither options nor optionId are set', async () => {
-<<<<<<< HEAD
-    await render();
-    expect(
-      screen.getByText(textMock('ux_editor.modal_properties_custom_code_list_id')),
-    ).toBeInTheDocument();
-=======
     renderEditOptions();
-    expect(screen.getByText(textMock('ux_editor.modal_add_options_codelist'))).toBeInTheDocument();
->>>>>>> 97fef761
+    expect(screen.getByText(textMock('ux_editor.modal_properties_custom_code_list_id'))).toBeInTheDocument();
   });
 
   it('should show manual input when component has options defined', async () => {
