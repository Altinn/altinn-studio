import React from 'react';
<<<<<<< HEAD
import { screen, waitFor } from '@testing-library/react';
=======
import { act, screen, waitFor, within } from '@testing-library/react';
>>>>>>> 3cb87d0f
import { renderWithMockStore } from '../../../testing/mocks';
import { appDataMock, textResourcesMock } from '../../../testing/stateMocks';
import { IAppDataState } from '../../../features/appData/appDataReducers';
import { EditDataModelBindings } from './EditDataModelBindings';
import { textMock } from '../../../../../../testing/mocks/i18nMock';
import { ComponentType } from 'app-shared/types/ComponentType';
import userEvent from '@testing-library/user-event';
<<<<<<< HEAD
import { DatamodelMetadataResponse } from 'app-shared/types/api';

const datamodelMetadata: DatamodelMetadataResponse = {
  elements: {
    testModel: {
      id: 'testModel',
      type: 'ComplexType',
      dataBindingName: 'testModel',
      displayString: 'testModel',
      isReadOnly: false,
      isTagContent: false,
      jsonSchemaPointer: '#/definitions/testModel',
      maxOccurs: 1,
      minOccurs: 1,
      name: 'testModel',
      parentElement: null,
      restrictions: [],
      texts: [],
      xmlSchemaXPath: '/testModel',
      xPath: '/testModel',
=======

const user = userEvent.setup();

const getDatamodelMetadata = () =>
  Promise.resolve({
    elements: {
      testModel: {
        id: 'testModel',
        type: 'ComplexType',
        dataBindingName: 'testModel',
        displayString: 'testModel',
        isReadOnly: false,
        isTagContent: false,
        jsonSchemaPointer: '#/definitions/testModel',
        maxOccurs: 1,
        minOccurs: 1,
        name: 'testModel',
        parentElement: null,
        restrictions: [],
        texts: [],
        xmlSchemaXPath: '/testModel',
        xPath: '/testModel',
      },
      'testModel.field1': {
        id: 'testModel.field1',
        type: 'SimpleType',
        dataBindingName: 'testModel.field1',
        displayString: 'testModel.field1',
        isReadOnly: false,
        isTagContent: false,
        jsonSchemaPointer: '#/definitions/testModel/properteis/field1',
        maxOccurs: 1,
        minOccurs: 1,
        name: 'testModel/field1',
        parentElement: null,
        restrictions: [],
        texts: [],
        xmlSchemaXPath: '/testModel/field1',
        xPath: '/testModel/field1',
      },
>>>>>>> 3cb87d0f
    },
    'testModel.field1': {
      id: 'testModel.field1',
      type: 'SimpleType',
      dataBindingName: 'testModel.field1',
      displayString: 'testModel.field1',
      isReadOnly: false,
      isTagContent: false,
      jsonSchemaPointer: '#/definitions/testModel/properteis/field1',
      maxOccurs: 1,
      minOccurs: 1,
      name: 'testModel/field1',
      parentElement: null,
      restrictions: [],
      texts: [],
      xmlSchemaXPath: '/testModel/field1',
      xPath: '/testModel/field1',
    },
  },
};

const getDatamodelMetadata = () => Promise.resolve(datamodelMetadata);

const render = async ({ dataModelBindings = {}, handleComponentChange = jest.fn() } = {}) => {
  const appData: IAppDataState = {
    ...appDataMock,
    textResources: {
      ...textResourcesMock,
    },
  };

  return renderWithMockStore(
    { appData },
    { getDatamodelMetadata },
  )(
    <EditDataModelBindings
      handleComponentChange={handleComponentChange}
      component={{
        id: 'someComponentId',
        type: ComponentType.Input,
        textResourceBindings: {
          title: 'ServiceName',
        },
        dataModelBindings,
        itemType: 'COMPONENT',
      }}
      renderOptions={{
        uniqueKey: 'someComponentId-datamodel-select',
        key: 'simpleBinding',
      }}
    />,
  );
};

describe('EditDataModelBindings', () => {
  it('should show select with no selected option by default', async () => {
    await render();
    const linkIcon = screen.getByText(textMock('ux_editor.modal_properties_data_model_link'));
    await act(() => user.click(linkIcon));
    expect(
      await screen.findByText(textMock('ux_editor.modal_properties_data_model_helper')),
    ).toBeInTheDocument();
    expect(screen.getByRole('combobox').getAttribute('value')).toEqual('');
  });

  it('should show select with provided data model binding', async () => {
    await render();
    const linkIcon = screen.getByText(textMock('ux_editor.modal_properties_data_model_link'));
    await act(() => user.click(linkIcon));
    expect(
      await screen.findByText(textMock('ux_editor.modal_properties_data_model_helper')),
    ).toBeInTheDocument();
    expect(await screen.findByText('testModel.field1')).toBeInTheDocument();
  });

  it('should render link icon', async () => {
    await render();
    const linkIcon = screen.getByText(textMock('ux_editor.modal_properties_data_model_link'));
    expect(linkIcon).toBeInTheDocument();
  });

  it('should show select when link icon is clicked', async () => {
    await render();
    const linkIcon = screen.getByText(textMock('ux_editor.modal_properties_data_model_link'));
    await act(() => user.click(linkIcon));
    const select = screen.getByRole('combobox');
    expect(select).toBeInTheDocument();
  });

  it('should toggle select on link icon click', async () => {
    await render();
    expect(screen.queryByRole('combobox')).not.toBeInTheDocument();
    const linkIcon = screen.getByText(/ux_editor.modal_properties_data_model_link/i);
    await act(() => user.click(linkIcon));
    expect(screen.getByRole('combobox')).toBeInTheDocument();
  });

  it('check that handleDataModelChange is called', async () => {
<<<<<<< HEAD
    const handleComponentChange = jest.fn();
    await render({ handleComponentChange });
    const linkIcon = screen.getByText(/ux_editor.modal_properties_data_model_link/i);
    await waitFor(async () => {
      await userEvent.click(linkIcon);
    });
    const select = screen.getByRole('combobox');
    await waitFor(async () => await userEvent.click(select));
    await waitFor(async () => {
      await userEvent.click(
        screen.getByRole('option', {
          name: datamodelMetadata.elements.testModel.dataBindingName,
        }),
      );
    });
    expect(handleComponentChange).toHaveBeenCalledWith({
      dataModelBindings: { simpleBinding: 'testModel' },
      id: 'someComponentId',
      itemType: 'COMPONENT',
      required: true,
      textResourceBindings: { title: 'ServiceName' },
      timeStamp: undefined,
      type: 'Input',
    });
=======
    const handleDataModelChange = jest.fn();
    const dataModelSelectVisible = jest.fn();
    await render({ handleDataModelChange });
    const linkIcon = screen.getByText(textMock('ux_editor.modal_properties_data_model_link'));
    await act(() => user.click(linkIcon));
    dataModelSelectVisible(true);
    const select = screen.getByRole('combobox');
    const option = within(select).getByText('');
    await act(() => user.click(option));
    expect(handleDataModelChange).toHaveBeenCalled();
>>>>>>> 3cb87d0f
  });

  it('should render save icon', async () => {
    await render();
    const linkIcon = screen.getByText(textMock('ux_editor.modal_properties_data_model_link'));
    await act(() => user.click(linkIcon));
    const saveButton = await screen.findByRole('button', { name: /general.save/i });
    expect(saveButton).toBeInTheDocument();
  });

  it('should render delete icon', async () => {
    await render();
    const linkIcon = screen.getByText(textMock('ux_editor.modal_properties_data_model_link'));
    await act(() => user.click(linkIcon));
    const deleteButton = await screen.findByRole('button', { name: /general.delete/i });
    expect(deleteButton).toBeInTheDocument();
  });

  it('show link data model again when click on save button and no data model binding is selected', async () => {
    await render();
    const linkIcon = screen.getByText(textMock('ux_editor.modal_properties_data_model_link'));
    await act(() => user.click(linkIcon));
    expect(
      await screen.findByText(textMock('ux_editor.modal_properties_data_model_helper')),
    ).toBeInTheDocument();
    expect(screen.getByRole('combobox').getAttribute('value')).toEqual('');

    const saveButton = await screen.findByRole('button', { name: /general.save/i });
    await act(() => user.click(saveButton));

    expect(screen.getByText(textMock('ux_editor.modal_properties_data_model_link'))).toBeInTheDocument();
  });

  it('deletes existing data model link', async () => {
    const handleComponentChange = jest.fn();
    const dataModelBindingKey = 'testModel.field1';

    await render({
      handleComponentChange,
      dataModelBindings: { simpleBinding: dataModelBindingKey },
    });

    const datamodelText = screen.getByText(dataModelBindingKey);
    expect(datamodelText).toBeInTheDocument();

<<<<<<< HEAD
    await waitFor(async () => {
      await userEvent.hover(datamodelText);
    });
=======
    const linkIcon = screen.getByText(/ux_editor.modal_properties_data_model_link/i);
    await act(() => user.click(linkIcon));
>>>>>>> 3cb87d0f

    const editIcon = screen.getByRole('button', { name: textMock('general.edit') });
    await waitFor(async () => {
      await userEvent.click(editIcon);
    });

    expect(await screen.findByText(dataModelBindingKey)).toBeInTheDocument();
    const deleteButton = await screen.findByRole('button', { name: /general.delete/i });
    await waitFor(async () => {
      await userEvent.click(deleteButton);
    });
    expect(handleComponentChange).toHaveBeenCalledWith({
      dataModelBindings: { simpleBinding: '' },
      id: 'someComponentId',
      itemType: 'COMPONENT',
      required: false,
      textResourceBindings: { title: 'ServiceName' },
      timeStamp: undefined,
      type: 'Input',
    });
  });

  it('shows edit form', async () => {
    const dataModelBindingKey = 'testModel.field1';
    await render({
      dataModelBindings: { simpleBinding: dataModelBindingKey },
    });

    const datamodelText = screen.getByText(dataModelBindingKey);
    expect(datamodelText).toBeInTheDocument();

<<<<<<< HEAD
    await waitFor(async () => {
      await userEvent.hover(datamodelText);
    });

    const editIcon = screen.getByRole('button', { name: textMock('general.edit') });
    await waitFor(async () => {
      await userEvent.click(editIcon);
    });
=======
    const linkIcon = screen.getByText(/ux_editor.modal_properties_data_model_link/i);
    await act(() => user.click(linkIcon));

    expect(
      await screen.findByText(textMock('ux_editor.modal_properties_data_model_helper')),
    ).toBeInTheDocument();
    expect(await screen.findByText('testModel.field1')).toBeInTheDocument();

    expect(handleDataModelChange).toBeCalled;
    expect(setSelectedOption).toBeCalled;
  });

  it('should render LinkedDataModelContainer component when an option is selected', async () => {
    const handleDataModelChange = jest.fn();
    const setSelectedOption = jest.fn();

    await render({ handleDataModelChange, setSelectedOption });

    const linkIcon = screen.getByText(/ux_editor.modal_properties_data_model_link/i);
    await act(() => user.click(linkIcon));
>>>>>>> 3cb87d0f

    expect(
      screen.getByText(textMock('ux_editor.modal_properties_data_model_helper')),
    ).toBeInTheDocument();
<<<<<<< HEAD
    expect(screen.getByRole('combobox').getAttribute('value')).toEqual(dataModelBindingKey);
=======
    expect(await screen.findByText('testModel.field1')).toBeInTheDocument();

    expect(handleDataModelChange).toBeCalled;
    expect(setSelectedOption).toBeCalled;

    const linkedDataModelContainer = await screen.findByText('testModel.field1');
    expect(linkedDataModelContainer).toBeInTheDocument();
  });

  it('check that  onEditClick is called', async () => {
    const onEditClick = jest.fn();
    await render({ onEditClick });

    const linkIcon = screen.getByText(textMock('ux_editor.modal_properties_data_model_link'));
    await act(() => user.click(linkIcon));
    const editIcon = screen.getByRole('button', { name: /Edit/i });
    await act(() => user.click(editIcon));

    expect(editIcon).toBeInTheDocument();
    expect(onEditClick).toHaveBeenCalled;
>>>>>>> 3cb87d0f
  });

  it('show right data model when switching component', async () => {
    const { renderResult } = await render({
      dataModelBindings: { simpleBinding: 'testModel.field1' },
    });
    expect(await screen.findByText('testModel.field1')).toBeInTheDocument();
    renderResult.rerender(
      <EditDataModelBindings
        handleComponentChange={jest.fn()}
        component={{
          id: 'someComponentId',
          type: ComponentType.Input,
          dataModelBindings: { simpleBinding: 'testModel.field2' },
          itemType: 'COMPONENT',
        }}
      />,
    );
    expect(await screen.findByText('testModel.field2')).toBeInTheDocument();
  });
});<|MERGE_RESOLUTION|>--- conflicted
+++ resolved
@@ -1,9 +1,5 @@
 import React from 'react';
-<<<<<<< HEAD
-import { screen, waitFor } from '@testing-library/react';
-=======
-import { act, screen, waitFor, within } from '@testing-library/react';
->>>>>>> 3cb87d0f
+import { act, screen, within } from '@testing-library/react';
 import { renderWithMockStore } from '../../../testing/mocks';
 import { appDataMock, textResourcesMock } from '../../../testing/stateMocks';
 import { IAppDataState } from '../../../features/appData/appDataReducers';
@@ -11,8 +7,9 @@
 import { textMock } from '../../../../../../testing/mocks/i18nMock';
 import { ComponentType } from 'app-shared/types/ComponentType';
 import userEvent from '@testing-library/user-event';
-<<<<<<< HEAD
 import { DatamodelMetadataResponse } from 'app-shared/types/api';
+
+const user = userEvent.setup();
 
 const datamodelMetadata: DatamodelMetadataResponse = {
   elements: {
@@ -32,48 +29,6 @@
       texts: [],
       xmlSchemaXPath: '/testModel',
       xPath: '/testModel',
-=======
-
-const user = userEvent.setup();
-
-const getDatamodelMetadata = () =>
-  Promise.resolve({
-    elements: {
-      testModel: {
-        id: 'testModel',
-        type: 'ComplexType',
-        dataBindingName: 'testModel',
-        displayString: 'testModel',
-        isReadOnly: false,
-        isTagContent: false,
-        jsonSchemaPointer: '#/definitions/testModel',
-        maxOccurs: 1,
-        minOccurs: 1,
-        name: 'testModel',
-        parentElement: null,
-        restrictions: [],
-        texts: [],
-        xmlSchemaXPath: '/testModel',
-        xPath: '/testModel',
-      },
-      'testModel.field1': {
-        id: 'testModel.field1',
-        type: 'SimpleType',
-        dataBindingName: 'testModel.field1',
-        displayString: 'testModel.field1',
-        isReadOnly: false,
-        isTagContent: false,
-        jsonSchemaPointer: '#/definitions/testModel/properteis/field1',
-        maxOccurs: 1,
-        minOccurs: 1,
-        name: 'testModel/field1',
-        parentElement: null,
-        restrictions: [],
-        texts: [],
-        xmlSchemaXPath: '/testModel/field1',
-        xPath: '/testModel/field1',
-      },
->>>>>>> 3cb87d0f
     },
     'testModel.field1': {
       id: 'testModel.field1',
@@ -166,28 +121,19 @@
   it('should toggle select on link icon click', async () => {
     await render();
     expect(screen.queryByRole('combobox')).not.toBeInTheDocument();
-    const linkIcon = screen.getByText(/ux_editor.modal_properties_data_model_link/i);
+    const linkIcon = screen.getByText(textMock('ux_editor.modal_properties_data_model_link'));
     await act(() => user.click(linkIcon));
     expect(screen.getByRole('combobox')).toBeInTheDocument();
   });
 
-  it('check that handleDataModelChange is called', async () => {
-<<<<<<< HEAD
+  it('check that handleComponentChange is called', async () => {
     const handleComponentChange = jest.fn();
     await render({ handleComponentChange });
-    const linkIcon = screen.getByText(/ux_editor.modal_properties_data_model_link/i);
-    await waitFor(async () => {
-      await userEvent.click(linkIcon);
-    });
+    const linkIcon = screen.getByText(textMock('ux_editor.modal_properties_data_model_link'));
+    await act(() => user.click(linkIcon));
     const select = screen.getByRole('combobox');
-    await waitFor(async () => await userEvent.click(select));
-    await waitFor(async () => {
-      await userEvent.click(
-        screen.getByRole('option', {
-          name: datamodelMetadata.elements.testModel.dataBindingName,
-        }),
-      );
-    });
+    const option = within(select).getByText('');
+    await act(() => user.click(option));
     expect(handleComponentChange).toHaveBeenCalledWith({
       dataModelBindings: { simpleBinding: 'testModel' },
       id: 'someComponentId',
@@ -197,18 +143,6 @@
       timeStamp: undefined,
       type: 'Input',
     });
-=======
-    const handleDataModelChange = jest.fn();
-    const dataModelSelectVisible = jest.fn();
-    await render({ handleDataModelChange });
-    const linkIcon = screen.getByText(textMock('ux_editor.modal_properties_data_model_link'));
-    await act(() => user.click(linkIcon));
-    dataModelSelectVisible(true);
-    const select = screen.getByRole('combobox');
-    const option = within(select).getByText('');
-    await act(() => user.click(option));
-    expect(handleDataModelChange).toHaveBeenCalled();
->>>>>>> 3cb87d0f
   });
 
   it('should render save icon', async () => {
@@ -239,7 +173,9 @@
     const saveButton = await screen.findByRole('button', { name: /general.save/i });
     await act(() => user.click(saveButton));
 
-    expect(screen.getByText(textMock('ux_editor.modal_properties_data_model_link'))).toBeInTheDocument();
+    expect(
+      screen.getByText(textMock('ux_editor.modal_properties_data_model_link')),
+    ).toBeInTheDocument();
   });
 
   it('deletes existing data model link', async () => {
@@ -254,25 +190,14 @@
     const datamodelText = screen.getByText(dataModelBindingKey);
     expect(datamodelText).toBeInTheDocument();
 
-<<<<<<< HEAD
-    await waitFor(async () => {
-      await userEvent.hover(datamodelText);
-    });
-=======
-    const linkIcon = screen.getByText(/ux_editor.modal_properties_data_model_link/i);
-    await act(() => user.click(linkIcon));
->>>>>>> 3cb87d0f
+    await act(() => user.hover(datamodelText));
 
     const editIcon = screen.getByRole('button', { name: textMock('general.edit') });
-    await waitFor(async () => {
-      await userEvent.click(editIcon);
-    });
+    await act(() => user.click(editIcon));
 
     expect(await screen.findByText(dataModelBindingKey)).toBeInTheDocument();
     const deleteButton = await screen.findByRole('button', { name: /general.delete/i });
-    await waitFor(async () => {
-      await userEvent.click(deleteButton);
-    });
+    await act(() => user.click(deleteButton));
     expect(handleComponentChange).toHaveBeenCalledWith({
       dataModelBindings: { simpleBinding: '' },
       id: 'someComponentId',
@@ -293,65 +218,15 @@
     const datamodelText = screen.getByText(dataModelBindingKey);
     expect(datamodelText).toBeInTheDocument();
 
-<<<<<<< HEAD
-    await waitFor(async () => {
-      await userEvent.hover(datamodelText);
-    });
+    await act(() => user.hover(datamodelText));
 
     const editIcon = screen.getByRole('button', { name: textMock('general.edit') });
-    await waitFor(async () => {
-      await userEvent.click(editIcon);
-    });
-=======
-    const linkIcon = screen.getByText(/ux_editor.modal_properties_data_model_link/i);
-    await act(() => user.click(linkIcon));
-
-    expect(
-      await screen.findByText(textMock('ux_editor.modal_properties_data_model_helper')),
-    ).toBeInTheDocument();
-    expect(await screen.findByText('testModel.field1')).toBeInTheDocument();
-
-    expect(handleDataModelChange).toBeCalled;
-    expect(setSelectedOption).toBeCalled;
-  });
-
-  it('should render LinkedDataModelContainer component when an option is selected', async () => {
-    const handleDataModelChange = jest.fn();
-    const setSelectedOption = jest.fn();
-
-    await render({ handleDataModelChange, setSelectedOption });
-
-    const linkIcon = screen.getByText(/ux_editor.modal_properties_data_model_link/i);
-    await act(() => user.click(linkIcon));
->>>>>>> 3cb87d0f
+    await act(() => user.click(editIcon));
 
     expect(
       screen.getByText(textMock('ux_editor.modal_properties_data_model_helper')),
     ).toBeInTheDocument();
-<<<<<<< HEAD
     expect(screen.getByRole('combobox').getAttribute('value')).toEqual(dataModelBindingKey);
-=======
-    expect(await screen.findByText('testModel.field1')).toBeInTheDocument();
-
-    expect(handleDataModelChange).toBeCalled;
-    expect(setSelectedOption).toBeCalled;
-
-    const linkedDataModelContainer = await screen.findByText('testModel.field1');
-    expect(linkedDataModelContainer).toBeInTheDocument();
-  });
-
-  it('check that  onEditClick is called', async () => {
-    const onEditClick = jest.fn();
-    await render({ onEditClick });
-
-    const linkIcon = screen.getByText(textMock('ux_editor.modal_properties_data_model_link'));
-    await act(() => user.click(linkIcon));
-    const editIcon = screen.getByRole('button', { name: /Edit/i });
-    await act(() => user.click(editIcon));
-
-    expect(editIcon).toBeInTheDocument();
-    expect(onEditClick).toHaveBeenCalled;
->>>>>>> 3cb87d0f
   });
 
   it('show right data model when switching component', async () => {
