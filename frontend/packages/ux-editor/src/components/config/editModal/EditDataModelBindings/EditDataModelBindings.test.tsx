--- conflicted
+++ resolved
@@ -12,6 +12,8 @@
 import type { FormItem } from '../../../../types/FormItem';
 import { app, org } from '@studio/testing/testids';
 import { layoutSet1NameMock } from '@altinn/ux-editor/testing/layoutMock';
+
+const dataModelName = undefined;
 
 const datamodelMetadata: DatamodelMetadataResponse = {
   elements: {
@@ -305,11 +307,7 @@
     const dataBindingNameMock = 'element';
     const maxCountMock = 2;
     queryClientMock.setQueryData(
-<<<<<<< HEAD
-      [QueryKey.DatamodelMetadata, 'org', 'app', 'test-layout-set', 'test-data-model'],
-=======
-      [QueryKey.DatamodelMetadata, org, app, layoutSet1NameMock],
->>>>>>> 5180221f
+      [QueryKey.DatamodelMetadata, org, app, layoutSet1NameMock, dataModelName],
       [{ dataBindingName: dataBindingNameMock, maxOccurs: maxCountMock }],
     );
     render({
