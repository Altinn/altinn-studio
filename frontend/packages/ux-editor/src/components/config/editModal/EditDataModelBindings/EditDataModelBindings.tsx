--- conflicted
+++ resolved
@@ -33,13 +33,8 @@
   renderOptions,
   helpText,
 }: EditDataModelBindingsProps<T>) => {
-<<<<<<< HEAD
-  const { org, app } = useStudioUrlParams();
+  const { org, app } = useStudioEnvironmentParams();
   const { selectedFormLayoutSetName, refetchLayouts } = useAppContext();
-=======
-  const { org, app } = useStudioEnvironmentParams();
-  const { selectedFormLayoutSetName } = useAppContext();
->>>>>>> 8d5d3b21
   const { data } = useDataModelMetadataQuery(org, app, selectedFormLayoutSetName, undefined);
   const { t } = useTranslation();
   const [dataModelSelectVisible, setDataModelSelectVisible] = useState(false);
