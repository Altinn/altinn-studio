--- conflicted
+++ resolved
@@ -13,11 +13,7 @@
 import { UndefinedBinding } from './UndefinedBinding';
 import { EditBinding } from './EditBinding';
 import { DefinedBinding } from './DefinedBinding';
-<<<<<<< HEAD
-import type { FormComponent } from '../../../../types/FormComponent';
-=======
 import type { FormItem } from '../../../../types/FormItem';
->>>>>>> 57e33d0c
 
 export interface EditDataModelBindingsProps<T extends ComponentType>
   extends IGenericEditComponent<T> {
@@ -64,11 +60,7 @@
         component.type === ComponentType.RepeatingGroup
           ? getMaxOccursFromDataModel(selectedDataModelElement, data)
           : undefined,
-<<<<<<< HEAD
-    } as FormComponent);
-=======
     } as FormItem<T>);
->>>>>>> 57e33d0c
   };
 
   const handleDelete = () => {
