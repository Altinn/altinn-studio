--- conflicted
+++ resolved
@@ -11,17 +11,8 @@
   component: FormComponent;
   helpText?: string;
 }
-<<<<<<< HEAD
-export const EditComponentId = ({
-  component,
-  handleComponentUpdate,
-  helpText,
-}: IEditComponentId) => {
-  const { components, containers } = useFormLayoutsSelector(selectedLayoutSelector);
-=======
-export const EditComponentId = ({ component, handleComponentUpdate }: IEditComponentId) => {
+export const EditComponentId = ({ component, handleComponentUpdate, helpText }: IEditComponentId) => {
   const { components, containers } = useSelectedFormLayout();
->>>>>>> 036e219d
   const { t } = useTranslation();
 
   const handleIdChange = (id: string) => {
