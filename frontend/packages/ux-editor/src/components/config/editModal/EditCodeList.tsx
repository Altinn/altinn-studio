--- conflicted
+++ resolved
@@ -24,13 +24,8 @@
 
   return (
     <div>
-<<<<<<< HEAD
-      {isLoading ? (
+      {isPending ? (
         <StudioSpinner />
-=======
-      {isPending ? (
-        <AltinnSpinner />
->>>>>>> 1b9dee3d
       ) : isError ? (
         <ErrorMessage>
           {error instanceof Error ? error.message : t('ux_editor.modal_properties_error_message')}
