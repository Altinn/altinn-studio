import React from 'react';
import { connect } from 'react-redux';
import { v1 as uuidv1 } from 'uuid';
import { SelectDataModelComponent } from './SelectDataModelComponent';
import type { IAppState, IDataModelFieldElement, IRuleModelFieldElement } from '../../types/global';
import { withTranslation } from 'react-i18next';

import classes from './RuleComponent.module.css';
import Modal from 'react-modal';

import classes from './RuleComponent.module.css';
import Modal from 'react-modal';

export interface IRuleComponentProps {
  connectionId?: any;
  cancelEdit: () => void;
  saveEdit: (updatedConnection: any) => void;
  ruleModelElements: IRuleModelFieldElement[];
  dataModelElements: IDataModelFieldElement;
  ruleConnection: any;
  deleteConnection?: (connectionId: any) => void;
  t: any;
}

class Rule extends React.Component<IRuleComponentProps, any> {
  constructor(props: IRuleComponentProps) {
    super(props);
    this.state = {
      selectedFunctionNr: null,
      connectionId: null,
      ruleConnection: {
        selectedFunction: '',
        inputParams: '',
        outParams: '',
      },
    };
  }

  public componentDidMount() {
    if (this.props.connectionId) {
      for (let i = 0; this.props.ruleModelElements.length - 1; i++) {
        // eslint-disable-next-line max-len
        if (
          this.props.ruleModelElements[i].name ===
          this.props.ruleConnection[this.props.connectionId].selectedFunction
        ) {
          this.setState({
            selectedFunctionNr: i,
          });
          break;
        }
      }
      this.setState({
        connectionId: this.props.connectionId,
        ruleConnection: {
          ...this.props.ruleConnection[this.props.connectionId],
        },
      });
    } else {
      this.setState({ connectionId: uuidv1() });
    }
  }

  public handleSaveEdit = (): void => {
    const connectionToSave = {
      [this.state.connectionId]: {
        ...this.state.ruleConnection,
      },
    };
    this.props.saveEdit(connectionToSave);
  };

  public handleSelectedMethodChange = (e: any): void => {
    const nr = e.target.selectedIndex - 1 < 0 ? null : e.target.selectedIndex - 1;

    const value = e.target.value;
    this.setState({
      selectedFunctionNr: nr,
      ruleConnection: {
        ...this.state.ruleConnection,
        selectedFunction: value,
      },
    });
  };

  public handleParamDataChange = (paramName: any, value: any): void => {
    this.setState({
      ruleConnection: {
        ...this.state.ruleConnection,
        inputParams: {
          ...this.state.ruleConnection.inputParams,
          [paramName]: value,
        },
      },
    });
  };

  public handleOutParamDataChange = (paramName: any, value: any): void => {
    this.setState({
      ruleConnection: {
        ...this.state.ruleConnection,
        outParams: {
          ...this.state.ruleConnection.outParams,
          [paramName]: value,
        },
      },
    });
  };

  public handleDeleteConnection = () => {
    this.props.deleteConnection(this.props.connectionId);
  };

  public render(): JSX.Element {
    const selectedMethod = this.state.ruleConnection.selectedFunction;
    const selectedMethodNr = this.state.selectedFunctionNr;
    return (
      <Modal
        isOpen={true}
        onRequestClose={() => {}}
        className={classes.modalBody}
        ariaHideApp={false}
        overlayClassName={classes.reactModalOverlay}
      >
        <div className={classes.modalHeader}>
          <i className='fa fa-corp' />
          <h1 className={classes.modalHeaderTitle}>
<<<<<<< HEAD
            <span>{this.props.t('ux_editor.modal_configure_rules_header')}</span>
=======
            <span>{this.props.language['ux_editor.modal_configure_rules_header']}</span>
>>>>>>> b56af4f5
          </h1>
        </div>
        <div className={classes.modalBodyContent}>
          <div className={classes.formGroup}>
            <label htmlFor='selectRule' className={classes.label}>
<<<<<<< HEAD
              {this.props.t('ux_editor.modal_configure_rules_helper')}
=======
              {this.props.language['ux_editor.modal_configure_rules_helper']}
>>>>>>> b56af4f5
            </label>

            <select
              name='selectRule'
              onChange={this.handleSelectedMethodChange}
              value={selectedMethod}
              className={classes.customSelect}
              style={{ fontSize: '16px' }}
            >
              <option value={''}>{this.props.t('general.choose_method')}</option>
              {this.props.ruleModelElements.map((funcObj: any) => {
                return (
                  <option key={funcObj.name} value={funcObj.name}>
                    {funcObj.name}
                  </option>
                );
              })}
            </select>
          </div>

          {this.state.ruleConnection.selectedFunction ? (
            <>
              <div>
                <h2 className={classes.subTitle}>
<<<<<<< HEAD
                  {this.props.t('ux_editor.modal_configure_rules_configure_input_header')}
=======
                  {this.props.language['ux_editor.modal_configure_rules_configure_input_header']}
>>>>>>> b56af4f5
                </h2>
                {Object.keys(this.props.ruleModelElements[selectedMethodNr].inputs).map(
                  (key: any) => {
                    const paramName = key;
                    return (
                      <>
                        <label className={classes.label} htmlFor={paramName}>
                          {
<<<<<<< HEAD
                            this.props.t('ux_editor.modal_configure_rules_configure_input_param_helper' )
=======
                            this.props.language[
                              'ux_editor.modal_configure_rules_configure_input_param_helper'
                            ]
>>>>>>> b56af4f5
                          }
                        </label>
                        <div className={classes.configureInputParamsContainer} key={key}>
                          <input
                            id={paramName}
                            name={paramName}
                            type='text'
                            className={classes.inputType}
                            value={this.props.ruleModelElements[selectedMethodNr].inputs[key]}
                            width={10}
                            disabled={true}
                          />

                          <div>
                            <SelectDataModelComponent
                              onDataModelChange={this.handleParamDataChange.bind(null, paramName)}
                              selectedElement={this.state.ruleConnection.inputParams[paramName]}
                              hideRestrictions={true}
                            />
                          </div>
                        </div>
                      </>
                    );
                  }
                )}
              </div>

              <div>
                <h2 className={classes.subTitle}>
<<<<<<< HEAD
                  {this.props.t('ux_editor.modal_configure_rules_configure_output_header')}
=======
                  {this.props.language['ux_editor.modal_configure_rules_configure_output_header']}
>>>>>>> b56af4f5
                </h2>
                {/* length is always 1 since method always returns just one thing    */}

                <label className={classes.label} htmlFor='outParam'>
                  {
<<<<<<< HEAD
                    this.props.t('ux_editor.modal_configure_rules_configure_output_param_helper')
                    
=======
                    this.props.language[
                      'ux_editor.modal_configure_rules_configure_output_param_helper'
                    ]
>>>>>>> b56af4f5
                  }
                </label>
                <div className={classes.configureInputParamsContainer}>
                  <input
                    id='outParam0'
                    name='outParam0'
                    type='text'
                    className={classes.inputType}
                    value='outParam0'
                    width={10}
                    disabled={true}
                  />
                </div>

                <div>
                  <SelectDataModelComponent
                    onDataModelChange={this.handleOutParamDataChange.bind(null, 'outParam0')}
                    selectedElement={this.state.ruleConnection.outParams.outParam0}
                    hideRestrictions={true}
                  />
                </div>
              </div>
            </>
          ) : null}

          <div className={classes.buttonsContainer}>
            {this.state.ruleConnection.selectedFunction ? (
              <button onClick={this.handleSaveEdit} type='submit' className={classes.saveButton}>
<<<<<<< HEAD
                {this.props.t('general.save')}
=======
                {this.props.language['general.save']}
>>>>>>> b56af4f5
              </button>
            ) : null}
            {this.props.connectionId ? (
              <button
                type='button'
                className='a-btn a-btn-danger mr-2'
                onClick={this.handleDeleteConnection}
              >
<<<<<<< HEAD
                {this.props.t('general.delete')}
              </button>
            ) : null}
            <button className={classes.cancelButton} onClick={this.props.cancelEdit}>
              {this.props.t('general.cancel')}
=======
                {this.props.language['general.delete']}
              </button>
            ) : null}
            <button className={classes.cancelButton} onClick={this.props.cancelEdit}>
              {this.props.language['general.cancel']}
>>>>>>> b56af4f5
            </button>
          </div>
        </div>
      </Modal>
    );
  }
}

const mapsStateToProps = (state: IAppState, props: any): any => {
  return {
    ruleModelElements: state.appData.ruleModel.model.filter((key: any) => key.type === 'rule'),
    dataModelElements: state.appData.dataModel.model,
    ruleConnection: state.serviceConfigurations.ruleConnection,
    selectedFunction: props.selectedFunction,
  };
};

export const RuleComponent = withTranslation()(connect(mapsStateToProps)(Rule));<|MERGE_RESOLUTION|>--- conflicted
+++ resolved
@@ -8,8 +8,7 @@
 import classes from './RuleComponent.module.css';
 import Modal from 'react-modal';
 
-import classes from './RuleComponent.module.css';
-import Modal from 'react-modal';
+
 
 export interface IRuleComponentProps {
   connectionId?: any;
@@ -125,21 +124,13 @@
         <div className={classes.modalHeader}>
           <i className='fa fa-corp' />
           <h1 className={classes.modalHeaderTitle}>
-<<<<<<< HEAD
             <span>{this.props.t('ux_editor.modal_configure_rules_header')}</span>
-=======
-            <span>{this.props.language['ux_editor.modal_configure_rules_header']}</span>
->>>>>>> b56af4f5
           </h1>
         </div>
         <div className={classes.modalBodyContent}>
           <div className={classes.formGroup}>
             <label htmlFor='selectRule' className={classes.label}>
-<<<<<<< HEAD
               {this.props.t('ux_editor.modal_configure_rules_helper')}
-=======
-              {this.props.language['ux_editor.modal_configure_rules_helper']}
->>>>>>> b56af4f5
             </label>
 
             <select
@@ -164,11 +155,7 @@
             <>
               <div>
                 <h2 className={classes.subTitle}>
-<<<<<<< HEAD
                   {this.props.t('ux_editor.modal_configure_rules_configure_input_header')}
-=======
-                  {this.props.language['ux_editor.modal_configure_rules_configure_input_header']}
->>>>>>> b56af4f5
                 </h2>
                 {Object.keys(this.props.ruleModelElements[selectedMethodNr].inputs).map(
                   (key: any) => {
@@ -177,13 +164,7 @@
                       <>
                         <label className={classes.label} htmlFor={paramName}>
                           {
-<<<<<<< HEAD
-                            this.props.t('ux_editor.modal_configure_rules_configure_input_param_helper' )
-=======
-                            this.props.language[
-                              'ux_editor.modal_configure_rules_configure_input_param_helper'
-                            ]
->>>>>>> b56af4f5
+                            this.props.t('ux_editor.modal_configure_rules_configure_input_param_helper')
                           }
                         </label>
                         <div className={classes.configureInputParamsContainer} key={key}>
@@ -213,24 +194,15 @@
 
               <div>
                 <h2 className={classes.subTitle}>
-<<<<<<< HEAD
                   {this.props.t('ux_editor.modal_configure_rules_configure_output_header')}
-=======
-                  {this.props.language['ux_editor.modal_configure_rules_configure_output_header']}
->>>>>>> b56af4f5
                 </h2>
                 {/* length is always 1 since method always returns just one thing    */}
 
                 <label className={classes.label} htmlFor='outParam'>
                   {
-<<<<<<< HEAD
                     this.props.t('ux_editor.modal_configure_rules_configure_output_param_helper')
+                   
                     
-=======
-                    this.props.language[
-                      'ux_editor.modal_configure_rules_configure_output_param_helper'
-                    ]
->>>>>>> b56af4f5
                   }
                 </label>
                 <div className={classes.configureInputParamsContainer}>
@@ -259,11 +231,7 @@
           <div className={classes.buttonsContainer}>
             {this.state.ruleConnection.selectedFunction ? (
               <button onClick={this.handleSaveEdit} type='submit' className={classes.saveButton}>
-<<<<<<< HEAD
                 {this.props.t('general.save')}
-=======
-                {this.props.language['general.save']}
->>>>>>> b56af4f5
               </button>
             ) : null}
             {this.props.connectionId ? (
@@ -272,19 +240,11 @@
                 className='a-btn a-btn-danger mr-2'
                 onClick={this.handleDeleteConnection}
               >
-<<<<<<< HEAD
                 {this.props.t('general.delete')}
               </button>
             ) : null}
             <button className={classes.cancelButton} onClick={this.props.cancelEdit}>
               {this.props.t('general.cancel')}
-=======
-                {this.props.language['general.delete']}
-              </button>
-            ) : null}
-            <button className={classes.cancelButton} onClick={this.props.cancelEdit}>
-              {this.props.language['general.cancel']}
->>>>>>> b56af4f5
             </button>
           </div>
         </div>
