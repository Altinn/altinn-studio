--- conflicted
+++ resolved
@@ -6,15 +6,12 @@
 import classes from './EditFormComponent.module.css';
 import type { FormComponent } from '../../types/FormComponent';
 import { selectedLayoutNameSelector } from '../../selectors/formLayoutSelectors';
-<<<<<<< HEAD
 import { useComponentSchemaQuery } from '../../hooks/queries/useComponentSchemaQuery';
 import { AltinnSpinner } from 'app-shared/components';
 import { FormComponentConfig } from './FormComponentConfig';
 import { EditComponentId } from './editModal/EditComponentId';
 import { useLayoutSchemaQuery } from '../../hooks/queries/useLayoutSchemaQuery';
-=======
 import { useSelector } from 'react-redux';
->>>>>>> 036e219d
 
 export interface IEditFormComponentProps {
   editFormId: string;
@@ -29,14 +26,10 @@
   isProd,
   handleComponentUpdate,
 }: IEditFormComponentProps) => {
-<<<<<<< HEAD
-  const selectedLayout = useFormLayoutsSelector(selectedLayoutNameSelector);
+  const selectedLayout = useSelector(selectedLayoutNameSelector);
   useLayoutSchemaQuery(); // Ensure we load the layout schemas so that component schemas can be loaded
   const { data: schema, isLoading } = useComponentSchemaQuery(component.type);
 
-=======
-  const selectedLayout = useSelector(selectedLayoutNameSelector);
->>>>>>> 036e219d
   const renderFromComponentSpecificDefinition = (configDef: EditSettings[]) => {
     if (!configDef) return null;
     return configDef.map((configType) => {
