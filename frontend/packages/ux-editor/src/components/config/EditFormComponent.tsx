--- conflicted
+++ resolved
@@ -66,24 +66,15 @@
     <LegacyFieldSet className={classes.root}>
       <LegacyCheckbox
         onChange={toggleShowBetaFunc}
-<<<<<<< HEAD
-        checked={showBetaView} label={t('ux_editor.edit_component.show_beta_func')}
-=======
-        checked={showBetaFunc}
+        checked={showBetaView}
         label={t('ux_editor.edit_component.show_beta_func')}
->>>>>>> 80e2909c
         helpText={t('ux_editor.edit_component.show_beta_func_helptext')}
       />
       <Heading level={2} size='xsmall'>
         {getComponentTitleByComponentType(component.type, t)} ({component.type})
       </Heading>
-<<<<<<< HEAD
       {showBetaView && isLoading && <AltinnSpinner spinnerText={ t('general.loading') } />}
       {showBetaView && (
-=======
-      {showBetaFunc && isLoading && <AltinnSpinner spinnerText={t('general.loading')} />}
-      {showBetaFunc && (
->>>>>>> 80e2909c
         <FormComponentConfig
           schema={isLoading ? {} : schema}
           component={component}
