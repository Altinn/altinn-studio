import React from 'react';
import { ComponentSpecificContent } from './componentSpecificContent';
import { Fieldset } from '@digdir/design-system-react';
import classes from './EditFormComponent.module.css';
import { useComponentSchemaQuery } from '../../hooks/queries/useComponentSchemaQuery';
import { StudioSpinner } from '@studio/components';
import { FormComponentConfig } from './FormComponentConfig';
import { useTranslation } from 'react-i18next';
import { formItemConfigs } from '../../data/formItemConfig';
import { UnknownComponentAlert } from '../UnknownComponentAlert';
import type { FormItem } from '../../types/FormItem';
import type { ComponentType } from 'app-shared/types/ComponentType';
<<<<<<< HEAD
import { useAppContext } from '../../hooks';

=======
>>>>>>> f4186481
export interface IEditFormComponentProps<T extends ComponentType = ComponentType> {
  editFormId: string;
  component: FormItem<T>;
  handleComponentUpdate: (component: FormItem<T>) => void;
}

export const EditFormComponent = ({
  editFormId,
  component,
  handleComponentUpdate,
}: IEditFormComponentProps) => {
  const { selectedFormLayoutName } = useAppContext();
  const { t } = useTranslation();

  const formItemConfig = formItemConfigs[component.type];

  const { data: schema, isPending } = useComponentSchemaQuery(component.type);

  const isUnknownInternalComponent: boolean = !formItemConfig;
  if (isUnknownInternalComponent) {
    return <UnknownComponentAlert componentName={component.type} />;
  }

  return (
    <Fieldset className={classes.root} legend=''>
      {isPending && (
        <StudioSpinner
          showSpinnerTitle
          spinnerTitle={t('ux_editor.edit_component.loading_schema')}
        />
      )}
      {!isPending && (
        <FormComponentConfig
          schema={schema}
          component={component}
          editFormId={editFormId}
          handleComponentUpdate={handleComponentUpdate}
        />
      )}
<<<<<<< HEAD
      {!showComponentConfigBeta && (
        <>
          {renderFromComponentSpecificDefinition(getConfigDefinitionForComponent())}
          <ComponentSpecificContent
            component={component}
            handleComponentChange={handleComponentUpdate}
            layoutName={selectedFormLayoutName}
          />
        </>
      )}
=======
      <ComponentSpecificContent
        component={component}
        handleComponentChange={handleComponentUpdate}
        layoutName={selectedLayout}
      />
>>>>>>> f4186481
    </Fieldset>
  );
};<|MERGE_RESOLUTION|>--- conflicted
+++ resolved
@@ -10,11 +10,8 @@
 import { UnknownComponentAlert } from '../UnknownComponentAlert';
 import type { FormItem } from '../../types/FormItem';
 import type { ComponentType } from 'app-shared/types/ComponentType';
-<<<<<<< HEAD
 import { useAppContext } from '../../hooks';
 
-=======
->>>>>>> f4186481
 export interface IEditFormComponentProps<T extends ComponentType = ComponentType> {
   editFormId: string;
   component: FormItem<T>;
@@ -54,24 +51,11 @@
           handleComponentUpdate={handleComponentUpdate}
         />
       )}
-<<<<<<< HEAD
-      {!showComponentConfigBeta && (
-        <>
-          {renderFromComponentSpecificDefinition(getConfigDefinitionForComponent())}
-          <ComponentSpecificContent
-            component={component}
-            handleComponentChange={handleComponentUpdate}
-            layoutName={selectedFormLayoutName}
-          />
-        </>
-      )}
-=======
       <ComponentSpecificContent
         component={component}
         handleComponentChange={handleComponentUpdate}
-        layoutName={selectedLayout}
+        layoutName={selectedFormLayoutName}
       />
->>>>>>> f4186481
     </Fieldset>
   );
 };