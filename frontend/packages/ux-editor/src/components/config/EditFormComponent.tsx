--- conflicted
+++ resolved
@@ -89,19 +89,12 @@
           </Switch>
         )}
       />
-<<<<<<< HEAD
-      <Heading level={2} size='xsmall'>
-        {getComponentTitleByComponentType(component.type, t)} ({component.type})
-      </Heading>
       {showComponentConfigBeta && isPending && (
         <StudioSpinner
           showSpinnerTitle
           spinnerTitle={t('ux_editor.edit_component.loading_schema')}
         />
       )}
-=======
-      {showComponentConfigBeta && isPending && <StudioSpinner spinnerText={t('general.loading')} />}
->>>>>>> 5979ea9d
       {showComponentConfigBeta && !isPending && (
         <FormComponentConfig
           schema={schema}
