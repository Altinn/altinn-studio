import React, { useContext, useMemo } from 'react';
import type { ExpressionProperty } from '../../../../types/Expressions';
import {
  getComponentIds,
  getDataModelElementNames,
  getExternalExpressionOnComponentProperty,
  updateFormItemWithExpression,
} from '../../../../utils/expressionsUtils';
import type { FormComponent } from '../../../../types/FormComponent';
import type { FormContainer } from '../../../../types/FormContainer';
<<<<<<< HEAD
import { FormContext } from '../../../../containers/FormContext';
import type { Expression, DataLookupOptions } from '@studio/components';
import { DataLookupFuncName, StudioExpression } from '@studio/components';
import { useFormLayoutsQuery } from '../../../../hooks/queries/useFormLayoutsQuery';
import { useStudioUrlParams } from 'app-shared/hooks/useStudioUrlParams';
import { useAppContext } from '../../../../hooks/useAppContext';
import { useDatamodelMetadataQuery } from '../../../../hooks/queries/useDatamodelMetadataQuery';
import { Card, Heading } from '@digdir/design-system-react';
import classes from './ExpressionContent.module.css';
import { useExpressionTexts } from 'app-shared/hooks/useExpressionTexts';
import { expressionInPreviewPropertyTextKeys } from '../../../../types/Expressions';
import { Trans } from 'react-i18next';
=======
import { FormItemContext } from '../../../../containers/FormItemContext';
import { ExpressionPreview } from './ExpressionPreview';
import { ExpressionEditMode } from './ExpressionEditMode';
>>>>>>> fa6c9e6b

export interface ExpressionContentProps {
  property: ExpressionProperty;
  defaultEditMode: boolean;
  onDeleteExpression: (property: ExpressionProperty) => void;
}

export const ExpressionContent = ({
  property,
  defaultEditMode,
  onDeleteExpression,
}: ExpressionContentProps) => {
<<<<<<< HEAD
  const { org, app } = useStudioUrlParams();
  const { selectedLayoutSet } = useAppContext();
  const { data: formLayoutsData } = useFormLayoutsQuery(org, app, selectedLayoutSet);
  const { data: datamodelMetadata } = useDatamodelMetadataQuery(org, app);
  const { formId, form, handleUpdate, handleSave } = useContext(FormContext);
  const externalExpression = getExternalExpressionOnComponentProperty(form, property);
  const expressionTexts = useExpressionTexts();
=======
  const { formItemId, formItem, handleUpdate, handleSave } = useContext(FormItemContext);
  const externalExpression = getExternalExpressionOnComponentProperty(formItem, property);
  const defaultExpression = externalExpression
    ? convertExternalExpressionToInternal(property, externalExpression)
    : { property };
  const [expression, setExpression] = useState<Expression>(defaultExpression);
  const [editMode, setEditMode] = useState<boolean>(defaultEditMode);
>>>>>>> fa6c9e6b

  const updateAndSaveLayout = async (updatedComponent: FormComponent | FormContainer) => {
    handleUpdate(updatedComponent);
    await handleSave(formItemId, updatedComponent);
  };

<<<<<<< HEAD
  const updateExpression = async (exp: Expression) => {
    const updatedComponent = updateFormItemWithExpression(form, exp, property);
    await updateAndSaveLayout(updatedComponent);
  };

  const dataLookupOptions: DataLookupOptions = useMemo(
    () => ({
      [DataLookupFuncName.Component]: getComponentIds(formLayoutsData),
      [DataLookupFuncName.DataModel]: getDataModelElementNames(datamodelMetadata),
    }),
    [formLayoutsData, datamodelMetadata],
  );

  return (
    <Card className={classes.expressionContent}>
      <Card.Header className={classes.expressionHeader}>
        <Heading level={4} size='xxsmall'>
          <Trans
            i18nKey={expressionInPreviewPropertyTextKeys[property]}
            values={{ componentName: formId }}
            components={{ bold: <strong /> }}
          />
        </Heading>
      </Card.Header>
      <Card.Content style={{ padding: 0 }}>
        <StudioExpression
          expression={externalExpression}
          onChange={updateExpression}
          dataLookupOptions={dataLookupOptions}
          texts={expressionTexts}
        />
      </Card.Content>
    </Card>
=======
  const saveExpression = async (exp: Expression) => {
    const updatedComponent = convertAndAddExpressionToComponent(formItem, exp);
    await updateAndSaveLayout(updatedComponent);
  };

  const deleteExpression = async (exp: Expression) => {
    const updatedComponent = deleteExpressionFromPropertyOnComponent(formItem, exp.property);
    await updateAndSaveLayout(updatedComponent);
    onDeleteExpression(exp.property);
  };

  const deleteSubExpression = async (subExpression: SubExpression) => {
    const newExpression: Expression = removeSubExpression(expression, subExpression);
    const updatedComponent = convertAndAddExpressionToComponent(formItem, newExpression);
    await updateAndSaveLayout(updatedComponent);
    setExpression(newExpression);
  };

  return editMode ? (
    <ExpressionEditMode
      expression={expression}
      componentName={formItemId}
      onSetEditMode={setEditMode}
      onDeleteExpression={deleteExpression}
      onDeleteSubExpression={deleteSubExpression}
      onSaveExpression={saveExpression}
      onSetExpression={setExpression}
    />
  ) : (
    <ExpressionPreview
      expression={expression}
      componentName={formItemId}
      onSetEditMode={setEditMode}
      onDeleteExpression={deleteExpression}
    />
>>>>>>> fa6c9e6b
  );
};<|MERGE_RESOLUTION|>--- conflicted
+++ resolved
@@ -8,8 +8,7 @@
 } from '../../../../utils/expressionsUtils';
 import type { FormComponent } from '../../../../types/FormComponent';
 import type { FormContainer } from '../../../../types/FormContainer';
-<<<<<<< HEAD
-import { FormContext } from '../../../../containers/FormContext';
+import { FormItemContext } from '../../../../containers/FormItemContext';
 import type { Expression, DataLookupOptions } from '@studio/components';
 import { DataLookupFuncName, StudioExpression } from '@studio/components';
 import { useFormLayoutsQuery } from '../../../../hooks/queries/useFormLayoutsQuery';
@@ -21,11 +20,6 @@
 import { useExpressionTexts } from 'app-shared/hooks/useExpressionTexts';
 import { expressionInPreviewPropertyTextKeys } from '../../../../types/Expressions';
 import { Trans } from 'react-i18next';
-=======
-import { FormItemContext } from '../../../../containers/FormItemContext';
-import { ExpressionPreview } from './ExpressionPreview';
-import { ExpressionEditMode } from './ExpressionEditMode';
->>>>>>> fa6c9e6b
 
 export interface ExpressionContentProps {
   property: ExpressionProperty;
@@ -38,30 +32,19 @@
   defaultEditMode,
   onDeleteExpression,
 }: ExpressionContentProps) => {
-<<<<<<< HEAD
   const { org, app } = useStudioUrlParams();
   const { selectedLayoutSet } = useAppContext();
   const { data: formLayoutsData } = useFormLayoutsQuery(org, app, selectedLayoutSet);
   const { data: datamodelMetadata } = useDatamodelMetadataQuery(org, app);
-  const { formId, form, handleUpdate, handleSave } = useContext(FormContext);
-  const externalExpression = getExternalExpressionOnComponentProperty(form, property);
-  const expressionTexts = useExpressionTexts();
-=======
   const { formItemId, formItem, handleUpdate, handleSave } = useContext(FormItemContext);
   const externalExpression = getExternalExpressionOnComponentProperty(formItem, property);
-  const defaultExpression = externalExpression
-    ? convertExternalExpressionToInternal(property, externalExpression)
-    : { property };
-  const [expression, setExpression] = useState<Expression>(defaultExpression);
-  const [editMode, setEditMode] = useState<boolean>(defaultEditMode);
->>>>>>> fa6c9e6b
+  const expressionTexts = useExpressionTexts();
 
   const updateAndSaveLayout = async (updatedComponent: FormComponent | FormContainer) => {
     handleUpdate(updatedComponent);
     await handleSave(formItemId, updatedComponent);
   };
 
-<<<<<<< HEAD
   const updateExpression = async (exp: Expression) => {
     const updatedComponent = updateFormItemWithExpression(form, exp, property);
     await updateAndSaveLayout(updatedComponent);
@@ -95,42 +78,5 @@
         />
       </Card.Content>
     </Card>
-=======
-  const saveExpression = async (exp: Expression) => {
-    const updatedComponent = convertAndAddExpressionToComponent(formItem, exp);
-    await updateAndSaveLayout(updatedComponent);
-  };
-
-  const deleteExpression = async (exp: Expression) => {
-    const updatedComponent = deleteExpressionFromPropertyOnComponent(formItem, exp.property);
-    await updateAndSaveLayout(updatedComponent);
-    onDeleteExpression(exp.property);
-  };
-
-  const deleteSubExpression = async (subExpression: SubExpression) => {
-    const newExpression: Expression = removeSubExpression(expression, subExpression);
-    const updatedComponent = convertAndAddExpressionToComponent(formItem, newExpression);
-    await updateAndSaveLayout(updatedComponent);
-    setExpression(newExpression);
-  };
-
-  return editMode ? (
-    <ExpressionEditMode
-      expression={expression}
-      componentName={formItemId}
-      onSetEditMode={setEditMode}
-      onDeleteExpression={deleteExpression}
-      onDeleteSubExpression={deleteSubExpression}
-      onSaveExpression={saveExpression}
-      onSetExpression={setExpression}
-    />
-  ) : (
-    <ExpressionPreview
-      expression={expression}
-      componentName={formItemId}
-      onSetEditMode={setEditMode}
-      onDeleteExpression={deleteExpression}
-    />
->>>>>>> fa6c9e6b
   );
 };