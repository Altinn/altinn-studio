import React from 'react';
import { act, screen } from '@testing-library/react';
import { parsableLogicalExpression } from '../../../../testing/expressionMocks';
import { renderWithProviders } from '../../../../testing/mocks';
import { formDesignerMock } from '../../../../testing/stateMocks';
import type { IFormLayouts } from '../../../../types/global';
import { layout1NameMock, layoutMock } from '../../../../testing/layoutMock';
import type { ExpressionContentProps } from './ExpressionContent';
import { ExpressionContent } from './ExpressionContent';
import { createQueryClientMock } from 'app-shared/mocks/queryClientMock';
import { QueryKey } from 'app-shared/types/QueryKey';
import type { AppContextProps } from '../../../../AppContext';
import { LogicalTupleOperator } from '@studio/components';
import { textMock } from '../../../../../../../testing/mocks/i18nMock';
import userEvent from '@testing-library/user-event';

// Test data:
const org = 'org';
const app = 'app';
const layoutSetName = formDesignerMock.layout.selectedLayoutSet;
const layouts: IFormLayouts = {
  [layout1NameMock]: layoutMock,
};
const heading = 'Test';
const defaultProps: ExpressionContentProps = {
  expression: null,
  onChange: jest.fn(),
  onDelete: jest.fn(),
  heading,
};

describe('ExpressionContent', () => {
  it('Renders a fieldset with the given heading', () => {
    renderExpressionContent();
    screen.getByRole('group', { name: heading });
  });

  it('Renders the expression', () => {
    renderExpressionContent({ expression: parsableLogicalExpression });
    screen.getByRole('group', { name: textMock('expression.logicalOperation') });
  });

  it('Calls the onChange function with the updated expression when the user changes something in the expression', async () => {
    const user = userEvent.setup();
    const onChange = jest.fn();
    renderExpressionContent({ expression: parsableLogicalExpression, onChange });
    const orButtonName = textMock('expression.logicalTupleOperator.or');
    const orButton = screen.getByRole('radio', { name: orButtonName });
    await act(() => user.click(orButton));
    expect(onChange).toHaveBeenCalledTimes(1);
    expect(onChange).toHaveBeenCalledWith([
      LogicalTupleOperator.Or,
      ...parsableLogicalExpression.slice(1),
    ]);
  });

  it('Calls the onDelete function when the user clicks the delete button and confirms', async () => {
    const user = userEvent.setup();
    jest.spyOn(window, 'confirm').mockImplementation(() => true);
    const onDelete = jest.fn();
    renderExpressionContent({ onDelete });
    const deleteButtonName = textMock('right_menu.expression_delete');
    const deleteButton = screen.getByRole('button', { name: deleteButtonName });
    await act(() => user.click(deleteButton));
    expect(onDelete).toHaveBeenCalledTimes(1);
  });
});

<<<<<<< HEAD
const componentWithExpression: FormComponent = {
  id: 'some-id',
  type: ComponentType.Input,
  itemType: 'COMPONENT',
  hidden: parsableExternalExpression,
  dataModelBindings: { simpleBinding: '' },
};
=======
const renderExpressionContent = (props: Partial<ExpressionContentProps> = {}) => {
  const appContextProps: Partial<AppContextProps> = { selectedLayoutSet: layoutSetName };
>>>>>>> 57e33d0c

  const queryClient = createQueryClientMock();
  queryClient.setQueryData([QueryKey.FormLayouts, org, app, layoutSetName], layouts);
  queryClient.setQueryData([QueryKey.DatamodelMetadata, org, app], []);

  return renderWithProviders(<ExpressionContent {...defaultProps} {...props} />, {
    appContextProps,
    queryClient,
  });
};<|MERGE_RESOLUTION|>--- conflicted
+++ resolved
@@ -66,18 +66,8 @@
   });
 });
 
-<<<<<<< HEAD
-const componentWithExpression: FormComponent = {
-  id: 'some-id',
-  type: ComponentType.Input,
-  itemType: 'COMPONENT',
-  hidden: parsableExternalExpression,
-  dataModelBindings: { simpleBinding: '' },
-};
-=======
 const renderExpressionContent = (props: Partial<ExpressionContentProps> = {}) => {
   const appContextProps: Partial<AppContextProps> = { selectedLayoutSet: layoutSetName };
->>>>>>> 57e33d0c
 
   const queryClient = createQueryClientMock();
   queryClient.setQueryData([QueryKey.FormLayouts, org, app, layoutSetName], layouts);
