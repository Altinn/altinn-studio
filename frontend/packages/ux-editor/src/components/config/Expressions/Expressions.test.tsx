import React from 'react';
import { act, screen, within } from '@testing-library/react';
import userEvent from '@testing-library/user-event';
import { renderWithProviders } from '../../../testing/mocks';
import { formDesignerMock } from '../../../testing/stateMocks';
import type { IFormLayouts } from '../../../types/global';
import { layout1NameMock, layoutMock } from '../../../testing/layoutMock';
import { textMock } from '../../../../../../testing/mocks/i18nMock';
import { createQueryClientMock } from 'app-shared/mocks/queryClientMock';
import { QueryKey } from 'app-shared/types/QueryKey';
import { Expressions } from './Expressions';
import { FormItemContext } from '../../../containers/FormItemContext';
import type { FormComponent } from '../../../types/FormComponent';
import { ComponentType } from 'app-shared/types/ComponentType';
import { parsableLogicalExpression } from '../../../testing/expressionMocks';
import type { FormContainer } from '../../../types/FormContainer';
import type { AppContextProps } from '../../../AppContext';
import { deepCopy } from 'app-shared/pure';
import { LogicalTupleOperator } from '@studio/components';

// Test data:
const org = 'org';
const app = 'app';
const layoutSetName = formDesignerMock.layout.selectedLayoutSet;
const layouts: IFormLayouts = {
  [layout1NameMock]: layoutMock,
};
const componentWithExpression: FormComponent<ComponentType.Input> = {
  id: 'some-id',
  type: ComponentType.Input,
  itemType: 'COMPONENT',
<<<<<<< HEAD
  hidden: parsableExternalExpression,
  dataModelBindings: { simpleBinding: '' },
=======
  hidden: parsableLogicalExpression,
};
const componentWithoutExpression: FormComponent<ComponentType.Input> = {
  id: 'some-id',
  type: ComponentType.Input,
  itemType: 'COMPONENT',
};

const defaultFormItemContext: FormItemContext = {
  formItem: componentWithExpression,
  handleSave: jest.fn(),
  handleUpdate: jest.fn(),
  formItemId: 'mockId',
  handleDiscard: jest.fn(),
  handleEdit: jest.fn(),
  debounceSave: jest.fn(),
>>>>>>> 57e33d0c
};

describe('Expressions', () => {
  beforeEach(jest.clearAllMocks);

  it('renders add new expression button when there are no existing expressions on component', async () => {
    renderExpressions({ formItem: componentWithoutExpression });
    screen.getByRole('button', { name: textMock('right_menu.expressions_add') });
  });

  it('renders the expression and the button for adding an expression when th hidden field on the component has an expression', () => {
    renderExpressions();
    const expressionName = textMock('right_menu.expressions_property_preview_hidden');
    screen.getByRole('group', { name: expressionName });
    screen.getByRole('button', { name: textMock('right_menu.expressions_add') });
  });

  it('Disables the add button when all supported expression properties are set on a simple component', () => {
    const componentWithMultipleExpressions: FormComponent = {
      id: 'some-id',
      type: ComponentType.Input,
      itemType: 'COMPONENT',
<<<<<<< HEAD
      hidden: parsableExternalExpression,
      required: parsableExternalExpression,
      readOnly: parsableExternalExpression,
      dataModelBindings: { simpleBinding: '' },
=======
      hidden: parsableLogicalExpression,
      required: parsableLogicalExpression,
      readOnly: parsableLogicalExpression,
>>>>>>> 57e33d0c
    };
    renderExpressions({ formItem: componentWithMultipleExpressions });
    const addButton = screen.getByRole('button', { name: textMock('right_menu.expressions_add') });
    expect(addButton).toBeDisabled();
    const expressionLimitAlert = textMock('right_menu.expressions_expressions_limit_reached_alert');
    expect(addButton).toHaveAccessibleDescription(expressionLimitAlert);
  });

  it('Disables the add button when all supported expression properties are set on a repeating group', () => {
    const groupComponentWithAllBooleanFieldsAsExpressions: FormContainer<ComponentType.RepeatingGroup> =
      {
        id: 'some-id',
        itemType: 'CONTAINER',
        type: ComponentType.RepeatingGroup,
        hidden: parsableLogicalExpression,
        edit: {
          addButton: parsableLogicalExpression,
          alertOnDelete: parsableLogicalExpression,
          deleteButton: parsableLogicalExpression,
          editButton: parsableLogicalExpression,
          saveAndNextButton: parsableLogicalExpression,
          saveButton: parsableLogicalExpression,
        },
      };
    renderExpressions({ formItem: groupComponentWithAllBooleanFieldsAsExpressions });
    const addButton = screen.getByRole('button', { name: textMock('right_menu.expressions_add') });
    expect(addButton).toBeDisabled();
  });

  it('Calls the handleUpdate function with the updated component when the user adds a new expression using the dropdown menu', async () => {
    const user = userEvent.setup();
    const handleUpdate = jest.fn();
    renderExpressions({ handleUpdate });
    const addButton = screen.getByRole('button', { name: textMock('right_menu.expressions_add') });
    await act(() => user.click(addButton));
    const menuitemName = textMock('right_menu.expressions_property_read_only');
    const menuitem = screen.getByRole('menuitem', { name: menuitemName });
    await act(() => user.click(menuitem));
    expect(handleUpdate).toHaveBeenCalledTimes(1);
    expect(handleUpdate).toHaveBeenCalledWith({
      ...componentWithExpression,
      readOnly: null,
    });
  });

  it('Calls the handleUpdate function with the updated component when the user deletes an expression and confirms', async () => {
    const user = userEvent.setup();
    jest.spyOn(window, 'confirm').mockImplementation(() => true);
    const handleUpdate = jest.fn();
    renderExpressions({ handleUpdate });
    const expressionName = textMock('right_menu.expressions_property_preview_hidden');
    const expression = screen.getByRole('group', { name: expressionName });
    const deleteButtonName = textMock('right_menu.expression_delete');
    const deleteButton = within(expression).getByRole('button', { name: deleteButtonName });
    await act(() => user.click(deleteButton));
    expect(handleUpdate).toHaveBeenCalledTimes(1);
    const expectedUpdatedComponent = deepCopy(componentWithExpression);
    delete expectedUpdatedComponent.hidden;
    expect(handleUpdate).toHaveBeenCalledWith(expectedUpdatedComponent);
  });

  it('Calls the handleUpdate function with the updated component when the user edits an expression', async () => {
    const user = userEvent.setup();
    const handleUpdate = jest.fn();
    renderExpressions({ handleUpdate });
    const expressionName = textMock('right_menu.expressions_property_preview_hidden');
    const expression = screen.getByRole('group', { name: expressionName });
    const orButtonName = textMock('expression.logicalTupleOperator.or');
    const orButton = within(expression).getByRole('radio', { name: orButtonName });
    await act(() => user.click(orButton));
    expect(handleUpdate).toHaveBeenCalledTimes(1);
    expect(handleUpdate).toHaveBeenCalledWith({
      ...componentWithExpression,
      hidden: [LogicalTupleOperator.Or, ...parsableLogicalExpression.slice(1)],
    });
  });

  it('Renders successfully when the component is a multipage group', () => {
    const formItem: FormContainer = {
      id: 'some-id',
      itemType: 'CONTAINER',
      type: ComponentType.RepeatingGroup,
      edit: {
        multiPage: true,
      },
    };
<<<<<<< HEAD
    render({ component });
    expect(
      screen.getByText(textMock('right_menu.read_more_about_expressions')),
    ).toBeInTheDocument();
  });

  it('renders no existing expressions when component fields are boolean', () => {
    const componentWithoutExpressions: FormComponent = {
      id: 'some-id',
      type: ComponentType.Input,
      itemType: 'COMPONENT',
      hidden: true,
      required: false,
      readOnly: true,
      dataModelBindings: { simpleBinding: '' },
    };
    render({
      component: componentWithoutExpressions,
    });

    const createRuleForComponentIdText = screen.getByText(
      textMock('right_menu.expressions_property_on_component'),
    );
    expect(createRuleForComponentIdText).toBeInTheDocument();
    const createNewExpressionButton = screen.getByRole('button', {
      name: textMock('right_menu.expressions_add'),
    });
    expect(createNewExpressionButton).toBeInTheDocument();
=======
    renderExpressions({ formItem });
    screen.getByText(textMock('right_menu.read_more_about_expressions'));
>>>>>>> 57e33d0c
  });

  it('renders link to docs', () => {
    renderExpressions();
    screen.getByRole('link', { name: textMock('right_menu.read_more_about_expressions') });
  });
});

const renderExpressions = (formItemContext: Partial<FormItemContext> = {}) => {
  const appContextProps: Partial<AppContextProps> = { selectedLayoutSet: layoutSetName };

  const queryClient = createQueryClientMock();
  queryClient.setQueryData([QueryKey.FormLayouts, org, app, layoutSetName], layouts);
  queryClient.setQueryData([QueryKey.DatamodelMetadata, org, app], []);

  return renderWithProviders(
    <FormItemContext.Provider value={{ ...defaultFormItemContext, ...formItemContext }}>
      <Expressions />
    </FormItemContext.Provider>,
    { queryClient, appContextProps },
  );
};<|MERGE_RESOLUTION|>--- conflicted
+++ resolved
@@ -29,16 +29,14 @@
   id: 'some-id',
   type: ComponentType.Input,
   itemType: 'COMPONENT',
-<<<<<<< HEAD
-  hidden: parsableExternalExpression,
+  hidden: parsableLogicalExpression,
   dataModelBindings: { simpleBinding: '' },
-=======
-  hidden: parsableLogicalExpression,
 };
 const componentWithoutExpression: FormComponent<ComponentType.Input> = {
   id: 'some-id',
   type: ComponentType.Input,
   itemType: 'COMPONENT',
+  dataModelBindings: { simpleBinding: '' },
 };
 
 const defaultFormItemContext: FormItemContext = {
@@ -49,7 +47,6 @@
   handleDiscard: jest.fn(),
   handleEdit: jest.fn(),
   debounceSave: jest.fn(),
->>>>>>> 57e33d0c
 };
 
 describe('Expressions', () => {
@@ -72,16 +69,13 @@
       id: 'some-id',
       type: ComponentType.Input,
       itemType: 'COMPONENT',
-<<<<<<< HEAD
       hidden: parsableExternalExpression,
       required: parsableExternalExpression,
       readOnly: parsableExternalExpression,
-      dataModelBindings: { simpleBinding: '' },
-=======
       hidden: parsableLogicalExpression,
       required: parsableLogicalExpression,
       readOnly: parsableLogicalExpression,
->>>>>>> 57e33d0c
+      dataModelBindings: { simpleBinding: '' },
     };
     renderExpressions({ formItem: componentWithMultipleExpressions });
     const addButton = screen.getByRole('button', { name: textMock('right_menu.expressions_add') });
@@ -168,39 +162,8 @@
         multiPage: true,
       },
     };
-<<<<<<< HEAD
-    render({ component });
-    expect(
-      screen.getByText(textMock('right_menu.read_more_about_expressions')),
-    ).toBeInTheDocument();
-  });
-
-  it('renders no existing expressions when component fields are boolean', () => {
-    const componentWithoutExpressions: FormComponent = {
-      id: 'some-id',
-      type: ComponentType.Input,
-      itemType: 'COMPONENT',
-      hidden: true,
-      required: false,
-      readOnly: true,
-      dataModelBindings: { simpleBinding: '' },
-    };
-    render({
-      component: componentWithoutExpressions,
-    });
-
-    const createRuleForComponentIdText = screen.getByText(
-      textMock('right_menu.expressions_property_on_component'),
-    );
-    expect(createRuleForComponentIdText).toBeInTheDocument();
-    const createNewExpressionButton = screen.getByRole('button', {
-      name: textMock('right_menu.expressions_add'),
-    });
-    expect(createNewExpressionButton).toBeInTheDocument();
-=======
     renderExpressions({ formItem });
     screen.getByText(textMock('right_menu.read_more_about_expressions'));
->>>>>>> 57e33d0c
   });
 
   it('renders link to docs', () => {
