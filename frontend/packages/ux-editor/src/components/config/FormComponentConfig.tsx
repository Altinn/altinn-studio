import React from 'react';
import { Alert, Heading } from '@digdir/designsystemet-react';
import type { UpdateFormMutateOptions } from '../../containers/FormItemContext';
import { RedirectToLayoutSet } from './editModal/RedirectToLayoutSet';
<<<<<<< HEAD
import { ChevronDownIcon, ChevronUpIcon, PlusCircleIcon, XMarkIcon } from '@studio/icons';
import { StudioButton, StudioCard, StudioProperty } from '@studio/components-legacy';
import { useComponentPropertyEnumValue } from '@altinn/ux-editor/hooks/useComponentPropertyEnumValue';
import { SelectPropertyEditor } from './SelectPropertyEditor/SelectPropertyEditor';
import type { JsonSchema } from 'app-shared/types/JsonSchema';
=======
import {} from './ConfigProperties/ConfigNumberProperties';
import { usePropertyTypes } from './ConfigProperties/usePropertyTypes';
import {
  ConfigGridProperties,
  ConfigBooleanProperties,
  ConfigObjectProperties,
  ConfigArrayProperties,
  ConfigStringProperties,
  ConfigNumberProperties,
} from './ConfigProperties';
import { useText } from '../../hooks';
import type { FormItem } from '../../types/FormItem';
>>>>>>> cebe195f

export interface IEditFormComponentProps {
  editFormId: string;
  component: FormItem;
  handleComponentUpdate: (component: FormItem, mutateOptions?: UpdateFormMutateOptions) => void;
}

export interface FormComponentConfigProps extends IEditFormComponentProps {
  schema: JsonSchema;
  hideUnsupported?: boolean;
}

export const FormComponentConfig = ({
  schema,
  editFormId,
  component,
  handleComponentUpdate,
  hideUnsupported,
}: FormComponentConfigProps) => {
  const t = useText();
<<<<<<< HEAD
  const componentPropertyLabel = useComponentPropertyLabel();
  const componentPropertyDescription = useComponentPropertyDescription();
  const [showOtherComponents, setShowOtherComponents] = useState(false);
  const [showGrid, setShowGrid] = useState(false);
  const [openObjectCards, setOpenObjectCards] = useState<Record<string, boolean>>({});

  const selectedDataType = useComponentPropertyEnumValue();

  const memoizedGetSelectedValuesDisplay = useMemo(
    () => (propertyKey: string) => {
      if (!component[propertyKey] || component[propertyKey].length === 0) return undefined;
      return component[propertyKey].map((dataType: string) => (
        <div key={dataType}>{selectedDataType(dataType)}</div>
      ));
    },
    [component, selectedDataType],
  );

  const memoizedSelectedStringPropertiesDisplay = useMemo(
    () => (propertyKey: string) => {
      const value = component[propertyKey];
      if (Array.isArray(value)) return value.map((dataType) => selectedDataType(dataType));
      return value ? selectedDataType(value) : undefined;
    },
    [component, selectedDataType],
  );

  const { properties } = schema;
  const { hasCustomFileEndings, grid, layoutSet } = properties;
=======
>>>>>>> cebe195f

  // Add any properties that have a custom implementation to this list so they are not duplicated in the generic view
  const customProperties = [
    'hasCustomFileEndings',
    'validFileEndings',
    'grid',
    'layoutSet',
    'children',
    'dataTypeIds',
    'target',
    'tableColumns',
    'overrides',
  ];

  const { booleanKeys, stringKeys, numberKeys, arrayKeys, objectKeys, unsupportedKeys } =
    usePropertyTypes(schema, customProperties);

  if (!schema?.properties) return null;

  const { properties } = schema;
  const { layoutSet } = properties;

  return (
    <>
      {/** LayoutSet Property */}
      {/** Redirect to layout set if the component has a layoutSet property */}
      {layoutSet && component['layoutSet'] && (
        <RedirectToLayoutSet selectedSubform={component['layoutSet']} />
      )}
      {!hideUnsupported && (
        <Heading level={3} size='xxsmall'>
          {t('ux_editor.component_other_properties_title')}
        </Heading>
      )}

      {/** Boolean fields, incl. expression type */}
      {booleanKeys.length > 0 && (
        <ConfigBooleanProperties
          booleanPropertyKeys={booleanKeys}
          schema={schema}
          component={component}
          handleComponentUpdate={handleComponentUpdate}
        />
      )}

      {/** Grid Property */}
      {properties?.grid && (
        <ConfigGridProperties component={component} handleComponentUpdate={handleComponentUpdate} />
      )}

      {/** String properties */}
      {stringKeys.length > 0 && (
        <ConfigStringProperties
          stringPropertyKeys={stringKeys}
          schema={schema}
          component={component}
          handleComponentUpdate={handleComponentUpdate}
        />
      )}

      {/** Number properties */}
      {numberKeys.length > 0 && (
        <ConfigNumberProperties
          numberPropertyKeys={numberKeys}
          schema={schema}
          component={component}
          handleComponentUpdate={handleComponentUpdate}
        />
      )}

      {/** Array properties with enum values) */}
      {arrayKeys.length > 0 && (
        <ConfigArrayProperties
          arrayPropertyKeys={arrayKeys}
          schema={schema}
          component={component}
          handleComponentUpdate={handleComponentUpdate}
        />
      )}

      {/** Object properties  */}
      {objectKeys.length > 0 && (
        <ConfigObjectProperties
          editFormId={editFormId}
          objectPropertyKeys={objectKeys}
          schema={schema}
          component={component}
          handleComponentUpdate={handleComponentUpdate}
        />
      )}

      {/* Show information about unsupported properties if there are any */}
      {unsupportedKeys.length > 0 && !hideUnsupported && (
        <Alert severity='info'>
          {t('ux_editor.edit_component.unsupported_properties_message')}
          <ul>
            {unsupportedKeys.map((propertyKey) => (
              <li key={propertyKey}>{propertyKey}</li>
            ))}
          </ul>
        </Alert>
      )}
    </>
  );
};<|MERGE_RESOLUTION|>--- conflicted
+++ resolved
@@ -2,13 +2,6 @@
 import { Alert, Heading } from '@digdir/designsystemet-react';
 import type { UpdateFormMutateOptions } from '../../containers/FormItemContext';
 import { RedirectToLayoutSet } from './editModal/RedirectToLayoutSet';
-<<<<<<< HEAD
-import { ChevronDownIcon, ChevronUpIcon, PlusCircleIcon, XMarkIcon } from '@studio/icons';
-import { StudioButton, StudioCard, StudioProperty } from '@studio/components-legacy';
-import { useComponentPropertyEnumValue } from '@altinn/ux-editor/hooks/useComponentPropertyEnumValue';
-import { SelectPropertyEditor } from './SelectPropertyEditor/SelectPropertyEditor';
-import type { JsonSchema } from 'app-shared/types/JsonSchema';
-=======
 import {} from './ConfigProperties/ConfigNumberProperties';
 import { usePropertyTypes } from './ConfigProperties/usePropertyTypes';
 import {
@@ -21,7 +14,7 @@
 } from './ConfigProperties';
 import { useText } from '../../hooks';
 import type { FormItem } from '../../types/FormItem';
->>>>>>> cebe195f
+import type { JsonSchema } from 'app-shared/types/JsonSchema';
 
 export interface IEditFormComponentProps {
   editFormId: string;
@@ -42,38 +35,6 @@
   hideUnsupported,
 }: FormComponentConfigProps) => {
   const t = useText();
-<<<<<<< HEAD
-  const componentPropertyLabel = useComponentPropertyLabel();
-  const componentPropertyDescription = useComponentPropertyDescription();
-  const [showOtherComponents, setShowOtherComponents] = useState(false);
-  const [showGrid, setShowGrid] = useState(false);
-  const [openObjectCards, setOpenObjectCards] = useState<Record<string, boolean>>({});
-
-  const selectedDataType = useComponentPropertyEnumValue();
-
-  const memoizedGetSelectedValuesDisplay = useMemo(
-    () => (propertyKey: string) => {
-      if (!component[propertyKey] || component[propertyKey].length === 0) return undefined;
-      return component[propertyKey].map((dataType: string) => (
-        <div key={dataType}>{selectedDataType(dataType)}</div>
-      ));
-    },
-    [component, selectedDataType],
-  );
-
-  const memoizedSelectedStringPropertiesDisplay = useMemo(
-    () => (propertyKey: string) => {
-      const value = component[propertyKey];
-      if (Array.isArray(value)) return value.map((dataType) => selectedDataType(dataType));
-      return value ? selectedDataType(value) : undefined;
-    },
-    [component, selectedDataType],
-  );
-
-  const { properties } = schema;
-  const { hasCustomFileEndings, grid, layoutSet } = properties;
-=======
->>>>>>> cebe195f
 
   // Add any properties that have a custom implementation to this list so they are not duplicated in the generic view
   const customProperties = [
