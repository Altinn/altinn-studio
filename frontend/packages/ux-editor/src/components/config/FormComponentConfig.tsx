import React from 'react';
import { Heading } from '@digdir/designsystemet-react';
import type { UpdateFormMutateOptions } from '../../containers/FormItemContext';
import { RedirectToLayoutSet } from './editModal/RedirectToLayoutSet';
import {} from './ConfigProperties/ConfigNumberProperties';
import { usePropertyTypes } from './ConfigProperties/usePropertyTypes';
import {
  ConfigGridProperties,
  ConfigBooleanProperties,
  ConfigObjectProperties,
  ConfigArrayProperties,
  ConfigStringProperties,
  ConfigNumberProperties,
} from './ConfigProperties';
import { useText } from '../../hooks';
import type { FormItem } from '../../types/FormItem';
import classes from './FormComponentConfig.module.css';
import type { JsonSchema } from 'app-shared/types/JsonSchema';

export interface IEditFormComponentProps {
  editFormId: string;
  component: FormItem;
  handleComponentUpdate: (component: FormItem, mutateOptions?: UpdateFormMutateOptions) => void;
}

export interface FormComponentConfigProps extends IEditFormComponentProps {
  schema: JsonSchema;
  hideUnsupported?: boolean;
}

export const FormComponentConfig = ({
  schema,
  editFormId,
  component,
  handleComponentUpdate,
  hideUnsupported,
}: FormComponentConfigProps) => {
  const t = useText();

  // Add any properties that have a custom implementation to this list so they are not duplicated in the generic view
  const customProperties = [
    'hasCustomFileEndings',
    'validFileEndings',
    'grid',
    'layoutSet',
    'children',
    'dataTypeIds',
    'target',
    'tableColumns',
    'overrides',
  ];

  const { booleanKeys, stringKeys, numberKeys, arrayKeys, objectKeys } = usePropertyTypes(
    schema,
    customProperties,
  );

  if (!schema?.properties) return null;

<<<<<<< HEAD
  const toggleObjectCard = (propertyKey: string) => {
    setOpenObjectCards((prev) => ({
      ...prev,
      [propertyKey]: !prev[propertyKey],
    }));
  };
  console.log(arrayPropertyKeys);
=======
  const { properties } = schema;
  const { layoutSet } = properties;

>>>>>>> ae1f342b
  return (
    <>
      {/** LayoutSet Property */}
      {/** Redirect to layout set if the component has a layoutSet property */}
      {layoutSet && component['layoutSet'] && (
        <RedirectToLayoutSet selectedSubform={component['layoutSet']} />
      )}
      {!hideUnsupported && (
        <Heading level={3} size='xxsmall' className={classes.elementWrapper}>
          {t('ux_editor.component_other_properties_title')}
        </Heading>
      )}

      {/** Boolean fields, incl. expression type */}
      {booleanKeys.length > 0 && (
        <ConfigBooleanProperties
          booleanPropertyKeys={booleanKeys}
          schema={schema}
          component={component}
          handleComponentUpdate={handleComponentUpdate}
          className={classes.elementWrapper}
        />
<<<<<<< HEAD
      ))}
      {/** Custom logic for custom file endings */}
      {hasCustomFileEndings && (
        <>
          <EditBooleanValue
            propertyKey='hasCustomFileEndings'
            component={component}
            defaultValue={hasCustomFileEndings.default}
            handleComponentChange={(updatedComponent: FormComponent) => {
              if (!updatedComponent.hasCustomFileEndings) {
                handleComponentUpdate({
                  ...updatedComponent,
                  validFileEndings: undefined,
                });
                return;
              }
              handleComponentUpdate(updatedComponent);
            }}
          />
          {component['hasCustomFileEndings'] && (
            <EditStringValue
              component={component}
              handleComponentChange={handleComponentUpdate}
              propertyKey='validFileEndings'
            />
          )}
        </>
      )}
      {showOtherComponents &&
        restOfBooleanKeys.map((propertyKey) => (
          <EditBooleanValue
            component={component}
            handleComponentChange={handleComponentUpdate}
            propertyKey={propertyKey}
            defaultValue={properties[propertyKey].default}
            key={propertyKey}
          />
        ))}
      {restOfBooleanKeys.length > 0 && (
        <StudioProperty.Button
          className={classes.button}
          icon={renderIcon}
          onClick={() => setShowOtherComponents((prev) => !prev)}
          property={rendertext}
        />
      )}
      {grid && (
        <>
          {showGrid ? (
            <StudioCard className={classes.objectPropertyContainer}>
              <StudioCard.Header className={classes.gridHeader}>
                <div className={classes.flexContainer}>
                  <Heading size='xs' className={classes.heading}>
                    {t('ux_editor.component_properties.grid')}
                  </Heading>
                  <StudioButton
                    icon={<XMarkIcon />}
                    onClick={() => setShowGrid(false)}
                    title={t('general.close')}
                    variant='secondary'
                    className={classes.button}
                  />
                </div>
              </StudioCard.Header>
              <StudioCard.Content>
                <EditGrid
                  key={component.id}
                  component={component}
                  handleComponentChange={handleComponentUpdate}
                />
              </StudioCard.Content>
            </StudioCard>
          ) : (
            <StudioProperty.Button
              className={classes.gridButton}
              icon={<PlusCircleIcon />}
              onClick={() => setShowGrid(true)}
              property={t('ux_editor.component_properties.grid')}
            />
          )}
        </>
      )}
      {/** String properties */}
      {stringPropertyKeys.map((propertyKey) => {
        return (
          <SelectPropertyEditor
            key={propertyKey}
            property={componentPropertyLabel(propertyKey)}
            title={componentPropertyLabel(propertyKey)}
            value={memoizedSelectedStringPropertiesDisplay(propertyKey)}
          >
            <EditStringValue
              key={propertyKey}
              component={component}
              handleComponentChange={handleComponentUpdate}
              propertyKey={propertyKey}
              enumValues={properties[propertyKey]?.enum || properties[propertyKey]?.examples}
            />
          </SelectPropertyEditor>
        );
      })}
      {/** Number properties (number and integer types) */}
      {numberPropertyKeys.map((propertyKey) => {
        return (
          <SelectPropertyEditor
            key={propertyKey}
            property={componentPropertyLabel(
              `${propertyKey}${propertyKey === 'preselectedOptionIndex' ? '_button' : ''}`,
            )}
            title={componentPropertyLabel(propertyKey)}
            value={component[propertyKey]}
          >
            <EditNumberValue
              component={component}
              handleComponentChange={handleComponentUpdate}
              propertyKey={propertyKey}
              key={propertyKey}
              enumValues={properties[propertyKey]?.enum}
            />
          </SelectPropertyEditor>
        );
      })}

      {/** Array properties with enum values) */}
      {arrayPropertyKeys.map((propertyKey) => {
        return (
          <SelectPropertyEditor
            key={propertyKey}
            property={componentPropertyLabel(propertyKey)}
            title={componentPropertyLabel(propertyKey)}
            value={memoizedGetSelectedValuesDisplay(propertyKey)}
          >
            <EditStringValue
              component={component}
              handleComponentChange={(updatedComponent) => {
                handleComponentUpdate(updatedComponent);
              }}
              propertyKey={propertyKey}
              key={propertyKey}
              enumValues={properties[propertyKey]?.items?.enum}
              multiple={true}
            />
          </SelectPropertyEditor>
        );
      })}
=======
      )}

      {/** Grid Property */}
      {properties?.grid && (
        <ConfigGridProperties
          component={component}
          handleComponentUpdate={handleComponentUpdate}
          className={classes.elementWrapper}
        />
      )}

      {/** String properties */}
      {stringKeys.length > 0 && (
        <ConfigStringProperties
          stringPropertyKeys={stringKeys}
          schema={schema}
          component={component}
          handleComponentUpdate={handleComponentUpdate}
          className={classes.elementWrapper}
        />
      )}

      {/** Number properties */}
      {numberKeys.length > 0 && (
        <ConfigNumberProperties
          numberPropertyKeys={numberKeys}
          schema={schema}
          component={component}
          handleComponentUpdate={handleComponentUpdate}
          className={classes.elementWrapper}
        />
      )}

      {/** Array properties with enum values) */}
      {arrayKeys.length > 0 && (
        <ConfigArrayProperties
          arrayPropertyKeys={arrayKeys}
          schema={schema}
          component={component}
          handleComponentUpdate={handleComponentUpdate}
          className={classes.elementWrapper}
        />
      )}

>>>>>>> ae1f342b
      {/** Object properties  */}
      {objectKeys.length > 0 && (
        <ConfigObjectProperties
          editFormId={editFormId}
          objectPropertyKeys={objectKeys}
          schema={schema}
          component={component}
          handleComponentUpdate={handleComponentUpdate}
          className={classes.elementWrapper}
        />
      )}
    </>
  );
};<|MERGE_RESOLUTION|>--- conflicted
+++ resolved
@@ -57,19 +57,9 @@
 
   if (!schema?.properties) return null;
 
-<<<<<<< HEAD
-  const toggleObjectCard = (propertyKey: string) => {
-    setOpenObjectCards((prev) => ({
-      ...prev,
-      [propertyKey]: !prev[propertyKey],
-    }));
-  };
-  console.log(arrayPropertyKeys);
-=======
   const { properties } = schema;
   const { layoutSet } = properties;
 
->>>>>>> ae1f342b
   return (
     <>
       {/** LayoutSet Property */}
@@ -92,153 +82,6 @@
           handleComponentUpdate={handleComponentUpdate}
           className={classes.elementWrapper}
         />
-<<<<<<< HEAD
-      ))}
-      {/** Custom logic for custom file endings */}
-      {hasCustomFileEndings && (
-        <>
-          <EditBooleanValue
-            propertyKey='hasCustomFileEndings'
-            component={component}
-            defaultValue={hasCustomFileEndings.default}
-            handleComponentChange={(updatedComponent: FormComponent) => {
-              if (!updatedComponent.hasCustomFileEndings) {
-                handleComponentUpdate({
-                  ...updatedComponent,
-                  validFileEndings: undefined,
-                });
-                return;
-              }
-              handleComponentUpdate(updatedComponent);
-            }}
-          />
-          {component['hasCustomFileEndings'] && (
-            <EditStringValue
-              component={component}
-              handleComponentChange={handleComponentUpdate}
-              propertyKey='validFileEndings'
-            />
-          )}
-        </>
-      )}
-      {showOtherComponents &&
-        restOfBooleanKeys.map((propertyKey) => (
-          <EditBooleanValue
-            component={component}
-            handleComponentChange={handleComponentUpdate}
-            propertyKey={propertyKey}
-            defaultValue={properties[propertyKey].default}
-            key={propertyKey}
-          />
-        ))}
-      {restOfBooleanKeys.length > 0 && (
-        <StudioProperty.Button
-          className={classes.button}
-          icon={renderIcon}
-          onClick={() => setShowOtherComponents((prev) => !prev)}
-          property={rendertext}
-        />
-      )}
-      {grid && (
-        <>
-          {showGrid ? (
-            <StudioCard className={classes.objectPropertyContainer}>
-              <StudioCard.Header className={classes.gridHeader}>
-                <div className={classes.flexContainer}>
-                  <Heading size='xs' className={classes.heading}>
-                    {t('ux_editor.component_properties.grid')}
-                  </Heading>
-                  <StudioButton
-                    icon={<XMarkIcon />}
-                    onClick={() => setShowGrid(false)}
-                    title={t('general.close')}
-                    variant='secondary'
-                    className={classes.button}
-                  />
-                </div>
-              </StudioCard.Header>
-              <StudioCard.Content>
-                <EditGrid
-                  key={component.id}
-                  component={component}
-                  handleComponentChange={handleComponentUpdate}
-                />
-              </StudioCard.Content>
-            </StudioCard>
-          ) : (
-            <StudioProperty.Button
-              className={classes.gridButton}
-              icon={<PlusCircleIcon />}
-              onClick={() => setShowGrid(true)}
-              property={t('ux_editor.component_properties.grid')}
-            />
-          )}
-        </>
-      )}
-      {/** String properties */}
-      {stringPropertyKeys.map((propertyKey) => {
-        return (
-          <SelectPropertyEditor
-            key={propertyKey}
-            property={componentPropertyLabel(propertyKey)}
-            title={componentPropertyLabel(propertyKey)}
-            value={memoizedSelectedStringPropertiesDisplay(propertyKey)}
-          >
-            <EditStringValue
-              key={propertyKey}
-              component={component}
-              handleComponentChange={handleComponentUpdate}
-              propertyKey={propertyKey}
-              enumValues={properties[propertyKey]?.enum || properties[propertyKey]?.examples}
-            />
-          </SelectPropertyEditor>
-        );
-      })}
-      {/** Number properties (number and integer types) */}
-      {numberPropertyKeys.map((propertyKey) => {
-        return (
-          <SelectPropertyEditor
-            key={propertyKey}
-            property={componentPropertyLabel(
-              `${propertyKey}${propertyKey === 'preselectedOptionIndex' ? '_button' : ''}`,
-            )}
-            title={componentPropertyLabel(propertyKey)}
-            value={component[propertyKey]}
-          >
-            <EditNumberValue
-              component={component}
-              handleComponentChange={handleComponentUpdate}
-              propertyKey={propertyKey}
-              key={propertyKey}
-              enumValues={properties[propertyKey]?.enum}
-            />
-          </SelectPropertyEditor>
-        );
-      })}
-
-      {/** Array properties with enum values) */}
-      {arrayPropertyKeys.map((propertyKey) => {
-        return (
-          <SelectPropertyEditor
-            key={propertyKey}
-            property={componentPropertyLabel(propertyKey)}
-            title={componentPropertyLabel(propertyKey)}
-            value={memoizedGetSelectedValuesDisplay(propertyKey)}
-          >
-            <EditStringValue
-              component={component}
-              handleComponentChange={(updatedComponent) => {
-                handleComponentUpdate(updatedComponent);
-              }}
-              propertyKey={propertyKey}
-              key={propertyKey}
-              enumValues={properties[propertyKey]?.items?.enum}
-              multiple={true}
-            />
-          </SelectPropertyEditor>
-        );
-      })}
-=======
       )}
 
       {/** Grid Property */}
@@ -249,7 +92,6 @@
           className={classes.elementWrapper}
         />
       )}
-
       {/** String properties */}
       {stringKeys.length > 0 && (
         <ConfigStringProperties
@@ -283,7 +125,6 @@
         />
       )}
 
->>>>>>> ae1f342b
       {/** Object properties  */}
       {objectKeys.length > 0 && (
         <ConfigObjectProperties
