--- conflicted
+++ resolved
@@ -1,12 +1,6 @@
 import React from 'react';
 import { Alert, Heading, Paragraph } from '@digdir/design-system-react';
 import type { FormComponent } from '../../types/FormComponent';
-<<<<<<< HEAD
-import { EditDataModelBindings } from './editModal/EditDataModelBindings';
-=======
-import { selectedLayoutNameSelector } from '../../selectors/formLayoutSelectors';
-import { EditTextResourceBindings } from './editModal/EditTextResourceBindings';
->>>>>>> cfae7671
 import { EditBooleanValue } from './editModal/EditBooleanValue';
 import { EditNumberValue } from './editModal/EditNumberValue';
 import { EditStringValue } from './editModal/EditStringValue';
@@ -60,50 +54,6 @@
   );
   return (
     <>
-<<<<<<< HEAD
-      {id && (
-        <EditComponentId
-          component={component}
-          handleComponentUpdate={handleComponentUpdate}
-          helpText={id.description}
-        />
-      )}
-      {dataModelBindings?.properties && (
-        <>
-          <Heading level={3} size='xxsmall'>
-            {t('top_menu.datamodel')}
-          </Heading>
-          {Object.keys(dataModelBindings?.properties).map((propertyKey: string) => {
-            return (
-              <EditDataModelBindings
-                key={`${component.id}-datamodel-${propertyKey}`}
-                component={component}
-                handleComponentChange={handleComponentUpdate}
-                editFormId={editFormId}
-                helpText={dataModelBindings?.properties[propertyKey]?.description}
-                renderOptions={{
-                  key: propertyKey,
-                  label: propertyKey !== 'simpleBinding' ? propertyKey : undefined,
-                }}
-              />
-            );
-          })}
-=======
-      {textResourceBindings?.properties && (
-        <>
-          <Heading level={3} size='xxsmall'>
-            {t('general.text')}
-          </Heading>
-          <EditTextResourceBindings
-            component={component}
-            handleComponentChange={handleComponentUpdate}
-            textResourceBindingKeys={Object.keys(textResourceBindings.properties)}
-            editFormId={editFormId}
-            layoutName={selectedLayout}
-          />
->>>>>>> cfae7671
-        </>
-      )}
       {grid && (
         <div>
           <Heading level={3} size='xxsmall'>
