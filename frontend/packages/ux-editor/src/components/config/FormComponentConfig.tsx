--- conflicted
+++ resolved
@@ -14,11 +14,8 @@
 } from './ConfigProperties';
 import { useText } from '../../hooks';
 import type { FormItem } from '../../types/FormItem';
-<<<<<<< HEAD
 import classes from './FormComponentConfig.module.css';
-=======
 import type { JsonSchema } from 'app-shared/types/JsonSchema';
->>>>>>> e57fd4c5
 
 export interface IEditFormComponentProps {
   editFormId: string;
