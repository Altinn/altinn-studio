import React from 'react';
import type { FormComponentConfigProps } from './FormComponentConfig';
import { FormComponentConfig } from './FormComponentConfig';
import { renderWithMockStore } from '../../testing/mocks';
import { componentMocks } from '../../testing/componentMocks';
import InputSchema from '../../testing/schemas/json/component/Input.schema.v1.json';
import type { ServicesContextProps } from 'app-shared/contexts/ServicesContext';
import { screen, waitFor } from '@testing-library/react';
import { textMock } from '../../../../../testing/mocks/i18nMock';

describe('FormComponentConfig', () => {
  it('should render expected components', async () => {
    render({});
<<<<<<< HEAD
    expect(
      screen.getByText(textMock('ux_editor.modal_properties_component_change_id')),
    ).toBeInTheDocument();

    await waitFor(() => {
=======
    ['title', 'description', 'help'].forEach(async (key) => {
>>>>>>> cfae7671
      expect(
        screen.getByText(textMock('ux_editor.modal_properties_data_model_link')),
      ).toBeInTheDocument();
    });

    [
      'grid',
      'readOnly',
      'required',
      'hidden',
      'renderAsSummary',
      'variant',
      'autocomplete',
      'maxLength',
      'triggers',
      'labelSettings',
      'pageBreak',
      'formatting',
    ].forEach(async (propertyKey) => {
      expect(
        await screen.findByText(textMock(`ux_editor.component_properties.${propertyKey}`)),
      ).toBeInTheDocument();
    });
  });

  it('should render list of unsupported properties', () => {
    render({
      props: {
        hideUnsupported: false,
        schema: {
          ...InputSchema,
          properties: {
            ...InputSchema.properties,
            unsupportedProperty: {
              type: 'array',
              items: {
                type: 'object',
              },
            },
          },
        },
      },
    });
    expect(
      screen.getByText(textMock('ux_editor.edit_component.unsupported_properties_message')),
    ).toBeInTheDocument();
    expect(screen.getByText('unsupportedProperty')).toBeInTheDocument();
  });

  it('should show children property in list of unsupported properties if it is present', () => {
    render({
      props: {
        hideUnsupported: false,
        schema: {
          ...InputSchema,
          properties: {
            ...InputSchema.properties,
            children: {
              type: 'string',
            },
          },
        },
      },
    });
    expect(
      screen.getByText(textMock('ux_editor.edit_component.unsupported_properties_message')),
    ).toBeInTheDocument();
    expect(screen.getByText('children')).toBeInTheDocument();
  });

  it('should not render list of unsupported properties if hideUnsupported is true', () => {
    render({
      props: {
        hideUnsupported: true,
        schema: {
          ...InputSchema,
          properties: {
            ...InputSchema.properties,
            unsupportedProperty: {
              type: 'array',
              items: {
                type: 'object',
              },
            },
          },
        },
      },
    });
    expect(
      screen.queryByText(textMock('ux_editor.edit_component.unsupported_properties_message')),
    ).not.toBeInTheDocument();
    expect(screen.queryByText('unsupportedProperty')).not.toBeInTheDocument();
  });

  it('should not render property if it is null', () => {
    render({
      props: {
        hideUnsupported: true,
        schema: {
          ...InputSchema,
          properties: {
            ...InputSchema.properties,
            nullProperty: null,
          },
        },
      },
    });
    expect(screen.queryByText('nullProperty')).not.toBeInTheDocument();
  });

  const render = ({
    props = {},
    queries = {},
  }: {
    props?: Partial<FormComponentConfigProps>;
    queries?: Partial<ServicesContextProps>;
  }) => {
    const { Input: inputComponent } = componentMocks;
    const defaultProps: FormComponentConfigProps = {
      schema: InputSchema,
      editFormId: '',
      component: inputComponent,
      handleComponentUpdate: jest.fn(),
      hideUnsupported: false,
    };
    return renderWithMockStore({}, queries)(<FormComponentConfig {...defaultProps} {...props} />);
  };
});<|MERGE_RESOLUTION|>--- conflicted
+++ resolved
@@ -5,25 +5,12 @@
 import { componentMocks } from '../../testing/componentMocks';
 import InputSchema from '../../testing/schemas/json/component/Input.schema.v1.json';
 import type { ServicesContextProps } from 'app-shared/contexts/ServicesContext';
-import { screen, waitFor } from '@testing-library/react';
+import { screen } from '@testing-library/react';
 import { textMock } from '../../../../../testing/mocks/i18nMock';
 
 describe('FormComponentConfig', () => {
   it('should render expected components', async () => {
     render({});
-<<<<<<< HEAD
-    expect(
-      screen.getByText(textMock('ux_editor.modal_properties_component_change_id')),
-    ).toBeInTheDocument();
-
-    await waitFor(() => {
-=======
-    ['title', 'description', 'help'].forEach(async (key) => {
->>>>>>> cfae7671
-      expect(
-        screen.getByText(textMock('ux_editor.modal_properties_data_model_link')),
-      ).toBeInTheDocument();
-    });
 
     [
       'grid',
