import React from 'react';
import type { FormComponentConfigProps } from './FormComponentConfig';
import { FormComponentConfig } from './FormComponentConfig';
import { renderWithMockStore } from '../../testing/mocks';
import { componentMocks } from '../../testing/componentMocks';
import InputSchema from '../../testing/schemas/json/component/Input.schema.v1.json';
import type { ServicesContextProps } from 'app-shared/contexts/ServicesContext';
import { screen } from '@testing-library/react';
import { textMock } from '../../../../../testing/mocks/i18nMock';

describe('FormComponentConfig', () => {
  it('should render expected components', async () => {
    render({});
<<<<<<< HEAD
    const testIdButton = screen.getByRole('button', { name: 'ID: test' });
    expect(testIdButton).toBeInTheDocument();

    ['title', 'description', 'help'].forEach(async (key) => {
=======

    [
      'grid',
      'readOnly',
      'required',
      'hidden',
      'renderAsSummary',
      'variant',
      'autocomplete',
      'maxLength',
      'triggers',
      'labelSettings',
      'pageBreak',
      'formatting',
    ].forEach(async (propertyKey) => {
>>>>>>> fb9e6664
      expect(
        await screen.findByText(textMock(`ux_editor.component_properties.${propertyKey}`)),
      ).toBeInTheDocument();
    });
  });

  it('should render list of unsupported properties', () => {
    render({
      props: {
        hideUnsupported: false,
        schema: {
          ...InputSchema,
          properties: {
            ...InputSchema.properties,
            unsupportedProperty: {
              type: 'array',
              items: {
                type: 'object',
              },
            },
          },
        },
      },
    });
    expect(
      screen.getByText(textMock('ux_editor.edit_component.unsupported_properties_message')),
    ).toBeInTheDocument();
    expect(screen.getByText('unsupportedProperty')).toBeInTheDocument();
  });

  it('should show children property in list of unsupported properties if it is present', () => {
    render({
      props: {
        hideUnsupported: false,
        schema: {
          ...InputSchema,
          properties: {
            ...InputSchema.properties,
            children: {
              type: 'string',
            },
          },
        },
      },
    });
    expect(
      screen.getByText(textMock('ux_editor.edit_component.unsupported_properties_message')),
    ).toBeInTheDocument();
    expect(screen.getByText('children')).toBeInTheDocument();
  });

  it('should not render list of unsupported properties if hideUnsupported is true', () => {
    render({
      props: {
        hideUnsupported: true,
        schema: {
          ...InputSchema,
          properties: {
            ...InputSchema.properties,
            unsupportedProperty: {
              type: 'array',
              items: {
                type: 'object',
              },
            },
          },
        },
      },
    });
    expect(
      screen.queryByText(textMock('ux_editor.edit_component.unsupported_properties_message')),
    ).not.toBeInTheDocument();
    expect(screen.queryByText('unsupportedProperty')).not.toBeInTheDocument();
  });

  it('should not render property if it is null', () => {
    render({
      props: {
        hideUnsupported: true,
        schema: {
          ...InputSchema,
          properties: {
            ...InputSchema.properties,
            nullProperty: null,
          },
        },
      },
    });
    expect(screen.queryByText('nullProperty')).not.toBeInTheDocument();
  });

  const render = ({
    props = {},
    queries = {},
  }: {
    props?: Partial<FormComponentConfigProps>;
    queries?: Partial<ServicesContextProps>;
  }) => {
    const { Input: inputComponent } = componentMocks;
    const defaultProps: FormComponentConfigProps = {
      schema: InputSchema,
      editFormId: '',
      component: inputComponent,
      handleComponentUpdate: jest.fn(),
      hideUnsupported: false,
    };
    return renderWithMockStore({}, queries)(<FormComponentConfig {...defaultProps} {...props} />);
  };
});<|MERGE_RESOLUTION|>--- conflicted
+++ resolved
@@ -11,12 +11,6 @@
 describe('FormComponentConfig', () => {
   it('should render expected components', async () => {
     render({});
-<<<<<<< HEAD
-    const testIdButton = screen.getByRole('button', { name: 'ID: test' });
-    expect(testIdButton).toBeInTheDocument();
-
-    ['title', 'description', 'help'].forEach(async (key) => {
-=======
 
     [
       'grid',
@@ -32,7 +26,6 @@
       'pageBreak',
       'formatting',
     ].forEach(async (propertyKey) => {
->>>>>>> fb9e6664
       expect(
         await screen.findByText(textMock(`ux_editor.component_properties.${propertyKey}`)),
       ).toBeInTheDocument();
