import React from 'react';
import type { FormComponentConfigProps } from './FormComponentConfig';
import { FormComponentConfig } from './FormComponentConfig';
import { renderWithProviders } from '../../testing/mocks';
import { componentMocks } from '../../testing/componentMocks';
import InputSchema from '../../testing/schemas/json/component/Input.schema.v1.json';
import DatepickerSchema from '../../testing/schemas/json/component/Datepicker.schema.v1.json';
import { screen } from '@testing-library/react';
import { textMock } from '@studio/testing/mocks/i18nMock';
import userEvent from '@testing-library/user-event';
import { ComponentType } from 'app-shared/types/ComponentType';

describe('FormComponentConfig', () => {
  it('should render nothing when schema is undefined, has no properties, or has undefined properties', () => {
    const schemaConfigs = [
      { schema: undefined },
      { schema: { properties: undefined } },
      { schema: { properties: {} } },
    ];

    schemaConfigs.forEach((props) => {
      renderFormComponentConfig({ props });
      const properties = ['grid', 'readOnly', 'required', 'hidden'];
      properties.forEach((property) => {
        expect(
          screen.queryByText(textMock(`ux_editor.component_properties.${property}`)),
        ).not.toBeInTheDocument();
      });
      expect(
        screen.queryByText('ux_editor.component_propertiesDescription.somePropertyName'),
      ).not.toBeInTheDocument();
      expect(screen.queryByText('Some description')).not.toBeInTheDocument();
    });
  });

  it('should render expected default components', async () => {
    renderFormComponentConfig({});
    const properties = ['readOnly', 'required', 'hidden'];
    for (const property of properties) {
      expect(
        await screen.findByText(textMock(`ux_editor.component_properties.${property}`)),
      ).toBeInTheDocument();
    }
  });

  it('should render the hide-button after clikcing on show-button', async () => {
    const user = userEvent.setup();
    renderFormComponentConfig({});
    const button = screen.getByRole('button', {
      name: textMock('ux_editor.component_other_properties_show_many_settings'),
    });
    expect(button).toBeInTheDocument();
    await user.click(button);
    expect(
      screen.getByRole('button', {
        name: textMock('ux_editor.component_other_properties_hide_many_settings'),
      }),
    ).toBeInTheDocument();
  });

  it('Should render the rest of the components when show-button is clicked and show hide-button', async () => {
    const user = userEvent.setup();
    renderFormComponentConfig({});
    const button = screen.getByRole('button', {
      name: textMock('ux_editor.component_other_properties_show_many_settings'),
    });
    expect(button).toBeInTheDocument();
    await user.click(button);
    const properties = [
      'renderAsSummary',
      'variant',
      'autocomplete',
      'maxLength',
      'pageBreak',
      'formatting',
    ];
    for (const property of properties) {
      expect(
        await screen.findByText(textMock(`ux_editor.component_properties.${property}`)),
      ).toBeInTheDocument();
    }

    const hideButton = screen.getByRole('button', {
      name: textMock('ux_editor.component_other_properties_hide_many_settings'),
    });
    expect(hideButton).toBeInTheDocument();
  });

  it('should render "RedirectToLayoutSet"', () => {
    renderFormComponentConfig({
      props: {
        component: {
          id: 'subform-unit-test-id',
          layoutSet: 'subform-unit-test-layout-set',
          itemType: 'COMPONENT',
          type: ComponentType.Subform,
        },
        schema: {
          properties: {
            layoutSet: { value: 'subform-unit-test-layout-set' },
          },
        },
      },
    });

    expect(screen.getByText(textMock('ux_editor.component_properties.subform.go_to_layout_set')));
  });

  it('should render list of unsupported properties', () => {
    renderFormComponentConfig({
      props: {
        hideUnsupported: false,
        schema: {
          ...InputSchema,
          properties: {
            ...InputSchema.properties,
            unsupportedProperty: {
              type: 'array',
              items: {
                type: 'object',
              },
            },
          },
        },
      },
    });
    expect(
      screen.getByText(textMock('ux_editor.edit_component.unsupported_properties_message')),
    ).toBeInTheDocument();
    expect(screen.getByText('unsupportedProperty')).toBeInTheDocument();
  });

  it('should not render list of unsupported properties if hideUnsupported is true', () => {
    renderFormComponentConfig({
      props: {
        hideUnsupported: true,
        schema: {
          ...InputSchema,
          properties: {
            ...InputSchema.properties,
            unsupportedProperty: {
              type: 'array',
              items: {
                type: 'object',
              },
            },
          },
        },
      },
    });
    expect(
      screen.queryByText(textMock('ux_editor.edit_component.unsupported_properties_message')),
    ).not.toBeInTheDocument();
    expect(screen.queryByText('unsupportedProperty')).not.toBeInTheDocument();
  });

  it('should render property text for the "sortOrder" property', async () => {
    const user = userEvent.setup();
    renderFormComponentConfig({
      props: {
        schema: {
          ...InputSchema,
          properties: {
            ...InputSchema.properties,
            sortOrder: {
              type: 'array',
              items: {
                type: 'string',
                enum: ['option1', 'option2'],
              },
            },
          },
        },
      },
    });
    await user.click(screen.getByText(textMock('ux_editor.component_properties.sortOrder')));
    expect(
      screen.getByRole('combobox', {
        name: textMock('ux_editor.component_properties.sortOrder'),
      }),
    ).toBeInTheDocument();
  });

  it('should render property text for the "showValidations" property', () => {
    renderFormComponentConfig({
      props: {
        schema: {
          ...InputSchema,
          properties: {
            ...InputSchema.properties,
            showValidations: {
              type: 'array',
              items: {
                type: 'string',
                enum: ['true', 'false'],
              },
            },
            anotherProperty: {
              type: 'array',
              items: {
                type: 'string',
                enum: ['option1', 'option2'],
              },
            },
          },
        },
      },
    });
    expect(
      screen.getByText(textMock('ux_editor.component_properties.showValidations')),
    ).toBeInTheDocument();
  });

  it('should not render property if it is null', () => {
    renderFormComponentConfig({
      props: {
        hideUnsupported: true,
        schema: {
          ...InputSchema,
          properties: {
            ...InputSchema.properties,
            nullProperty: null,
          },
        },
      },
    });
    expect(screen.queryByText('nullProperty')).not.toBeInTheDocument();
  });

<<<<<<< HEAD
  it('should call handleComponentUpdate and setSelectedValue when array property is updated', async () => {
    const user = userEvent.setup();
    const handleComponentUpdateMock = jest.fn();
    const propertyKey = 'supportedArrayProperty';
    renderWithProviders(
      <FormComponentConfig
        schema={{
          properties: {
            [propertyKey]: {
              type: 'array',
              items: {
                type: 'string',
                enum: ['option1', 'option2'],
              },
            },
          },
        }}
        editFormId=''
        component={componentMocks.Input}
        handleComponentUpdate={handleComponentUpdateMock}
        hideUnsupported={false}
      />,
    );
    const arrayPropertyButton = screen.getByRole('button', {
      name: textMock(`ux_editor.component_properties.${propertyKey}`),
    });
    await user.click(arrayPropertyButton);
    const combobox = screen.getByRole('combobox', {
      name: textMock(`ux_editor.component_properties.${propertyKey}`),
    });
    await user.click(combobox);

    const option1 = screen.getByRole('option', {
      name: textMock('ux_editor.component_properties.enum_option1'),
    });
    await user.click(option1);

    await waitFor(() => {
      expect(handleComponentUpdateMock).toHaveBeenCalledWith(
        expect.objectContaining({
          [propertyKey]: ['option1'],
        }),
      );
    });

    const selectedValueDisplay = screen.getByRole('option', {
      name: textMock('ux_editor.component_properties.enum_option1'),
    });
    expect(selectedValueDisplay).toBeInTheDocument();
  });

  it('should render default boolean values if defined', async () => {
    const user = userEvent.setup();
    render({
      props: {
        schema: DatepickerSchema,
      },
    });
    const button = screen.getByRole('button', {
      name: textMock('ux_editor.component_other_properties_show_many_settings'),
    });
    expect(button).toBeInTheDocument();
    await user.click(button);
    const timeStampSwitch = screen.getByRole('checkbox', {
      name: textMock('ux_editor.component_properties.timeStamp'),
    });
    expect(timeStampSwitch).toBeChecked();
  });

=======
>>>>>>> cebe195f
  it('should call updateComponent with false value when checking a default true property switch', async () => {
    const user = userEvent.setup();
    const handleComponentUpdateMock = jest.fn();
    renderFormComponentConfig({
      props: {
        schema: DatepickerSchema,
        handleComponentUpdate: handleComponentUpdateMock,
      },
    });
    const button = screen.getByRole('button', {
      name: textMock('ux_editor.component_other_properties_show_many_settings'),
    });
    expect(button).toBeInTheDocument();
    await user.click(button);
    const timeStampSwitch = screen.getByRole('checkbox', {
      name: textMock('ux_editor.component_properties.timeStamp'),
    });
    await user.click(timeStampSwitch);
    expect(handleComponentUpdateMock).toHaveBeenCalledWith(
      expect.objectContaining({ timeStamp: false }),
    );
  });

  const renderFormComponentConfig = ({
    props = {},
  }: {
    props?: Partial<FormComponentConfigProps>;
  }) => {
    const { Input: inputComponent } = componentMocks;
    const defaultProps: FormComponentConfigProps = {
      schema: InputSchema,
      editFormId: '',
      component: inputComponent,
      handleComponentUpdate: jest.fn(),
      hideUnsupported: false,
    };
    return renderWithProviders(<FormComponentConfig {...defaultProps} {...props} />);
  };
});<|MERGE_RESOLUTION|>--- conflicted
+++ resolved
@@ -227,78 +227,6 @@
     expect(screen.queryByText('nullProperty')).not.toBeInTheDocument();
   });
 
-<<<<<<< HEAD
-  it('should call handleComponentUpdate and setSelectedValue when array property is updated', async () => {
-    const user = userEvent.setup();
-    const handleComponentUpdateMock = jest.fn();
-    const propertyKey = 'supportedArrayProperty';
-    renderWithProviders(
-      <FormComponentConfig
-        schema={{
-          properties: {
-            [propertyKey]: {
-              type: 'array',
-              items: {
-                type: 'string',
-                enum: ['option1', 'option2'],
-              },
-            },
-          },
-        }}
-        editFormId=''
-        component={componentMocks.Input}
-        handleComponentUpdate={handleComponentUpdateMock}
-        hideUnsupported={false}
-      />,
-    );
-    const arrayPropertyButton = screen.getByRole('button', {
-      name: textMock(`ux_editor.component_properties.${propertyKey}`),
-    });
-    await user.click(arrayPropertyButton);
-    const combobox = screen.getByRole('combobox', {
-      name: textMock(`ux_editor.component_properties.${propertyKey}`),
-    });
-    await user.click(combobox);
-
-    const option1 = screen.getByRole('option', {
-      name: textMock('ux_editor.component_properties.enum_option1'),
-    });
-    await user.click(option1);
-
-    await waitFor(() => {
-      expect(handleComponentUpdateMock).toHaveBeenCalledWith(
-        expect.objectContaining({
-          [propertyKey]: ['option1'],
-        }),
-      );
-    });
-
-    const selectedValueDisplay = screen.getByRole('option', {
-      name: textMock('ux_editor.component_properties.enum_option1'),
-    });
-    expect(selectedValueDisplay).toBeInTheDocument();
-  });
-
-  it('should render default boolean values if defined', async () => {
-    const user = userEvent.setup();
-    render({
-      props: {
-        schema: DatepickerSchema,
-      },
-    });
-    const button = screen.getByRole('button', {
-      name: textMock('ux_editor.component_other_properties_show_many_settings'),
-    });
-    expect(button).toBeInTheDocument();
-    await user.click(button);
-    const timeStampSwitch = screen.getByRole('checkbox', {
-      name: textMock('ux_editor.component_properties.timeStamp'),
-    });
-    expect(timeStampSwitch).toBeChecked();
-  });
-
-=======
->>>>>>> cebe195f
   it('should call updateComponent with false value when checking a default true property switch', async () => {
     const user = userEvent.setup();
     const handleComponentUpdateMock = jest.fn();
