--- conflicted
+++ resolved
@@ -26,10 +26,7 @@
 const checkBoxId = componentWithOptionsMock.id;
 const multipleSelectId = componentWithMultipleSelectMock.id;
 const subformComponentId = subformComponentMock.id;
-<<<<<<< HEAD
 const repeatingGroupComponentId = container2IdMock;
-=======
->>>>>>> 16630f95
 const layoutMockWithMultipleSelect = {
   ...layoutMock,
   components: {
@@ -195,45 +192,29 @@
 
   it('should render component specific overrides', async () => {
     const user = userEvent.setup();
-<<<<<<< HEAD
     render({ overrides: [{ componentId: repeatingGroupComponentId }] });
-=======
-    render({ overrides: [{ componentId: container2IdMock }] });
->>>>>>> 16630f95
 
     await user.click(overrideCollapsedButton(1));
     await user.selectOptions(overrideDisplaySelector(), overrideDisplaySelectType('table'));
 
     expect(defaultProps.onChange).toHaveBeenCalledWith(
-<<<<<<< HEAD
-      expect.arrayContaining([{ componentId: repeatingGroupComponentId, display: 'table' }]),
-=======
-      expect.arrayContaining([{ componentId: container2IdMock, display: 'table' }]),
->>>>>>> 16630f95
+      expect.arrayContaining([{ componentId: repeatingGroupComponentId, display: 'full' }]),
     );
   });
 
   it.each([
     {
-<<<<<<< HEAD
       componentId: repeatingGroupComponentId,
       defaultProps: { componentId: repeatingGroupComponentId, display: 'full' },
-=======
-      componentId: container2IdMock,
-      defaultProps: { componentId: container2IdMock, display: 'full' },
->>>>>>> 16630f95
     },
     {
       componentId: subformComponentId,
       defaultProps: { componentId: subformComponentId, display: 'table' },
     },
-<<<<<<< HEAD
     {
       componentId: multipleSelectId,
       defaultProps: { componentId: multipleSelectId, displayType: 'list' },
     },
-=======
->>>>>>> 16630f95
   ])('should set default props for components', async (args) => {
     const user = userEvent.setup();
     render({ overrides: [{ componentId: component1IdMock }] });
