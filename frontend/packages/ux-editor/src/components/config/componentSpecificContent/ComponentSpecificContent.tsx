import React from 'react';

<<<<<<< HEAD
import classes from '../EditModalContent.module.css';
import {
  Checkbox,
  FieldSet,
  RadioGroup,
  RadioGroupVariant,
  Select,
  TextField
} from '@altinn/altinn-design-system';
import { ComponentTypes } from '../..';
import type {
  IFormAddressComponent,
  IFormFileUploaderComponent,
  IFormFileUploaderWithTagComponent,
  IFormImageComponent
} from '../../../types/global';
import { EditTitle } from '../editModal/EditTitle';
import type { IGenericEditComponent } from '../componentConfig';
import { getLanguageFromKey } from 'app-shared/utils/language';
import { AddressKeys, getTextResourceByAddressKey } from '../../../utils/component';
import { EditDataModelBindings } from '../editModal/EditDataModelBindings';
import { EditDescription } from '../editModal/EditDescription';
import { FileUploadWithTagComponent } from './FileUploadWithTag';
import { EditSelect } from '../editModal/EditSelect';
=======
import { ComponentTypes } from '../..';
import type { IFormImageComponent } from '../../../types/global';
import type { IGenericEditComponent } from '../componentConfig';
>>>>>>> c12fef8a
import { ImageComponent } from './Image';
import { ButtonComponent } from './Button';
import { AddressComponent } from './Address';
import { FileUploadComponent } from './FileUpload';

export function ComponentSpecificContent({
  component,
  handleComponentChange,
<<<<<<< HEAD
  language,
  textResources
}: IGenericEditComponent) {
  const t = (key: string) => getLanguageFromKey(key, language);

  const handleButtonTypeChange = (selected: any) => {
    const componentCopy = { ...component };
    if (!componentCopy.textResourceBindings) {
      componentCopy.textResourceBindings = {};
    }
    if (selected.value === 'NavigationButtons') {
      componentCopy.type = 'NavigationButtons';
      componentCopy.textResourceBindings.title = undefined;
      (componentCopy as any).textResourceId = undefined;
      componentCopy.customType = undefined;
      (componentCopy as any).showBackButton = true;
      componentCopy.textResourceBindings.next = 'next';
      componentCopy.textResourceBindings.back = 'back';
    } else if (selected.value === 'Button') {
      componentCopy.type = 'Button';
      componentCopy.textResourceBindings.next = undefined;
      componentCopy.textResourceBindings.back = undefined;
      (componentCopy as any).showPrev = undefined;
      (componentCopy as any).showBackButton = undefined;
      componentCopy.textResourceBindings.title = t('ux_editor.modal_properties_button_type_submit');
    }
    handleComponentChange(componentCopy);
  };

  const handleMaxFileSizeInMBChange = (event: any) => {
    const componentCopy = { ...component } as
      | IFormFileUploaderComponent
      | IFormFileUploaderWithTagComponent;
    const value = parseInt(event.target.value, 10);
    componentCopy.maxFileSizeInMB = value >= 0 ? value : 0;
    handleComponentChange(componentCopy);
  };

  const handleNumberOfAttachmentsChange = (type: string) => (event: any) => {
    const componentCopy = { ...component } as
      | IFormFileUploaderComponent
      | IFormFileUploaderWithTagComponent;
    const value = parseInt(event.target.value, 10);
    if (type === 'max') {
      componentCopy.maxNumberOfAttachments = value >= 1 ? value : 1;
    } else {
      componentCopy.minNumberOfAttachments = value >= 0 ? value : 0;
      componentCopy.required = value > 0;
    }
    handleComponentChange(componentCopy);
  };

  const handleValidFileEndingsChange = (event: any) =>
    handleComponentChange({ ...component, validFileEndings: event.target.value } as
      | IFormFileUploaderComponent
      | IFormFileUploaderWithTagComponent);

  const handleToggleAddressSimple = (event: object, checked: boolean) => {
    handleComponentChange({
      ...component,
      simplified: checked
    });
  };

  const handleDisplayModeChange = (displayMode: string) => {
    handleComponentChange({ ...component, displayMode });
  };

  const handleHasCustomFileEndingsChange = (value: string) => {
    const componentCopy = { ...component } as
      | IFormFileUploaderComponent
      | IFormFileUploaderWithTagComponent;
    componentCopy.hasCustomFileEndings = value === 'true';
    if (!componentCopy.hasCustomFileEndings) {
      componentCopy.validFileEndings = undefined;
    }
    handleComponentChange(componentCopy);
  };

  switch (component.type) {
    case ComponentTypes.NavigationButtons:
    case ComponentTypes.Button: {
      const types = [
        {
          value: 'Button',
          label: t('ux_editor.modal_properties_button_type_submit')
        },
        {
          value: 'NavigationButtons',
          label: t('ux_editor.modal_properties_button_type_navigation')
        }
      ];
      return (
        <FieldSet className={classes.fieldset}>
          <div>
            <Select
              label={t('ux_editor.modal_properties_button_type_helper')}
              options={types}
              value={types.find((element) => element.value === component.type).value}
              onChange={handleButtonTypeChange}
            />
          </div>
          {component.type === 'Button' && (
            <EditTitle
              component={component}
              handleComponentChange={handleComponentChange}
              language={language}
            />
          )}
        </FieldSet>
      );
    }
=======
}: IGenericEditComponent) {

  switch (component.type) {
>>>>>>> c12fef8a

    case ComponentTypes.NavigationButtons:
    case ComponentTypes.Button:
      return (
<<<<<<< HEAD
        <FieldSet className={classes.fieldset}>
          <div>
            <Checkbox
              checked={(component as IFormAddressComponent).simplified}
              label={t('ux_editor.modal_configure_address_component_simplified')}
              onChange={(e) => handleToggleAddressSimple(e, e.target.checked)}
            />
          </div>
          {Object.keys(AddressKeys).map((value: AddressKeys, index) => {
            const simple: boolean = (component as IFormAddressComponent).simplified;
            if (simple && (value === AddressKeys.careOf || value === AddressKeys.houseNumber)) {
              return null;
            }
            return (
              <EditDataModelBindings
                component={component}
                handleComponentChange={handleComponentChange}
                key={value}
                language={language}
                textResources={textResources}
                renderOptions={{
                  label: getTextResourceByAddressKey(value, language),
                  returnValue: value,
                  key: value,
                  uniqueKey: index
                }}
              />
            );
          })}
        </FieldSet>
=======
        <ButtonComponent
          component={component}
          handleComponentChange={handleComponentChange}
        />
>>>>>>> c12fef8a
      );

    case ComponentTypes.AddressComponent:
      return (
<<<<<<< HEAD
        <FieldSet className={classes.fieldset}>
          <RadioGroup
            items={[
              {
                label: t('ux_editor.modal_properties_file_upload_simple'),
                value: 'simple'
              },
              {
                label: t('ux_editor.modal_properties_file_upload_list'),
                value: 'list'
              }
            ]}
            name={`${component.id}-display-mode`}
            onChange={handleDisplayModeChange}
            value={fileUploaderComponent.displayMode}
            variant={RadioGroupVariant.Horizontal}
          />
          <FieldSet className={classes.fieldset}>
            <EditTitle
              component={component}
              handleComponentChange={handleComponentChange}
              language={language}
              textResources={textResources}
            />
            <EditDescription
              component={component}
              handleComponentChange={handleComponentChange}
              language={language}
              textResources={textResources}
            />
          </FieldSet>
          <RadioGroup
            items={[
              {
                label: t('ux_editor.modal_properties_valid_file_endings_all'),
                value: 'false'
              },
              {
                label: t('ux_editor.modal_properties_valid_file_endings_custom'),
                value: 'true'
              }
            ]}
            name={`${component.id}-valid-file-endings`}
            onChange={handleHasCustomFileEndingsChange}
            value={fileUploaderComponent.hasCustomFileEndings ? 'true' : 'false'}
            variant={RadioGroupVariant.Horizontal}
          />

          {fileUploaderComponent.hasCustomFileEndings && (
            <TextField
              id='modal-properties-valid-file-endings'
              label={t('ux_editor.modal_properties_valid_file_endings_helper')}
              onChange={handleValidFileEndingsChange}
              value={fileUploaderComponent.validFileEndings}
            />
          )}
          <div>
            <TextField
              formatting={{ number: {} }}
              id={`modal-properties-minimum-files-input-${fileUploaderComponent.id}`}
              label={t('ux_editor.modal_properties_minimum_files')}
              onChange={handleNumberOfAttachmentsChange('min')}
              value={(fileUploaderComponent.minNumberOfAttachments || 0).toString()}
            />
          </div>
          <div>
            <TextField
              formatting={{ number: {} }}
              id={`modal-properties-maximum-files-input-${fileUploaderComponent.id}`}
              label={t('ux_editor.modal_properties_maximum_files')}
              onChange={handleNumberOfAttachmentsChange('max')}
              value={(fileUploaderComponent.maxNumberOfAttachments || 1).toString()}
            />
          </div>
          <div>
            <TextField
              formatting={{ number: {} }}
              id='modal-properties-file-size'
              label={`${t('ux_editor.modal_properties_maximum_file_size')} (${t(
                'ux_editor.modal_properties_maximum_file_size_helper'
              )})`}
              onChange={handleMaxFileSizeInMBChange}
              value={(fileUploaderComponent.maxFileSizeInMB || 0).toString()}
            />
          </div>
        </FieldSet>
=======
        <AddressComponent
          component={component}
          handleComponentChange={handleComponentChange}
        />
>>>>>>> c12fef8a
      );

    case ComponentTypes.FileUpload:
    case ComponentTypes.FileUploadWithTag:
      return (
        <FileUploadComponent
          component={component}
          handleComponentChange={handleComponentChange}
        />
      );

    case ComponentTypes.Image: {
      return (
        <ImageComponent
          component={component as IFormImageComponent}
          handleComponentUpdate={handleComponentChange}
        />
      );
    }

    case ComponentTypes.InformationPanel: {
      return (
        <FieldSet>
          <EditSelect
            optionKey='variant'
            options={[
              language['ux_editor.info'],
              language['ux_editor.warning'],
              language['ux_editor.success']
            ]}
            component={component}
            handleComponentChange={handleComponentChange}
          />
        </FieldSet>
      );
    }
    default: {
      return null;
    }
  }
}<|MERGE_RESOLUTION|>--- conflicted
+++ resolved
@@ -1,308 +1,36 @@
 import React from 'react';
-
-<<<<<<< HEAD
-import classes from '../EditModalContent.module.css';
-import {
-  Checkbox,
-  FieldSet,
-  RadioGroup,
-  RadioGroupVariant,
-  Select,
-  TextField
-} from '@altinn/altinn-design-system';
-import { ComponentTypes } from '../..';
-import type {
-  IFormAddressComponent,
-  IFormFileUploaderComponent,
-  IFormFileUploaderWithTagComponent,
-  IFormImageComponent
-} from '../../../types/global';
-import { EditTitle } from '../editModal/EditTitle';
-import type { IGenericEditComponent } from '../componentConfig';
-import { getLanguageFromKey } from 'app-shared/utils/language';
-import { AddressKeys, getTextResourceByAddressKey } from '../../../utils/component';
-import { EditDataModelBindings } from '../editModal/EditDataModelBindings';
-import { EditDescription } from '../editModal/EditDescription';
-import { FileUploadWithTagComponent } from './FileUploadWithTag';
-import { EditSelect } from '../editModal/EditSelect';
-=======
-import { ComponentTypes } from '../..';
-import type { IFormImageComponent } from '../../../types/global';
-import type { IGenericEditComponent } from '../componentConfig';
->>>>>>> c12fef8a
 import { ImageComponent } from './Image';
 import { ButtonComponent } from './Button';
 import { AddressComponent } from './Address';
 import { FileUploadComponent } from './FileUpload';
+import { SelectComponent } from './Select';
+import type { IGenericEditComponent } from '../componentConfig';
+import { ComponentTypes } from '../..';
+import { useText } from '../../../hooks';
+import type { IFormImageComponent } from '../../../types/global';
 
 export function ComponentSpecificContent({
   component,
-  handleComponentChange,
-<<<<<<< HEAD
-  language,
-  textResources
+  handleComponentChange
 }: IGenericEditComponent) {
-  const t = (key: string) => getLanguageFromKey(key, language);
-
-  const handleButtonTypeChange = (selected: any) => {
-    const componentCopy = { ...component };
-    if (!componentCopy.textResourceBindings) {
-      componentCopy.textResourceBindings = {};
-    }
-    if (selected.value === 'NavigationButtons') {
-      componentCopy.type = 'NavigationButtons';
-      componentCopy.textResourceBindings.title = undefined;
-      (componentCopy as any).textResourceId = undefined;
-      componentCopy.customType = undefined;
-      (componentCopy as any).showBackButton = true;
-      componentCopy.textResourceBindings.next = 'next';
-      componentCopy.textResourceBindings.back = 'back';
-    } else if (selected.value === 'Button') {
-      componentCopy.type = 'Button';
-      componentCopy.textResourceBindings.next = undefined;
-      componentCopy.textResourceBindings.back = undefined;
-      (componentCopy as any).showPrev = undefined;
-      (componentCopy as any).showBackButton = undefined;
-      componentCopy.textResourceBindings.title = t('ux_editor.modal_properties_button_type_submit');
-    }
-    handleComponentChange(componentCopy);
-  };
-
-  const handleMaxFileSizeInMBChange = (event: any) => {
-    const componentCopy = { ...component } as
-      | IFormFileUploaderComponent
-      | IFormFileUploaderWithTagComponent;
-    const value = parseInt(event.target.value, 10);
-    componentCopy.maxFileSizeInMB = value >= 0 ? value : 0;
-    handleComponentChange(componentCopy);
-  };
-
-  const handleNumberOfAttachmentsChange = (type: string) => (event: any) => {
-    const componentCopy = { ...component } as
-      | IFormFileUploaderComponent
-      | IFormFileUploaderWithTagComponent;
-    const value = parseInt(event.target.value, 10);
-    if (type === 'max') {
-      componentCopy.maxNumberOfAttachments = value >= 1 ? value : 1;
-    } else {
-      componentCopy.minNumberOfAttachments = value >= 0 ? value : 0;
-      componentCopy.required = value > 0;
-    }
-    handleComponentChange(componentCopy);
-  };
-
-  const handleValidFileEndingsChange = (event: any) =>
-    handleComponentChange({ ...component, validFileEndings: event.target.value } as
-      | IFormFileUploaderComponent
-      | IFormFileUploaderWithTagComponent);
-
-  const handleToggleAddressSimple = (event: object, checked: boolean) => {
-    handleComponentChange({
-      ...component,
-      simplified: checked
-    });
-  };
-
-  const handleDisplayModeChange = (displayMode: string) => {
-    handleComponentChange({ ...component, displayMode });
-  };
-
-  const handleHasCustomFileEndingsChange = (value: string) => {
-    const componentCopy = { ...component } as
-      | IFormFileUploaderComponent
-      | IFormFileUploaderWithTagComponent;
-    componentCopy.hasCustomFileEndings = value === 'true';
-    if (!componentCopy.hasCustomFileEndings) {
-      componentCopy.validFileEndings = undefined;
-    }
-    handleComponentChange(componentCopy);
-  };
+  const t = useText();
 
   switch (component.type) {
     case ComponentTypes.NavigationButtons:
-    case ComponentTypes.Button: {
-      const types = [
-        {
-          value: 'Button',
-          label: t('ux_editor.modal_properties_button_type_submit')
-        },
-        {
-          value: 'NavigationButtons',
-          label: t('ux_editor.modal_properties_button_type_navigation')
-        }
-      ];
-      return (
-        <FieldSet className={classes.fieldset}>
-          <div>
-            <Select
-              label={t('ux_editor.modal_properties_button_type_helper')}
-              options={types}
-              value={types.find((element) => element.value === component.type).value}
-              onChange={handleButtonTypeChange}
-            />
-          </div>
-          {component.type === 'Button' && (
-            <EditTitle
-              component={component}
-              handleComponentChange={handleComponentChange}
-              language={language}
-            />
-          )}
-        </FieldSet>
-      );
-    }
-=======
-}: IGenericEditComponent) {
-
-  switch (component.type) {
->>>>>>> c12fef8a
-
-    case ComponentTypes.NavigationButtons:
     case ComponentTypes.Button:
       return (
-<<<<<<< HEAD
-        <FieldSet className={classes.fieldset}>
-          <div>
-            <Checkbox
-              checked={(component as IFormAddressComponent).simplified}
-              label={t('ux_editor.modal_configure_address_component_simplified')}
-              onChange={(e) => handleToggleAddressSimple(e, e.target.checked)}
-            />
-          </div>
-          {Object.keys(AddressKeys).map((value: AddressKeys, index) => {
-            const simple: boolean = (component as IFormAddressComponent).simplified;
-            if (simple && (value === AddressKeys.careOf || value === AddressKeys.houseNumber)) {
-              return null;
-            }
-            return (
-              <EditDataModelBindings
-                component={component}
-                handleComponentChange={handleComponentChange}
-                key={value}
-                language={language}
-                textResources={textResources}
-                renderOptions={{
-                  label: getTextResourceByAddressKey(value, language),
-                  returnValue: value,
-                  key: value,
-                  uniqueKey: index
-                }}
-              />
-            );
-          })}
-        </FieldSet>
-=======
-        <ButtonComponent
-          component={component}
-          handleComponentChange={handleComponentChange}
-        />
->>>>>>> c12fef8a
+        <ButtonComponent component={component} handleComponentChange={handleComponentChange} />
       );
 
     case ComponentTypes.AddressComponent:
       return (
-<<<<<<< HEAD
-        <FieldSet className={classes.fieldset}>
-          <RadioGroup
-            items={[
-              {
-                label: t('ux_editor.modal_properties_file_upload_simple'),
-                value: 'simple'
-              },
-              {
-                label: t('ux_editor.modal_properties_file_upload_list'),
-                value: 'list'
-              }
-            ]}
-            name={`${component.id}-display-mode`}
-            onChange={handleDisplayModeChange}
-            value={fileUploaderComponent.displayMode}
-            variant={RadioGroupVariant.Horizontal}
-          />
-          <FieldSet className={classes.fieldset}>
-            <EditTitle
-              component={component}
-              handleComponentChange={handleComponentChange}
-              language={language}
-              textResources={textResources}
-            />
-            <EditDescription
-              component={component}
-              handleComponentChange={handleComponentChange}
-              language={language}
-              textResources={textResources}
-            />
-          </FieldSet>
-          <RadioGroup
-            items={[
-              {
-                label: t('ux_editor.modal_properties_valid_file_endings_all'),
-                value: 'false'
-              },
-              {
-                label: t('ux_editor.modal_properties_valid_file_endings_custom'),
-                value: 'true'
-              }
-            ]}
-            name={`${component.id}-valid-file-endings`}
-            onChange={handleHasCustomFileEndingsChange}
-            value={fileUploaderComponent.hasCustomFileEndings ? 'true' : 'false'}
-            variant={RadioGroupVariant.Horizontal}
-          />
-
-          {fileUploaderComponent.hasCustomFileEndings && (
-            <TextField
-              id='modal-properties-valid-file-endings'
-              label={t('ux_editor.modal_properties_valid_file_endings_helper')}
-              onChange={handleValidFileEndingsChange}
-              value={fileUploaderComponent.validFileEndings}
-            />
-          )}
-          <div>
-            <TextField
-              formatting={{ number: {} }}
-              id={`modal-properties-minimum-files-input-${fileUploaderComponent.id}`}
-              label={t('ux_editor.modal_properties_minimum_files')}
-              onChange={handleNumberOfAttachmentsChange('min')}
-              value={(fileUploaderComponent.minNumberOfAttachments || 0).toString()}
-            />
-          </div>
-          <div>
-            <TextField
-              formatting={{ number: {} }}
-              id={`modal-properties-maximum-files-input-${fileUploaderComponent.id}`}
-              label={t('ux_editor.modal_properties_maximum_files')}
-              onChange={handleNumberOfAttachmentsChange('max')}
-              value={(fileUploaderComponent.maxNumberOfAttachments || 1).toString()}
-            />
-          </div>
-          <div>
-            <TextField
-              formatting={{ number: {} }}
-              id='modal-properties-file-size'
-              label={`${t('ux_editor.modal_properties_maximum_file_size')} (${t(
-                'ux_editor.modal_properties_maximum_file_size_helper'
-              )})`}
-              onChange={handleMaxFileSizeInMBChange}
-              value={(fileUploaderComponent.maxFileSizeInMB || 0).toString()}
-            />
-          </div>
-        </FieldSet>
-=======
-        <AddressComponent
-          component={component}
-          handleComponentChange={handleComponentChange}
-        />
->>>>>>> c12fef8a
+        <AddressComponent component={component} handleComponentChange={handleComponentChange} />
       );
 
     case ComponentTypes.FileUpload:
     case ComponentTypes.FileUploadWithTag:
       return (
-        <FileUploadComponent
-          component={component}
-          handleComponentChange={handleComponentChange}
-        />
+        <FileUploadComponent component={component} handleComponentChange={handleComponentChange} />
       );
 
     case ComponentTypes.Image: {
@@ -314,20 +42,14 @@
       );
     }
 
-    case ComponentTypes.InformationPanel: {
+    case ComponentTypes.Panel: {
       return (
-        <FieldSet>
-          <EditSelect
-            optionKey='variant'
-            options={[
-              language['ux_editor.info'],
-              language['ux_editor.warning'],
-              language['ux_editor.success']
-            ]}
-            component={component}
-            handleComponentChange={handleComponentChange}
-          />
-        </FieldSet>
+        <SelectComponent
+          optionKey='variant'
+          options={[t('ux_editor.info'), t('ux_editor.warning'), t('ux_editor.success')]}
+          component={component}
+          handleComponentChange={handleComponentChange}
+        />
       );
     }
     default: {
