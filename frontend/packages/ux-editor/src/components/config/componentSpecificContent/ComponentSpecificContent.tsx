--- conflicted
+++ resolved
@@ -5,12 +5,7 @@
 import { AddressComponent } from './Address';
 import { FileUploadComponent } from './FileUpload';
 import type { IGenericEditComponent } from '../componentConfig';
-<<<<<<< HEAD
 import { ComponentType } from 'app-shared/types/ComponentType';
-import { useText } from '../../../hooks';
-=======
-import { ComponentType } from '../..';
->>>>>>> 224456c9
 import { MapComponent } from './Map';
 
 
