--- conflicted
+++ resolved
@@ -3,11 +3,7 @@
 import type { IGenericEditComponent } from '../componentConfig';
 import { ComponentType } from 'app-shared/types/ComponentType';
 import { MapComponent } from './Map';
-<<<<<<< HEAD
 import { AttachmentListComponent } from './AttachmentList';
-import { RepeatingGroupComponent } from './RepeatingGroup';
-=======
->>>>>>> f4186481
 
 export function ComponentSpecificContent({
   component,
@@ -27,7 +23,6 @@
     case ComponentType.Map: {
       return <MapComponent component={component} handleComponentChange={handleComponentChange} />;
     }
-<<<<<<< HEAD
 
     case ComponentType.AttachmentList: {
       return (
@@ -38,18 +33,6 @@
       );
     }
 
-    case ComponentType.RepeatingGroup: {
-      return (
-        <RepeatingGroupComponent
-          editFormId={component.id}
-          component={component}
-          handleComponentUpdate={handleComponentChange}
-        />
-      );
-    }
-
-=======
->>>>>>> f4186481
     default: {
       return null;
     }
