import React from 'react';
import { act, screen, waitFor } from '@testing-library/react';
import userEvent from '@testing-library/user-event';
import type { IEditFormContainerProps } from './EditFormContainer';
import { EditFormContainer } from './EditFormContainer';
import { useFormLayoutsQuery } from '../../hooks/queries/useFormLayoutsQuery';
import { useFormLayoutSettingsQuery } from '../../hooks/queries/useFormLayoutSettingsQuery';
import { renderHookWithMockStore, renderWithMockStore } from '../../testing/mocks';
import { useLayoutSchemaQuery } from '../../hooks/queries/useLayoutSchemaQuery';
import { container1IdMock, layoutMock } from '../../testing/layoutMock';
import { textMock } from '../../../../../testing/mocks/i18nMock';

const user = userEvent.setup();

// Test data:
const org = 'org';
const app = 'app';
const selectedLayoutSet = 'test-layout-set';

const handleContainerUpdateMock = jest.fn();

describe('EditFormContainer', () => {
  afterEach(jest.clearAllMocks);

  it('should render the component', async () => {
    await render();

<<<<<<< HEAD
    expect(
      screen.getByText(textMock('ux_editor.modal_properties_group_change_id') + ' *')
    ).toBeInTheDocument();
=======
    expect(screen.getByText(textMock('ux_editor.modal_properties_group_change_id'))).toBeInTheDocument();
>>>>>>> c8b8d850
  });

  it('should update form when editing field', async () => {
    await render();

<<<<<<< HEAD
    const containerIdInput = screen.getByLabelText(
      textMock('ux_editor.modal_properties_group_change_id') + ' *'
    );
    await act(() => user.type(containerIdInput, 'test'));
=======
    const containerIdInput = screen.getByLabelText(textMock('ux_editor.modal_properties_group_change_id'));
    await act(() => user.type(containerIdInput, "test"));
>>>>>>> c8b8d850
    expect(handleContainerUpdateMock).toHaveBeenCalledTimes(4);
  });

  it('should display an error when containerId is invalid', async () => {
    await render();

<<<<<<< HEAD
    const containerIdInput = screen.getByLabelText(
      textMock('ux_editor.modal_properties_group_change_id') + ' *'
    );
    await act(() => user.type(containerIdInput, 'test@'));
    expect(
      screen.getByText(textMock('ux_editor.modal_properties_group_id_not_valid'))
    ).toBeInTheDocument();
=======
    const containerIdInput = screen.getByLabelText(textMock('ux_editor.modal_properties_group_change_id'));
    await act(() => user.type(containerIdInput, "test@"));
    expect(screen.getByText(textMock('ux_editor.modal_properties_group_id_not_valid'))).toBeInTheDocument();
>>>>>>> c8b8d850
    expect(handleContainerUpdateMock).toHaveBeenCalledTimes(4);
  });
});

const waitForData = async () => {
  const formLayoutsResult = renderHookWithMockStore()(() =>
    useFormLayoutsQuery(org, app, selectedLayoutSet)
  ).renderHookResult.result;
  const settingsResult = renderHookWithMockStore()(() =>
    useFormLayoutSettingsQuery(org, app, selectedLayoutSet)
  ).renderHookResult.result;
  const layoutSchemaResult = renderHookWithMockStore()(() => useLayoutSchemaQuery())
    .renderHookResult.result;
  await waitFor(() => expect(formLayoutsResult.current.isSuccess).toBe(true));
  await waitFor(() => expect(settingsResult.current.isSuccess).toBe(true));
  await waitFor(() => expect(layoutSchemaResult.current[0].isSuccess).toBe(true));
};

const render = async (props: Partial<IEditFormContainerProps> = {}) => {
  const allProps: IEditFormContainerProps = {
    editFormId: container1IdMock,
    container: { ...layoutMock.containers[container1IdMock], id: 'test' },
    handleContainerUpdate: handleContainerUpdateMock,
    ...props,
  };

  await waitForData();

  return renderWithMockStore()(<EditFormContainer {...allProps} />);
};<|MERGE_RESOLUTION|>--- conflicted
+++ resolved
@@ -25,46 +25,31 @@
   it('should render the component', async () => {
     await render();
 
-<<<<<<< HEAD
     expect(
-      screen.getByText(textMock('ux_editor.modal_properties_group_change_id') + ' *')
+      screen.getByText(textMock('ux_editor.modal_properties_group_change_id'))
     ).toBeInTheDocument();
-=======
-    expect(screen.getByText(textMock('ux_editor.modal_properties_group_change_id'))).toBeInTheDocument();
->>>>>>> c8b8d850
   });
 
   it('should update form when editing field', async () => {
     await render();
 
-<<<<<<< HEAD
     const containerIdInput = screen.getByLabelText(
-      textMock('ux_editor.modal_properties_group_change_id') + ' *'
+      textMock('ux_editor.modal_properties_group_change_id')
     );
     await act(() => user.type(containerIdInput, 'test'));
-=======
-    const containerIdInput = screen.getByLabelText(textMock('ux_editor.modal_properties_group_change_id'));
-    await act(() => user.type(containerIdInput, "test"));
->>>>>>> c8b8d850
     expect(handleContainerUpdateMock).toHaveBeenCalledTimes(4);
   });
 
   it('should display an error when containerId is invalid', async () => {
     await render();
 
-<<<<<<< HEAD
     const containerIdInput = screen.getByLabelText(
-      textMock('ux_editor.modal_properties_group_change_id') + ' *'
+      textMock('ux_editor.modal_properties_group_change_id')
     );
     await act(() => user.type(containerIdInput, 'test@'));
     expect(
       screen.getByText(textMock('ux_editor.modal_properties_group_id_not_valid'))
     ).toBeInTheDocument();
-=======
-    const containerIdInput = screen.getByLabelText(textMock('ux_editor.modal_properties_group_change_id'));
-    await act(() => user.type(containerIdInput, "test@"));
-    expect(screen.getByText(textMock('ux_editor.modal_properties_group_id_not_valid'))).toBeInTheDocument();
->>>>>>> c8b8d850
     expect(handleContainerUpdateMock).toHaveBeenCalledTimes(4);
   });
 });
