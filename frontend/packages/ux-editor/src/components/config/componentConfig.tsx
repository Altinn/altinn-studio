--- conflicted
+++ resolved
@@ -6,12 +6,8 @@
 import { EditReadOnly } from './editModal/EditReadOnly';
 import { EditRequired } from './editModal/EditRequired';
 import { EditAutoComplete } from './editModal/EditAutoComplete';
-<<<<<<< HEAD
-import type { FormComponent } from '../../types/FormComponent';
-=======
 import { EditTextResourceBinding } from './editModal/EditTextResourceBinding';
 import type { FormItem } from '../../types/FormItem';
->>>>>>> 97fef761
 
 export interface IGenericEditComponent<T extends ComponentType = ComponentType> {
   editFormId?: string;
