import { useTaskNavigationGroupQuery } from 'app-shared/hooks/queries/useTaskNavigationGroupQuery';
import { useStudioEnvironmentParams } from 'app-shared/hooks/useStudioEnvironmentParams';
import { StudioDivider, StudioSpinner } from '@studio/components-legacy';
import { StudioParagraph, StudioHeading } from '@studio/components';
import React, { type ReactElement } from 'react';
import { useTranslation } from 'react-i18next';
import classes from './SettingsNavigation.module.css';
import { TasksTable } from '../../TasksTable/TasksTable';
import { useLayoutSetsExtendedQuery } from 'app-shared/hooks/queries/useLayoutSetsExtendedQuery';
import { getHiddenTasks } from '../SettingsUtils';

export const SettingsNavigation = (): ReactElement => {
  const { t } = useTranslation();

  const { org, app } = useStudioEnvironmentParams();
  const { data: layoutSetsModel, isPending: layoutSetsPending } = useLayoutSetsExtendedQuery(
    org,
    app,
  );
  const { data: taskNavigationGroups, isPending: tasksIsPending } = useTaskNavigationGroupQuery(
    org,
    app,
  );

  if (tasksIsPending || layoutSetsPending)
    return <StudioSpinner spinnerTitle={t('ux_editor.settings.navigation_tab_loading')} />;

  const hiddenTasks = getHiddenTasks({ taskNavigationGroups, layoutSetsModel });

  return (
    <div className={classes.navigationTabContent}>
      <div>
        <StudioHeading level={3} data-size='2xs'>
          {t('ux_editor.settings.navigation_tab_header')}
        </StudioHeading>
        <StudioParagraph className={classes.navigationDescription} data-size='sm'>
          {t('ux_editor.settings.navigation_tab_description')}
        </StudioParagraph>
      </div>
      {/*TODO: OnSelectTask and OnSelectAllTasks - Hide tasks #15239 and #15250 */}
<<<<<<< HEAD
      <TasksTable onSelectAllTasks={() => {}} tasks={taskNavigationGroups} />
=======
      <TasksTable
        onSelectTask={() => {}}
        onSelectAllTasks={() => {}}
        tasks={taskNavigationGroups}
      />
      <StudioDivider className={classes.divider} />
      <StudioHeading level={4} data-size='2xs'>
        {t('ux_editor.task_table_hidden_tasks')}
      </StudioHeading>
      {/*TODO: OnSelectTask and OnSelectAllTasks - Display tasks #15252 */}
      <TasksTable
        isNavigationMode={false}
        onSelectTask={() => {}}
        onSelectAllTasks={() => {}}
        tasks={hiddenTasks}
      />
>>>>>>> 15918eeb
    </div>
  );
};<|MERGE_RESOLUTION|>--- conflicted
+++ resolved
@@ -38,26 +38,14 @@
         </StudioParagraph>
       </div>
       {/*TODO: OnSelectTask and OnSelectAllTasks - Hide tasks #15239 and #15250 */}
-<<<<<<< HEAD
       <TasksTable onSelectAllTasks={() => {}} tasks={taskNavigationGroups} />
-=======
-      <TasksTable
-        onSelectTask={() => {}}
-        onSelectAllTasks={() => {}}
-        tasks={taskNavigationGroups}
-      />
+      <TasksTable onSelectAllTasks={() => {}} tasks={taskNavigationGroups} />
       <StudioDivider className={classes.divider} />
       <StudioHeading level={4} data-size='2xs'>
         {t('ux_editor.task_table_hidden_tasks')}
       </StudioHeading>
       {/*TODO: OnSelectTask and OnSelectAllTasks - Display tasks #15252 */}
-      <TasksTable
-        isNavigationMode={false}
-        onSelectTask={() => {}}
-        onSelectAllTasks={() => {}}
-        tasks={hiddenTasks}
-      />
->>>>>>> 15918eeb
+      <TasksTable isNavigationMode={false} onSelectAllTasks={() => {}} tasks={hiddenTasks} />
     </div>
   );
 };