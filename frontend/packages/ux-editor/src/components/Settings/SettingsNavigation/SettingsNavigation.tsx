import { useTaskNavigationGroupQuery } from 'app-shared/hooks/queries/useTaskNavigationGroupQuery';
import { useStudioEnvironmentParams } from 'app-shared/hooks/useStudioEnvironmentParams';
import { StudioDivider, StudioSpinner } from '@studio/components-legacy';
import { StudioParagraph, StudioHeading } from '@studio/components';
import React, { type ReactElement } from 'react';
import { useTranslation } from 'react-i18next';
import classes from './SettingsNavigation.module.css';
import { TasksTable } from '../../TasksTable/TasksTable';
import { useLayoutSetsExtendedQuery } from 'app-shared/hooks/queries/useLayoutSetsExtendedQuery';
import { getHiddenTasks } from '../SettingsUtils';

export const SettingsNavigation = (): ReactElement => {
  const { t } = useTranslation();
  const { org, app } = useStudioEnvironmentParams();
  const { data: layoutSets, isPending: layoutSetsPending } = useLayoutSetsExtendedQuery(org, app);
  const { data: taskNavigationGroups, isPending: tasksIsPending } = useTaskNavigationGroupQuery(
    org,
    app,
  );

  if (tasksIsPending || layoutSetsPending)
    return <StudioSpinner spinnerTitle={t('ux_editor.settings.navigation_tab_loading')} />;

<<<<<<< HEAD
  const hiddenTasks = getHiddenTasks({ taskNavigationGroups, layoutSetsModel });
  const allTasks = [...taskNavigationGroups, ...hiddenTasks];
=======
  const hiddenTasks = getHiddenTasks({ taskNavigationGroups, layoutSets });
>>>>>>> e05b7329

  return (
    <div className={classes.navigationTabContent}>
      <div>
        <StudioHeading level={3} data-size='2xs'>
          {t('ux_editor.settings.navigation_tab_header')}
        </StudioHeading>
        <StudioParagraph className={classes.navigationDescription} data-size='sm'>
          {t('ux_editor.settings.navigation_tab_description')}
        </StudioParagraph>
      </div>
      <TasksTable tasks={taskNavigationGroups} />
      <StudioDivider className={classes.divider} />
      <StudioHeading level={4} data-size='2xs'>
        {t('ux_editor.task_table_hidden_tasks')}
      </StudioHeading>
      <TasksTable isNavigationMode={false} tasks={hiddenTasks} allTasks={allTasks} />
    </div>
  );
};<|MERGE_RESOLUTION|>--- conflicted
+++ resolved
@@ -21,12 +21,8 @@
   if (tasksIsPending || layoutSetsPending)
     return <StudioSpinner spinnerTitle={t('ux_editor.settings.navigation_tab_loading')} />;
 
-<<<<<<< HEAD
-  const hiddenTasks = getHiddenTasks({ taskNavigationGroups, layoutSetsModel });
+  const hiddenTasks = getHiddenTasks({ taskNavigationGroups, layoutSets });
   const allTasks = [...taskNavigationGroups, ...hiddenTasks];
-=======
-  const hiddenTasks = getHiddenTasks({ taskNavigationGroups, layoutSets });
->>>>>>> e05b7329
 
   return (
     <div className={classes.navigationTabContent}>
