import React from 'react';
import { useSelector } from 'react-redux';
import { ConfPageToolbar } from './ConfPageToolbar';
import { DefaultToolbar } from './DefaultToolbar';
import { PlusIcon } from '@navikt/aksel-icons';
import { Button } from '@digdir/design-system-react';
import { PagesContainer } from './PagesContainer';
import { _useIsProdHack } from 'app-shared/utils/_useIsProdHack';
import { ReceiptPageElement } from './ReceiptPageElement';
import { deepCopy } from 'app-shared/pure';
import { useSearchParams } from 'react-router-dom';
import cn from 'classnames';
import classes from './LeftMenu.module.css';
import { useText } from '../../hooks';
import {
  selectedLayoutNameSelector,
  selectedLayoutSetSelector,
} from '../../selectors/formLayoutSelectors';
import { useAddLayoutMutation } from '../../hooks/mutations/useAddLayoutMutation';
import { useFormLayoutSettingsQuery } from '../../hooks/queries/useFormLayoutSettingsQuery';
import { useLayoutSetsQuery } from '../../hooks/queries/useLayoutSetsQuery';
import { LayoutSetsContainer } from './LayoutSetsContainer';
import { useDispatch } from 'react-redux';
import { FormLayoutActions } from '../../features/formDesigner/formLayout/formLayoutSlice';
import { ConfigureLayoutSetPanel } from './ConfigureLayoutSetPanel';
import { Accordion } from '@digdir/design-system-react';
import { useStudioUrlParams } from 'app-shared/hooks/useStudioUrlParams';
import { shouldDisplayFeature } from 'app-shared/utils/featureToggleUtils';
import { useInstanceIdQuery } from 'app-shared/hooks/queries';

export interface LeftMenuProps {
  className?: string;
}

export const LeftMenu = ({ className }: LeftMenuProps) => {
  const { org, app } = useStudioUrlParams();
  const dispatch = useDispatch();
  const [searchParams, setSearchParams] = useSearchParams();
  const selectedLayout: string = useSelector(selectedLayoutNameSelector);
  const selectedLayoutSet: string = useSelector(selectedLayoutSetSelector);
  const { data: instanceId } = useInstanceIdQuery(org, app);
  const layoutSetsQuery = useLayoutSetsQuery(org, app);
  const addLayoutMutation = useAddLayoutMutation(org, app, selectedLayoutSet);
  const formLayoutSettingsQuery = useFormLayoutSettingsQuery(org, app, selectedLayoutSet);
  const { pages, receiptLayoutName } = formLayoutSettingsQuery.data;
  const layoutOrder = pages.order;
  const layoutSetNames = layoutSetsQuery?.data?.sets;

  const t = useText();

  // TODO @David - Denne funksjonaliteten må flyttes inn i DesignView.tsx for å legge til flere sider
  // Burde vi kanskje gitt brukeren mulighet til å velge et navn selv?
  function handleAddPage() {
    let count = 1;
    let name = t('left_menu.page') + (layoutOrder.length + count);
    while (layoutOrder.indexOf(name) > -1) {
      count += 1;
      name = t('left_menu.page') + (layoutOrder.length + count);
    }
    addLayoutMutation.mutate({ layoutName: name, isReceiptPage: false });
    setSearchParams({ ...deepCopy(searchParams), layout: name });
    localStorage.setItem(instanceId, name);
    dispatch(FormLayoutActions.updateSelectedLayout(name));
  }

  function handleAddLayoutSet() {
    // TODO: Add layout set with set-name as user-input
    // auto-connect data model and process in backend?
  }

  return (
    <div className={cn(className, classes.rightMenu)}>
      {shouldDisplayFeature('configureLayoutSet') && layoutSetNames ? (
        <>
          <LayoutSetsContainer />
          <div className={classes.addButton}>
            <Button icon={<PlusIcon />} onClick={handleAddLayoutSet} size='small'>
              {t('left_menu.layout_sets_add')}
            </Button>
          </div>
        </>
      ) : (
        <ConfigureLayoutSetPanel />
      )}
      <Accordion color='subtle'>
<<<<<<< HEAD
        {shouldDisplayFeature('configureLayoutSet') && (
          <Accordion.Item defaultOpen={layoutSetNames?.length > 0}>
            <Accordion.Header>{t('left_menu.layout_sets')}</Accordion.Header>
            <Accordion.Content>
              {layoutSetNames ? (
                <>
                  <LayoutSetsContainer />
                  <div className={classes.addButton}>
                    <Button icon={<PlusIcon />} onClick={handleAddLayoutSet} size='small'>
                      {t('left_menu.layout_sets_add')}
                    </Button>
                  </div>
                </>
              ) : (
                <ConfigureLayoutSetPanel />
              )}
            </Accordion.Content>
          </Accordion.Item>
        )}
        {/* TODO @David - Dette er den gamle visningen av sider.
              - Dette må evt. fjernes når klart
              - Komponenter inni må enten slettes eller brukes et annet sted
              - Vi må flytte over knappen for å legge til sider
              - Vi må ha med funksjonalitet for å slette pages, samt. mulighet til å flytte de opp og ned

=======
>>>>>>> 90ea373f
        <Accordion.Item defaultOpen={true}>
          <Accordion.Header>{t('left_menu.pages')}</Accordion.Header>
          <Accordion.Content className={classes.pagesContent}>
            <PagesContainer />
            <ReceiptPageElement />
            <div className={classes.addButton}>
              <Button icon={<PlusIcon />} onClick={handleAddPage} size='small'>
                {t('left_menu.pages_add')}
              </Button>
            </div>
          </Accordion.Content>
        </Accordion.Item>
        */}
        <Accordion.Item defaultOpen={true}>
          <Accordion.Header>{t('left_menu.components')}</Accordion.Header>
          <Accordion.Content>
            {receiptLayoutName === selectedLayout ? <ConfPageToolbar /> : <DefaultToolbar />}
          </Accordion.Content>
        </Accordion.Item>
      </Accordion>
    </div>
  );
};<|MERGE_RESOLUTION|>--- conflicted
+++ resolved
@@ -83,7 +83,6 @@
         <ConfigureLayoutSetPanel />
       )}
       <Accordion color='subtle'>
-<<<<<<< HEAD
         {shouldDisplayFeature('configureLayoutSet') && (
           <Accordion.Item defaultOpen={layoutSetNames?.length > 0}>
             <Accordion.Header>{t('left_menu.layout_sets')}</Accordion.Header>
@@ -109,8 +108,6 @@
               - Vi må flytte over knappen for å legge til sider
               - Vi må ha med funksjonalitet for å slette pages, samt. mulighet til å flytte de opp og ned
 
-=======
->>>>>>> 90ea373f
         <Accordion.Item defaultOpen={true}>
           <Accordion.Header>{t('left_menu.pages')}</Accordion.Header>
           <Accordion.Content className={classes.pagesContent}>
