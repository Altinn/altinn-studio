--- conflicted
+++ resolved
@@ -16,11 +16,6 @@
 }
 
 .componentLabel {
-<<<<<<< HEAD
-  font-size: 14px;
-=======
-  white-space: nowrap;
->>>>>>> 9eac5918
   overflow: hidden;
   text-overflow: ellipsis;
   flex: 1 1 auto;
