import React, { useEffect } from 'react';
import { Calculations } from './Calculations';
import { Text } from './Text';
import { useTranslation } from 'react-i18next';
import { Accordion } from '@digdir/design-system-react';
import { useFormItemContext } from '../../containers/FormItemContext';
import classes from './Properties.module.css';
import { Dynamics } from './Dynamics';
import { PropertiesHeader } from './PropertiesHeader';
<<<<<<< HEAD
import { isContainer } from '../../utils/formItemUtils';
import type { DataLookupOptions, Expression } from '@studio/components';
import { DataLookupFuncName, StudioExpression } from '@studio/components';
import { useExpressionTexts } from 'app-shared/hooks/useExpressionTexts';
=======
import { EditFormComponent } from '../config/EditFormComponent';
>>>>>>> fa6c9e6b

export const Properties = () => {
  const { t } = useTranslation();
  const { formItemId: formId, formItem: form, handleUpdate, debounceSave } = useFormItemContext();
  const formIdRef = React.useRef(formId);

  const [openList, setOpenList] = React.useState<string[]>([]);

  useEffect(() => {
    if (formIdRef.current !== formId) {
      formIdRef.current = formId;
      if (formId && openList.length === 0) setOpenList(['text']);
    }
  }, [formId, openList.length]);

  const toggleOpen = (id: string) => {
    if (openList.includes(id)) {
      setOpenList(openList.filter((item) => item !== id));
    } else {
      setOpenList([...openList, id]);
    }
  };

  const dataLookupOptions: DataLookupOptions = {
    [DataLookupFuncName.Component]: ['test', 'asdasdsd'],
    [DataLookupFuncName.DataModel]: ['#/sdfdsf/asdad'],
  };

  const [expressionState, setExpressionState] = React.useState<Expression>(true);
  const handleExpressionChange = (expression: Expression) => {
    setExpressionState(expression);
    console.log(expression);
  };

  const expressionTexts = useExpressionTexts();

  return (
    <div className={classes.root}>
<<<<<<< HEAD
      <StudioExpression
        expression={expressionState}
        onChange={handleExpressionChange}
        dataLookupOptions={dataLookupOptions}
        texts={expressionTexts}
      />
      {form && !isContainer(form) && (
=======
      {form && (
>>>>>>> fa6c9e6b
        <PropertiesHeader
          form={form}
          formId={formId}
          handleComponentUpdate={async (updatedComponent) => {
            handleUpdate(updatedComponent);
            debounceSave(formId, updatedComponent);
          }}
        />
      )}
      <Accordion color='subtle'>
        <Accordion.Item open={openList.includes('text')}>
          <Accordion.Header onHeaderClick={() => toggleOpen('text')}>
            {t('right_menu.text')}
          </Accordion.Header>
          <Accordion.Content>{formId ? <Text /> : t('right_menu.content_empty')}</Accordion.Content>
        </Accordion.Item>
        <Accordion.Item open={openList.includes('content')}>
          <Accordion.Header onHeaderClick={() => toggleOpen('content')}>
            {t('right_menu.content')}
          </Accordion.Header>
          <Accordion.Content>
            {formId ? (
              <EditFormComponent
                editFormId={formId}
                component={form}
                handleComponentUpdate={async (updatedComponent) => {
                  handleUpdate(updatedComponent);
                  debounceSave(formId, updatedComponent);
                }}
              />
            ) : (
              t('right_menu.content_empty')
            )}
          </Accordion.Content>
        </Accordion.Item>
        <Accordion.Item open={openList.includes('dynamics')}>
          <Accordion.Header onHeaderClick={() => toggleOpen('dynamics')}>
            {t('right_menu.dynamics')}
          </Accordion.Header>
          <Accordion.Content>
            {formId ? <Dynamics /> : t('right_menu.content_empty')}
          </Accordion.Content>
        </Accordion.Item>
        <Accordion.Item open={openList.includes('calculations')}>
          <Accordion.Header onHeaderClick={(e) => toggleOpen('calculations')}>
            {t('right_menu.calculations')}
          </Accordion.Header>
          <Accordion.Content>
            <Calculations />
          </Accordion.Content>
        </Accordion.Item>
      </Accordion>
    </div>
  );
};<|MERGE_RESOLUTION|>--- conflicted
+++ resolved
@@ -7,14 +7,10 @@
 import classes from './Properties.module.css';
 import { Dynamics } from './Dynamics';
 import { PropertiesHeader } from './PropertiesHeader';
-<<<<<<< HEAD
-import { isContainer } from '../../utils/formItemUtils';
+import { EditFormComponent } from '../config/EditFormComponent';
 import type { DataLookupOptions, Expression } from '@studio/components';
 import { DataLookupFuncName, StudioExpression } from '@studio/components';
 import { useExpressionTexts } from 'app-shared/hooks/useExpressionTexts';
-=======
-import { EditFormComponent } from '../config/EditFormComponent';
->>>>>>> fa6c9e6b
 
 export const Properties = () => {
   const { t } = useTranslation();
@@ -53,17 +49,13 @@
 
   return (
     <div className={classes.root}>
-<<<<<<< HEAD
       <StudioExpression
         expression={expressionState}
         onChange={handleExpressionChange}
         dataLookupOptions={dataLookupOptions}
         texts={expressionTexts}
       />
-      {form && !isContainer(form) && (
-=======
       {form && (
->>>>>>> fa6c9e6b
         <PropertiesHeader
           form={form}
           formId={formId}
