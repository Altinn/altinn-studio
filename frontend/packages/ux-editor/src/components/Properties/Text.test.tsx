import React from 'react';
import { Text } from './Text';
import { screen, waitFor } from '@testing-library/react';
import { textMock } from '@studio/testing/mocks/i18nMock';
import { FormItemContext } from '../../containers/FormItemContext';
import {
  component1IdMock,
  component1Mock,
  container1IdMock,
  layoutMock,
} from '../../testing/layoutMock';
import { renderWithProviders } from '../../testing/mocks';
import { formItemContextProviderMock } from '../../testing/formItemContextMocks';
import { QueryKey } from 'app-shared/types/QueryKey';
import { queryClientMock } from 'app-shared/mocks/queryClientMock';
import { componentSchemaMocks } from '../../testing/componentSchemaMocks';
import type { ITextResource, ITextResources } from 'app-shared/types/global';
import { DEFAULT_LANGUAGE } from 'app-shared/constants';
import { app, org } from '@studio/testing/testids';
import { componentMocks } from '@altinn/ux-editor/testing/componentMocks';
import { ComponentType } from 'app-shared/types/ComponentType';
import userEvent from '@testing-library/user-event';
import type { FormItem } from '@altinn/ux-editor/types/FormItem';

jest.mock('../../testing/componentSchemaMocks', () => ({
  componentSchemaMocks: {
    ...jest.requireActual('../../testing/componentSchemaMocks').componentSchemaMocks,
    CustomComponentType: {},
  },
}));

// Test data:
const labelTextId = 'labelTextId';
const descriptionTextId = 'descriptionTextId';
const addButtonTextId = 'customAddButtonTextId';
const labelTextValue = 'Label for component';
const descriptionTextValue = 'Description for component';
const addButtonTextValue = 'Custom text for add button for group';
const titleTextResource1: ITextResource = {
  id: labelTextId,
  value: labelTextValue,
};
const titleTextResource2: ITextResource = {
  id: addButtonTextId,
  value: addButtonTextValue,
};
const titleTextResource3: ITextResource = {
  id: descriptionTextId,
  value: descriptionTextValue,
};
const textResources: ITextResources = {
  [DEFAULT_LANGUAGE]: [titleTextResource1, titleTextResource2, titleTextResource3],
};

const textResourceBindingsPropertiesForComponentType = (componentType: string) =>
  Object.keys(componentSchemaMocks[componentType].properties.textResourceBindings.properties);

describe('TextTab', () => {
  afterEach(jest.clearAllMocks);

  describe('when editing a container', () => {
    const props = {
      formItemId: container1IdMock,
      formItem: { ...layoutMock.containers[container1IdMock] },
    };

    it('should render the component', async () => {
      render({ props });
    });

    it('should render alert when schema does not have text property', async () => {
      render({
        props: {
          ...props,
          formItem: {
            type: 'CustomComponentType' as ComponentType,
          } as FormItem,
        },
      });
      const alert = screen.getByText(textMock('ux_editor.properties_panel.texts.no_properties'));
      expect(alert).toBeInTheDocument();
    });

    it('should render sub title for texts', () => {
      render({ props });
      const textsSubTitle = screen.getByText(
        textMock('ux_editor.properties_panel.texts.sub_title_texts'),
      );
      expect(textsSubTitle).toBeInTheDocument();
    });

    it('should render all available textResourceBinding properties for the group component', () => {
      render({ props });
      textResourceBindingsPropertiesForComponentType(props.formItem.type).forEach((trbProperty) => {
        screen.getByRole('button', {
          name: textMock(`ux_editor.modal_properties_textResourceBindings_${trbProperty}`),
        });
      });
    });

    it('should render already defined textResourceBinding properties for the group component when exist', () => {
      render({
        props: {
          ...props,
          formItem: {
            ...layoutMock.containers[container1IdMock],
            textResourceBindings: { title: labelTextId, summaryTitle: addButtonTextId },
          },
        },
      });
      expect(screen.getByText(labelTextValue)).toBeInTheDocument();
      expect(screen.getByText(addButtonTextValue)).toBeInTheDocument();
    });
  });

  describe('when editing a component', () => {
    const props = {
      formItemId: component1IdMock,
      formItem: { ...component1Mock },
    };

    it('should render the component', () => {
      render({ props });
    });

    it('should render all available textResourceBinding properties for the input component', () => {
      render({ props });
      textResourceBindingsPropertiesForComponentType(props.formItem.type).forEach((trbProperty) => {
        screen.getByRole('button', {
          name: textMock(`ux_editor.modal_properties_textResourceBindings_${trbProperty}`),
        });
      });
    });

    it('should render already defined textResourceBinding properties for the input component when exist', () => {
      render({
        props: {
          ...props,
          formItem: {
            ...layoutMock.components[component1IdMock],
            textResourceBindings: { title: labelTextId, description: descriptionTextId },
          },
        },
      });
      expect(screen.getByText(labelTextValue)).toBeInTheDocument();
      expect(screen.getByText(descriptionTextValue)).toBeInTheDocument();
    });

    it('should render options section if component schema has options property', () => {
      render({
        props: {
          ...props,
          formItem: {
            ...layoutMock.components.ComponentWithOptionsMock,
            optionsId: undefined,
            options: [{ label: labelTextId, value: 'value' }],
          },
        },
      });

      expect(screen.getByText(textMock('ux_editor.options.section_heading'))).toBeInTheDocument();
    });

    it('should render options section if component schema has optionsId property', () => {
      render({
        props: {
          ...props,
          formItem: {
            ...layoutMock.components.ComponentWithOptionsMock,
            optionsId: 'optionsId',
            options: undefined,
          },
        },
      });

      expect(screen.getByText(textMock('ux_editor.options.section_heading'))).toBeInTheDocument();
    });

    it('should NOT render options section if component schema has neither options nor optionsId property', () => {
      render({
        props: {
          ...props,
          formItem: {
            id: 'ComponentWithoutOptionsMock',
            type: ComponentType.Input,
            itemType: 'COMPONENT',
            propertyPath: 'definitions/inputComponent',
            dataModelBindings: { simpleBinding: 'some-path' },
          },
        },
      });

      expect(
        screen.queryByText(textMock('ux_editor.options.section_heading')),
      ).not.toBeInTheDocument();
    });

    it('should render image section if component is image', () => {
      render({
        props: {
          ...props,
          formItem: {
            ...componentMocks[ComponentType.Image],
          },
        },
      });
      const addImageTabTitle = screen.getByRole('tab', {
        name: textMock('ux_editor.properties_panel.images.add_image_tab_title'),
      });
      const pasteUrlTabTitle = screen.getByRole('tab', {
        name: textMock('ux_editor.properties_panel.images.enter_external_url_tab_title'),
      });
      expect(addImageTabTitle).toBeInTheDocument();
      expect(pasteUrlTabTitle).toBeInTheDocument();
    });

    it('should render sub title for images options when component is image', () => {
      render({
        props: {
          ...props,
          formItem: {
            ...componentMocks[ComponentType.Image],
          },
        },
      });
      const imagesSubTitle = screen.getByText(
        textMock('ux_editor.properties_panel.texts.sub_title_images'),
      );
      expect(imagesSubTitle).toBeInTheDocument();
    });

    it('should call handleUpdate when handleComponentChange is triggered from EditTextResourceBindings', async () => {
      const user = userEvent.setup();
      const newText = 'newText';
      render({ props });
      const addTitleText = screen.getByRole('button', {
        name: textMock('ux_editor.modal_properties_textResourceBindings_title'),
      });
      await user.click(addTitleText);
      const enterTextField = screen.getByRole('textbox', {
        name: textMock('ux_editor.text_resource_binding_text'),
      });
      await user.type(enterTextField, newText);
      await waitFor(() => enterTextField.blur());
      await waitFor(() => {
        expect(formItemContextProviderMock.handleUpdate).toHaveBeenCalled();
      });
    });

    it('should call handleUpdate when handleComponentChange is triggered from EditOptions', async () => {
      const user = userEvent.setup();
      const newOptionsRef = 'newOptionsRef';
      render({
        props: {
          ...props,
          formItem: {
            ...componentMocks[ComponentType.Checkboxes],
          },
        },
      });
      const addReferenceTab = await screen.findByRole('tab', {
        name: textMock('ux_editor.options.tab_referenceId'),
      });
      await waitFor(() => user.click(addReferenceTab));
      const enterReferenceField = screen.getByRole('textbox', {
        name: textMock('ux_editor.modal_properties_custom_code_list_id'),
      });
      await user.type(enterReferenceField, newOptionsRef);
      await waitFor(() => enterReferenceField.blur());
      await waitFor(() => {
        expect(formItemContextProviderMock.handleUpdate).toHaveBeenCalled();
      });
    });

    it('should call handleUpdate when handleComponentChange is triggered from EditImage', async () => {
      const user = userEvent.setup();
      const newUrl = 'newUrl';
      render({
        props: {
          ...props,
          formItem: {
            ...componentMocks[ComponentType.Image],
          },
        },
      });
      const pasteUrlTab = screen.getByRole('tab', {
        name: textMock('ux_editor.properties_panel.images.enter_external_url_tab_title'),
      });
      await user.click(pasteUrlTab);
      const enterUrlField = screen.getByRole('textbox', {
        name: textMock('ux_editor.properties_panel.images.enter_external_url'),
      });
      await user.type(enterUrlField, newUrl);
      await waitFor(() => enterUrlField.blur());
      await waitFor(() => {
        expect(formItemContextProviderMock.handleUpdate).toHaveBeenCalled();
      });
    });

    it('should render subform tabel section if component is subform', () => {
      render({
        props: {
          ...props,
          formItem: {
            ...componentMocks[ComponentType.Subform],
          },
        },
      });
      const tabelHeading = screen.getByRole('heading', {
        name: textMock('ux_editor.properties_panel.subform_table_columns.heading'),
        level: 2,
      });
      expect(tabelHeading).toBeInTheDocument();
<<<<<<< HEAD
=======
      expect(addColumnButton).toBeInTheDocument();
    });

    it('should call handleUpdate when handleComponentChange is triggered from EditSubformTableColumns', async () => {
      const user = userEvent.setup();

      render({
        props: {
          ...props,
          formItem: {
            ...componentMocks[ComponentType.Subform],
          },
        },
      });
      const addColumnButton = screen.getByRole('button', {
        name: textMock('ux_editor.properties_panel.subform_table_columns.add_column'),
      });
      await user.click(addColumnButton);

      await waitFor(() => {
        expect(formItemContextProviderMock.handleUpdate).toHaveBeenCalledTimes(1);
      });
>>>>>>> 1deff1c0
    });
  });
});

const render = ({ props = {} }: { props: Partial<FormItemContext> }) => {
  queryClientMock.setQueryData(
    [QueryKey.FormComponent, props.formItem.type],
    componentSchemaMocks[props.formItem.type],
  );
  queryClientMock.setQueryData([QueryKey.TextResources, org, app], textResources);

  return renderWithProviders(
    <FormItemContext.Provider
      value={{
        ...formItemContextProviderMock,
        ...props,
      }}
    >
      <Text />
    </FormItemContext.Provider>,
  );
};<|MERGE_RESOLUTION|>--- conflicted
+++ resolved
@@ -311,9 +311,6 @@
         level: 2,
       });
       expect(tabelHeading).toBeInTheDocument();
-<<<<<<< HEAD
-=======
-      expect(addColumnButton).toBeInTheDocument();
     });
 
     it('should call handleUpdate when handleComponentChange is triggered from EditSubformTableColumns', async () => {
@@ -335,7 +332,6 @@
       await waitFor(() => {
         expect(formItemContextProviderMock.handleUpdate).toHaveBeenCalledTimes(1);
       });
->>>>>>> 1deff1c0
     });
   });
 });
