import React from 'react';
import { renderWithProviders } from '../../../../testing/mocks';
import { EditLayoutSetForSubform } from './EditLayoutSetForSubform';
import { ComponentType } from 'app-shared/types/ComponentType';
import { componentMocks } from '../../../../testing/componentMocks';
import { textMock } from '@studio/testing/mocks/i18nMock';
import { screen, within } from '@testing-library/react';
import { createQueryClientMock } from 'app-shared/mocks/queryClientMock';
import { app, org } from '@studio/testing/testids';
import { QueryKey } from 'app-shared/types/QueryKey';
import { layoutSets } from 'app-shared/mocks/mocks';
import type { LayoutSets } from 'app-shared/types/api/LayoutSetsResponse';
import userEvent from '@testing-library/user-event';
import type { FormComponent } from '../../../../types/FormComponent';
import { AppContext } from '../../../../AppContext';
import { appContextMock } from '../../../../testing/appContextMock';

const handleComponentChangeMock = jest.fn();
const setSelectedFormLayoutSetMock = jest.fn();

describe('EditLayoutSetForSubform', () => {
  afterEach(jest.clearAllMocks);

  it('displays "no existing subform layout sets" message if no subform layout set exist', () => {
    renderEditLayoutSetForSubform();
    const noExistingSubformForLayoutSet = screen.getByText(
      textMock('ux_editor.component_properties.subform.no_layout_sets_acting_as_subform'),
    );
    expect(noExistingSubformForLayoutSet).toBeInTheDocument();
  });

  it('displays the headers for recommendNextAction if subform layout sets exists', () => {
    const subformLayoutSetId = 'subformLayoutSetId';
<<<<<<< HEAD
    renderEditLayoutSetForSubform({ sets: [{ id: subformLayoutSetId, type: 'subform' }] });
    const setLayoutSetButton = screen.getByRole('button', {
      name: textMock('ux_editor.component_properties.subform.selected_layout_set_label'),
=======
    renderEditLayoutSetForSubForm({ sets: [{ id: subformLayoutSetId, type: 'subform' }] });
    const setLayoutSetButton = screen.getByRole('heading', {
      name: textMock('ux_editor.component_properties.subform.choose_layout_set_header'),
>>>>>>> 9ec0e3b5
    });
    expect(setLayoutSetButton).toBeInTheDocument();
  });

  it('displays the description for recommendNextAction if subform layout sets exists', () => {
    const subformLayoutSetId = 'subformLayoutSetId';
    renderEditLayoutSetForSubForm({ sets: [{ id: subformLayoutSetId, type: 'subform' }] });
    const setLayoutSetButton = screen.getByText(
      textMock('ux_editor.component_properties.subform.choose_layout_set_description'),
    );
    expect(setLayoutSetButton).toBeInTheDocument();
  });

  it('displays a select to choose a layout set for the subform', async () => {
    const subformLayoutSetId = 'subformLayoutSetId';
<<<<<<< HEAD
    renderEditLayoutSetForSubform({ sets: [{ id: subformLayoutSetId, type: 'subform' }] });
    await openEditMode(user);
=======
    renderEditLayoutSetForSubForm({ sets: [{ id: subformLayoutSetId, type: 'subform' }] });
>>>>>>> 9ec0e3b5
    const selectLayoutSet = getSelectForLayoutSet();
    const options = within(selectLayoutSet).getAllByRole('option');
    expect(options).toHaveLength(2);
    expect(options[0]).toHaveTextContent(
      textMock('ux_editor.component_properties.subform.choose_layout_set'),
    );
    expect(options[1]).toHaveTextContent(subformLayoutSetId);
  });

  it('calls handleComponentChange when setting a layout set for the subform', async () => {
    const user = userEvent.setup();
    const subformLayoutSetId = 'subformLayoutSetId';
<<<<<<< HEAD
    renderEditLayoutSetForSubform({ sets: [{ id: subformLayoutSetId, type: 'subform' }] });
    await openEditMode(user);
=======
    renderEditLayoutSetForSubForm({ sets: [{ id: subformLayoutSetId, type: 'subform' }] });
>>>>>>> 9ec0e3b5
    const selectLayoutSet = getSelectForLayoutSet();
    await user.selectOptions(selectLayoutSet, subformLayoutSetId);
    expect(handleComponentChangeMock).toHaveBeenCalledTimes(1);
    expect(handleComponentChangeMock).toHaveBeenCalledWith(
      expect.objectContaining({
        layoutSet: subformLayoutSetId,
      }),
    );
  });

  it('should display the selected layout set in document after the user choose it', async () => {
    const user = userEvent.setup();
    const subformLayoutSetId = 'subformLayoutSetId';
    renderEditLayoutSetForSubForm({ sets: [{ id: subformLayoutSetId, type: 'subform' }] });
    const selectLayoutSet = getSelectForLayoutSet();
    await user.selectOptions(selectLayoutSet, subformLayoutSetId);
    expect(screen.getByText(subformLayoutSetId)).toBeInTheDocument();
  });

  it('should display the select again  with its buttons when the user clicks on the seleced layoutset', async () => {
    const user = userEvent.setup();
    const subformLayoutSetId = 'subformLayoutSetId';
    renderEditLayoutSetForSubForm(
      { sets: [{ id: subformLayoutSetId, type: 'subform' }] },
      { layoutSet: subformLayoutSetId },
    );
    await user.click(screen.getByText(subformLayoutSetId));
    const selectLayoutSet = getSelectForLayoutSet();
    expect(selectLayoutSet).toBeInTheDocument();
    expect(screen.getByRole('button', { name: textMock('general.close') })).toBeInTheDocument();
    expect(screen.getByRole('button', { name: textMock('general.delete') })).toBeInTheDocument();
  });

  it('calls handleComponentChange with no layout set for component if selecting the empty option', async () => {
    const user = userEvent.setup();
    const subformLayoutSetId = 'subformLayoutSetId';
<<<<<<< HEAD
    renderEditLayoutSetForSubform({ sets: [{ id: subformLayoutSetId, type: 'subform' }] });
    await openEditMode(user);
=======
    renderEditLayoutSetForSubForm({ sets: [{ id: subformLayoutSetId, type: 'subform' }] });
>>>>>>> 9ec0e3b5
    const selectLayoutSet = getSelectForLayoutSet();
    const emptyOptionText = textMock('ux_editor.component_properties.subform.choose_layout_set');
    await user.selectOptions(selectLayoutSet, emptyOptionText);
    expect(handleComponentChangeMock).toHaveBeenCalledTimes(1);
    expect(handleComponentChangeMock).toHaveBeenCalledWith(
      expect.not.objectContaining({
        layoutSet: expect.anything(),
      }),
    );
  });

  it('closes the view mode when clicking close button after selecting a layout set', async () => {
    const user = userEvent.setup();
    const subformLayoutSetId = 'subformLayoutSetId';
<<<<<<< HEAD
    renderEditLayoutSetForSubform({ sets: [{ id: subformLayoutSetId, type: 'subform' }] });
    await openEditMode(user);
    const closeSetLayoutSetButton = screen.getByRole('button', {
      name: textMock('general.close'),
    });
    await user.click(closeSetLayoutSetButton);
    const setLayoutSetButtonAfterClose = screen.getByRole('button', {
      name: textMock('ux_editor.component_properties.subform.selected_layout_set_label'),
    });
    expect(setLayoutSetButtonAfterClose).toBeInTheDocument();
=======
    renderEditLayoutSetForSubForm(
      { sets: [{ id: subformLayoutSetId, type: 'subform' }] },
      { layoutSet: subformLayoutSetId },
    );
    await user.click(screen.getByText(subformLayoutSetId));
    const closeButton = screen.getByRole('button', { name: textMock('general.close') });
    await user.click(closeButton);
    expect(
      screen.queryByRole('button', { name: textMock('general.close') }),
    ).not.toBeInTheDocument();
    expect(
      screen.queryByRole('button', { name: textMock('general.delete') }),
    ).not.toBeInTheDocument();
>>>>>>> 9ec0e3b5
  });

  it('calls handleComponentChange with no layout set for component when clicking delete button', async () => {
    const user = userEvent.setup();
    const subformLayoutSetId = 'subformLayoutSetId';
<<<<<<< HEAD
    renderEditLayoutSetForSubform({ sets: [{ id: subformLayoutSetId, type: 'subform' }] });
    await openEditMode(user);
=======
    renderEditLayoutSetForSubForm(
      { sets: [{ id: subformLayoutSetId, type: 'subform' }] },
      { layoutSet: subformLayoutSetId },
    );
    await user.click(screen.getByText(subformLayoutSetId));
>>>>>>> 9ec0e3b5
    const deleteLayoutSetConnectionButton = screen.getByRole('button', {
      name: textMock('general.delete'),
    });
    await user.click(deleteLayoutSetConnectionButton);
    expect(handleComponentChangeMock).toHaveBeenCalledTimes(1);
    expect(handleComponentChangeMock).toHaveBeenCalledWith(
      expect.not.objectContaining({
        layoutSet: expect.anything(),
      }),
    );
  });

  it('displays a button with the existing layout set for the subform if set', () => {
    const subformLayoutSetId = 'subformLayoutSetId';
    renderEditLayoutSetForSubform(
      { sets: [{ id: subformLayoutSetId, type: 'subform' }] },
      { layoutSet: subformLayoutSetId },
    );
    const existingLayoutSetButton = screen.getByRole('button', {
      name: textMock('ux_editor.component_properties.subform.selected_layout_set_title', {
        subform: subformLayoutSetId,
      }),
    });
    expect(existingLayoutSetButton).toBeInTheDocument();
  });

  it('opens view mode when a layout set for the subform is set', async () => {
    const user = userEvent.setup();
    const subformLayoutSetId = 'subformLayoutSetId';
    renderEditLayoutSetForSubform(
      { sets: [{ id: subformLayoutSetId, type: 'subform' }] },
      { layoutSet: subformLayoutSetId },
    );
    const existingLayoutSetButton = screen.getByRole('button', {
      name: textMock('ux_editor.component_properties.subform.selected_layout_set_title', {
        subform: subformLayoutSetId,
      }),
    });
    await user.click(existingLayoutSetButton);
    const selectLayoutSet = getSelectForLayoutSet();
    expect(selectLayoutSet).toBeInTheDocument();
  });
});

const getSelectForLayoutSet = () =>
  screen.getByRole('combobox', {
    name: textMock('ux_editor.component_properties.subform.choose_layout_set_label'),
  });

const renderEditLayoutSetForSubform = (
  layoutSetsMock: LayoutSets = layoutSets,
  componentProps: Partial<FormComponent<ComponentType.Subform>> = {},
) => {
  const queryClient = createQueryClientMock();
  queryClient.setQueryData([QueryKey.LayoutSets, org, app], layoutSetsMock);
  return renderWithProviders(
    <AppContext.Provider
      value={{ ...appContextMock, setSelectedFormLayoutSetName: setSelectedFormLayoutSetMock }}
    >
      <EditLayoutSetForSubform
        component={{ ...componentMocks[ComponentType.Subform], ...componentProps }}
        handleComponentChange={handleComponentChangeMock}
      />
    </AppContext.Provider>,
    { queryClient },
  );
};<|MERGE_RESOLUTION|>--- conflicted
+++ resolved
@@ -31,22 +31,16 @@
 
   it('displays the headers for recommendNextAction if subform layout sets exists', () => {
     const subformLayoutSetId = 'subformLayoutSetId';
-<<<<<<< HEAD
-    renderEditLayoutSetForSubform({ sets: [{ id: subformLayoutSetId, type: 'subform' }] });
-    const setLayoutSetButton = screen.getByRole('button', {
-      name: textMock('ux_editor.component_properties.subform.selected_layout_set_label'),
-=======
-    renderEditLayoutSetForSubForm({ sets: [{ id: subformLayoutSetId, type: 'subform' }] });
+    renderEditLayoutSetForSubform({ sets: [{ id: subformLayoutSetId, type: 'subform' }] });
     const setLayoutSetButton = screen.getByRole('heading', {
       name: textMock('ux_editor.component_properties.subform.choose_layout_set_header'),
->>>>>>> 9ec0e3b5
     });
     expect(setLayoutSetButton).toBeInTheDocument();
   });
 
   it('displays the description for recommendNextAction if subform layout sets exists', () => {
     const subformLayoutSetId = 'subformLayoutSetId';
-    renderEditLayoutSetForSubForm({ sets: [{ id: subformLayoutSetId, type: 'subform' }] });
+    renderEditLayoutSetForSubform({ sets: [{ id: subformLayoutSetId, type: 'subform' }] });
     const setLayoutSetButton = screen.getByText(
       textMock('ux_editor.component_properties.subform.choose_layout_set_description'),
     );
@@ -55,12 +49,7 @@
 
   it('displays a select to choose a layout set for the subform', async () => {
     const subformLayoutSetId = 'subformLayoutSetId';
-<<<<<<< HEAD
-    renderEditLayoutSetForSubform({ sets: [{ id: subformLayoutSetId, type: 'subform' }] });
-    await openEditMode(user);
-=======
-    renderEditLayoutSetForSubForm({ sets: [{ id: subformLayoutSetId, type: 'subform' }] });
->>>>>>> 9ec0e3b5
+    renderEditLayoutSetForSubform({ sets: [{ id: subformLayoutSetId, type: 'subform' }] });
     const selectLayoutSet = getSelectForLayoutSet();
     const options = within(selectLayoutSet).getAllByRole('option');
     expect(options).toHaveLength(2);
@@ -73,12 +62,7 @@
   it('calls handleComponentChange when setting a layout set for the subform', async () => {
     const user = userEvent.setup();
     const subformLayoutSetId = 'subformLayoutSetId';
-<<<<<<< HEAD
-    renderEditLayoutSetForSubform({ sets: [{ id: subformLayoutSetId, type: 'subform' }] });
-    await openEditMode(user);
-=======
-    renderEditLayoutSetForSubForm({ sets: [{ id: subformLayoutSetId, type: 'subform' }] });
->>>>>>> 9ec0e3b5
+    renderEditLayoutSetForSubform({ sets: [{ id: subformLayoutSetId, type: 'subform' }] });
     const selectLayoutSet = getSelectForLayoutSet();
     await user.selectOptions(selectLayoutSet, subformLayoutSetId);
     expect(handleComponentChangeMock).toHaveBeenCalledTimes(1);
@@ -92,7 +76,7 @@
   it('should display the selected layout set in document after the user choose it', async () => {
     const user = userEvent.setup();
     const subformLayoutSetId = 'subformLayoutSetId';
-    renderEditLayoutSetForSubForm({ sets: [{ id: subformLayoutSetId, type: 'subform' }] });
+    renderEditLayoutSetForSubform({ sets: [{ id: subformLayoutSetId, type: 'subform' }] });
     const selectLayoutSet = getSelectForLayoutSet();
     await user.selectOptions(selectLayoutSet, subformLayoutSetId);
     expect(screen.getByText(subformLayoutSetId)).toBeInTheDocument();
@@ -101,7 +85,7 @@
   it('should display the select again  with its buttons when the user clicks on the seleced layoutset', async () => {
     const user = userEvent.setup();
     const subformLayoutSetId = 'subformLayoutSetId';
-    renderEditLayoutSetForSubForm(
+    renderEditLayoutSetForSubform(
       { sets: [{ id: subformLayoutSetId, type: 'subform' }] },
       { layoutSet: subformLayoutSetId },
     );
@@ -115,12 +99,7 @@
   it('calls handleComponentChange with no layout set for component if selecting the empty option', async () => {
     const user = userEvent.setup();
     const subformLayoutSetId = 'subformLayoutSetId';
-<<<<<<< HEAD
-    renderEditLayoutSetForSubform({ sets: [{ id: subformLayoutSetId, type: 'subform' }] });
-    await openEditMode(user);
-=======
-    renderEditLayoutSetForSubForm({ sets: [{ id: subformLayoutSetId, type: 'subform' }] });
->>>>>>> 9ec0e3b5
+    renderEditLayoutSetForSubform({ sets: [{ id: subformLayoutSetId, type: 'subform' }] });
     const selectLayoutSet = getSelectForLayoutSet();
     const emptyOptionText = textMock('ux_editor.component_properties.subform.choose_layout_set');
     await user.selectOptions(selectLayoutSet, emptyOptionText);
@@ -135,19 +114,7 @@
   it('closes the view mode when clicking close button after selecting a layout set', async () => {
     const user = userEvent.setup();
     const subformLayoutSetId = 'subformLayoutSetId';
-<<<<<<< HEAD
-    renderEditLayoutSetForSubform({ sets: [{ id: subformLayoutSetId, type: 'subform' }] });
-    await openEditMode(user);
-    const closeSetLayoutSetButton = screen.getByRole('button', {
-      name: textMock('general.close'),
-    });
-    await user.click(closeSetLayoutSetButton);
-    const setLayoutSetButtonAfterClose = screen.getByRole('button', {
-      name: textMock('ux_editor.component_properties.subform.selected_layout_set_label'),
-    });
-    expect(setLayoutSetButtonAfterClose).toBeInTheDocument();
-=======
-    renderEditLayoutSetForSubForm(
+    renderEditLayoutSetForSubform(
       { sets: [{ id: subformLayoutSetId, type: 'subform' }] },
       { layoutSet: subformLayoutSetId },
     );
@@ -160,22 +127,16 @@
     expect(
       screen.queryByRole('button', { name: textMock('general.delete') }),
     ).not.toBeInTheDocument();
->>>>>>> 9ec0e3b5
   });
 
   it('calls handleComponentChange with no layout set for component when clicking delete button', async () => {
     const user = userEvent.setup();
     const subformLayoutSetId = 'subformLayoutSetId';
-<<<<<<< HEAD
-    renderEditLayoutSetForSubform({ sets: [{ id: subformLayoutSetId, type: 'subform' }] });
-    await openEditMode(user);
-=======
-    renderEditLayoutSetForSubForm(
+    renderEditLayoutSetForSubform(
       { sets: [{ id: subformLayoutSetId, type: 'subform' }] },
       { layoutSet: subformLayoutSetId },
     );
     await user.click(screen.getByText(subformLayoutSetId));
->>>>>>> 9ec0e3b5
     const deleteLayoutSetConnectionButton = screen.getByRole('button', {
       name: textMock('general.delete'),
     });
