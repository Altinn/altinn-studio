--- conflicted
+++ resolved
@@ -3,18 +3,11 @@
 import { CreateNewSubformLayoutSet } from './CreateNewSubformLayoutSet';
 import { textMock } from '@studio/testing/mocks/i18nMock';
 import { screen } from '@testing-library/react';
-<<<<<<< HEAD
 import { layoutSets } from 'app-shared/mocks/mocks';
 import userEvent from '@testing-library/user-event';
-=======
-import { createQueryClientMock } from 'app-shared/mocks/queryClientMock';
-import { layoutSets } from 'app-shared/mocks/mocks';
-import userEvent from '@testing-library/user-event';
-import { AppContext } from '../../../../../../AppContext';
-import { appContextMock } from '../../../../../../testing/appContextMock';
 import type { ServicesContextProps } from 'app-shared/contexts/ServicesContext';
 import { queriesMock } from 'app-shared/mocks/queriesMock';
->>>>>>> d6a081a1
+import { createQueryClientMock } from 'app-shared/mocks/queryClientMock';
 
 const onUpdateLayoutSetMock = jest.fn();
 const setShowCreateSubformCardMock = jest.fn();
@@ -38,7 +31,7 @@
   afterEach(jest.clearAllMocks);
 
   it('displays the card with label, input field and data model select', () => {
-    renderCreateNewSubformLayoutSet();
+    renderCreateNewSubformLayoutSet({});
     const subformNameInput = screen.getByRole('textbox');
     const dataModelSelect = screen.getByRole('combobox');
 
@@ -47,7 +40,7 @@
   });
 
   it('displays the save button and close button', () => {
-    renderCreateNewSubformLayoutSet();
+    renderCreateNewSubformLayoutSet({});
     const saveButton = screen.getByRole('button', { name: textMock('general.save') });
     const closeButton = screen.getByRole('button', { name: textMock('general.close') });
 
@@ -63,22 +56,15 @@
 
   it('calls onSubformCreated when save button is clicked', async () => {
     const user = userEvent.setup();
-    renderCreateNewSubformLayoutSet();
+    renderCreateNewSubformLayoutSet({});
     const input = screen.getByRole('textbox');
     await user.type(input, 'NewSubform');
     const dataModelSelect = screen.getByRole('combobox');
     await user.selectOptions(dataModelSelect, ['moped']);
     const saveButton = screen.getByRole('button', { name: textMock('general.save') });
     await user.click(saveButton);
-<<<<<<< HEAD
     expect(onUpdateLayoutSetMock).toHaveBeenCalledTimes(1);
     expect(onUpdateLayoutSetMock).toHaveBeenCalledWith('NewSubform');
-  });
-
-  it('disables the save button when input is invalid and data model is valid', async () => {
-=======
-    expect(onSubformCreatedMock).toHaveBeenCalledTimes(1);
-    expect(onSubformCreatedMock).toHaveBeenCalledWith('NewSubform');
   });
 
   it('displays loading spinner when save button is clicked', async () => {
@@ -91,7 +77,7 @@
         }),
     );
     renderCreateNewSubformLayoutSet({
-      addLayoutSet: addLayoutSetMock,
+      queries: { addLayoutSet: addLayoutSetMock },
     });
 
     const input = screen.getByRole('textbox');
@@ -108,9 +94,8 @@
   });
 
   it('disables the save button when input is invalid', async () => {
->>>>>>> d6a081a1
     const user = userEvent.setup();
-    renderCreateNewSubformLayoutSet();
+    renderCreateNewSubformLayoutSet({});
 
     const dataModelSelect = screen.getByRole('combobox');
     await user.selectOptions(dataModelSelect, ['moped']);
@@ -129,7 +114,7 @@
 
   it('disables the save button when the input is valid and data model is invalid', async () => {
     const user = userEvent.setup();
-    renderCreateNewSubformLayoutSet();
+    renderCreateNewSubformLayoutSet({});
 
     const input = screen.getByRole('textbox');
     await user.type(input, 'NewSubform');
@@ -140,7 +125,7 @@
 
   it('enables save button when both input and data model is valid', async () => {
     const user = userEvent.setup();
-    renderCreateNewSubformLayoutSet();
+    renderCreateNewSubformLayoutSet({});
 
     const input = screen.getByRole('textbox');
     await user.type(input, 'NewSubform');
@@ -153,10 +138,15 @@
   });
 });
 
-<<<<<<< HEAD
+type RenderCreateNewSubformLayoutSetProps = {
+  hasSubforms?: boolean;
+  queries?: Partial<ServicesContextProps>;
+};
+
 const renderCreateNewSubformLayoutSet = ({
   hasSubforms = true,
-}: { hasSubforms?: boolean } = {}) => {
+  queries,
+}: RenderCreateNewSubformLayoutSetProps) => {
   return renderWithProviders(
     <CreateNewSubformLayoutSet
       onUpdateLayoutSet={onUpdateLayoutSetMock}
@@ -164,16 +154,9 @@
       setShowCreateSubformCard={setShowCreateSubformCardMock}
       hasSubforms={hasSubforms}
     />,
-=======
-const renderCreateNewSubformLayoutSet = (queries?: Partial<ServicesContextProps>) => {
-  return renderWithProviders(
-    <AppContext.Provider value={{ ...appContextMock }}>
-      <CreateNewSubformLayoutSet onSubformCreated={onSubformCreatedMock} layoutSets={layoutSets} />
-    </AppContext.Provider>,
     {
       queries: { ...queriesMock, ...queries },
       queryClient: createQueryClientMock(),
     },
->>>>>>> d6a081a1
   );
 };