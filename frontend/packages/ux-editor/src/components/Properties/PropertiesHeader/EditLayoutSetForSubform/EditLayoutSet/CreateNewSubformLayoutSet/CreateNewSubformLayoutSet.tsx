import React, { useState } from 'react';
import { useTranslation } from 'react-i18next';
import { StudioButton, StudioCard, StudioTextfield } from '@studio/components';
import { ClipboardIcon, CheckmarkIcon } from '@studio/icons';
import classes from './CreateNewSubformLayoutSet.module.css';
<<<<<<< HEAD
import type { MetadataOption } from 'app-development/types/MetadataOption';
import { useDataModelsJsonQuery } from 'app-shared/hooks/queries';
import { SubformDataModelSelect } from './SubformDataModelSelect';
=======
import { useValidateLayoutSetName } from 'app-shared/hooks/useValidateLayoutSetName';
import { useCreateSubform } from '@altinn/ux-editor/hooks/useCreateSubform';
import type { LayoutSets } from 'app-shared/types/api/LayoutSetsResponse';
>>>>>>> 95a0859f

type CreateNewSubformLayoutSetProps = {
  onSubformCreated: (layoutSetName: string) => void;
  layoutSets: LayoutSets;
};

export const CreateNewSubformLayoutSet = ({
  onSubformCreated,
  layoutSets,
}: CreateNewSubformLayoutSetProps): React.ReactElement => {
  const { t } = useTranslation();
  const [newSubform, setNewSubform] = useState('');
<<<<<<< HEAD
  const { org, app } = useStudioEnvironmentParams();
  const { mutate: addLayoutSet } = useAddLayoutSetMutation(org, app);
  const [selectedOption, setSelectedOption] = useState<MetadataOption | null>(null);
  const jsonQuery = useDataModelsJsonQuery(org, app);

  const createNewSubform = () => {
    if (!newSubform) return;
    addLayoutSet({
      layoutSetIdToUpdate: newSubform,
      layoutSetConfig: {
        id: newSubform,
        type: 'subform',
        dataType: selectedOption?.value?.fileName,
      },
    });
    onSubformCreated(newSubform);
    setNewSubform('');
    setSelectedOption(null);
  };
=======
  const { validateLayoutSetName } = useValidateLayoutSetName();
  const { createSubform } = useCreateSubform();
  const [nameError, setNameError] = useState('');
>>>>>>> 95a0859f

  function handleChange(e: React.ChangeEvent<HTMLInputElement>) {
    const subformNameValidation = validateLayoutSetName(e.target.value, layoutSets);
    setNameError(subformNameValidation);
    setNewSubform(e.target.value);
  }

  function handleCreateSubform() {
    createSubform({ layoutSetName: newSubform, onSubformCreated });
  }

  return (
    <StudioCard>
      <StudioCard.Content>
        <StudioCard.Header>
          <ClipboardIcon className={classes.headerIcon} />
        </StudioCard.Header>
        <StudioTextfield
          label={t('ux_editor.component_properties.subform.created_layout_set_name')}
          value={newSubform}
          size='sm'
          onChange={handleChange}
          error={nameError}
        />
        <SubformDataModelSelect
          dataModels={jsonQuery.data || []}
          disabled={false}
          selectedOption={selectedOption}
          setSelectedOption={setSelectedOption}
        />
        <StudioButton
          className={classes.savelayoutSetButton}
          icon={<CheckmarkIcon />}
          onClick={handleCreateSubform}
          title={t('general.close')}
          disabled={!newSubform || !!nameError}
          variant='tertiary'
          color='success'
        />
      </StudioCard.Content>
    </StudioCard>
  );
};<|MERGE_RESOLUTION|>--- conflicted
+++ resolved
@@ -3,15 +3,12 @@
 import { StudioButton, StudioCard, StudioTextfield } from '@studio/components';
 import { ClipboardIcon, CheckmarkIcon } from '@studio/icons';
 import classes from './CreateNewSubformLayoutSet.module.css';
-<<<<<<< HEAD
 import type { MetadataOption } from 'app-development/types/MetadataOption';
 import { useDataModelsJsonQuery } from 'app-shared/hooks/queries';
 import { SubformDataModelSelect } from './SubformDataModelSelect';
-=======
 import { useValidateLayoutSetName } from 'app-shared/hooks/useValidateLayoutSetName';
 import { useCreateSubform } from '@altinn/ux-editor/hooks/useCreateSubform';
 import type { LayoutSets } from 'app-shared/types/api/LayoutSetsResponse';
->>>>>>> 95a0859f
 
 type CreateNewSubformLayoutSetProps = {
   onSubformCreated: (layoutSetName: string) => void;
@@ -24,31 +21,12 @@
 }: CreateNewSubformLayoutSetProps): React.ReactElement => {
   const { t } = useTranslation();
   const [newSubform, setNewSubform] = useState('');
-<<<<<<< HEAD
   const { org, app } = useStudioEnvironmentParams();
-  const { mutate: addLayoutSet } = useAddLayoutSetMutation(org, app);
   const [selectedOption, setSelectedOption] = useState<MetadataOption | null>(null);
   const jsonQuery = useDataModelsJsonQuery(org, app);
-
-  const createNewSubform = () => {
-    if (!newSubform) return;
-    addLayoutSet({
-      layoutSetIdToUpdate: newSubform,
-      layoutSetConfig: {
-        id: newSubform,
-        type: 'subform',
-        dataType: selectedOption?.value?.fileName,
-      },
-    });
-    onSubformCreated(newSubform);
-    setNewSubform('');
-    setSelectedOption(null);
-  };
-=======
   const { validateLayoutSetName } = useValidateLayoutSetName();
   const { createSubform } = useCreateSubform();
   const [nameError, setNameError] = useState('');
->>>>>>> 95a0859f
 
   function handleChange(e: React.ChangeEvent<HTMLInputElement>) {
     const subformNameValidation = validateLayoutSetName(e.target.value, layoutSets);
