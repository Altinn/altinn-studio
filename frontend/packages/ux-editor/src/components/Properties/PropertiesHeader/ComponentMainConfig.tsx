import React from 'react';
import { ComponentType } from 'app-shared/types/ComponentType';
import { SummaryMainConfig } from './SpecificMainConfig/SummaryMainConfig';
<<<<<<< HEAD
import { HeaderMainConfig } from './HeaderMainConfig';
import type { FormComponent } from '@altinn/ux-editor/types/FormComponent';
import type { FormContainer } from '@altinn/ux-editor/types/FormContainer';
=======
>>>>>>> 6722766b

export type ComponentMainConfigProps = {
  component: FormComponent | FormContainer;
  handleComponentChange: (component: FormComponent | FormContainer) => void;
};

export const ComponentMainConfig = ({
  component,
  handleComponentChange,
}: ComponentMainConfigProps) => {
  switch (component.type) {
    case ComponentType.Summary2:
      return (
        <SummaryMainConfig component={component} handleComponentChange={handleComponentChange} />
      );
    default:
<<<<<<< HEAD
      return (
        <HeaderMainConfig component={component} handleComponentChange={handleComponentChange} />
      );
=======
      return null;
>>>>>>> 6722766b
  }
};<|MERGE_RESOLUTION|>--- conflicted
+++ resolved
@@ -1,12 +1,8 @@
 import React from 'react';
 import { ComponentType } from 'app-shared/types/ComponentType';
 import { SummaryMainConfig } from './SpecificMainConfig/SummaryMainConfig';
-<<<<<<< HEAD
-import { HeaderMainConfig } from './HeaderMainConfig';
 import type { FormComponent } from '@altinn/ux-editor/types/FormComponent';
 import type { FormContainer } from '@altinn/ux-editor/types/FormContainer';
-=======
->>>>>>> 6722766b
 
 export type ComponentMainConfigProps = {
   component: FormComponent | FormContainer;
@@ -23,12 +19,6 @@
         <SummaryMainConfig component={component} handleComponentChange={handleComponentChange} />
       );
     default:
-<<<<<<< HEAD
-      return (
-        <HeaderMainConfig component={component} handleComponentChange={handleComponentChange} />
-      );
-=======
       return null;
->>>>>>> 6722766b
   }
 };