--- conflicted
+++ resolved
@@ -6,11 +6,8 @@
 import { OptionsMainConfig } from './SpecificMainConfig/OptionsMainConfig';
 import { ImageMainConfig } from './SpecificMainConfig/ImageMainConfig';
 import classes from './ComponentMainConfig.module.css';
-<<<<<<< HEAD
 import { FileUploadMainConfig } from './SpecificMainConfig/FileUploadMainConfig';
-=======
 import { LinkMainConfig } from './SpecificMainConfig/LinkMainConfig';
->>>>>>> 70211361
 import { PanelMainConfig } from './SpecificMainConfig/PanelMainConfig';
 import { TitleMainConfig } from './SpecificMainConfig/TitleMainConfig';
 
@@ -52,25 +49,23 @@
       return (
         <ImageMainConfig component={component} handleComponentChange={handleComponentChange} />
       );
-<<<<<<< HEAD
     case ComponentType.FileUpload:
     case ComponentType.FileUploadWithTag:
       return (
         <FileUploadMainConfig
-=======
-    case ComponentType.Link:
-      return (
-        <LinkMainConfig
->>>>>>> 70211361
           component={component}
           handleComponentChange={handleComponentChange}
           className={classes.mainConfigWrapper}
         />
       );
-<<<<<<< HEAD
-=======
-
->>>>>>> 70211361
+    case ComponentType.Link:
+      return (
+        <LinkMainConfig
+          component={component}
+          handleComponentChange={handleComponentChange}
+          className={classes.mainConfigWrapper}
+        />
+      );
     case ComponentType.Panel:
       return (
         <PanelMainConfig
