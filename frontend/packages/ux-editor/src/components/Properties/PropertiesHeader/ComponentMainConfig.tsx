import React from 'react';
import { ComponentType } from 'app-shared/types/ComponentType';
import { SummaryMainConfig } from './SpecificMainConfig/SummaryMainConfig';
import type { FormItem } from '@altinn/ux-editor/types/FormItem';
import { SubformMainConfig } from './SpecificMainConfig/SubformMainConfig';
import { OptionsMainConfig } from './SpecificMainConfig/OptionsMainConfig';
import { ImageMainConfig } from './SpecificMainConfig/ImageMainConfig';
import classes from './ComponentMainConfig.module.css';
<<<<<<< HEAD
import { AlertMainConfig } from './SpecificMainConfig/AlertMainConfig';
=======
import { PanelMainConfig } from './SpecificMainConfig/PanelMainConfig';
import { TitleMainConfig } from './SpecificMainConfig/TitleMainConfig';
>>>>>>> 5e62839a

export type ComponentMainConfigProps = {
  component: FormItem;
  handleComponentChange: (component: FormItem) => void;
};

export const ComponentMainConfig = ({
  component,
  handleComponentChange,
}: ComponentMainConfigProps) => {
  switch (component.type) {
    case ComponentType.Summary2:
      return (
        <SummaryMainConfig
          component={component}
          handleComponentChange={handleComponentChange}
          className={classes.mainConfigWrapper}
        />
      );
    case ComponentType.Subform:
      return (
        <SubformMainConfig
          component={component}
          handleComponentChange={handleComponentChange}
          className={classes.mainConfigWrapper}
        />
      );
    case ComponentType.Checkboxes:
    case ComponentType.RadioButtons:
    case ComponentType.Dropdown:
    case ComponentType.MultipleSelect:
    case ComponentType.Likert:
      return (
        <OptionsMainConfig component={component} handleComponentChange={handleComponentChange} />
      );
    case ComponentType.Image:
      return (
        <ImageMainConfig component={component} handleComponentChange={handleComponentChange} />
      );
<<<<<<< HEAD
    case ComponentType.Alert:
      return (
        <AlertMainConfig
=======

    case ComponentType.Panel:
      return (
        <PanelMainConfig
          component={component}
          handleComponentChange={handleComponentChange}
          className={classes.mainConfigWrapper}
        />
      );
    case ComponentType.Header:
      return (
        <TitleMainConfig
>>>>>>> 5e62839a
          component={component}
          handleComponentChange={handleComponentChange}
          className={classes.mainConfigWrapper}
        />
      );
    default:
      return null;
  }
};<|MERGE_RESOLUTION|>--- conflicted
+++ resolved
@@ -6,12 +6,9 @@
 import { OptionsMainConfig } from './SpecificMainConfig/OptionsMainConfig';
 import { ImageMainConfig } from './SpecificMainConfig/ImageMainConfig';
 import classes from './ComponentMainConfig.module.css';
-<<<<<<< HEAD
 import { AlertMainConfig } from './SpecificMainConfig/AlertMainConfig';
-=======
 import { PanelMainConfig } from './SpecificMainConfig/PanelMainConfig';
 import { TitleMainConfig } from './SpecificMainConfig/TitleMainConfig';
->>>>>>> 5e62839a
 
 export type ComponentMainConfigProps = {
   component: FormItem;
@@ -51,12 +48,14 @@
       return (
         <ImageMainConfig component={component} handleComponentChange={handleComponentChange} />
       );
-<<<<<<< HEAD
     case ComponentType.Alert:
       return (
         <AlertMainConfig
-=======
-
+          component={component}
+          handleComponentChange={handleComponentChange}
+          className={classes.mainConfigWrapper}
+        />
+      );
     case ComponentType.Panel:
       return (
         <PanelMainConfig
@@ -68,7 +67,6 @@
     case ComponentType.Header:
       return (
         <TitleMainConfig
->>>>>>> 5e62839a
           component={component}
           handleComponentChange={handleComponentChange}
           className={classes.mainConfigWrapper}
