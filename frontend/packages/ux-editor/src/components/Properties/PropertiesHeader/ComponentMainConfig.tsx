import React from 'react';
import { ComponentType } from 'app-shared/types/ComponentType';
import { SummaryMainConfig } from './SpecificMainConfig/SummaryMainConfig';
import type { FormItem } from '@altinn/ux-editor/types/FormItem';
import { SubformMainConfig } from './SpecificMainConfig/SubformMainConfig';
import { OptionsMainConfig } from './SpecificMainConfig/OptionsMainConfig';
import { ImageMainConfig } from './SpecificMainConfig/ImageMainConfig';
import classes from './ComponentMainConfig.module.css';
<<<<<<< HEAD
import { FileUploadMainConfig } from './SpecificMainConfig/FileUploadMainConfig';
=======
import { PanelMainConfig } from './SpecificMainConfig/PanelMainConfig';
import { TitleMainConfig } from './SpecificMainConfig/TitleMainConfig';
>>>>>>> 5e62839a

export type ComponentMainConfigProps = {
  component: FormItem;
  handleComponentChange: (component: FormItem) => void;
};

export const ComponentMainConfig = ({
  component,
  handleComponentChange,
}: ComponentMainConfigProps) => {
  switch (component.type) {
    case ComponentType.Summary2:
      return (
        <SummaryMainConfig
          component={component}
          handleComponentChange={handleComponentChange}
          className={classes.mainConfigWrapper}
        />
      );
    case ComponentType.Subform:
      return (
        <SubformMainConfig
          component={component}
          handleComponentChange={handleComponentChange}
          className={classes.mainConfigWrapper}
        />
      );
    case ComponentType.Checkboxes:
    case ComponentType.RadioButtons:
    case ComponentType.Dropdown:
    case ComponentType.MultipleSelect:
    case ComponentType.Likert:
      return (
        <OptionsMainConfig component={component} handleComponentChange={handleComponentChange} />
      );
    case ComponentType.Image:
      return (
        <ImageMainConfig component={component} handleComponentChange={handleComponentChange} />
      );
<<<<<<< HEAD
    case ComponentType.FileUpload:
    case ComponentType.FileUploadWithTag:
      return (
        <FileUploadMainConfig
=======

    case ComponentType.Panel:
      return (
        <PanelMainConfig
          component={component}
          handleComponentChange={handleComponentChange}
          className={classes.mainConfigWrapper}
        />
      );
    case ComponentType.Header:
      return (
        <TitleMainConfig
>>>>>>> 5e62839a
          component={component}
          handleComponentChange={handleComponentChange}
          className={classes.mainConfigWrapper}
        />
      );
    default:
      return null;
  }
};<|MERGE_RESOLUTION|>--- conflicted
+++ resolved
@@ -6,12 +6,9 @@
 import { OptionsMainConfig } from './SpecificMainConfig/OptionsMainConfig';
 import { ImageMainConfig } from './SpecificMainConfig/ImageMainConfig';
 import classes from './ComponentMainConfig.module.css';
-<<<<<<< HEAD
 import { FileUploadMainConfig } from './SpecificMainConfig/FileUploadMainConfig';
-=======
 import { PanelMainConfig } from './SpecificMainConfig/PanelMainConfig';
 import { TitleMainConfig } from './SpecificMainConfig/TitleMainConfig';
->>>>>>> 5e62839a
 
 export type ComponentMainConfigProps = {
   component: FormItem;
@@ -51,13 +48,15 @@
       return (
         <ImageMainConfig component={component} handleComponentChange={handleComponentChange} />
       );
-<<<<<<< HEAD
     case ComponentType.FileUpload:
     case ComponentType.FileUploadWithTag:
       return (
         <FileUploadMainConfig
-=======
-
+          component={component}
+          handleComponentChange={handleComponentChange}
+          className={classes.mainConfigWrapper}
+        />
+      );
     case ComponentType.Panel:
       return (
         <PanelMainConfig
@@ -69,7 +68,6 @@
     case ComponentType.Header:
       return (
         <TitleMainConfig
->>>>>>> 5e62839a
           component={component}
           handleComponentChange={handleComponentChange}
           className={classes.mainConfigWrapper}
