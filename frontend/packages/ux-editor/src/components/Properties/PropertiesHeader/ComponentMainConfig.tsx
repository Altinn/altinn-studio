import React from 'react';
import { ComponentType } from 'app-shared/types/ComponentType';
import { SummaryMainConfig } from './SpecificMainConfig/SummaryMainConfig';
import type { FormItem } from '@altinn/ux-editor/types/FormItem';
import { SubformMainConfig } from './SpecificMainConfig/SubformMainConfig';
import { OptionsMainConfig } from './SpecificMainConfig/OptionsMainConfig';
import { ImageMainConfig } from './SpecificMainConfig/ImageMainConfig';
import classes from './ComponentMainConfig.module.css';
<<<<<<< HEAD
import { LinkMainConfig } from './SpecificMainConfig/LinkMainConfig';
=======
import { TitleMainConfig } from './SpecificMainConfig/TitleMainConfig';
>>>>>>> 63aea9ae

export type ComponentMainConfigProps = {
  component: FormItem;
  handleComponentChange: (component: FormItem) => void;
};

export const ComponentMainConfig = ({
  component,
  handleComponentChange,
}: ComponentMainConfigProps) => {
  switch (component.type) {
    case ComponentType.Summary2:
      return (
        <SummaryMainConfig
          component={component}
          handleComponentChange={handleComponentChange}
          className={classes.mainConfigWrapper}
        />
      );
    case ComponentType.Subform:
      return (
        <SubformMainConfig
          component={component}
          handleComponentChange={handleComponentChange}
          className={classes.mainConfigWrapper}
        />
      );
    case ComponentType.Checkboxes:
    case ComponentType.RadioButtons:
    case ComponentType.Dropdown:
    case ComponentType.MultipleSelect:
    case ComponentType.Likert:
      return (
        <OptionsMainConfig component={component} handleComponentChange={handleComponentChange} />
      );
    case ComponentType.Image:
      return (
        <ImageMainConfig component={component} handleComponentChange={handleComponentChange} />
      );
<<<<<<< HEAD
    case ComponentType.Link:
      return (
        <LinkMainConfig
=======
    case ComponentType.Header:
      return (
        <TitleMainConfig
>>>>>>> 63aea9ae
          component={component}
          handleComponentChange={handleComponentChange}
          className={classes.mainConfigWrapper}
        />
      );
    default:
      return null;
  }
};<|MERGE_RESOLUTION|>--- conflicted
+++ resolved
@@ -6,11 +6,8 @@
 import { OptionsMainConfig } from './SpecificMainConfig/OptionsMainConfig';
 import { ImageMainConfig } from './SpecificMainConfig/ImageMainConfig';
 import classes from './ComponentMainConfig.module.css';
-<<<<<<< HEAD
 import { LinkMainConfig } from './SpecificMainConfig/LinkMainConfig';
-=======
 import { TitleMainConfig } from './SpecificMainConfig/TitleMainConfig';
->>>>>>> 63aea9ae
 
 export type ComponentMainConfigProps = {
   component: FormItem;
@@ -50,15 +47,17 @@
       return (
         <ImageMainConfig component={component} handleComponentChange={handleComponentChange} />
       );
-<<<<<<< HEAD
     case ComponentType.Link:
       return (
         <LinkMainConfig
-=======
+          component={component}
+          handleComponentChange={handleComponentChange}
+          className={classes.mainConfigWrapper}
+        />
+      );
     case ComponentType.Header:
       return (
         <TitleMainConfig
->>>>>>> 63aea9ae
           component={component}
           handleComponentChange={handleComponentChange}
           className={classes.mainConfigWrapper}
