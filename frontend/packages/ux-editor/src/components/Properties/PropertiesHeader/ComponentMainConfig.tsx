--- conflicted
+++ resolved
@@ -6,11 +6,8 @@
 import { OptionsMainConfig } from './SpecificMainConfig/OptionsMainConfig';
 import { ImageMainConfig } from './SpecificMainConfig/ImageMainConfig';
 import classes from './ComponentMainConfig.module.css';
-<<<<<<< HEAD
 import { FileUploadMainConfig } from './SpecificMainConfig/FileUploadMainConfig';
-=======
 import { AlertMainConfig } from './SpecificMainConfig/AlertMainConfig';
->>>>>>> ae8cfd50
 import { LinkMainConfig } from './SpecificMainConfig/LinkMainConfig';
 import { PanelMainConfig } from './SpecificMainConfig/PanelMainConfig';
 import { TitleMainConfig } from './SpecificMainConfig/TitleMainConfig';
@@ -53,16 +50,18 @@
       return (
         <ImageMainConfig component={component} handleComponentChange={handleComponentChange} />
       );
-<<<<<<< HEAD
     case ComponentType.FileUpload:
     case ComponentType.FileUploadWithTag:
       return (
         <FileUploadMainConfig
-=======
+          component={component}
+          handleComponentChange={handleComponentChange}
+          className={classes.mainConfigWrapper}
+        />
+      );
     case ComponentType.Alert:
       return (
         <AlertMainConfig
->>>>>>> ae8cfd50
           component={component}
           handleComponentChange={handleComponentChange}
           className={classes.mainConfigWrapper}
