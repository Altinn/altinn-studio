import React from 'react';
import type { FormItem } from '../../../types/FormItem';
import classes from './ComponentMainConfig.module.css';
import { ComponentType } from 'app-shared/types/ComponentType';
import { Accordion } from '@digdir/designsystemet-react';
import { useTranslation } from 'react-i18next';
import { Summary2Override } from '../../config/componentSpecificContent/Summary2/Override/Summary2Override';
import type {
  Summary2OverrideConfig,
  Summary2TargetConfig,
} from 'app-shared/types/ComponentSpecificConfig';
import { Summary2Target } from '../../config/componentSpecificContent/Summary2/Summary2Target/Summary2Target';
import { StudioHeading } from '@studio/components';
import { RequiredIndicator } from '../../RequiredIndicator';

export type ComponentMainConfigProps = {
  component: FormItem;
  handleComponentChange: (component: FormItem) => void;
};

export const ComponentMainConfig = ({
  component,
  handleComponentChange,
}: ComponentMainConfigProps) => {
  const [accordionOpen, setAccordionOpen] = React.useState<Record<string, boolean>>({});
  const { t } = useTranslation();

  const handleOverridesChange = (updatedOverrides: Summary2OverrideConfig[]): void => {
    const updatedComponent = { ...component } as FormItem<ComponentType.Summary2>;
    updatedComponent.overrides = updatedOverrides;
    handleComponentChange(updatedComponent);
  };

  const handleTargetChange = (updatedTarget: Summary2TargetConfig): void => {
    const updatedComponent = { ...component } as FormItem<ComponentType.Summary2>;
    updatedComponent.target = updatedTarget;
<<<<<<< HEAD
=======
    updatedComponent.overrides = [];
>>>>>>> 39587710
    handleComponentChange(updatedComponent);
  };

  return (
    <>
      {component.type === ComponentType.Summary2 && (
        <>
          <div className={classes.componentMainConfig}>
            <StudioHeading size='2xs'>
              {t('ux_editor.component_properties.main_configuration')}
              <RequiredIndicator />
            </StudioHeading>
            <Summary2Target target={component.target} onChange={handleTargetChange} />
          </div>
          <Accordion color='subtle'>
            <Accordion.Item open={accordionOpen['summary2overrides'] === true}>
              <Accordion.Header
                onHeaderClick={() =>
                  setAccordionOpen((prev) => {
                    return { ...prev, summary2overrides: !prev['summary2overrides'] };
                  })
                }
              >
                {t('ux_editor.component_properties.summary.override.title')}
              </Accordion.Header>
              <Accordion.Content>
                <Summary2Override
<<<<<<< HEAD
=======
                  target={component.target}
>>>>>>> 39587710
                  overrides={component.overrides}
                  onChange={handleOverridesChange}
                />
              </Accordion.Content>
            </Accordion.Item>
          </Accordion>
        </>
      )}
    </>
  );
};<|MERGE_RESOLUTION|>--- conflicted
+++ resolved
@@ -34,10 +34,7 @@
   const handleTargetChange = (updatedTarget: Summary2TargetConfig): void => {
     const updatedComponent = { ...component } as FormItem<ComponentType.Summary2>;
     updatedComponent.target = updatedTarget;
-<<<<<<< HEAD
-=======
     updatedComponent.overrides = [];
->>>>>>> 39587710
     handleComponentChange(updatedComponent);
   };
 
@@ -65,10 +62,7 @@
               </Accordion.Header>
               <Accordion.Content>
                 <Summary2Override
-<<<<<<< HEAD
-=======
                   target={component.target}
->>>>>>> 39587710
                   overrides={component.overrides}
                   onChange={handleOverridesChange}
                 />
