--- conflicted
+++ resolved
@@ -6,11 +6,8 @@
 import { OptionsMainConfig } from './SpecificMainConfig/OptionsMainConfig';
 import { ImageMainConfig } from './SpecificMainConfig/ImageMainConfig';
 import classes from './ComponentMainConfig.module.css';
-<<<<<<< HEAD
 import { LinkMainConfig } from './SpecificMainConfig/LinkMainConfig';
-=======
 import { PanelMainConfig } from './SpecificMainConfig/PanelMainConfig';
->>>>>>> 91399696
 import { TitleMainConfig } from './SpecificMainConfig/TitleMainConfig';
 
 export type ComponentMainConfigProps = {
@@ -51,16 +48,18 @@
       return (
         <ImageMainConfig component={component} handleComponentChange={handleComponentChange} />
       );
-<<<<<<< HEAD
     case ComponentType.Link:
       return (
         <LinkMainConfig
-=======
+          component={component}
+          handleComponentChange={handleComponentChange}
+          className={classes.mainConfigWrapper}
+        />
+      );
 
     case ComponentType.Panel:
       return (
         <PanelMainConfig
->>>>>>> 91399696
           component={component}
           handleComponentChange={handleComponentChange}
           className={classes.mainConfigWrapper}
