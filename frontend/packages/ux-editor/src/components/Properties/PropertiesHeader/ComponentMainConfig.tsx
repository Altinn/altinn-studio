import React from 'react';
import type { FormItem } from '../../../types/FormItem';
import classes from './ComponentMainConfig.module.css';
import { ComponentType } from 'app-shared/types/ComponentType';
import { Accordion } from '@digdir/designsystemet-react';
import { useTranslation } from 'react-i18next';
import { Summary2Override } from '../../config/componentSpecificContent/Summary2/Override/Summary2Override';
import type {
  Summary2OverrideConfig,
  Summary2TargetConfig,
} from 'app-shared/types/ComponentSpecificConfig';
import { Summary2Target } from '../../config/componentSpecificContent/Summary2/Summary2Target/Summary2Target';
import { StudioHeading } from '@studio/components';
import { RequiredIndicator } from '../../RequiredIndicator';

export type ComponentMainConfigProps = {
  component: FormItem;
  handleComponentChange: (component: FormItem) => void;
};

export const ComponentMainConfig = ({
  component,
  handleComponentChange,
}: ComponentMainConfigProps) => {
  const [accordionOpen, setAccordionOpen] = React.useState<Record<string, boolean>>({});
  const { t } = useTranslation();

  const handleOverridesChange = (updatedOverrides: Summary2OverrideConfig[]): void => {
    const updatedComponent = { ...component } as FormItem<ComponentType.Summary2>;
    updatedComponent.overrides = updatedOverrides;
    handleComponentChange(updatedComponent);
  };

  const handleTargetChange = (updatedTarget: Summary2TargetConfig): void => {
    const updatedComponent = { ...component } as FormItem<ComponentType.Summary2>;
    updatedComponent.target = updatedTarget;
<<<<<<< HEAD
    updatedComponent.overrides = [];
=======
>>>>>>> ffdd96bd
    handleComponentChange(updatedComponent);
  };

  return (
    <>
      {component.type === ComponentType.Summary2 && (
        <>
          <div className={classes.componentMainConfig}>
            <StudioHeading size='2xs'>
              {t('ux_editor.component_properties.main_configuration')}
              <RequiredIndicator />
            </StudioHeading>
            <Summary2Target target={component.target} onChange={handleTargetChange} />
          </div>
          <Accordion color='subtle'>
            <Accordion.Item open={accordionOpen['summary2overrides'] === true}>
              <Accordion.Header
                onHeaderClick={() =>
                  setAccordionOpen((prev) => {
                    return { ...prev, summary2overrides: !prev['summary2overrides'] };
                  })
                }
              >
                {t('ux_editor.component_properties.summary.override.title')}
              </Accordion.Header>
              <Accordion.Content>
                <Summary2Override
                  overrides={component.overrides}
<<<<<<< HEAD
                  target={component.target}
=======
>>>>>>> ffdd96bd
                  onChange={handleOverridesChange}
                />
              </Accordion.Content>
            </Accordion.Item>
          </Accordion>
        </>
      )}
    </>
  );
};<|MERGE_RESOLUTION|>--- conflicted
+++ resolved
@@ -34,10 +34,7 @@
   const handleTargetChange = (updatedTarget: Summary2TargetConfig): void => {
     const updatedComponent = { ...component } as FormItem<ComponentType.Summary2>;
     updatedComponent.target = updatedTarget;
-<<<<<<< HEAD
     updatedComponent.overrides = [];
-=======
->>>>>>> ffdd96bd
     handleComponentChange(updatedComponent);
   };
 
@@ -66,10 +63,6 @@
               <Accordion.Content>
                 <Summary2Override
                   overrides={component.overrides}
-<<<<<<< HEAD
-                  target={component.target}
-=======
->>>>>>> ffdd96bd
                   onChange={handleOverridesChange}
                 />
               </Accordion.Content>
