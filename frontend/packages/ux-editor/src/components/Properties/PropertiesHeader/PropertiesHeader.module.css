.headerContent {
  display: flex;
  flex-direction: column;
  background-color: var(--fds-semantic-surface-neutral-default);
  gap: var(--fds-spacing-2);
<<<<<<< HEAD
=======
  align-items: flex-start;
}

.alertWrapper {
  margin: var(--fds-spacing-3);
>>>>>>> ed9eaf8d
}<|MERGE_RESOLUTION|>--- conflicted
+++ resolved
@@ -3,12 +3,8 @@
   flex-direction: column;
   background-color: var(--fds-semantic-surface-neutral-default);
   gap: var(--fds-spacing-2);
-<<<<<<< HEAD
-=======
-  align-items: flex-start;
 }
 
 .alertWrapper {
   margin: var(--fds-spacing-3);
->>>>>>> ed9eaf8d
 }