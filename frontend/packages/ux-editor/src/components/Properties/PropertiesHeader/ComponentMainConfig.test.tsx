--- conflicted
+++ resolved
@@ -57,17 +57,16 @@
     expect(imageHeader).toBeInTheDocument();
   });
 
-<<<<<<< HEAD
   it('should render link config when the component type matches', () => {
     renderComponentMainConfig(mainConfigComponentMock(ComponentType.Link), true);
     const linkConfigStyle = screen.getByText(textMock('ux_editor.component_properties.style'));
     expect(linkConfigStyle).toBeInTheDocument();
-=======
+  });
+
   it('should render panel config when the component type matches', () => {
     renderComponentMainConfig(mainConfigComponentMock(ComponentType.Panel), true);
     const panelConfigVariant = screen.getByText(textMock('ux_editor.component_properties.variant'));
     expect(panelConfigVariant).toBeInTheDocument();
->>>>>>> 91399696
   });
 
   it('should render header config when the component type matches', () => {
