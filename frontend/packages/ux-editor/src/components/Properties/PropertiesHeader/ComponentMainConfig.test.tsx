--- conflicted
+++ resolved
@@ -57,7 +57,6 @@
     expect(imageHeader).toBeInTheDocument();
   });
 
-<<<<<<< HEAD
   it.each([ComponentType.FileUpload, ComponentType.FileUploadWithTag])(
     'should render file upload config when the component type is %s',
     (type) => {
@@ -69,8 +68,6 @@
     },
   );
 
-  it('should not render any config when the component type does not match', async () => {
-=======
   it('should render panel config when the component type matches', () => {
     renderComponentMainConfig(mainConfigComponentMock(ComponentType.Panel), true);
     const panelConfigVariant = screen.getByText(textMock('ux_editor.component_properties.variant'));
@@ -84,7 +81,6 @@
   });
 
   it('should not render any config when the component type does not match', () => {
->>>>>>> 5e62839a
     renderComponentMainConfig(component1Mock);
     const wrapper = screen.getByTestId('component-wrapper');
     expect(wrapper).toBeEmptyDOMElement();
