import React from 'react';
import { fireEvent, screen } from '@testing-library/react';
import { PropertiesHeader, type PropertiesHeaderProps } from './PropertiesHeader';
import { FormItemContext } from '../../../containers/FormItemContext';
import userEvent from '@testing-library/user-event';
import { formItemContextProviderMock } from '../../../testing/formItemContextMocks';
import { component1Mock } from '../../../testing/layoutMock';
import { renderWithProviders } from '../../../testing/mocks';
import { textMock } from '@studio/testing/mocks/i18nMock';
import { queryClientMock } from 'app-shared/mocks/queryClientMock';
import { QueryKey } from 'app-shared/types/QueryKey';
import { componentSchemaMocks } from '../../../testing/componentSchemaMocks';
import { layoutSet1NameMock, layoutSetsMock } from '@altinn/ux-editor/testing/layoutSetsMock';
import { layout1NameMock, layoutMock } from '@altinn/ux-editor/testing/layoutMock';
import type { IFormLayouts } from '@altinn/ux-editor/types/global';
import { app, org } from '@studio/testing/testids';
import { ComponentType } from 'app-shared/types/ComponentType';

const mockHandleComponentUpdate = jest.fn();

const layoutSetName = layoutSet1NameMock;
const layouts: IFormLayouts = {
  [layout1NameMock]: layoutMock,
};

const defaultProps: PropertiesHeaderProps = {
  formItem: component1Mock,
  handleComponentUpdate: mockHandleComponentUpdate,
};

describe('PropertiesHeader', () => {
  afterEach(jest.clearAllMocks);

  it('renders the header name for the component', () => {
    renderPropertiesHeader();

    const heading = screen.getByRole('heading', {
      name: textMock(`ux_editor.component_title.${component1Mock.type}`),
      level: 2,
    });
    expect(heading).toBeInTheDocument();
  });

  it('displays the help text when the help text button is clicked', async () => {
    const user = userEvent.setup();
    renderPropertiesHeader();

    const helpTextButton = screen.getByRole('button', {
      name: textMock('ux_editor.component_help_text_general_title'),
    });

    expect(
      screen.queryByText(textMock(`ux_editor.component_help_text.${component1Mock.type}`)),
    ).not.toBeInTheDocument();

    await user.click(helpTextButton);

    expect(
      screen.getByText(textMock(`ux_editor.component_help_text.${component1Mock.type}`)),
    ).toBeInTheDocument();
  });

  it('should invoke "handleComponentUpdate" when id field blurs', async () => {
    const user = userEvent.setup();
    renderPropertiesHeader();

    const editComponentIdButton = screen.getByRole('button', {
      name: textMock('ux_editor.id_identifier'),
    });
    await user.click(editComponentIdButton);

    const inputField = screen.getByLabelText(
      textMock('ux_editor.modal_properties_component_change_id'),
    );
    await user.type(inputField, 'someNewId');
    fireEvent.blur(inputField);

    expect(mockHandleComponentUpdate).toHaveBeenCalledTimes(1);
  });

  it('should not invoke "handleComponentUpdateMock" when input field has error', async () => {
    const user = userEvent.setup();
    renderPropertiesHeader();

    const editComponentIdButton = screen.getByRole('button', {
      name: textMock('ux_editor.id_identifier'),
    });
    await user.click(editComponentIdButton);

    const containerIdInput = screen.getByLabelText(
      textMock('ux_editor.modal_properties_component_change_id'),
    );

    const invalidId = 'test@';
    await user.type(containerIdInput, invalidId);
    fireEvent.blur(containerIdInput);

    expect(screen.getByText(textMock('ux_editor.modal_properties_component_id_not_valid')));
    expect(containerIdInput).toHaveAttribute('aria-invalid', 'true');
    expect(mockHandleComponentUpdate).toHaveBeenCalledTimes(0);
  });

  it('should not render recommendedNextAction when component is subform and has layoutset ', () => {
    const subformLayoutSetId = 'subformLayoutSetId';
    renderPropertiesHeader({
<<<<<<< HEAD
      formItem: { id: 'subformComponentId', type: ComponentType.Subform, itemType: 'COMPONENT' },
=======
      formItem: {
        ...component1Mock,
        type: ComponentType.SubForm,
        layoutSet: layoutSetName,
        id: subformLayoutSetId,
      },
>>>>>>> 9ec0e3b5
    });
    expect(subformLayoutSetId).toBe('subformLayoutSetId');
    expect(
      screen.queryByText(
        textMock('ux_editor.component_properties.subform.choose_layout_set_header'),
      ),
    ).not.toBeInTheDocument();
  });

  it('should render recommendedNextAction when component is subform and has no layoutset ', () => {
    renderPropertiesHeader({
      formItem: {
        ...component1Mock,
        type: ComponentType.SubForm,
      },
    });
    expect(
      screen.getByText(textMock('ux_editor.component_properties.subform.choose_layout_set_header')),
    ).toBeInTheDocument();
  });

  it('should not render other accordions config when component type is subform and has no layoutset', () => {
    renderPropertiesHeader({
      formItem: {
        ...component1Mock,
        type: ComponentType.SubForm,
      },
    });
    expect(screen.queryByText(textMock('right_menu.text'))).not.toBeInTheDocument();
    expect(screen.queryByText(textMock('right_menu.data_model_bindings'))).not.toBeInTheDocument();
    expect(screen.queryByText(textMock('right_menu.content'))).not.toBeInTheDocument();
  });

  it('should not render subform config when component is not subform', () => {
    renderPropertiesHeader();
    const setLayoutSetButton = screen.queryByRole('button', {
      name: textMock('ux_editor.component_properties.subform.selected_layout_set_label'),
    });
    expect(setLayoutSetButton).not.toBeInTheDocument();
  });
});
const renderPropertiesHeader = (props: Partial<PropertiesHeaderProps> = {}) => {
  const componentType = props.formItem ? props.formItem.type : defaultProps.formItem.type;
  queryClientMock.setQueryData(
    [QueryKey.FormComponent, componentType],
    componentSchemaMocks[componentType],
  );
  queryClientMock.setQueryData([QueryKey.FormLayouts, org, app, layoutSetName], layouts);
  queryClientMock.setQueryData([QueryKey.LayoutSets, org, app], layoutSetsMock);
  return renderWithProviders(
    <FormItemContext.Provider
      value={{
        ...formItemContextProviderMock,
      }}
    >
      <PropertiesHeader {...defaultProps} {...props} />
    </FormItemContext.Provider>,
  );
};<|MERGE_RESOLUTION|>--- conflicted
+++ resolved
@@ -103,16 +103,12 @@
   it('should not render recommendedNextAction when component is subform and has layoutset ', () => {
     const subformLayoutSetId = 'subformLayoutSetId';
     renderPropertiesHeader({
-<<<<<<< HEAD
-      formItem: { id: 'subformComponentId', type: ComponentType.Subform, itemType: 'COMPONENT' },
-=======
       formItem: {
         ...component1Mock,
-        type: ComponentType.SubForm,
+        type: ComponentType.Subform,
         layoutSet: layoutSetName,
         id: subformLayoutSetId,
       },
->>>>>>> 9ec0e3b5
     });
     expect(subformLayoutSetId).toBe('subformLayoutSetId');
     expect(
@@ -126,7 +122,7 @@
     renderPropertiesHeader({
       formItem: {
         ...component1Mock,
-        type: ComponentType.SubForm,
+        type: ComponentType.Subform,
       },
     });
     expect(
@@ -138,7 +134,7 @@
     renderPropertiesHeader({
       formItem: {
         ...component1Mock,
-        type: ComponentType.SubForm,
+        type: ComponentType.Subform,
       },
     });
     expect(screen.queryByText(textMock('right_menu.text'))).not.toBeInTheDocument();
