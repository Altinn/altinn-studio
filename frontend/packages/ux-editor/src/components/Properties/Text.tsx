--- conflicted
+++ resolved
@@ -79,11 +79,7 @@
           <EditImage component={form} handleComponentChange={handleComponentChange} />
         </>
       )}
-<<<<<<< HEAD
-      {form.type === ComponentType.SubForm && (
-=======
       {form.type === ComponentType.Subform && (
->>>>>>> 34fd4d42
         <EditSubformTableColumns component={form} handleComponentChange={handleComponentChange} />
       )}
     </>
