import React from 'react';
import { useFormItemContext } from '../../containers/FormItemContext';
import { useTranslation } from 'react-i18next';
import { Alert, Heading } from '@digdir/designsystemet-react';
import { EditTextResourceBindings } from '../config/editModal/EditTextResourceBindings/EditTextResourceBindings';
import { useComponentSchemaQuery } from '../../hooks/queries/useComponentSchemaQuery';
import { StudioSpinner } from '@studio/components';
import { EditOptions } from '../config/editModal/EditOptions';
import type { FormComponent, FormComponentBase } from '../../types/FormComponent';
<<<<<<< HEAD
import type { ComponentType } from 'app-shared/types/ComponentType';
=======
import { ComponentType } from 'app-shared/types/ComponentType';
>>>>>>> c2669dc8
import type { ComponentSpecificConfig } from 'app-shared/types/ComponentSpecificConfig';
import { useAppContext } from '../../hooks';
import { EditImage } from '../config/editModal/EditImage';
import classes from './Text.module.css';
import { EditSubFormTableColumns } from './EditSubFormTableColumns';
import { type FormContainer } from '@altinn/ux-editor/types/FormContainer';

export const Text = () => {
  const { formItemId: formId, formItem: form, handleUpdate, debounceSave } = useFormItemContext();
  const { t } = useTranslation();

  const { data: schema } = useComponentSchemaQuery(form.type);
  const { selectedFormLayoutName } = useAppContext();

  const handleComponentChange = async (updatedComponent: FormContainer | FormComponent) => {
    handleUpdate(updatedComponent);
    debounceSave(formId, updatedComponent);
  };

  if (!schema) {
    return (
      <StudioSpinner
        showSpinnerTitle
        spinnerTitle={t('ux_editor.properties_panel.texts.loading')}
      />
    );
  }

  if (!schema?.properties) {
    return <Alert>{t('ux_editor.properties_panel.texts.no_properties')}</Alert>;
  }

  return (
    <>
      <Heading level={2} size='2xs' className={classes.heading}>
        {t('ux_editor.properties_panel.texts.sub_title_texts')}
      </Heading>
      {schema.properties.textResourceBindings?.properties && (
        <EditTextResourceBindings
          component={form}
          handleComponentChange={handleComponentChange}
          textResourceBindingKeys={Object.keys(schema.properties.textResourceBindings.properties)}
          editFormId={formId}
          layoutName={selectedFormLayoutName}
        />
      )}
      {(schema.properties.options || schema.properties.optionsId) && (
        <EditOptions
          component={
            form as
              | (FormComponentBase<ComponentType.Checkboxes> &
                  ComponentSpecificConfig<ComponentType.Checkboxes>)
              | (FormComponentBase<ComponentType.RadioButtons> &
                  ComponentSpecificConfig<ComponentType.RadioButtons>)
          }
          handleComponentChange={handleComponentChange}
          editFormId={formId}
          layoutName={selectedFormLayoutName}
          renderOptions={{
            onlyCodeListOptions: schema.properties.optionsId && !schema.properties.options,
          }}
        />
      )}
      {form.type === ComponentType.Image && (
        <>
          <Heading level={2} size='2xs' className={classes.heading}>
            {t('ux_editor.properties_panel.texts.sub_title_images')}
          </Heading>
          <EditImage component={form} handleComponentChange={handleComponentChange} />
        </>
      )}
<<<<<<< HEAD
      {form.type === 'SubForm' && (
=======
      {form.type === ComponentType.SubForm && (
>>>>>>> c2669dc8
        <EditSubFormTableColumns component={form} handleComponentChange={handleComponentChange} />
      )}
    </>
  );
};<|MERGE_RESOLUTION|>--- conflicted
+++ resolved
@@ -7,11 +7,7 @@
 import { StudioSpinner } from '@studio/components';
 import { EditOptions } from '../config/editModal/EditOptions';
 import type { FormComponent, FormComponentBase } from '../../types/FormComponent';
-<<<<<<< HEAD
-import type { ComponentType } from 'app-shared/types/ComponentType';
-=======
 import { ComponentType } from 'app-shared/types/ComponentType';
->>>>>>> c2669dc8
 import type { ComponentSpecificConfig } from 'app-shared/types/ComponentSpecificConfig';
 import { useAppContext } from '../../hooks';
 import { EditImage } from '../config/editModal/EditImage';
@@ -83,11 +79,7 @@
           <EditImage component={form} handleComponentChange={handleComponentChange} />
         </>
       )}
-<<<<<<< HEAD
-      {form.type === 'SubForm' && (
-=======
       {form.type === ComponentType.SubForm && (
->>>>>>> c2669dc8
         <EditSubFormTableColumns component={form} handleComponentChange={handleComponentChange} />
       )}
     </>
