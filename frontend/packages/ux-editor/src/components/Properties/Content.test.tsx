--- conflicted
+++ resolved
@@ -4,6 +4,7 @@
 import userEvent from '@testing-library/user-event';
 import { textMock } from '../../../../../testing/mocks/i18nMock';
 import { FormContext } from '../../containers/FormContext';
+import { container1IdMock, layoutMock } from '../../testing/layoutMock';
 import { container1IdMock, layoutMock } from '../../testing/layoutMock';
 import type { IAppDataState } from '../../features/appData/appDataReducers';
 import type { ITextResourcesState } from '../../features/appData/textResources/textResourcesSlice';
@@ -12,17 +13,7 @@
 import { formContextProviderMock } from '../../testing/formContextMocks';
 import { useLayoutSchemaQuery } from '../../hooks/queries/useLayoutSchemaQuery';
 
-<<<<<<< HEAD
-// Test data:
-const textResourceEditTestId = 'text-resource-edit';
-
-// Mocks:
-jest.mock('../TextResourceEdit', () => ({
-  TextResourceEdit: () => <div data-testid={textResourceEditTestId} />,
-}));
-=======
 const user = userEvent.setup();
->>>>>>> fb9e6664
 
 describe('ContentTab', () => {
   afterEach(jest.clearAllMocks);
@@ -54,7 +45,6 @@
       expect(formContextProviderMock.debounceSave).toHaveBeenCalledTimes(4);
     });
   });
-<<<<<<< HEAD
 
   describe('when editing a component', () => {
     const props = {
@@ -80,8 +70,6 @@
       expect(formContextProviderMock.debounceSave).toHaveBeenCalledTimes(4);
     });
   });
-=======
->>>>>>> fb9e6664
 });
 
 const waitForData = async () => {
