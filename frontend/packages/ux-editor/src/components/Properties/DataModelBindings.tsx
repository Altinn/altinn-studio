import React, { useState } from 'react';
import { EditDataModelBinding } from '../config/editModal/EditDataModelBinding/EditDataModelBinding';
import { StudioProperty, StudioSpinner } from '@studio/components';
import { Alert, Switch } from '@digdir/designsystemet-react';
import { useComponentSchemaQuery } from '../../hooks/queries/useComponentSchemaQuery';
import { useFormItemContext } from '../../containers/FormItemContext';
import { useText, useSelectedFormLayout } from '../../hooks';
import classes from './DataModelBindings.module.css';
import { ComponentType } from 'app-shared/types/ComponentType';
import { isItemChildOfContainer } from '../../utils/formLayoutUtils';
import type { FormItem } from '../../types/FormItem';

export const DataModelBindings = (): React.JSX.Element => {
  const layout = useSelectedFormLayout();
  const { formItemId, formItem, handleUpdate, debounceSave } = useFormItemContext();
  const { data: schema } = useComponentSchemaQuery(formItem.type);
  const [multipleAttachments, setMultipleAttachments] = useState<boolean>(false);

  const t = useText();

  React.useEffect(() => {
    if (formItem.dataModelBindings?.list !== undefined) {
      setMultipleAttachments(true);
    }
  }, [formItem.dataModelBindings?.list]);

  if (!schema) {
    return <StudioSpinner spinnerTitle={t('general.loading')} />;
  }

  const { dataModelBindings } = schema.properties;

  if (!dataModelBindings) {
    return (
      <Alert size='small' className={classes.alert}>
        {t('ux_editor.modal_properties_data_model_binding_not_present')}
      </Alert>
    );
  }

  let dataModelBindingsProperties = dataModelBindings?.properties;

  if (dataModelBindings.anyOf) {
    const { properties } = Object.values(dataModelBindings.anyOf).find((dataModelProp: any) =>
      (dataModelProp.required as string[]).includes(multipleAttachments ? 'list' : 'simpleBinding'),
    ) as any;
    dataModelBindingsProperties = properties;
  }

  const handleMultipleAttachmentsSwitch = () => {
    const updatedValue = !multipleAttachments;
    setMultipleAttachments(updatedValue);
    const updatedComponent = {
      ...formItem,
      dataModelBindings: {
        simpleBinding: !updatedValue ? '' : undefined,
        list: updatedValue ? '' : undefined,
      },
    };
    handleUpdate(
      updatedComponent as FormItem<ComponentType.FileUpload | ComponentType.FileUploadWithTag>,
    );
    debounceSave(
      formItemId,
      updatedComponent as FormItem<ComponentType.FileUpload | ComponentType.FileUploadWithTag>,
    );
  };

  return (
    dataModelBindingsProperties && (
      <div className={classes.container}>
        {(formItem.type === ComponentType.FileUploadWithTag ||
          formItem.type === ComponentType.FileUpload) &&
          isItemChildOfContainer(layout, formItem.id, ComponentType.RepeatingGroup) && (
            <Alert size='small' severity='warning' className={classes.alert}>
              {t('ux_editor.modal_properties_data_model_restrictions_attachment_components')}
            </Alert>
          )}
        {dataModelBindings.anyOf && (
          <Switch
            size='small'
            checked={multipleAttachments}
            onChange={handleMultipleAttachmentsSwitch}
            className={classes.switch}
          >
            {t('ux_editor.modal_properties_data_model_link_multiple_attachments')}
          </Switch>
        )}
<<<<<<< HEAD
        <StudioProperty.Group className={classes.container}>
          {Object.keys(dataModelBindingsProperties).map((propertyKey: string) => {
            return (
              <EditDataModelBinding
                key={`${formItem.id}-data-model-${propertyKey}`}
                component={formItem}
                handleComponentChange={async (updatedComponent, mutateOptions) => {
                  handleUpdate(updatedComponent);
                  debounceSave(formItemId, updatedComponent, mutateOptions);
                }}
                editFormId={formItemId}
                helpText={dataModelBindingsProperties[propertyKey]?.description}
                renderOptions={{
                  key: propertyKey,
                  label: propertyKey !== 'simpleBinding' ? propertyKey : undefined,
                }}
              />
            );
          })}
        </StudioProperty.Group>
=======
        <div className={classes.wrapper}>
          <StudioProperty.Group>
            {Object.keys(dataModelBindingsProperties).map((propertyKey: string) => {
              return (
                <div
                  className={classes.dataModelBindings}
                  key={`${formItem.id}-data-model-${propertyKey}`}
                >
                  <EditDataModelBinding
                    component={formItem}
                    handleComponentChange={async (updatedComponent, mutateOptions) => {
                      handleUpdate(updatedComponent);
                      debounceSave(formItemId, updatedComponent, mutateOptions);
                    }}
                    editFormId={formItemId}
                    renderOptions={{
                      key: propertyKey,
                      label: propertyKey !== 'simpleBinding' ? propertyKey : undefined,
                    }}
                  />
                </div>
              );
            })}
          </StudioProperty.Group>
        </div>
>>>>>>> 5dda0fdd
      </div>
    )
  );
};<|MERGE_RESOLUTION|>--- conflicted
+++ resolved
@@ -86,7 +86,6 @@
             {t('ux_editor.modal_properties_data_model_link_multiple_attachments')}
           </Switch>
         )}
-<<<<<<< HEAD
         <StudioProperty.Group className={classes.container}>
           {Object.keys(dataModelBindingsProperties).map((propertyKey: string) => {
             return (
@@ -98,7 +97,6 @@
                   debounceSave(formItemId, updatedComponent, mutateOptions);
                 }}
                 editFormId={formItemId}
-                helpText={dataModelBindingsProperties[propertyKey]?.description}
                 renderOptions={{
                   key: propertyKey,
                   label: propertyKey !== 'simpleBinding' ? propertyKey : undefined,
@@ -107,33 +105,6 @@
             );
           })}
         </StudioProperty.Group>
-=======
-        <div className={classes.wrapper}>
-          <StudioProperty.Group>
-            {Object.keys(dataModelBindingsProperties).map((propertyKey: string) => {
-              return (
-                <div
-                  className={classes.dataModelBindings}
-                  key={`${formItem.id}-data-model-${propertyKey}`}
-                >
-                  <EditDataModelBinding
-                    component={formItem}
-                    handleComponentChange={async (updatedComponent, mutateOptions) => {
-                      handleUpdate(updatedComponent);
-                      debounceSave(formItemId, updatedComponent, mutateOptions);
-                    }}
-                    editFormId={formItemId}
-                    renderOptions={{
-                      key: propertyKey,
-                      label: propertyKey !== 'simpleBinding' ? propertyKey : undefined,
-                    }}
-                  />
-                </div>
-              );
-            })}
-          </StudioProperty.Group>
-        </div>
->>>>>>> 5dda0fdd
       </div>
     )
   );
