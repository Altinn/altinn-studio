import React, { useState } from 'react';
import { EditDataModelBindings } from '../config/editModal/EditDataModelBindings/EditDataModelBindings';
import { StudioProperty, StudioSpinner } from '@studio/components';
import { Alert, Switch } from '@digdir/design-system-react';
import { useComponentSchemaQuery } from '../../hooks/queries/useComponentSchemaQuery';
import { useFormItemContext } from '../../containers/FormItemContext';
import { useText, useSelectedFormLayout } from '../../hooks';
import classes from './DataModelBindings.module.css';
import { ComponentType } from 'app-shared/types/ComponentType';
import { isItemChildOfContainer } from '../../utils/formLayoutUtils';
<<<<<<< HEAD
=======
import { selectedLayoutNameSelector } from '../../selectors/formLayoutSelectors';
import type { FormItem } from '../../types/FormItem';
>>>>>>> 9f5e6bf2

export const DataModelBindings = (): React.JSX.Element => {
  const layout = useSelectedFormLayout();
  const { formItemId, formItem, handleUpdate, debounceSave } = useFormItemContext();
  const { data: schema } = useComponentSchemaQuery(formItem.type);
  const [multipleAttachments, setMultipleAttachments] = useState<boolean>(false);
  const t = useText();

  React.useEffect(() => {
    if (formItem.dataModelBindings?.list !== undefined) {
      setMultipleAttachments(true);
    }
  }, [formItem.dataModelBindings?.list]);

  if (!schema) {
    return <StudioSpinner spinnerTitle={t('general.loading')} />;
  }

  const { dataModelBindings } = schema.properties;

  if (!dataModelBindings) {
    return <Alert>{t('ux_editor.modal_properties_data_model_binding_not_present')}</Alert>;
  }

  let dataModelBindingsProperties = dataModelBindings?.properties;

  if (dataModelBindings.anyOf) {
    const { properties } = Object.values(dataModelBindings.anyOf).find((dataModelProp: any) =>
      (dataModelProp.required as string[]).includes(multipleAttachments ? 'list' : 'simpleBinding'),
    ) as any;
    dataModelBindingsProperties = properties;
  }

  const handleMultipleAttachmentsSwitch = () => {
    const updatedValue = !multipleAttachments;
    setMultipleAttachments(updatedValue);
    const updatedComponent = {
      ...formItem,
      dataModelBindings: {
        simpleBinding: !updatedValue ? '' : undefined,
        list: updatedValue ? '' : undefined,
      },
    };
    handleUpdate(
      updatedComponent as FormItem<ComponentType.FileUpload | ComponentType.FileUploadWithTag>,
    );
    debounceSave(
      formItemId,
      updatedComponent as FormItem<ComponentType.FileUpload | ComponentType.FileUploadWithTag>,
    );
  };

  return (
    dataModelBindingsProperties && (
      <div className={classes.container}>
        {(formItem.type === ComponentType.FileUploadWithTag ||
          formItem.type === ComponentType.FileUpload) &&
          isItemChildOfContainer(layout, formItem.id, ComponentType.RepeatingGroup) && (
            <Alert severity='warning'>
              {t('ux_editor.modal_properties_data_model_restrictions_attachment_components')}
            </Alert>
          )}
        {dataModelBindings.anyOf && (
          <Switch
            checked={multipleAttachments}
            onChange={handleMultipleAttachmentsSwitch}
            className={classes.switch}
          >
            {t('ux_editor.modal_properties_data_model_link_multiple_attachments')}
          </Switch>
        )}
        <StudioProperty.Group>
          {Object.keys(dataModelBindingsProperties).map((propertyKey: string) => {
            return (
              <div
                className={classes.dataModelBindings}
                key={`${formItem.id}-datamodel-${propertyKey}`}
              >
                <EditDataModelBindings
                  component={formItem}
                  handleComponentChange={async (updatedComponent) => {
                    handleUpdate(updatedComponent);
                    debounceSave(formItemId, updatedComponent);
                  }}
                  editFormId={formItemId}
                  helpText={dataModelBindingsProperties[propertyKey]?.description}
                  renderOptions={{
                    key: propertyKey,
                    label: propertyKey !== 'simpleBinding' ? propertyKey : undefined,
                  }}
                />
              </div>
            );
          })}
        </StudioProperty.Group>
      </div>
    )
  );
};<|MERGE_RESOLUTION|>--- conflicted
+++ resolved
@@ -8,11 +8,7 @@
 import classes from './DataModelBindings.module.css';
 import { ComponentType } from 'app-shared/types/ComponentType';
 import { isItemChildOfContainer } from '../../utils/formLayoutUtils';
-<<<<<<< HEAD
-=======
-import { selectedLayoutNameSelector } from '../../selectors/formLayoutSelectors';
 import type { FormItem } from '../../types/FormItem';
->>>>>>> 9f5e6bf2
 
 export const DataModelBindings = (): React.JSX.Element => {
   const layout = useSelectedFormLayout();
