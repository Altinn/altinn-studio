--- conflicted
+++ resolved
@@ -26,27 +26,16 @@
   const modalRef = useRef<HTMLDialogElement>(null);
   const layoutNameTextResourceSelector = textResourceByLanguageAndIdSelector(
     DEFAULT_LANGUAGE,
-<<<<<<< HEAD
-    selectedItem?.id,
-=======
     selectedItem.id,
->>>>>>> fd6d6e0b
   );
   const layoutNameTextResource = useTextResourcesSelector<ITextResource>(
     layoutNameTextResourceSelector,
   );
   const layoutNameText = layoutNameTextResource?.value;
-<<<<<<< HEAD
-  const headingTitle = layoutNameText || selectedItem?.id || t('right_menu.content_empty');
-
-  const layouts: Record<string, IInternalLayout> = useFormLayouts();
-  const layout = layouts[selectedItem?.id];
-=======
   const headingTitle = layoutNameText || selectedItem.id;
 
   const layouts: Record<string, IInternalLayout> = useFormLayouts();
   const layout = layouts[selectedItem.id];
->>>>>>> fd6d6e0b
   const hasDuplicatedIds = duplicatedIdsExistsInLayout(layout);
 
   const duplicateLayouts: string[] =
@@ -73,11 +62,7 @@
           level: 2,
         }}
       />
-<<<<<<< HEAD
-      <Fragment key={selectedItem?.id}>
-=======
       <Fragment key={selectedItem.id}>
->>>>>>> fd6d6e0b
         <EditPageId layoutName={selectedItem.id} />
         <Accordion color='subtle'>
           <Accordion.Item>
@@ -86,11 +71,7 @@
               <TextResource
                 handleIdChange={() => {}}
                 label={t('ux_editor.modal_properties_textResourceBindings_page_name')}
-<<<<<<< HEAD
-                textResourceId={selectedItem?.id}
-=======
                 textResourceId={selectedItem.id}
->>>>>>> fd6d6e0b
               />
             </Accordion.Content>
           </Accordion.Item>
