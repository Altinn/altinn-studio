--- conflicted
+++ resolved
@@ -7,17 +7,14 @@
 import { textMock } from '@studio/testing/mocks/i18nMock';
 import { EditPageId } from './EditPageId';
 import type { ServicesContextProps } from 'app-shared/contexts/ServicesContext';
-<<<<<<< HEAD
-import { app, org } from '@studio/testing/testids';
+import { appContextMock } from '../../../testing/appContextMock';
 import {
+  externalLayoutsMock,
   layout1NameMock,
   layout2NameMock,
   layoutSet1NameMock,
-} from '@altinn/ux-editor/testing/layoutMock';
-=======
-import { appContextMock } from '../../../testing/appContextMock';
-import { externalLayoutsMock } from '../../../testing/layoutMock';
->>>>>>> adcba0d6
+} from '../../../testing/layoutMock';
+import { app, org } from '@studio/testing/testids';
 
 // Test data
 const selectedLayout = layout2NameMock;
