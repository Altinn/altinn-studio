--- conflicted
+++ resolved
@@ -37,17 +37,6 @@
   return componentsWithTitleAndDefaultDataModel(components, defaultDataModel);
 };
 
-<<<<<<< HEAD
-const componentsWithLabelAndDataModel = (components: FormItem[]): FormItem[] => {
-  return components.filter((comp) => {
-    const hasTitle = comp.textResourceBindings?.title;
-    const hasMultipleDataModelBinding =
-      comp.dataModelBindings &&
-      Object.keys(comp.dataModelBindings).length > 0 &&
-      Object.values(comp.dataModelBindings).some((binding) => !!binding);
-    return hasTitle && hasMultipleDataModelBinding;
-  });
-=======
 const componentsWithTitleAndDefaultDataModel = (
   components: FormItem[],
   defaultDataModel: string,
@@ -65,7 +54,6 @@
   const layoutSet = layoutSets?.sets.find((layoutSet) => layoutSet.id === subformLayout);
 
   return layoutSet?.dataType ?? '';
->>>>>>> 3d752ba6
 };
 
 export const getValueOfTitleId = (titleId: string, textResources: ITextResources): string => {
