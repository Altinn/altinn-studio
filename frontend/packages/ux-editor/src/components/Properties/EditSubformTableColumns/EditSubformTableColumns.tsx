--- conflicted
+++ resolved
@@ -18,11 +18,8 @@
   handleComponentChange,
 }: EditSubformTableColumnsProps): ReactElement => {
   const { t } = useTranslation();
-<<<<<<< HEAD
-=======
   var subformLayoutIsConfigured = useSubformLayoutValidation(component.layoutSet);
 
->>>>>>> 2e24dfb9
   const tableColumns: TableColumn[] = component?.tableColumns ?? [];
   const { getUniqueKey, addUniqueKey, removeUniqueKey } = useUniqueKeys({
     numberOfKeys: tableColumns.length,
@@ -57,12 +54,11 @@
   }
 
   return (
-<<<<<<< HEAD
-=======
     <EditSubformTableColumnsWrapper>
       {tableColumns.length > 0 &&
         tableColumns.map((tableColum: TableColumn, index: number) => (
           <ColumnElement
+            layoutSetName={component.layoutSet}
             key={getUniqueKey(index)}
             tableColumn={tableColum}
             columnNumber={index + 1}
@@ -84,31 +80,11 @@
 const EditSubformTableColumnsWrapper = ({ children }: EditSubformTableColumnsWrapperProps) => {
   const { t } = useTranslation();
   return (
->>>>>>> 2e24dfb9
     <div className={classes.wrapper}>
       <StudioHeading size='2xs' level={2}>
         {t('ux_editor.properties_panel.subform_table_columns.heading')}
       </StudioHeading>
-<<<<<<< HEAD
-      <div>
-        {tableColumns.length > 0 &&
-          tableColumns.map((tableColumn: TableColumn, index: number) => (
-            <ColumnElement
-              layoutSetName={component.layoutSet}
-              key={getUniqueKey(index)}
-              tableColumn={tableColumn}
-              columnNumber={index + 1}
-              onDeleteColumn={() => deleteColumn(tableColumn, index)}
-              onEdit={(updatedTableColumn: TableColumn) => editColumn(updatedTableColumn, index)}
-            />
-          ))}
-        <StudioButton color='second' className={classes.addColumnButton} onClick={handleAddColumn}>
-          {t('ux_editor.properties_panel.subform_table_columns.add_column')}
-        </StudioButton>
-      </div>
-=======
       <div className={classes.contentWrapper}>{children}</div>
->>>>>>> 2e24dfb9
     </div>
   );
 };