import React, { useState } from 'react';
import { StudioCombobox } from '@studio/components';
import { useTranslation } from 'react-i18next';
import type { IDataModelBindingsKeyValue } from '../../../../../types/global';
import { convertDataBindingToInternalFormat } from '../../../../../utils/dataModelUtils';

type DataModelBindingsComboboxProps = {
  componentType: string;
  dataModelBindings?: IDataModelBindingsKeyValue;
  onDataModelBindingChange: (dataModelBindingKey: string) => void;
};

export const DataModelBindingsCombobox = ({
  componentType,
  dataModelBindings,
  onDataModelBindingChange,
}: DataModelBindingsComboboxProps) => {
  const { t } = useTranslation();
  const bindings = Object.keys(dataModelBindings).map((key) => {
    const dataModelBinding = convertDataBindingToInternalFormat(dataModelBindings?.[key]);
    return {
      key,
      dataModelBinding,
    };
  });
  const [dataModelBindingKey, setDataModelBindingKey] = useState<string>(bindings[0].key);

  const onValueChange = (value: string) => {
    setDataModelBindingKey(value);
    onDataModelBindingChange(value);
  };

  return (
    <StudioCombobox
      label={t(
        'ux_editor.properties_panel.subform_table_columns.column_multiple_data_model_bindings_label',
      )}
      description={t(
        'ux_editor.properties_panel.subform_table_columns.column_multiple_data_model_bindings_description',
      )}
      size='sm'
      value={[dataModelBindingKey]}
      onValueChange={(values) => onValueChange(values[0])}
    >
<<<<<<< HEAD
      {bindings.map(({ key, dataModelBinding }) => {
=======
      {Object.keys(dataModelBindings).map((key) => {
        const { field } = convertDataBindingToInternalFormat(dataModelBindings?.[key]);
>>>>>>> 64b85114
        return (
          <StudioCombobox.Option key={key} value={key} description={dataModelBinding.field}>
            {key === 'simpleBinding'
              ? t(`ux_editor.component_title.${componentType}`)
              : t(`ux_editor.modal_properties_data_model_label.${key}`)}
          </StudioCombobox.Option>
        );
      })}
    </StudioCombobox>
  );
};<|MERGE_RESOLUTION|>--- conflicted
+++ resolved
@@ -42,12 +42,7 @@
       value={[dataModelBindingKey]}
       onValueChange={(values) => onValueChange(values[0])}
     >
-<<<<<<< HEAD
       {bindings.map(({ key, dataModelBinding }) => {
-=======
-      {Object.keys(dataModelBindings).map((key) => {
-        const { field } = convertDataBindingToInternalFormat(dataModelBindings?.[key]);
->>>>>>> 64b85114
         return (
           <StudioCombobox.Option key={key} value={key} description={dataModelBinding.field}>
             {key === 'simpleBinding'
