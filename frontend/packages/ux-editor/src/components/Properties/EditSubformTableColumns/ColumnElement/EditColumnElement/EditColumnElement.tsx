--- conflicted
+++ resolved
@@ -57,8 +57,7 @@
   const { mutate: upsertTextResource } = useUpsertTextResourceMutation(org, app);
   const { mutate: textIdMutation } = useTextIdMutation(org, app);
   const { data: formLayouts } = useFormLayoutsQuery(org, app, subformLayout);
-<<<<<<< HEAD
-  const { data: textResources } = useTextResourcesQuery(org, app);
+
   const [selectedComponentBindings, setSelectedComponentBindings] = useState<
     Array<Record<string, string>>
   >([]);
@@ -98,27 +97,21 @@
     setFilteredDatamodelBindings(bindings);
   };
 
+  const handleSave = () => {
+    upsertTextResource({ language: 'nb', textId: uniqueTitleId, translation: title });
+    onEdit({ ...tableColumn, headerContent: uniqueTitleId });
+  };
+
+  const handleDelete = () => {
+    textIdMutation([{ oldId: uniqueTitleId }]);
+    onDeleteColumn();
+  };
+
   const selectComponent = (values: string[]) => {
     const componentId = values[0];
     setSelectedComponentId(componentId);
-    const selectedComponent = components.find((comp) => comp.id === componentId);
+    const selectedComponent = availableComponents.find((comp) => comp.id === componentId);
     if (!selectedComponent) return;
-=======
-
-  const handleSave = () => {
-    upsertTextResource({ language: 'nb', textId: uniqueTitleId, translation: title });
-    onEdit({ ...tableColumn, headerContent: uniqueTitleId });
-  };
-
-  const handleDelete = () => {
-    textIdMutation([{ oldId: uniqueTitleId }]);
-    onDeleteColumn();
-  };
-
-  const selectComponent = (values: string[]) => {
-    const selectedComponentId = values[0];
-    const selectedComponent = availableComponents.find((comp) => comp.id === selectedComponentId);
->>>>>>> 15bd10af
 
     selectComponentBinding(selectedComponent);
     const binding = convertDataBindingToInternalFormat(selectedComponent, 'simpleBinding');
@@ -140,12 +133,7 @@
       <EditColumnElementHeader columnNumber={columnNumber} />
       <StudioCard.Content className={classes.content}>
         <EditColumnElementComponentSelect
-<<<<<<< HEAD
-          components={componentsWithLabelAndBindings}
-          component={components.find((comp) => comp.id === selectedComponentId)}
-=======
           components={availableComponents}
->>>>>>> 15bd10af
           onSelectComponent={selectComponent}
           selectedComponentBindings={selectedComponentBindings}
           filteredDatamodelBindings={filteredDatamodelBindings}
@@ -204,21 +192,6 @@
 }: EditColumnElementComponentSelectProps) => {
   const { t } = useTranslation();
 
-<<<<<<< HEAD
-  const subformComponentOptions =
-    components.length > 0 ? (
-      components.map((comp: FormItem) => (
-        <StudioCombobox.Option key={comp.id} value={comp.id} description={comp.type}>
-          {comp.id}
-        </StudioCombobox.Option>
-      ))
-    ) : (
-      <StudioCombobox.Empty key={'noComponentsWithLabel'}>
-        {t('ux_editor.properties_panel.subform_table_columns.no_components_available_message')}
-      </StudioCombobox.Empty>
-    );
-=======
->>>>>>> 15bd10af
   return (
     <>
       <StudioCombobox
@@ -230,7 +203,14 @@
         onValueChange={onSelectComponent}
         id='columncomponentselect'
       >
-        {subformComponentOptions}
+        {components.map((comp: FormItem) => (
+          <StudioCombobox.Option key={comp.id} value={comp.id} description={comp.type}>
+            {comp.id}
+          </StudioCombobox.Option>
+        ))}
+        <StudioCombobox.Empty key={'noComponentsWithLabel'}>
+          {t('ux_editor.properties_panel.subform_table_columns.no_components_available_message')}
+        </StudioCombobox.Empty>
       </StudioCombobox>
 
       {selectedComponentBindings?.length > 1 && (
@@ -240,22 +220,6 @@
           component={component}
         />
       )}
-<<<<<<< HEAD
     </>
-=======
-      size='sm'
-      onValueChange={onSelectComponent}
-      id='columncomponentselect'
-    >
-      {components.map((comp: FormItem) => (
-        <StudioCombobox.Option key={comp.id} value={comp.id} description={comp.type}>
-          {comp.id}
-        </StudioCombobox.Option>
-      ))}
-      <StudioCombobox.Empty key={'noComponentsWithLabel'}>
-        {t('ux_editor.properties_panel.subform_table_columns.no_components_available_message')}
-      </StudioCombobox.Empty>
-    </StudioCombobox>
->>>>>>> 15bd10af
   );
 };