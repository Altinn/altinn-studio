import React from 'react';
import userEvent from '@testing-library/user-event';
import { screen, waitFor } from '@testing-library/react';
import { ComponentType } from 'app-shared/types/ComponentType';
import { componentMocks } from '@altinn/ux-editor/testing/componentMocks';
import { subformLayoutMock } from '../../../testing/subformLayoutMock';
import { QueryKey } from 'app-shared/types/QueryKey';
import { app, org } from '@studio/testing/testids';
import {
  EditSubformTableColumns,
  type EditSubformTableColumnsProps,
} from './EditSubformTableColumns';
import { textMock } from '@studio/testing/mocks/i18nMock';
import { createQueryClientMock } from 'app-shared/mocks/queryClientMock';
import { renderWithProviders } from '../../../testing/mocks';
import { queriesMock } from 'app-shared/mocks/queriesMock';
<<<<<<< HEAD
=======
import userEvent from '@testing-library/user-event';
import { ComponentType } from 'app-shared/types/ComponentType';
import { componentMocks } from '@altinn/ux-editor/testing/componentMocks';
import { renderWithProviders } from '@altinn/ux-editor/testing/mocks';
>>>>>>> 2e24dfb9

const subformComponentMock = componentMocks[ComponentType.Subform];

const mockSubformLayoutValidation = jest.fn();
jest.mock('./hooks/useSubformLayoutValidation', () => ({
  useSubformLayoutValidation: () => mockSubformLayoutValidation(),
}));

const defaultProps: EditSubformTableColumnsProps = {
  component: {
    ...subformComponentMock,
    layoutSet: subformLayoutMock.layoutSetName,
  },
  handleComponentChange: jest.fn(),
};

describe('EditSubformTableColumns', () => {
  afterEach(() => {
    jest.clearAllMocks();
  });

  it('should call handleComponentChange when a new column is added when tableColumns initially are empty ', async () => {
    const handleComponentChangeMock = jest.fn();
    const user = userEvent.setup();

    renderEditSubformTableColumns({
      props: {
        component: { ...subformComponentMock, tableColumns: undefined },
        handleComponentChange: handleComponentChangeMock,
      },
    });

    const addColumnButton = screen.getByRole('button', {
      name: textMock('ux_editor.properties_panel.subform_table_columns.add_column'),
    });

    await user.click(addColumnButton);

    expect(handleComponentChangeMock).toHaveBeenCalledTimes(1);
    const updatedComponent = handleComponentChangeMock.mock.calls[0][0];
    expect(updatedComponent.tableColumns.length).toBe(1);
  });

  it('should call handleComponentChange when a new column is added when tableColumns has a value', async () => {
    const handleComponentChangeMock = jest.fn();
    const user = userEvent.setup();

    renderEditSubformTableColumns({
      props: { handleComponentChange: handleComponentChangeMock },
    });

    const addColumnButton = screen.getByRole('button', {
      name: textMock('ux_editor.properties_panel.subform_table_columns.add_column'),
    });

    await user.click(addColumnButton);

    expect(handleComponentChangeMock).toHaveBeenCalledTimes(1);
    const updatedComponent = handleComponentChangeMock.mock.calls[0][0];
    expect(updatedComponent.tableColumns.length).toBe(2);
  });

  it('should call handleComponentChange when a column is edited', async () => {
    const handleComponentChangeMock = jest.fn();
    const user = userEvent.setup();

    renderEditSubformTableColumns({
      props: { handleComponentChange: handleComponentChangeMock },
    });

    const editButton = screen.getByRole('button', {
      name: /ux_editor.properties_panel.subform_table_columns.column_header/,
    });
    await user.click(editButton);

    const componentSelect = screen.getByRole('combobox', {
      name: textMock('ux_editor.properties_panel.subform_table_columns.choose_component'),
    });

    await user.click(componentSelect);
    await user.click(
      screen.getByRole('option', { name: new RegExp(`${subformLayoutMock.component1Id}`) }),
    );

    await waitFor(async () => {
      await user.click(
        screen.getByRole('button', {
          name: textMock('general.save'),
        }),
      );
    });

    expect(handleComponentChangeMock).toHaveBeenCalledTimes(1);
    const updatedComponent = handleComponentChangeMock.mock.calls[0][0];
    expect(updatedComponent.tableColumns[0].headerContent).toBe(
      subformLayoutMock.component1.textResourceBindings.title,
    );
  });

  it('should call handleComponentChange when a column is deleted', async () => {
    const handleComponentChangeMock = jest.fn();
    const user = userEvent.setup();

    renderEditSubformTableColumns({
      props: { handleComponentChange: handleComponentChangeMock },
    });

    const editButton = screen.getByRole('button', {
      name: /ux_editor.properties_panel.subform_table_columns.column_header/,
    });
    await user.click(editButton);

    const deleteButton = screen.getByRole('button', {
      name: textMock('general.delete'),
    });
    await user.click(deleteButton);

    expect(handleComponentChangeMock).toHaveBeenCalledTimes(1);
    const updatedComponent = handleComponentChangeMock.mock.calls[0][0];
    expect(updatedComponent.tableColumns.length).toBe(0);
  });

<<<<<<< HEAD
  it('should render the text resource value for the column header', async () => {
    renderEditSubformTableColumns({
      component: {
        ...subformComponentMock,
        tableColumns: [
          {
            headerContent: textKeyId,
            components: [subformLayoutMock.component1Id],
          },
        ],
      },
    });

    expect(screen.getByText(textKeyValue)).toBeInTheDocument();
  });
});

const textKeyId = subformLayoutMock.component1.textResourceBindings.title;
const textKeyValue = 'testtext';
const textResourcesMock = { ['nb']: [{ id: textKeyId, value: textKeyValue }] };

const renderEditSubformTableColumns = (props: Partial<EditSubformTableColumnsProps> = {}) => {
=======
  it('should show warning if subform validation is false', () => {
    renderEditSubformTableColumns({ isSubformLayoutConfigured: false });
    expect(
      screen.getByText(
        textMock('ux_editor.component_properties.subform.layout_set_is_missing_content_heading'),
      ),
    ).toBeInTheDocument();
    expect(
      screen.getByText(
        textMock('ux_editor.component_properties.subform.layout_set_is_missing_content_paragraph'),
      ),
    ).toBeInTheDocument();
    expect(screen.getByRole('button', { name: textMock('top_menu.create') })).toBeInTheDocument();
  });
});

type renderEditSubformTableColumnsParameters = {
  props?: Partial<EditSubformTableColumnsProps>;
  isSubformLayoutConfigured?: boolean;
};

const renderEditSubformTableColumns = (
  { props, isSubformLayoutConfigured }: renderEditSubformTableColumnsParameters = {
    isSubformLayoutConfigured: true,
  },
) => {
  mockSubformLayoutValidation.mockReturnValue(isSubformLayoutConfigured);
>>>>>>> 2e24dfb9
  const queryClient = createQueryClientMock();
  queryClient.setQueryData([QueryKey.TextResources, org, app], textResourcesMock);
  queryClient.setQueryData(
    [QueryKey.FormLayouts, org, app, subformLayoutMock.layoutSetName],
    subformLayoutMock.layoutSet,
  );
  return renderWithProviders(<EditSubformTableColumns {...defaultProps} {...props} />, {
    ...queriesMock,
    queryClient,
  });
};<|MERGE_RESOLUTION|>--- conflicted
+++ resolved
@@ -14,13 +14,6 @@
 import { createQueryClientMock } from 'app-shared/mocks/queryClientMock';
 import { renderWithProviders } from '../../../testing/mocks';
 import { queriesMock } from 'app-shared/mocks/queriesMock';
-<<<<<<< HEAD
-=======
-import userEvent from '@testing-library/user-event';
-import { ComponentType } from 'app-shared/types/ComponentType';
-import { componentMocks } from '@altinn/ux-editor/testing/componentMocks';
-import { renderWithProviders } from '@altinn/ux-editor/testing/mocks';
->>>>>>> 2e24dfb9
 
 const subformComponentMock = componentMocks[ComponentType.Subform];
 
@@ -143,30 +136,6 @@
     expect(updatedComponent.tableColumns.length).toBe(0);
   });
 
-<<<<<<< HEAD
-  it('should render the text resource value for the column header', async () => {
-    renderEditSubformTableColumns({
-      component: {
-        ...subformComponentMock,
-        tableColumns: [
-          {
-            headerContent: textKeyId,
-            components: [subformLayoutMock.component1Id],
-          },
-        ],
-      },
-    });
-
-    expect(screen.getByText(textKeyValue)).toBeInTheDocument();
-  });
-});
-
-const textKeyId = subformLayoutMock.component1.textResourceBindings.title;
-const textKeyValue = 'testtext';
-const textResourcesMock = { ['nb']: [{ id: textKeyId, value: textKeyValue }] };
-
-const renderEditSubformTableColumns = (props: Partial<EditSubformTableColumnsProps> = {}) => {
-=======
   it('should show warning if subform validation is false', () => {
     renderEditSubformTableColumns({ isSubformLayoutConfigured: false });
     expect(
@@ -183,6 +152,9 @@
   });
 });
 
+const textKeyId = subformLayoutMock.component1.textResourceBindings.title;
+const textKeyValue = 'testtext';
+const textResourcesMock = { ['nb']: [{ id: textKeyId, value: textKeyValue }] };
 type renderEditSubformTableColumnsParameters = {
   props?: Partial<EditSubformTableColumnsProps>;
   isSubformLayoutConfigured?: boolean;
@@ -194,7 +166,6 @@
   },
 ) => {
   mockSubformLayoutValidation.mockReturnValue(isSubformLayoutConfigured);
->>>>>>> 2e24dfb9
   const queryClient = createQueryClientMock();
   queryClient.setQueryData([QueryKey.TextResources, org, app], textResourcesMock);
   queryClient.setQueryData(
