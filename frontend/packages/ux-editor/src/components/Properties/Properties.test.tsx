import React from 'react';
import { Properties } from './Properties';
import { act, screen, waitFor } from '@testing-library/react';
import { mockUseTranslation } from '../../../../../testing/mocks/i18nMock';
import { FormContext } from '../../containers/FormContext';
import userEvent from '@testing-library/user-event';
import { formContextProviderMock } from '../../testing/formContextMocks';
import { component1Mock, component1IdMock } from '../../testing/layoutMock';
import { renderWithProviders } from '../../testing/mocks';

// Test data:
const textText = 'Tekst';
const contentText = 'Innhold';
const dynamicsText = 'Dynamikk';
const calculationsText = 'Beregninger';
const texts = {
  'right_menu.text': textText,
  'right_menu.content': contentText,
  'right_menu.dynamics': dynamicsText,
  'right_menu.calculations': calculationsText,
};

const textTestId = 'text';
const contentTestId = 'content';
const conditionalRenderingTestId = 'conditional-rendering';
const expressionsTestId = 'expressions';
const calculationsTestId = 'calculations';

// Mocks:
jest.mock('./Text', () => ({
  Text: () => <div data-testid={textTestId} />,
}));
jest.mock('./Content', () => ({
  Content: () => <div data-testid={contentTestId} />,
}));
jest.mock('./ConditionalRendering', () => ({
  ConditionalRendering: () => <div data-testid={conditionalRenderingTestId} />,
}));
jest.mock('../config/Expressions', () => ({
  Expressions: () => <div data-testid={expressionsTestId} />,
}));
jest.mock('./Calculations', () => ({
  Calculations: () => <div data-testid={calculationsTestId} />,
}));
jest.mock('react-i18next', () => ({ useTranslation: () => mockUseTranslation(texts) }));

describe('Properties', () => {
<<<<<<< HEAD
  describe('Text', () => {
    it('Toggles text when clicked', async () => {
      render();
      const button = screen.queryByRole('button', { name: textText });
      await act(() => user.click(button));
      expect(button).toHaveAttribute('aria-expanded', 'true');
      await act(() => user.click(button));
      expect(button).toHaveAttribute('aria-expanded', 'false');
    });

    it('Opens text when a component is selected', async () => {
      const { rerender } = render();
      rerender(getComponent({ formId: 'test' }));
      const button = screen.queryByRole('button', { name: textText });
      await waitFor(() => expect(button).toHaveAttribute('aria-expanded', 'true'));
    });
  });
=======
  describe('Default config', () => {
    it('hides the properties header when the form is undefined', () => {
      renderProperties({ form: undefined });

      const heading = screen.queryByRole('heading', { level: 2 });
      expect(heading).not.toBeInTheDocument();
    });

    it('saves the component when changes are made in the properties header', async () => {
      const user = userEvent.setup();
      renderProperties({ form: component1Mock, formId: component1IdMock });

      const heading = screen.getByRole('heading', {
        name: component1Mock.type,
        level: 2,
      });
      expect(heading).toBeInTheDocument();

      const textbox = screen.getByRole('textbox', {
        name: 'ux_editor.modal_properties_component_change_id',
      });

      await act(() => user.type(textbox, '2'));
      expect(formContextProviderMock.handleUpdate).toHaveBeenCalledTimes(1);
      expect(formContextProviderMock.debounceSave).toHaveBeenCalledTimes(1);
    });
  });

>>>>>>> cfae7671
  describe('Content', () => {
    it('Closes content on load', () => {
      renderProperties();
      const button = screen.queryByRole('button', { name: contentText });
      expect(button).toHaveAttribute('aria-expanded', 'false');
    });

    it('Toggles content when clicked', async () => {
      const user = userEvent.setup();
      renderProperties();
      const button = screen.queryByRole('button', { name: contentText });
      await act(() => user.click(button));
      expect(button).toHaveAttribute('aria-expanded', 'true');
      await act(() => user.click(button));
      expect(button).toHaveAttribute('aria-expanded', 'false');
    });
<<<<<<< HEAD
=======

    it('Opens content when a component is selected', async () => {
      const { rerender } = renderProperties();
      rerender(getComponent({ formId: 'test' }));
      const button = screen.queryByRole('button', { name: contentText });
      await waitFor(() => expect(button).toHaveAttribute('aria-expanded', 'true'));
    });
>>>>>>> cfae7671
  });

  describe('Dynamics', () => {
    it('Closes dynamics on load', () => {
      renderProperties();
      const button = screen.queryByRole('button', { name: dynamicsText });
      expect(button).toHaveAttribute('aria-expanded', 'false');
    });

    it('Toggles dynamics when clicked', async () => {
      const user = userEvent.setup();
      renderProperties();
      const button = screen.queryByRole('button', { name: dynamicsText });
      await act(() => user.click(button));
      expect(button).toHaveAttribute('aria-expanded', 'true');
      await act(() => user.click(button));
      expect(button).toHaveAttribute('aria-expanded', 'false');
    });

    it('Shows new dynamics by default', async () => {
      const user = userEvent.setup();
      const { rerender } = renderProperties();
      rerender(getComponent({ formId: 'test' }));
      const dynamicsButton = screen.queryByRole('button', { name: dynamicsText });
      await act(() => user.click(dynamicsButton));
      const newDynamics = screen.getByTestId(expressionsTestId);
      expect(newDynamics).toBeInTheDocument();
    });
  });

  describe('Calculations', () => {
    it('Closes calculations on load', () => {
      renderProperties();
      const button = screen.queryByRole('button', { name: calculationsText });
      expect(button).toHaveAttribute('aria-expanded', 'false');
    });

    it('Toggles calculations when clicked', async () => {
      const user = userEvent.setup();
      renderProperties();
      const button = screen.queryByRole('button', { name: calculationsText });
      await act(() => user.click(button));
      expect(button).toHaveAttribute('aria-expanded', 'true');
      await act(() => user.click(button));
      expect(button).toHaveAttribute('aria-expanded', 'false');
    });
  });

  it('Renders accordion', () => {
    const formIdMock = 'test-id';
<<<<<<< HEAD
    render({ formId: formIdMock });
    expect(screen.getByText(textText)).toBeInTheDocument();
=======
    renderProperties({ formId: formIdMock });
>>>>>>> cfae7671
    expect(screen.getByText(contentText)).toBeInTheDocument();
    expect(screen.getByText(dynamicsText)).toBeInTheDocument();
    expect(screen.getByText(calculationsText)).toBeInTheDocument();
    expect(screen.getByTestId(textTestId)).toBeInTheDocument();
    expect(screen.getByTestId(contentTestId)).toBeInTheDocument();
    expect(screen.getByTestId(expressionsTestId)).toBeInTheDocument();
    expect(screen.getByTestId(calculationsTestId)).toBeInTheDocument();
  });
});

const getComponent = (formContextProps: Partial<FormContext> = {}) => (
  <FormContext.Provider
    value={{
      ...formContextProviderMock,
      ...formContextProps,
    }}
  >
    <Properties />
  </FormContext.Provider>
);

const renderProperties = (formContextProps: Partial<FormContext> = {}) =>
  renderWithProviders(getComponent(formContextProps));<|MERGE_RESOLUTION|>--- conflicted
+++ resolved
@@ -45,10 +45,10 @@
 jest.mock('react-i18next', () => ({ useTranslation: () => mockUseTranslation(texts) }));
 
 describe('Properties', () => {
-<<<<<<< HEAD
   describe('Text', () => {
     it('Toggles text when clicked', async () => {
-      render();
+      const user = userEvent.setup();
+      renderProperties();
       const button = screen.queryByRole('button', { name: textText });
       await act(() => user.click(button));
       expect(button).toHaveAttribute('aria-expanded', 'true');
@@ -57,13 +57,12 @@
     });
 
     it('Opens text when a component is selected', async () => {
-      const { rerender } = render();
+      const { rerender } = renderProperties();
       rerender(getComponent({ formId: 'test' }));
       const button = screen.queryByRole('button', { name: textText });
       await waitFor(() => expect(button).toHaveAttribute('aria-expanded', 'true'));
     });
   });
-=======
   describe('Default config', () => {
     it('hides the properties header when the form is undefined', () => {
       renderProperties({ form: undefined });
@@ -92,7 +91,6 @@
     });
   });
 
->>>>>>> cfae7671
   describe('Content', () => {
     it('Closes content on load', () => {
       renderProperties();
@@ -109,16 +107,6 @@
       await act(() => user.click(button));
       expect(button).toHaveAttribute('aria-expanded', 'false');
     });
-<<<<<<< HEAD
-=======
-
-    it('Opens content when a component is selected', async () => {
-      const { rerender } = renderProperties();
-      rerender(getComponent({ formId: 'test' }));
-      const button = screen.queryByRole('button', { name: contentText });
-      await waitFor(() => expect(button).toHaveAttribute('aria-expanded', 'true'));
-    });
->>>>>>> cfae7671
   });
 
   describe('Dynamics', () => {
@@ -169,12 +157,8 @@
 
   it('Renders accordion', () => {
     const formIdMock = 'test-id';
-<<<<<<< HEAD
-    render({ formId: formIdMock });
+    renderProperties({ formId: formIdMock });
     expect(screen.getByText(textText)).toBeInTheDocument();
-=======
-    renderProperties({ formId: formIdMock });
->>>>>>> cfae7671
     expect(screen.getByText(contentText)).toBeInTheDocument();
     expect(screen.getByText(dynamicsText)).toBeInTheDocument();
     expect(screen.getByText(calculationsText)).toBeInTheDocument();
