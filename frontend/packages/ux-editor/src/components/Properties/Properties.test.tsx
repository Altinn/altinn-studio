import React from 'react';
import { Properties } from './Properties';
import { screen } from '@testing-library/react';
import { formLayoutSettingsMock, renderWithProviders } from '../../testing/mocks';
import { createQueryClientMock } from 'app-shared/mocks/queryClientMock';
import { QueryKey } from 'app-shared/types/QueryKey';
import { app, org } from '@studio/testing/testids';
<<<<<<< HEAD
import {
  layoutSet1NameMock,
  layoutSetsExtendedMock,
} from '@altinn/ux-editor/testing/layoutSetsMock';
=======
import { layoutSet1NameMock } from '@altinn/ux-editor/testing/layoutSetsMock';
>>>>>>> fd6d6e0b
import type { IFormLayouts } from '../../types/global';
import { layout1NameMock } from 'app-shared/hooks/useSelectedTaskId.test';
import { layoutMock } from '../../testing/layoutMock';
import { textMock } from '@studio/testing/mocks/i18nMock';
import type { SelectedItem } from '../../AppContext';
<<<<<<< HEAD
=======
import { ItemType } from './ItemType';
>>>>>>> fd6d6e0b

const layoutSetName = layoutSet1NameMock;
const layouts: IFormLayouts = {
  [layout1NameMock]: layoutMock,
};

describe('Properties', () => {
  beforeEach(() => {
    jest.clearAllMocks();
  });

  describe('Page config', () => {
    it('shows empty content message when selectedItem is undefined', () => {
      renderProperties({ selectedItem: undefined });
      const pageConfigPanel = screen.getByRole('heading', {
        name: textMock('right_menu.content_empty'),
      });
      expect(pageConfigPanel).toBeInTheDocument();
<<<<<<< HEAD
    });

    it('shows page config when selectedItem is a page', () => {
      renderProperties({ selectedItem: { type: 'page', id: layout1NameMock } });
      const pageConfigPanel = screen.getByTestId('pageConfigPanel');
      expect(pageConfigPanel).toBeInTheDocument();
    });

    it('shows group config when selectedItem is a group', () => {
      renderProperties({ selectedItem: { type: 'group', id: '' } });
      const pageConfigPanel = screen.getByTestId('groupConfigPanel');
      expect(pageConfigPanel).toBeInTheDocument();
    });

    it('shows component config when selectedItem is a component', () => {
      renderProperties({ selectedItem: { type: 'component', id: 'test-component' } });
=======
    });

    it('shows page config when selectedItem is a page', () => {
      renderProperties({ selectedItem: { type: ItemType.Page, id: layout1NameMock } });
      const pageConfigPanel = screen.getByTestId('pageConfigPanel');
      expect(pageConfigPanel).toBeInTheDocument();
    });

    it('shows group config when selectedItem is a group', () => {
      renderProperties({ selectedItem: { type: ItemType.Group, id: '' } });
      const pageConfigPanel = screen.getByTestId('groupConfigPanel');
      expect(pageConfigPanel).toBeInTheDocument();
    });

    it('shows component config when selectedItem is a component', () => {
      renderProperties({ selectedItem: { type: ItemType.Component, id: 'test-component' } });
>>>>>>> fd6d6e0b
      const pageConfigPanel = screen.getByTestId('properties-root');
      expect(pageConfigPanel).toBeInTheDocument();
    });
  });
});

const renderProperties = ({ selectedItem }: { selectedItem: SelectedItem }) => {
  const queryClientMock = createQueryClientMock();

  queryClientMock.setQueryData([QueryKey.FormLayouts, org, app, layoutSetName], layouts);
<<<<<<< HEAD
  queryClientMock.setQueryData([QueryKey.LayoutSets, org, app], layoutSet1NameMock);
  queryClientMock.setQueryData([QueryKey.LayoutSetsExtended, org, app], layoutSetsExtendedMock);
=======
>>>>>>> fd6d6e0b
  queryClientMock.setQueryData(
    [QueryKey.FormLayoutSettings, org, app, layoutSet1NameMock],
    formLayoutSettingsMock,
  );

  return renderWithProviders(<Properties />, {
    queryClient: queryClientMock,
    appContextProps: {
      selectedItem,
    },
  });
};<|MERGE_RESOLUTION|>--- conflicted
+++ resolved
@@ -5,23 +5,13 @@
 import { createQueryClientMock } from 'app-shared/mocks/queryClientMock';
 import { QueryKey } from 'app-shared/types/QueryKey';
 import { app, org } from '@studio/testing/testids';
-<<<<<<< HEAD
-import {
-  layoutSet1NameMock,
-  layoutSetsExtendedMock,
-} from '@altinn/ux-editor/testing/layoutSetsMock';
-=======
 import { layoutSet1NameMock } from '@altinn/ux-editor/testing/layoutSetsMock';
->>>>>>> fd6d6e0b
 import type { IFormLayouts } from '../../types/global';
 import { layout1NameMock } from 'app-shared/hooks/useSelectedTaskId.test';
 import { layoutMock } from '../../testing/layoutMock';
 import { textMock } from '@studio/testing/mocks/i18nMock';
 import type { SelectedItem } from '../../AppContext';
-<<<<<<< HEAD
-=======
 import { ItemType } from './ItemType';
->>>>>>> fd6d6e0b
 
 const layoutSetName = layoutSet1NameMock;
 const layouts: IFormLayouts = {
@@ -40,24 +30,6 @@
         name: textMock('right_menu.content_empty'),
       });
       expect(pageConfigPanel).toBeInTheDocument();
-<<<<<<< HEAD
-    });
-
-    it('shows page config when selectedItem is a page', () => {
-      renderProperties({ selectedItem: { type: 'page', id: layout1NameMock } });
-      const pageConfigPanel = screen.getByTestId('pageConfigPanel');
-      expect(pageConfigPanel).toBeInTheDocument();
-    });
-
-    it('shows group config when selectedItem is a group', () => {
-      renderProperties({ selectedItem: { type: 'group', id: '' } });
-      const pageConfigPanel = screen.getByTestId('groupConfigPanel');
-      expect(pageConfigPanel).toBeInTheDocument();
-    });
-
-    it('shows component config when selectedItem is a component', () => {
-      renderProperties({ selectedItem: { type: 'component', id: 'test-component' } });
-=======
     });
 
     it('shows page config when selectedItem is a page', () => {
@@ -74,7 +46,6 @@
 
     it('shows component config when selectedItem is a component', () => {
       renderProperties({ selectedItem: { type: ItemType.Component, id: 'test-component' } });
->>>>>>> fd6d6e0b
       const pageConfigPanel = screen.getByTestId('properties-root');
       expect(pageConfigPanel).toBeInTheDocument();
     });
@@ -85,11 +56,6 @@
   const queryClientMock = createQueryClientMock();
 
   queryClientMock.setQueryData([QueryKey.FormLayouts, org, app, layoutSetName], layouts);
-<<<<<<< HEAD
-  queryClientMock.setQueryData([QueryKey.LayoutSets, org, app], layoutSet1NameMock);
-  queryClientMock.setQueryData([QueryKey.LayoutSetsExtended, org, app], layoutSetsExtendedMock);
-=======
->>>>>>> fd6d6e0b
   queryClientMock.setQueryData(
     [QueryKey.FormLayoutSettings, org, app, layoutSet1NameMock],
     formLayoutSettingsMock,
