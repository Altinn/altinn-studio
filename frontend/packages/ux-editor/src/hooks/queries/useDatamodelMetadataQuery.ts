import { useQuery } from '@tanstack/react-query';
import type { UseQueryResult } from '@tanstack/react-query';
import type { DatamodelFieldElement } from 'app-shared/types/DatamodelFieldElement';
import { useServicesContext } from 'app-shared/contexts/ServicesContext';
import { QueryKey } from 'app-shared/types/QueryKey';

export const useDatamodelMetadataQuery = (
  org: string,
  app: string,
  layoutSetName: string,
): UseQueryResult<DatamodelFieldElement[]> => {
  const { getDatamodelMetadata } = useServicesContext();
  return useQuery<DatamodelFieldElement[]>({
    queryKey: [QueryKey.DatamodelMetadata, org, app, layoutSetName],
    queryFn: () =>
      getDatamodelMetadata(org, app, layoutSetName).then((res) => {
        const dataModelFields: DatamodelFieldElement[] = [];
<<<<<<< HEAD
        Object.keys(res?.elements).forEach((dataModelField) => {
=======

        // Hack because we don't know if the response is upper or lower cased. Should be reverted once
        // https://github.com/Altinn/altinn-studio/pull/12457 is ready, this should fix the issue in the API.
        const response = res as unknown as any;
        const elements = response.elements || response.Elements; // End of hack.

        Object.keys(elements).forEach((dataModelField) => {
>>>>>>> 8817b7d5
          if (dataModelField) {
            dataModelFields.push(elements[dataModelField]);
          }
        });
        return dataModelFields;
      }),
  });
};<|MERGE_RESOLUTION|>--- conflicted
+++ resolved
@@ -15,9 +15,6 @@
     queryFn: () =>
       getDatamodelMetadata(org, app, layoutSetName).then((res) => {
         const dataModelFields: DatamodelFieldElement[] = [];
-<<<<<<< HEAD
-        Object.keys(res?.elements).forEach((dataModelField) => {
-=======
 
         // Hack because we don't know if the response is upper or lower cased. Should be reverted once
         // https://github.com/Altinn/altinn-studio/pull/12457 is ready, this should fix the issue in the API.
@@ -25,7 +22,6 @@
         const elements = response.elements || response.Elements; // End of hack.
 
         Object.keys(elements).forEach((dataModelField) => {
->>>>>>> 8817b7d5
           if (dataModelField) {
             dataModelFields.push(elements[dataModelField]);
           }
