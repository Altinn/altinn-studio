import { useMutation, useQueryClient } from '@tanstack/react-query';
import { useServicesContext } from 'app-shared/contexts/ServicesContext';
import { QueryKey } from 'app-shared/types/QueryKey';
import type { IInternalLayout } from '../../types/global';
import { ObjectUtils } from '@studio/pure-functions';
import { useFormLayoutSettingsQuery } from '../queries/useFormLayoutSettingsQuery';
import type { ILayoutSettings } from 'app-shared/types/global';
import { useFormLayoutSettingsMutation } from './useFormLayoutSettingsMutation';
import { useFormLayoutsQuery } from '../queries/useFormLayoutsQuery';
import { addOrRemoveNavigationButtons, firstAvailableLayout } from '../../utils/formLayoutsUtils';
import type { ExternalFormLayout } from 'app-shared/types/api/FormLayoutsResponse';
import { internalLayoutToExternal } from '../../converters/formLayoutConverters';
import { useAppContext } from '../';

export const useDeleteLayoutMutation = (org: string, app: string, layoutSetName: string) => {
  const { deleteFormLayout, saveFormLayout } = useServicesContext();

  const { data: formLayouts } = useFormLayoutsQuery(org, app, layoutSetName);
  const { data: formLayoutSettings } = useFormLayoutSettingsQuery(org, app, layoutSetName);
  const { selectedFormLayoutName, setSelectedFormLayoutName } = useAppContext();

  const formLayoutSettingsMutation = useFormLayoutSettingsMutation(org, app, layoutSetName);
  const queryClient = useQueryClient();
  const layoutOrder = formLayoutSettings?.pages?.order;

  const saveLayout = async (updatedLayoutName: string, updatedLayout: IInternalLayout) => {
    const convertedLayout: ExternalFormLayout = internalLayoutToExternal(updatedLayout);
    return await saveFormLayout(org, app, updatedLayoutName, layoutSetName, {
      layout: convertedLayout,
    });
  };

  return useMutation({
    mutationFn: async (layoutName: string) => {
      let layouts = ObjectUtils.deepCopy(formLayouts);
      delete layouts[layoutName];
      layouts = await addOrRemoveNavigationButtons(layouts, saveLayout);
      await deleteFormLayout(org, app, layoutName, layoutSetName);
      return { layoutName, layouts };
    },
    onSuccess: async ({ layoutName, layouts }) => {
      const layoutSettings: ILayoutSettings = ObjectUtils.deepCopy(formLayoutSettings);
      const { order } = layoutSettings?.pages;

      if (order.includes(layoutName)) {
        order.splice(order.indexOf(layoutName), 1);
      }

      formLayoutSettingsMutation.mutate(layoutSettings);

<<<<<<< HEAD
=======
      const layoutPagesOrder = formLayoutSettings?.pages.order;

      // Make sure to create a new page when the last one is deleted!
      if (!selectedFormLayoutName && layoutPagesOrder.length === 0) {
        const layoutName = t('general.page') + (layoutPagesOrder.length + 1);
        addLayoutMutation.mutate({ layoutName });
      }

>>>>>>> 92721792
      queryClient.setQueryData([QueryKey.FormLayouts, org, app, layoutSetName], () => layouts);

      const layoutToSelect = firstAvailableLayout(layoutName, layoutOrder);
      if (selectedFormLayoutName === layoutName) {
        setSelectedFormLayoutName(layoutToSelect);
      }
    },
  });
};<|MERGE_RESOLUTION|>--- conflicted
+++ resolved
@@ -48,17 +48,6 @@
 
       formLayoutSettingsMutation.mutate(layoutSettings);
 
-<<<<<<< HEAD
-=======
-      const layoutPagesOrder = formLayoutSettings?.pages.order;
-
-      // Make sure to create a new page when the last one is deleted!
-      if (!selectedFormLayoutName && layoutPagesOrder.length === 0) {
-        const layoutName = t('general.page') + (layoutPagesOrder.length + 1);
-        addLayoutMutation.mutate({ layoutName });
-      }
-
->>>>>>> 92721792
       queryClient.setQueryData([QueryKey.FormLayouts, org, app, layoutSetName], () => layouts);
 
       const layoutToSelect = firstAvailableLayout(layoutName, layoutOrder);
