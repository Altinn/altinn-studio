--- conflicted
+++ resolved
@@ -1,12 +1,8 @@
 import { useFormLayoutSettingsQuery } from '../queries/useFormLayoutSettingsQuery';
 import { useFormLayoutSettingsMutation } from './useFormLayoutSettingsMutation';
 import { useMutation } from '@tanstack/react-query';
-<<<<<<< HEAD
-import { deepCopy } from 'app-shared/pure';
+import { ObjectUtils } from '@studio/pure-functions';
 import { useAppContext } from '../';
-=======
-import { ObjectUtils } from '@studio/pure-functions';
->>>>>>> 9f5e6bf2
 
 export interface UpdateLayoutOrderMutationArgs {
   layoutName: string;
