import React, { memo, useCallback, useRef, useState } from 'react';
import { ConnectDragSource } from 'react-dnd';
import cn from 'classnames';
import '../styles/index.css';
import { Button,ButtonColor,ButtonVariant,Popover,PopoverVariant } from '@digdir/design-system-react';
import classes from './FormContainerHeader.module.css';
import { ChevronUpIcon, TrashIcon, ChevronDownIcon } from '@navikt/aksel-icons';
import { DragHandle } from '../components/dragAndDrop/DragHandle';
<<<<<<< HEAD
import { useText } from '../hooks';
import type { FormContainer } from '../types/FormContainer';
import { useClickOutside } from '../../../ux-editor/src/components/FormComponent';
=======
import { useTranslation } from 'react-i18next';
>>>>>>> 1a163495

export interface IFormContainerHeaderProps {
  id: string;
  expanded: boolean;
  isEditMode: boolean;
  handleExpanded: React.Dispatch<React.SetStateAction<boolean>>;
  handleDelete: (event: React.MouseEvent<HTMLButtonElement>) => void;
  dragHandleRef: ConnectDragSource
}

export const FormContainerHeader = memo(function FormContainerHeader({
  id,
  expanded,
  isEditMode,
  handleExpanded,
  handleDelete,
  dragHandleRef,
<<<<<<< HEAD
}: IFormContainerHeaderProps) {
  const t = useText();
  const [isConfirmDeleteGroupOpen, setIsConfirmDeleteGroupOpen] = useState(false);
  const toggleConfirmDeletePopover = () => setIsConfirmDeleteGroupOpen((prev) => !prev);
  const handleClosePopover = useCallback(() => { setIsConfirmDeleteGroupOpen(false); }, []);
  const popoverRef = useRef(null);
  useClickOutside(popoverRef, handleClosePopover);

=======
} : IFormContainerHeaderProps) {
  const { t } = useTranslation();
>>>>>>> 1a163495
  return (
    <div className={cn(isEditMode && classes.editMode, classes.formGroup)} data-testid='form-group'>
      <div ref={dragHandleRef} className={classes.dragHandle}>
        <DragHandle />
      </div>
      <div className={classes.formGroupBar}>
        <Button
          color={ButtonColor.Secondary}
          icon={expanded ? <ChevronUpIcon /> : <ChevronDownIcon />}
          onClick={() => handleExpanded((previous) => !previous)}
          variant={ButtonVariant.Quiet}
        />
        {t('ux_editor.component_group_header', { id })}
      </div>
      <div className={classes.formGroupButtons}>
        <div ref={popoverRef}>
        <Popover
          variant={PopoverVariant.Warning}
          placement={'left'}
          open={isConfirmDeleteGroupOpen}
          trigger={
            <Button
            className={classes.deleteGroupComponent}
              icon={<TrashIcon />}
              title={t('general.delete')}
              onClick={toggleConfirmDeletePopover}
              variant={ButtonVariant.Quiet}
            />
          }
        >
          {isConfirmDeleteGroupOpen && (
            <div>
              <p className={classes.deletGroupMessage}>
                {t('ux_editor.component_popover_confirm_delete')}
              </p>
              <Button onClick={handleDelete} color={ButtonColor.Danger} >
                {t('ux_editor.component_confirm_delete_component')}
              </Button>
              <Button
                variant={ButtonVariant.Quiet}
                onClick={toggleConfirmDeletePopover}
                color={ButtonColor.Secondary}
              >
                {t('schema_editor.textRow-cancel-popover')}
              </Button>
            </div>
          )}
        </Popover>
      </div>
    </div>
    </div>
  );
});<|MERGE_RESOLUTION|>--- conflicted
+++ resolved
@@ -6,13 +6,10 @@
 import classes from './FormContainerHeader.module.css';
 import { ChevronUpIcon, TrashIcon, ChevronDownIcon } from '@navikt/aksel-icons';
 import { DragHandle } from '../components/dragAndDrop/DragHandle';
-<<<<<<< HEAD
 import { useText } from '../hooks';
 import type { FormContainer } from '../types/FormContainer';
 import { useClickOutside } from '../../../ux-editor/src/components/FormComponent';
-=======
-import { useTranslation } from 'react-i18next';
->>>>>>> 1a163495
+
 
 export interface IFormContainerHeaderProps {
   id: string;
@@ -30,7 +27,6 @@
   handleExpanded,
   handleDelete,
   dragHandleRef,
-<<<<<<< HEAD
 }: IFormContainerHeaderProps) {
   const t = useText();
   const [isConfirmDeleteGroupOpen, setIsConfirmDeleteGroupOpen] = useState(false);
@@ -38,11 +34,7 @@
   const handleClosePopover = useCallback(() => { setIsConfirmDeleteGroupOpen(false); }, []);
   const popoverRef = useRef(null);
   useClickOutside(popoverRef, handleClosePopover);
-
-=======
-} : IFormContainerHeaderProps) {
-  const { t } = useTranslation();
->>>>>>> 1a163495
+    
   return (
     <div className={cn(isEditMode && classes.editMode, classes.formGroup)} data-testid='form-group'>
       <div ref={dragHandleRef} className={classes.dragHandle}>
