--- conflicted
+++ resolved
@@ -288,7 +288,6 @@
   };
 
   return (
-<<<<<<< HEAD
     <div className={className}>
       <div className={classes.accordionWrapper}>
         {displayPageAccordions}
@@ -299,11 +298,6 @@
           {t('left_menu.pages_add')}
         </Button>
       </div>
-=======
-    <div className={classes.root}>
-      <h1 className={classes.pageHeader}>{layoutName}</h1>
-      {layout && renderContainer(BASE_CONTAINER_ID, true)}
->>>>>>> add366ef
     </div>
   );
 };