import React from 'react';
import { useSelector } from 'react-redux';
import { FormContainer } from './FormContainer';
import type { FormContainer as IFormContainer } from '../types/FormContainer';
import type { FormComponent as IFormComponent } from '../types/FormComponent';
import type {
  ExistingDndItem,
  HandleDrop,
  ItemPosition,
  NewDndItem,
} from 'app-shared/types/dndTypes';
import {
  selectedLayoutNameSelector,
  selectedLayoutSetSelector,
} from '../selectors/formLayoutSelectors';
import { FormComponent } from '../components/FormComponent';
import { useFormLayoutsQuery } from '../hooks/queries/useFormLayoutsQuery';
import { useFormLayoutMutation } from '../hooks/mutations/useFormLayoutMutation';
import { generateComponentId } from '../utils/generateId';
import { addItemOfType, moveLayoutItem, validateDepth } from '../utils/formLayoutUtils';
import { BASE_CONTAINER_ID } from 'app-shared/constants';
<<<<<<< HEAD
import { FormContext } from './FormContext';
=======
import { useFormContext } from './FormContext';
import { DroppableList } from '../components/dragAndDrop/DroppableList';
import { DragDropListItem } from '../components/dragAndDrop/DragDropListItem';
>>>>>>> ddbcc59b
import { ConnectDragSource } from 'react-dnd';
import classes from './DesignView.module.css';
import { useTranslation } from 'react-i18next';
import { useAddItemToLayoutMutation } from '../hooks/mutations/useAddItemToLayoutMutation';
import { useStudioUrlParams } from 'app-shared/hooks/useStudioUrlParams';
import { DragAndDrop } from 'app-shared/components/dragAndDrop';
import { ComponentType } from 'app-shared/types/ComponentType';

export interface DesignViewProps {
  className?: string;
}

export const DesignView = ({ className }: DesignViewProps) => {
  const { org, app } = useStudioUrlParams();
  const selectedLayoutSet: string = useSelector(selectedLayoutSetSelector);
  const { data: layouts } = useFormLayoutsQuery(org, app, selectedLayoutSet);
  const layoutName = useSelector(selectedLayoutNameSelector);
  const { mutate: updateFormLayout } = useFormLayoutMutation(
    org,
    app,
    layoutName,
    selectedLayoutSet
  );
  const { mutate: addItemToLayout } = useAddItemToLayoutMutation(org, app, selectedLayoutSet);
<<<<<<< HEAD
  const { formId, form, handleDiscard, handleEdit, handleSave, debounceSave } =
    useContext(FormContext);
=======
  const { formId, form, handleDiscard, handleEdit, handleSave, debounceSave } = useFormContext();
>>>>>>> ddbcc59b

  const { t } = useTranslation();

  const layout = layouts?.[layoutName];

  const { order, containers, components } = layout || {};

  const triggerDepthAlert = () => alert(t('schema_editor.depth_error'));

  const addItem = (item: NewDndItem<ComponentType>, { parentId, index }: ItemPosition) => {
    const newId = generateComponentId(item.payload, layouts);
    const updatedLayout = addItemOfType(layout, item.payload, newId, parentId, index);
    if (validateDepth(updatedLayout)) {
      addItemToLayout({ componentType: item.payload, newId, parentId, index });
    } else triggerDepthAlert();
  };
  const moveItem = (item: ExistingDndItem, { parentId, index }: ItemPosition) => {
    const updatedLayout = moveLayoutItem(layout, item.id, parentId, index);
    validateDepth(updatedLayout) ? updateFormLayout(updatedLayout) : triggerDepthAlert();
  };

  const handleDrop: HandleDrop<ComponentType> = (item, position) =>
    item.isNew === true ? addItem(item, position) : moveItem(item, position);

  const renderContainer = (
    id: string,
    isBaseContainer: boolean,
    dragHandleRef?: ConnectDragSource
  ) => {
    if (!id) return null;

    const items = order[id];

    return (
      <FormContainer
        container={formId === id ? (form as IFormContainer) : containers[id]}
        dragHandleRef={dragHandleRef}
        handleDiscard={handleDiscard}
        handleEdit={handleEdit}
        handleSave={handleSave}
        id={id}
        isBaseContainer={isBaseContainer}
        isEditMode={formId === id}
      >
        <DragAndDrop.List<ComponentType> handleDrop={handleDrop}>
          {items?.length ? (
            items.map((itemId: string, itemIndex: number) => (
              <DragAndDrop.ListItem<ComponentType>
                key={itemId}
                index={itemIndex}
                itemId={itemId}
                onDrop={handleDrop}
                renderItem={(itemDragHandleRef) => {
                  const component = components[itemId];
                  if (component) {
                    return (
                      <FormComponent
                        id={itemId}
                        isEditMode={formId === itemId}
                        component={
                          formId === itemId ? (form as IFormComponent) : components[itemId]
                        }
                        handleEdit={handleEdit}
                        handleSave={handleSave}
                        debounceSave={debounceSave}
                        handleDiscard={handleDiscard}
                        dragHandleRef={itemDragHandleRef}
                      />
                    );
                  }
                  return containers[itemId] && renderContainer(itemId, false, itemDragHandleRef);
                }}
              />
            ))
          ) : (
            <p className={classes.emptyContainerText}>{t('ux_editor.container_empty')}</p>
          )}
        </DragAndDrop.List>
      </FormContainer>
    );
  };

  return (
    <div className={className}>
      <h1 className={classes.pageHeader}>{layoutName}</h1>
      {layout && renderContainer(BASE_CONTAINER_ID, true)}
    </div>
  );
};<|MERGE_RESOLUTION|>--- conflicted
+++ resolved
@@ -19,13 +19,7 @@
 import { generateComponentId } from '../utils/generateId';
 import { addItemOfType, moveLayoutItem, validateDepth } from '../utils/formLayoutUtils';
 import { BASE_CONTAINER_ID } from 'app-shared/constants';
-<<<<<<< HEAD
-import { FormContext } from './FormContext';
-=======
 import { useFormContext } from './FormContext';
-import { DroppableList } from '../components/dragAndDrop/DroppableList';
-import { DragDropListItem } from '../components/dragAndDrop/DragDropListItem';
->>>>>>> ddbcc59b
 import { ConnectDragSource } from 'react-dnd';
 import classes from './DesignView.module.css';
 import { useTranslation } from 'react-i18next';
@@ -50,12 +44,7 @@
     selectedLayoutSet
   );
   const { mutate: addItemToLayout } = useAddItemToLayoutMutation(org, app, selectedLayoutSet);
-<<<<<<< HEAD
-  const { formId, form, handleDiscard, handleEdit, handleSave, debounceSave } =
-    useContext(FormContext);
-=======
   const { formId, form, handleDiscard, handleEdit, handleSave, debounceSave } = useFormContext();
->>>>>>> ddbcc59b
 
   const { t } = useTranslation();
 
