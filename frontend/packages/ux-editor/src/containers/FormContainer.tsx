--- conflicted
+++ resolved
@@ -42,22 +42,12 @@
 
   const [expanded, setExpanded] = useState<boolean>(true);
 
-<<<<<<< HEAD
-  const handleDelete = useCallback(
-    (event: React.MouseEvent<HTMLButtonElement>): void => {
-      event.stopPropagation();
-      handleDeleteFormContainer(id);
-      handleDiscard();
-    },
-    [handleDeleteFormContainer, handleDiscard, id]
-  );
-=======
   const handleDelete = useCallback((event: React.MouseEvent<HTMLButtonElement>): void => {
     event.stopPropagation();
     handleDeleteFormContainer(id);
     if (isEditMode) handleDiscard();
   }, [handleDeleteFormContainer, handleDiscard, id, isEditMode]);
->>>>>>> 1a163495
+
 
   return (
     <div
