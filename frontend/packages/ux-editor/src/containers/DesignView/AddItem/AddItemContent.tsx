import React from 'react';
import type { ComponentType } from 'app-shared/types/ComponentType';
import type { KeyValuePairs } from 'app-shared/types/KeyValuePairs';
import type { IToolbarElement } from '../../../types/global';
import classes from './AddItemContent.module.css';
import { ItemCategory } from './ItemCategory';
import type { AddedItem } from './types';
import { ItemInfo } from './ItemInfo';
import { useFormLayouts } from '../../../hooks';
import { generateComponentId } from '../../../utils/generateId';
import { StudioParagraph, StudioSearch } from '@studio/components';
import { useTranslation } from 'react-i18next';
import { useSearchComponent } from './useSearchComponent';

export type AddItemContentProps = {
  item: AddedItem | null;
  setItem: (item: AddedItem | null) => void;
  onAddItem: (addedItem: AddedItem) => void;
  onCancel: () => void;
  availableComponents: KeyValuePairs<IToolbarElement[]>;
};

export const AddItemContent = ({
  item,
  setItem,
  onAddItem,
  onCancel,
  availableComponents,
}: AddItemContentProps) => {
  const layouts = useFormLayouts();
  const { t } = useTranslation(['translation', 'addComponentModal']);
<<<<<<< HEAD

  const { searchText, handleEscape, handleSearchChange, filteredComponents } = useSearchComponent({
    availableComponents,
    disableDebounce,
=======
  const { searchText, handleSearchChange, filteredComponents } = useSearchComponent({
    availableComponents,
>>>>>>> 04d7b9f5
    t,
  });

  return (
    <div className={classes.root}>
      <div className={classes.allComponentsWrapper}>
        <div className={classes.container}>
          <StudioSearch
            label={t('ux_editor.add_item.component_search_label')}
            value={searchText}
            onChange={handleSearchChange}
<<<<<<< HEAD
            onKeyDown={handleEscape}
            clearButtonLabel={t('general.search_clear_button_title')}
=======
>>>>>>> 04d7b9f5
          />
          <StudioParagraph>
            {t('ux_editor.add_item.component_more_info_description')}
          </StudioParagraph>
        </div>
        <div className={classes.componentsGrid}>
          {Object.keys(filteredComponents).map((key) => {
            return (
              <ItemCategory
                key={key}
                category={key}
                items={filteredComponents[key]}
                selectedItemType={item?.componentType}
                setAddedItem={setItem}
                generateComponentId={(type: ComponentType) => generateComponentId(type, layouts)}
              />
            );
          })}
        </div>
      </div>
      <div className={classes.componentsInfoWrapper}>
        <ItemInfo onAddItem={onAddItem} onCancel={onCancel} item={item} setItem={setItem} />
      </div>
    </div>
  );
};<|MERGE_RESOLUTION|>--- conflicted
+++ resolved
@@ -29,15 +29,8 @@
 }: AddItemContentProps) => {
   const layouts = useFormLayouts();
   const { t } = useTranslation(['translation', 'addComponentModal']);
-<<<<<<< HEAD
-
-  const { searchText, handleEscape, handleSearchChange, filteredComponents } = useSearchComponent({
-    availableComponents,
-    disableDebounce,
-=======
   const { searchText, handleSearchChange, filteredComponents } = useSearchComponent({
     availableComponents,
->>>>>>> 04d7b9f5
     t,
   });
 
@@ -49,11 +42,6 @@
             label={t('ux_editor.add_item.component_search_label')}
             value={searchText}
             onChange={handleSearchChange}
-<<<<<<< HEAD
-            onKeyDown={handleEscape}
-            clearButtonLabel={t('general.search_clear_button_title')}
-=======
->>>>>>> 04d7b9f5
           />
           <StudioParagraph>
             {t('ux_editor.add_item.component_more_info_description')}
