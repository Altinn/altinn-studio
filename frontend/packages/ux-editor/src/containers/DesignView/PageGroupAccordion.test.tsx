--- conflicted
+++ resolved
@@ -13,10 +13,7 @@
 import { textMock } from '@studio/testing/mocks/i18nMock';
 import type { ServicesContextProps } from 'app-shared/contexts/ServicesContext';
 import type { AppContextProps } from '../../AppContext';
-<<<<<<< HEAD
-=======
 import { ItemType } from '../../components/Properties/ItemType';
->>>>>>> fd6d6e0b
 
 const pagesMock: PagesModel = {
   pages: null,
@@ -97,11 +94,7 @@
 
   it('should mark group as selected when selectedGroupName matches group name', async () => {
     await renderPageGroupAccordion({
-<<<<<<< HEAD
-      appContextProps: { selectedItem: { type: 'group', id: 'Group 1' } },
-=======
       appContextProps: { selectedItem: { type: ItemType.Group, id: 'Group 1' } },
->>>>>>> fd6d6e0b
     });
     const groupHeader = groupAccordionHeader(0);
     expect(groupHeader).toHaveClass('selected');
