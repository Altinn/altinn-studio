--- conflicted
+++ resolved
@@ -80,7 +80,7 @@
     expect(changePageGroups).toHaveBeenCalledWith(org, app, layoutSetName, expectedPagesMock);
   });
 
-<<<<<<< HEAD
+
   it('should display fallback name if group name is empty', async () => {
     await renderPageGroupAccordion({ props: { pages: pagesMockWithUnnamedGroup } });
     const groupHeader = groupAccordionHeader(0);
@@ -99,22 +99,6 @@
     expect(groupHeader).toHaveClass('selected');
     const heading = within(groupHeader).getByRole('heading', { level: 3 });
     expect(heading).toHaveTextContent(fallbackName);
-=======
-  it('should display the page ID as displayName when group has exactly one page', async () => {
-    const singlePageGroupMock: PagesModel = {
-      pages: null,
-      groups: [
-        {
-          name: 'Group 1',
-          order: [{ id: 'Side 1' }],
-        },
-      ],
-    };
-    await renderPageGroupAccordion({ props: { pages: singlePageGroupMock } });
-    const groupHeader = groupAccordionHeader(0);
-    const heading = within(groupHeader).getByRole('heading', { level: 3 });
-    expect(heading).toHaveTextContent('Side 1');
-  });
 
   it('should display group name when group has multiple pages', async () => {
     const multiPageGroupMock: PagesModel = {
@@ -146,7 +130,6 @@
     const groupHeader = groupAccordionHeader(0);
     const heading = within(groupHeader).getByRole('heading', { level: 3 });
     expect(heading).toHaveTextContent('Side 1');
->>>>>>> 1376d7aa
   });
 });
 
