--- conflicted
+++ resolved
@@ -63,7 +63,6 @@
 
   const isUsingGroups = !!pages.groups;
   const handleConfirmDelete = () => {
-<<<<<<< HEAD
     if (!confirm(t('ux_editor.page_delete_text'))) return;
     if (selectedItem?.id === pageName) setSelectedItem(null);
 
@@ -72,34 +71,16 @@
       changePageGroups({ ...pages, groups: updatedGroups });
     } else {
       deletePage(pageName);
-=======
-    if (confirm(t('ux_editor.page_delete_text'))) {
-      if (isUsingGroups) {
-        const updatedPageGroups = { ...pages };
-        updatedPageGroups.groups = updatedPageGroups.groups.map((group) => {
-          return { ...group, order: group.order.filter((page) => page.id !== pageName) };
-        });
-        updatedPageGroups.groups = updatedPageGroups.groups.map((group) => {
-          if (group.order.length === 1 && group.name) {
-            return { ...group, name: group.order[0].id };
-          }
-          return group;
-        });
-        updatedPageGroups.groups = updatedPageGroups.groups.filter(
-          (group) => group.order.length > 0,
-        );
-        changePageGroups(updatedPageGroups);
-      } else {
-        deletePage(pageName);
-      }
->>>>>>> 9bdd33c5
     }
   };
 
   const getUpdatedGroupsExcludingPage = (groups: GroupModel[], pageId: string): GroupModel[] => {
     const groupsWithPageRemoved = groups.map((group) => {
       const filteredOrder = group.order.filter((page) => page.id !== pageId);
-      return { ...group, order: filteredOrder };
+      const updatedName =
+        filteredOrder.length === 1 && group.name ? filteredOrder[0].id : group.name;
+
+      return { ...group, order: filteredOrder, name: updatedName };
     });
 
     const nonEmptyGroups = groupsWithPageRemoved.filter((group) => group.order.length > 0);
