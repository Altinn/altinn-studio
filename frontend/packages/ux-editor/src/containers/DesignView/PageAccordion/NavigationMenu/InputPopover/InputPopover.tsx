import React, { ReactNode, useRef, useEffect, ChangeEvent, useState } from 'react';
import classes from './InputPopover.module.css';
import { Button, ErrorMessage, Popover, Textfield } from '@digdir/design-system-react';
import { useTranslation } from 'react-i18next';
import { getPageNameErrorKey } from '../../../../../utils/designViewUtils';

export type InputPopoverProps = {
  /**
   * The old name of the page
   */
  oldName: string;
  /**
   * The list containing all page names
   */
  layoutOrder: string[];
  /**
   * Saves the new name of the page
   * @param newName the new name to save
   * @returns void
   */
  saveNewName: (newName: string) => void;
  /**
   * Function to be executed when closing the popover
   * @param event optional mouse event
   * @returns void
   */
  onClose: (event?: React.MouseEvent<HTMLButtonElement> | MouseEvent) => void;
  /**
   * If the popover is open or not
   */
  open: boolean;
  /**
   * The component that triggers the opening of the popover
   */
  trigger: ReactNode;
};

/**
 * @component
 *    Displays a popover where the user can edit the name of the page
 *
 * @property {string}[oldName] - The old name of the page
 * @property {string[]}[layoutOrder] - The list containing all page names
 * @property {function}[saveNewName] - Saves the new name of the page
 * @property {function}[onClose] - Function to be executed when closing the popover
 * @property {boolean}[open] - If the popover is open or not
 * @property {ReactNode}[trigger] - The component that triggers the opening of the popover
 *
 * @returns {ReactNode} - The rendered component
 */
export const InputPopover = ({
  oldName,
  layoutOrder,
  saveNewName,
  onClose,
  open = false,
  trigger,
}: InputPopoverProps): ReactNode => {
  const { t } = useTranslation();

  const ref = useRef(null);

  const [errorMessage, setErrorMessage] = useState<string>(null);
  const [newName, setNewName] = useState<string>(oldName);

  useEffect(() => {
    const handleClickOutside = (event: MouseEvent) => {
      if (ref.current && !ref.current.contains(event.target)) {
        onClose(event);
      }
    };
    if (open) {
      document.addEventListener('mousedown', handleClickOutside);
    }
    return () => {
      document.removeEventListener('mousedown', handleClickOutside);
    };
  }, [onClose, open]);

  /**
   * Handles the change of the new page name. If the name exists, is empty, is too
   * long, or has a wrong format, an error is set, otherwise the value displayed is changed.
   */
  const handleOnChange = (event: ChangeEvent<HTMLTextAreaElement | HTMLInputElement>) => {
    const newNameCandidate = event.target.value;
    const nameError: string = getPageNameErrorKey(newNameCandidate, oldName, layoutOrder);
    setErrorMessage(nameError === null ? null : t(nameError));
    setNewName(newNameCandidate);
  };

  /**
   * If there is no error and the name is changed, the new name is saved.
   */
  const handleOnBlur = () => {
    if (errorMessage === null && oldName !== newName) {
      saveNewName(newName);
    } else {
      setNewName(oldName);
      setErrorMessage(null);
    }
  };

  /**
   * If there is no error and the name is changed, and enter is clicked, the new name is saved.
   * When Escape is clicked, the popover closes.
   */
  const handleKeyPress = (event) => {
    if (event.key === 'Enter' && !errorMessage && oldName !== newName) {
      saveNewName(newName);
      onClose();
    } else if (event.key === 'Escape') {
      onClose();
      setNewName(oldName);
      setErrorMessage(null);
    }
  };

  return (
    <div ref={ref}>
      <Popover className={classes.popover} trigger={trigger} open={open}>
        <Textfield
          label={t('ux_editor.input_popover_label')}
          size='small'
          onBlur={handleOnBlur}
          onKeyDown={handleKeyPress}
          onChange={handleOnChange}
          value={newName}
          error={errorMessage !== null}
        />
        <ErrorMessage className={classes.errorMessage} size='small'>
          {errorMessage}
        </ErrorMessage>
        <div className={classes.buttonContainer}>
          <Button
<<<<<<< HEAD
            color='primary'
            variant='filled'
            onClick={() => errorMessage === null && newName !== oldName && saveNewName(newName)}
            aria-disabled={errorMessage !== null || newName === oldName}
            size='small'
          >
            {t('ux_editor.input_popover_save_button')}
          </Button>
          <Button
            color='secondary'
=======
            color='second'
>>>>>>> a9550878
            variant='quiet'
            onClick={(event: React.MouseEvent<HTMLButtonElement>) => {
              event.stopPropagation();
              onClose(event);
            }}
            size='small'
          >
            {t('general.cancel')}
          </Button>
        </div>
      </Popover>
    </div>
  );
};<|MERGE_RESOLUTION|>--- conflicted
+++ resolved
@@ -132,8 +132,7 @@
         </ErrorMessage>
         <div className={classes.buttonContainer}>
           <Button
-<<<<<<< HEAD
-            color='primary'
+            color='first'
             variant='filled'
             onClick={() => errorMessage === null && newName !== oldName && saveNewName(newName)}
             aria-disabled={errorMessage !== null || newName === oldName}
@@ -142,10 +141,7 @@
             {t('ux_editor.input_popover_save_button')}
           </Button>
           <Button
-            color='secondary'
-=======
             color='second'
->>>>>>> a9550878
             variant='quiet'
             onClick={(event: React.MouseEvent<HTMLButtonElement>) => {
               event.stopPropagation();
