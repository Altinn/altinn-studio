--- conflicted
+++ resolved
@@ -24,11 +24,9 @@
 import { app, org } from '@studio/testing/testids';
 import type { ILayoutSettings } from 'app-shared/types/global';
 import type { FormLayoutsResponse } from 'app-shared/types/api';
-<<<<<<< HEAD
 import { AppContext } from '@altinn/ux-editor/AppContext';
-=======
 import type { PagesModel } from 'app-shared/types/api/dto/PagesModel';
->>>>>>> a7135bea
+
 
 jest.mock('app-shared/utils/featureToggleUtils', () => ({
   shouldDisplayFeature: jest.fn(),
