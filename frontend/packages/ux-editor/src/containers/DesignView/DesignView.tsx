--- conflicted
+++ resolved
@@ -162,17 +162,6 @@
         </div>
       </div>
       <div className={classes.buttonContainer}>
-<<<<<<< HEAD
-        <StudioButton
-          icon={<PlusIcon aria-hidden />}
-          onClick={() => handleAddPage()}
-          className={classes.button}
-          disabled={isAddPageMutationPending}
-        >
-          {t('ux_editor.pages_add')}
-        </StudioButton>
-        {isTaskNavigationPageGroups && (
-=======
         {!hasGroups && (
           <StudioButton
             icon={<PlusIcon aria-hidden />}
@@ -184,7 +173,6 @@
           </StudioButton>
         )}
         {hasGroups && (
->>>>>>> 9e6f8bf3
           <StudioButton
             icon={<PlusIcon aria-hidden />}
             onClick={handleAddGroup}
