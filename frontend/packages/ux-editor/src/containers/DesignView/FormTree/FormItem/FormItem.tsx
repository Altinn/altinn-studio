import React from 'react';
import { IInternalLayout } from '../../../../types/global';
import { getItem, isContainer } from '../../../../utils/formLayoutUtils';
import { renderItemList } from '../renderItemList';
import { DragAndDropTree } from 'app-shared/components/DragAndDropTree';
import { FormItemTitle } from './FormItemTitle';
import { formItemConfigs } from '../../../../data/formItemConfig';
import { useItemTitle } from './useItemTitle';
import { useTranslation } from 'react-i18next';

export type FormItemProps = {
  layout: IInternalLayout;
  id: string;
};

export const FormItem = ({ layout, id }: FormItemProps) => {
  const itemTitle = useItemTitle();
  const { t } = useTranslation();

  const item = getItem(layout, id);
  const Icon = formItemConfigs[item.type]?.icon;
  const labelWrapper = (label: string) => <FormItemTitle formItem={item}>{label}</FormItemTitle>;

  return (
    <DragAndDropTree.Item
      icon={Icon && <Icon />}
      emptyMessage={t('ux_editor.container_empty')}
      expandable={isContainer(layout, id)}
      label={itemTitle(item)}
      labelWrapper={labelWrapper}
      nodeId={id}
    >
      {renderItemList(layout, id)}
    </DragAndDropTree.Item>
  );
<<<<<<< HEAD
};

const renderChildren = (layout: IInternalLayout, id: string) => {
  const childIds = getChildIds(layout, id);
  if (!childIds.length) return;
  else return <FormItemList layout={layout} parentId={id} />;
=======
>>>>>>> 3ef5edc1
};<|MERGE_RESOLUTION|>--- conflicted
+++ resolved
@@ -33,13 +33,4 @@
       {renderItemList(layout, id)}
     </DragAndDropTree.Item>
   );
-<<<<<<< HEAD
-};
-
-const renderChildren = (layout: IInternalLayout, id: string) => {
-  const childIds = getChildIds(layout, id);
-  if (!childIds.length) return;
-  else return <FormItemList layout={layout} parentId={id} />;
-=======
->>>>>>> 3ef5edc1
 };