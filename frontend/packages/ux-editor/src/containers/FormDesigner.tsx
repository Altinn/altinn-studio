--- conflicted
+++ resolved
@@ -42,17 +42,10 @@
       dispatch(FormLayoutActions.addLayout({ layout: name, isReceiptPage: false, org, app }));
     };
 
-<<<<<<< HEAD
     if (selectedLayout === 'default') {
       addInitialPage();
     }
-  }, [selectedLayout]);
-=======
-  useEffect(() => {
-    dispatch(FormLayoutActions.fetchFormLayout({ org, app }));
-    dispatch(fetchServiceConfiguration({ org, app }));
-  }, [app, dispatch, org]);
->>>>>>> c8fb295c
+  }, [app, dispatch, org, selectedLayout, t]);
 
   const toggleCodeEditor = (mode?: LogicMode) => {
     setCodeEditorOpen(!codeEditorOpen);
