--- conflicted
+++ resolved
@@ -13,11 +13,8 @@
 import classes from './FormDesigner.module.css';
 import { LeftMenu } from '../components/leftMenu/LeftMenu';
 import { Warning } from '@navikt/ds-icons';
-<<<<<<< HEAD
 import { useText } from '../hooks';
-=======
 import { useParams } from 'react-router-dom';
->>>>>>> 86df8e22
 
 type FormDesignerProps = {
   selectedLayout: string;
@@ -32,35 +29,23 @@
   dataModel
 }: FormDesignerProps): JSX.Element => {
   const dispatch = useDispatch();
+  const { org, app } = useParams();
   const [codeEditorOpen, setCodeEditorOpen] = useState<boolean>(false);
   const [codeEditorMode, setCodeEditorMode] = useState<LogicMode>(null);
   const order = useSelector(makeGetLayoutOrderSelector());
   const layoutOrderCopy = deepCopy(layoutOrder || {});
   const t = useText();
 
-<<<<<<< HEAD
   useEffect((): void => {
     const addInitialPage = (): void => {
       const name = `${t('general.page')} 1`;
-      dispatch(FormLayoutActions.addLayout({ layout: name, isReceiptPage: false }));
+      dispatch(FormLayoutActions.addLayout({ layout: name, isReceiptPage: false, org, app }));
     };
 
     if (selectedLayout === 'default') {
       addInitialPage();
     }
   }, [selectedLayout]);
-=======
-  const selectedLayout: string = useSelector(
-    (state: IAppState) => state.formDesigner.layout.selectedLayout
-  );
-  const dataModel = useSelector((state: IAppState) => state.appData.dataModel.model);
-  const { org, app } = useParams();
-
-  useEffect(() => {
-    dispatch(FormLayoutActions.fetchFormLayout({ org, app }));
-    dispatch(fetchServiceConfiguration({ org, app }));
-  }, [dispatch]);
->>>>>>> 86df8e22
 
   const toggleCodeEditor = (mode?: LogicMode) => {
     setCodeEditorOpen(!codeEditorOpen);
