--- conflicted
+++ resolved
@@ -170,6 +170,7 @@
                   collapsedSize={50}
                   minimumSize={300}
                   maximumSize={300}
+                  disableRightHandle={true}
                 >
                   <Elements
                     collapsed={elementsCollapsed}
@@ -178,15 +179,7 @@
                 </StudioResizableLayout.Element>
               )}
               <StudioResizableLayout.Element
-<<<<<<< HEAD
                 minimumSize={shouldDisplayFeature('addComponentModal') ? 600 : 250} // This check is done for a live user test behind feature flag. Revert to 250 if removing.
-=======
-                collapsed={elementsCollapsed}
-                collapsedSize={50}
-                minimumSize={300}
-                maximumSize={300}
-                disableRightHandle={true}
->>>>>>> 9ec0e3b5
               >
                 <DesignView />
               </StudioResizableLayout.Element>
