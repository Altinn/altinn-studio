import React, { useState } from 'react';
import { Properties } from '../components/Properties';
import { DesignView } from './DesignView';
import classes from './FormDesigner.module.css';
import { Elements } from '../components/Elements';
import { useFormItemContext } from './FormItemContext';
import { useAppContext, useText } from '../hooks';
import { useFormLayoutsQuery } from '../hooks/queries/useFormLayoutsQuery';
import { useFormLayoutSettingsQuery } from '../hooks/queries/useFormLayoutSettingsQuery';
import {
  StudioDragAndDropTree,
  StudioPageError,
  StudioPageSpinner,
  StudioResizableLayout,
  useLocalStorage,
} from '@studio/components';
import { BASE_CONTAINER_ID } from 'app-shared/constants';
import { useRuleConfigQuery } from '../hooks/queries/useRuleConfigQuery';
import { useUserQuery } from 'app-shared/hooks/queries';
import { useStudioEnvironmentParams } from 'app-shared/hooks/useStudioEnvironmentParams';
import type { HandleAdd, HandleMove } from 'app-shared/types/dndTypes';
import type { ComponentType } from 'app-shared/types/ComponentType';
import { generateComponentId } from '../utils/generateId';
import {
  addItemOfType,
  getItem,
  isComponentTypeValidChild,
  moveLayoutItem,
} from '../utils/formLayoutUtils';
import { useAddItemToLayoutMutation } from '../hooks/mutations/useAddItemToLayoutMutation';
import { useFormLayoutMutation } from '../hooks/mutations/useFormLayoutMutation';
import { Preview } from '../components/Preview';
import { shouldDisplayFeature, FeatureFlag } from 'app-shared/utils/featureToggleUtils';

export const FormDesigner = (): JSX.Element => {
  const { org, app } = useStudioEnvironmentParams();
  const { data: user } = useUserQuery();
  const { selectedFormLayoutSetName, selectedFormLayoutName, updateLayoutsForPreview } =
    useAppContext();
  const { data: formLayouts, isError: layoutFetchedError } = useFormLayoutsQuery(
    org,
    app,
    selectedFormLayoutSetName,
  );
  const { data: formLayoutSettings } = useFormLayoutSettingsQuery(
    org,
    app,
    selectedFormLayoutSetName,
  );
  const { isSuccess: isRuleConfigFetched } = useRuleConfigQuery(
    org,
    app,
    selectedFormLayoutSetName,
  );
  const { mutate: addItemToLayout } = useAddItemToLayoutMutation(
    org,
    app,
    selectedFormLayoutSetName,
  );
  const { mutate: updateFormLayout } = useFormLayoutMutation(
    org,
    app,
    selectedFormLayoutName,
    selectedFormLayoutSetName,
  );
  const { handleEdit } = useFormItemContext();
  const [previewCollapsed, setPreviewCollapsed] = useLocalStorage<boolean>(
    `form-designer-main:previewCollapsed:${user.id}:${org}`,
    false,
  );
  const [elementsCollapsed, setElementsCollapsed] = useLocalStorage<boolean>(
    `form-designer-main:elementsCollapsed:${user.id}:${org}`,
    false,
  );
  const [hidePreview, setHidePreview] = useState<boolean>(false);

  const t = useText();

  const formLayoutIsReady =
    selectedFormLayoutSetName && formLayouts && formLayoutSettings && isRuleConfigFetched;

  const mapErrorToDisplayError = (): { title: string; message: string } => {
    const defaultTitle = t('general.fetch_error_title');
    const defaultMessage = t('general.fetch_error_message');

    const createErrorMessage = (resource: string): { title: string; message: string } => ({
      title: `${defaultTitle} ${resource}`,
      message: defaultMessage,
    });

    if (layoutFetchedError) {
      return createErrorMessage(t('general.layout'));
    }
  };

  if (layoutFetchedError) {
    const mappedError = mapErrorToDisplayError();
    return <StudioPageError title={mappedError.title} message={mappedError.message} />;
  }

  if (formLayoutIsReady) {
    const triggerInvalidChildAlert = () => alert(t('schema_editor.error_invalid_child'));
    const layout = formLayouts[selectedFormLayoutName];

    const addItem: HandleAdd<ComponentType> = (type, { parentId, index }) => {
      const newId = generateComponentId(type, formLayouts);

      if (!isComponentTypeValidChild(layout, parentId, type)) {
        triggerInvalidChildAlert();
        return;
      }
      const updatedLayout = addItemOfType(layout, type, newId, parentId, index);
<<<<<<< HEAD
      if (!validateDepth(updatedLayout)) {
        triggerDepthAlert();
        return;
      }

=======
>>>>>>> e49c545e
      addItemToLayout(
        { componentType: type, newId, parentId, index },
        {
          onSuccess: async () => {
            await updateLayoutsForPreview(selectedFormLayoutSetName);
          },
        },
      );
      handleEdit(getItem(updatedLayout, newId));
    };
    const moveItem: HandleMove = (id, { parentId, index }) => {
      const type = getItem(layout, id).type;
      if (!isComponentTypeValidChild(layout, parentId, type)) {
        triggerInvalidChildAlert();
        return;
      }
      const updatedLayout = moveLayoutItem(layout, id, parentId, index);
      updateFormLayout(
        { internalLayout: updatedLayout },
        {
          onSuccess: async () => {
            await updateLayoutsForPreview(selectedFormLayoutSetName);
          },
        },
      );
    };

    return (
      <StudioDragAndDropTree.Provider rootId={BASE_CONTAINER_ID} onMove={moveItem} onAdd={addItem}>
        <div className={classes.root}>
          <div className={classes.container}>
            <StudioResizableLayout.Container
              orientation='horizontal'
              localStorageContext={`form-designer-main:${user.id}:${org}`}
            >
              {/**
               * The following check is done for a live user test behind feature flag. It can be removed if this is not something
               * that is going to be used in the future.
               */}
              {!shouldDisplayFeature(FeatureFlag.AddComponentModal) && (
                <StudioResizableLayout.Element
                  collapsed={elementsCollapsed}
                  collapsedSize={50}
                  minimumSize={300}
                  maximumSize={300}
                  disableRightHandle={true}
                >
                  <Elements
                    collapsed={elementsCollapsed}
                    onCollapseToggle={() => setElementsCollapsed(!elementsCollapsed)}
                  />
                </StudioResizableLayout.Element>
              )}
              <StudioResizableLayout.Element
                minimumSize={shouldDisplayFeature(FeatureFlag.AddComponentModal) ? 600 : 250} // This check is done for a live user test behind feature flag. Revert to 250 if removing.
              >
                <DesignView />
              </StudioResizableLayout.Element>
              <StudioResizableLayout.Element
                minimumSize={250}
                onResizing={(resizing) => setHidePreview(resizing)}
              >
                <Properties />
              </StudioResizableLayout.Element>
              <StudioResizableLayout.Element
                collapsed={previewCollapsed}
                collapsedSize={50}
                minimumSize={400}
              >
                <Preview
                  collapsed={previewCollapsed}
                  onCollapseToggle={() => setPreviewCollapsed(!previewCollapsed)}
                  hidePreview={hidePreview}
                />
              </StudioResizableLayout.Element>
            </StudioResizableLayout.Container>
          </div>
        </div>
      </StudioDragAndDropTree.Provider>
    );
  }
  return <StudioPageSpinner spinnerTitle={t('ux_editor.loading_form_layout')} />;
};<|MERGE_RESOLUTION|>--- conflicted
+++ resolved
@@ -110,14 +110,6 @@
         return;
       }
       const updatedLayout = addItemOfType(layout, type, newId, parentId, index);
-<<<<<<< HEAD
-      if (!validateDepth(updatedLayout)) {
-        triggerDepthAlert();
-        return;
-      }
-
-=======
->>>>>>> e49c545e
       addItemToLayout(
         { componentType: type, newId, parentId, index },
         {
