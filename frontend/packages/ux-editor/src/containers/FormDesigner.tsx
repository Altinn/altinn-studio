--- conflicted
+++ resolved
@@ -11,7 +11,6 @@
   selectedLayout: string;
 };
 
-<<<<<<< HEAD
 export const FormDesigner = ({ selectedLayout, }: FormDesignerProps) => (
   <DndProvider backend={HTML5Backend}>
     <div className={classes.root}>
@@ -19,34 +18,14 @@
         <div className={classes.leftContent + ' ' + classes.item}>
           <LeftMenu />
         </div>
-        <div className={classes.mainContent + ' ' + classes.item}>
+        <FormContextProvider>
+            <div className={classes.mainContent + ' ' + classes.item}>
           <h1 className={classes.pageHeader}>{selectedLayout}</h1>
           <DesignView />
         </div>
         <div className={classes.rightContent + ' ' + classes.item}>
           <RightMenu />
-=======
-  return (
-    <DndProvider backend={HTML5Backend}>
-      <div className={classes.root}>
-        <div className={classes.container} id='formFillerGrid'>
-          <div className={classes.leftContent + ' ' + classes.item}>
-            <LeftMenu />
-          </div>
-          <FormContextProvider>
-            <div className={classes.mainContent + ' ' + classes.item}>
-              <h1 className={classes.pageHeader}>{selectedLayout}</h1>
-              <DesignView
-                isDragging={false}
-                layoutOrder={layoutOrderCopy}
-              />
-            </div>
-            <div className={classes.rightContent + ' ' + classes.item}>
-              <RightMenu />
-            </div>
-          </FormContextProvider>
->>>>>>> 30845c86
-        </div>
+        </div></FormContextProvider>
       </div>
     </div>
   </DndProvider>
