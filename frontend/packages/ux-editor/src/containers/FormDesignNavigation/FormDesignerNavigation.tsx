--- conflicted
+++ resolved
@@ -4,11 +4,8 @@
 import { useTranslation } from 'react-i18next';
 import { useStudioEnvironmentParams } from 'app-shared/hooks/useStudioEnvironmentParams';
 import { useAppConfigQuery } from 'app-development/hooks/queries';
-<<<<<<< HEAD
 import { AddNewTask } from '../AddNewTask';
-=======
 import { TaskCardBar } from '../../components/TaskNavigation/TaskCardBar';
->>>>>>> eadafc2f
 import { SettingsTabs } from '../../components/Settings/SettingsTabs';
 
 export const FormDesignerNavigation = () => {
@@ -22,11 +19,8 @@
         <div className={classes.panel}>
           <div className={classes.content}>
             <div className={classes.header}>{appConfigData?.serviceName}</div>
-<<<<<<< HEAD
+            <TaskCardBar />
             <AddNewTask />
-=======
-            <TaskCardBar />
->>>>>>> eadafc2f
             <SettingsTabs />
           </div>
           <footer className={classes.footer}>
