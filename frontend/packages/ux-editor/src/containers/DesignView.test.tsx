import React from 'react';
import { renderHookWithMockStore, renderWithMockStore } from '../testing/mocks';
import { DesignView } from './DesignView';
import { ServicesContextProps } from 'app-shared/contexts/ServicesContext';
import { externalLayoutsMock, layout1NameMock, layout2NameMock } from '../testing/layoutMock';
import { FormLayoutsResponse } from 'app-shared/types/api/FormLayoutsResponse';
import { screen, waitFor } from '@testing-library/react';
import { textMock } from '../../../../testing/mocks/i18nMock';
import { useFormLayoutsQuery } from '../hooks/queries/useFormLayoutsQuery';
import { DndProvider } from 'react-dnd';
import { HTML5Backend } from 'react-dnd-html5-backend';
import { ComponentType } from 'app-shared/types/ComponentType';
import { FormContext } from './FormContext';
import * as testids from '../../../../testing/testids';

// Test data:
const org = 'org';
const app = 'app';
const selectedLayoutSet = 'test-layout-set';

const mockHandleEdit = jest.fn();

describe('DesignView', () => {
  it('Renders with empty container text when there are no components or containers', async () => {
    const emptyLayoutsResponse: FormLayoutsResponse = {
      [layout1NameMock]: { $schema: '', data: { layout: [] } },
      [layout2NameMock]: { $schema: '', data: { layout: [] } },
    };
    const queries: Partial<ServicesContextProps> = {
      getFormLayouts: () => Promise.resolve(emptyLayoutsResponse)
    };
    await render(queries);
    expect(screen.getByText(textMock('ux_editor.container_empty'))).toBeInTheDocument();
  });

  it('Renders component without layout', async () => {
    const queries: Partial<ServicesContextProps> = {
      getFormLayouts: () => Promise.resolve({})
    };
    await render(queries);
    expect(screen.getByText(layout1NameMock)).toBeInTheDocument();
  });

<<<<<<< HEAD
  it('Calls handleEdit when the parent element is clicked', async () => {
    const queries: Partial<ServicesContextProps> = {
      getFormLayouts: () => Promise.resolve({})
    };
    await render(queries);
    await act(() => user.click(screen.getByTestId(testids.designViewContainer)));
    expect(mockHandleEdit).toHaveBeenCalled();
  });

=======
>>>>>>> 0b485c22
  it('Does not render container if no container id', async () => {
    const formLayoutsResponse: FormLayoutsResponse = {
      ...externalLayoutsMock,
      Side1: {
        ...externalLayoutsMock.Side1,
        data: {
          ...externalLayoutsMock.Side1.data,
          layout: [
            {
              id: undefined,
              type: ComponentType.Group,
              children: [],
            },
          ]
        }
      }
    };
    const queries: Partial<ServicesContextProps> = {
      getFormLayouts: () => Promise.resolve(formLayoutsResponse)
    };
    await render(queries);
    expect(screen.queryByText((content) => content.startsWith(`Gruppe - $`))).not.toBeInTheDocument();
  });
});

const render = async (queries: Partial<ServicesContextProps> = {}) => {
  const { result } = renderHookWithMockStore({}, queries)(() => useFormLayoutsQuery(org, app, selectedLayoutSet)).renderHookResult;
  await waitFor(() => result.current.isSuccess);
  return renderWithMockStore({}, queries)(
    <DndProvider backend={HTML5Backend}>
      <FormContext.Provider
        value={{
          form: null,
          formId: 'test',
          handleSave: jest.fn(),
          debounceSave: jest.fn(),
          handleDiscard: jest.fn(),
          handleUpdate: jest.fn(),
          handleEdit: mockHandleEdit,
        }}
      >
        <DesignView/>
      </FormContext.Provider>
    </DndProvider>
  );
};
<|MERGE_RESOLUTION|>--- conflicted
+++ resolved
@@ -11,7 +11,6 @@
 import { HTML5Backend } from 'react-dnd-html5-backend';
 import { ComponentType } from 'app-shared/types/ComponentType';
 import { FormContext } from './FormContext';
-import * as testids from '../../../../testing/testids';
 
 // Test data:
 const org = 'org';
@@ -41,18 +40,6 @@
     expect(screen.getByText(layout1NameMock)).toBeInTheDocument();
   });
 
-<<<<<<< HEAD
-  it('Calls handleEdit when the parent element is clicked', async () => {
-    const queries: Partial<ServicesContextProps> = {
-      getFormLayouts: () => Promise.resolve({})
-    };
-    await render(queries);
-    await act(() => user.click(screen.getByTestId(testids.designViewContainer)));
-    expect(mockHandleEdit).toHaveBeenCalled();
-  });
-
-=======
->>>>>>> 0b485c22
   it('Does not render container if no container id', async () => {
     const formLayoutsResponse: FormLayoutsResponse = {
       ...externalLayoutsMock,
