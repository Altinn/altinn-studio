--- conflicted
+++ resolved
@@ -48,56 +48,12 @@
   });
 });
 
-<<<<<<< HEAD
-const render = async (props: Partial<IEditContainerProps> = {}) => {
-  const layouts: IFormLayouts = {
-    default: {
-      order: {
-        'd70339c4-bb2d-4c09-b786-fed3622d042c': [id]
-      },
-      components: {
-        [id]: {
-          id,
-          dataModelBindings: {},
-          readOnly: false,
-          required: false,
-          textResourceBindings: {
-            title: 'Input'
-          },
-          type: ComponentType.Input,
-          itemType: 'COMPONENT'
-        }
-      },
-      containers: null,
-      customRootProperties: {},
-      customDataProperties: {},
-    }
-  }
-  const initialState: IAppState = {
-    appData: {
-      textResources: {
-        currentEditId: undefined,
-      }
-    },
-    formDesigner: {
-      layout: {
-        selectedLayout: 'default',
-        error: null,
-        invalidLayouts: [],
-        saving: false,
-        unSavedChanges: false
-      }
-    },
-    errors: null,
-  };
-=======
 const waitForData = async () => {
   const formLayoutsResult = renderHookWithMockStore()(() => useFormLayoutsQuery(org, app)).renderHookResult.result;
   const settingsResult = renderHookWithMockStore()(() => useFormLayoutSettingsQuery(org, app)).renderHookResult.result;
   await waitFor(() => expect(formLayoutsResult.current.isSuccess).toBe(true));
   await waitFor(() => expect(settingsResult.current.isSuccess).toBe(true));
 };
->>>>>>> a466dee0
 
 const render = async (props: Partial<IEditContainerProps> = {}) => {
   const allProps: IEditContainerProps = {
