--- conflicted
+++ resolved
@@ -38,40 +38,6 @@
 
 .container > div:not(:last-child) {
   border-right: 1px solid var(--fds-semantic-border-neutral-subtle);
-<<<<<<< HEAD
-  flex: 2;
-  min-width: 283px;
-}
-
-.leftContent h1[class*='Accordion-module_header'] > button:focus,
-.rightContent h1[class*='Accordion-module_header'] > button:focus {
-  border-radius: unset;
-  box-shadow: unset;
-  outline: unset;
-  outline-offset: unset;
-}
-
-.mainContent {
-  display: flex;
-  flex-direction: column;
-  flex: 6;
-  overflow-y: auto;
-}
-
-.mainContent > *:last-child {
-  flex: 1;
-}
-
-.rightContent {
-  border-left: 1px solid var(--fds-semantic-border-neutral-subtle);
-  flex: 4;
-}
-
-.leftContent,
-.rightContent {
-  background: var(--fds-semantic-surface-neutral-subtle);
-=======
->>>>>>> add366ef
 }
 
 .warningMessage {
