import React from 'react';
import { fireEvent, screen, waitFor, within } from '@testing-library/react';
import {
  formLayoutSettingsMock,
  renderHookWithProviders,
  renderWithProviders,
} from '../testing/mocks';
import { FormDesigner } from './FormDesigner';
import { textMock } from '@studio/testing/mocks/i18nMock';
import { useWidgetsQuery } from '../hooks/queries/useWidgetsQuery';
import ruleHandlerMock from '../testing/ruleHandlerMock';
import type { ITextResources } from 'app-shared/types/global';
import { DEFAULT_LANGUAGE } from 'app-shared/constants';
import { QueryKey } from 'app-shared/types/QueryKey';
import { createQueryClientMock } from 'app-shared/mocks/queryClientMock';
<<<<<<< HEAD
import { app, org } from '@studio/testing/testids';
=======
import { queriesMock } from 'app-shared/mocks/queriesMock';
import { externalLayoutsMock, layout1NameMock } from '../testing/layoutMock';
import { FormItemContext } from './FormItemContext';
import { formItemContextProviderMock } from '../testing/formItemContextMocks';
import { appContextMock } from '../testing/appContextMock';
>>>>>>> adcba0d6

// Test data:
const defaultTexts: ITextResources = {
  [DEFAULT_LANGUAGE]: [],
};

const render = () => {
  const queryClient = createQueryClientMock();
  const queries = {
    getFormLayouts: jest.fn().mockImplementation(() => Promise.resolve(externalLayoutsMock)),
    getFormLayoutSettings: jest
      .fn()
      .mockImplementation(() => Promise.resolve(formLayoutSettingsMock)),
    getRuleModel: jest.fn().mockImplementation(() => Promise.resolve<string>(ruleHandlerMock)),
    getInstanceIdForPreview: jest.fn().mockImplementation(() => Promise.resolve<string>('test')),
  };
  queryClient.setQueryData([QueryKey.DatamodelMetadata, org, app, 'test-layout-set'], []);
  queryClient.setQueryData([QueryKey.TextResources, org, app], defaultTexts);
  return renderWithProviders(
    <FormItemContext.Provider
      value={{
        ...formItemContextProviderMock,
      }}
    >
      <FormDesigner />
    </FormItemContext.Provider>,
    {
      queries,
      queryClient,
      appContextProps: {
        selectedFormLayoutSetName: 'test-layout-set',
        selectedFormLayoutName: layout1NameMock,
      },
    },
  );
};

const waitForData = async () => {
  const widgetsResult = renderHookWithProviders(() => useWidgetsQuery(org, app)).result;
  await waitFor(() => expect(widgetsResult.current.isSuccess).toBe(true));
};

const dragAndDrop = (src: Element, dst: Element) => {
  fireEvent.dragStart(src);
  fireEvent.dragEnter(dst);
  fireEvent.drop(dst);
  fireEvent.dragLeave(dst);
  fireEvent.dragEnd(src);
};

describe('FormDesigner', () => {
  afterEach(jest.clearAllMocks);

  it('should render the spinner', () => {
    render();
    expect(screen.getByText(textMock('ux_editor.loading_form_layout'))).toBeInTheDocument();
  });

  it('should render the component', async () => {
    await waitForData();
    render();
    await waitFor(() =>
      expect(screen.queryByText(textMock('ux_editor.loading_form_layout'))).not.toBeInTheDocument(),
    );
  });

  it('should add a component', async () => {
    await waitForData();
    render();

    const component = await screen.findByText(textMock('ux_editor.component_title.TextArea'));
    const tree = await screen.findByRole('tree');
    dragAndDrop(component, tree);

    await waitFor(() => expect(queriesMock.saveFormLayout).toHaveBeenCalledTimes(1));
    expect(queriesMock.saveFormLayout).toHaveBeenCalledWith(
      org,
      app,
      layout1NameMock,
      'test-layout-set',
      expect.any(Object),
    );
    expect(appContextMock.refetchLayouts).toHaveBeenCalledTimes(1);
    expect(appContextMock.refetchLayouts).toHaveBeenCalledWith('test-layout-set');
  });

  it('should move a component', async () => {
    await waitForData();
    render();

    const tree = await screen.findByRole('tree');
    const component = await within(tree).findByText(textMock('ux_editor.component_title.Input'));
    dragAndDrop(component, tree);

    await waitFor(() => expect(queriesMock.saveFormLayout).toHaveBeenCalledTimes(1));
    expect(queriesMock.saveFormLayout).toHaveBeenCalledWith(
      org,
      app,
      layout1NameMock,
      'test-layout-set',
      expect.any(Object),
    );
    expect(appContextMock.refetchLayouts).toHaveBeenCalledTimes(1);
    expect(appContextMock.refetchLayouts).toHaveBeenCalledWith('test-layout-set');
  });
});<|MERGE_RESOLUTION|>--- conflicted
+++ resolved
@@ -13,15 +13,12 @@
 import { DEFAULT_LANGUAGE } from 'app-shared/constants';
 import { QueryKey } from 'app-shared/types/QueryKey';
 import { createQueryClientMock } from 'app-shared/mocks/queryClientMock';
-<<<<<<< HEAD
-import { app, org } from '@studio/testing/testids';
-=======
 import { queriesMock } from 'app-shared/mocks/queriesMock';
 import { externalLayoutsMock, layout1NameMock } from '../testing/layoutMock';
 import { FormItemContext } from './FormItemContext';
 import { formItemContextProviderMock } from '../testing/formItemContextMocks';
 import { appContextMock } from '../testing/appContextMock';
->>>>>>> adcba0d6
+import { app, org } from '@studio/testing/testids';
 
 // Test data:
 const defaultTexts: ITextResources = {
