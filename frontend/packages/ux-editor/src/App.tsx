--- conflicted
+++ resolved
@@ -28,22 +28,11 @@
   const t = useText();
   const { org, app } = useStudioUrlParams();
   const selectedLayout = useSelector(selectedLayoutNameSelector);
-<<<<<<< HEAD
-
-  const selectedLayoutSetInPreviewFromLocalStorage = typedLocalStorage.getItem<string>(
-    'layoutSet/' + app,
-  );
-  const selectedLayoutSetInPreview =
-    selectedLayoutSetInPreviewFromLocalStorage !== ''
-      ? selectedLayoutSetInPreviewFromLocalStorage
-      : null;
-=======
   const [
     selectedLayoutSetInPreview,
     setSelectedLayoutSetInPreview,
     removeSelectedLayoutSetInPreview,
   ] = useLocalStorage('layoutSet/' + app, null);
->>>>>>> 0a19f452
   const selectedLayoutSet = useSelector(selectedLayoutSetSelector);
   const { data: layoutSets, isSuccess: areLayoutSetsFetched } = useLayoutSetsQuery(org, app);
   const { isSuccess: areWidgetsFetched, isError: widgetFetchedError } = useWidgetsQuery(org, app);
