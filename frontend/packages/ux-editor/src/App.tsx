--- conflicted
+++ resolved
@@ -110,29 +110,17 @@
 
   useEffect(() => {
     const fetchFiles = () => {
-<<<<<<< HEAD
-      dispatch(fetchDataModel());
-      dispatch(FormLayoutActions.fetchFormLayout());
+      dispatch(fetchDataModel({ org, app }));
+      dispatch(FormLayoutActions.fetchFormLayout({ org, app }));
       dispatch(
         loadTextResources({
           textResourcesUrl: (langCode) => textResourcesPath(org, app, langCode),
-          languagesUrl: languagePath(org, app)
+          languagesUrl: textLanguagesPath(org, app)
         })
       );
-      dispatch(loadLanguages({ url: languagePath(org, app) }));
-      dispatch(fetchServiceConfiguration());
-      dispatch(fetchRuleModel());
-=======
-      dispatch(fetchDataModel({ org, app }));
-      dispatch(FormLayoutActions.fetchFormLayout({ org, app }));
-      dispatch(loadTextResources({
-        textResourcesUrl: (langCode) => textResourcesPath(org, app, langCode),
-        languagesUrl: textLanguagesPath(org, app)
-      }));
       dispatch(loadLanguages({ url: textLanguagesPath(org, app) }));
       dispatch(fetchServiceConfiguration({ org, app }));
       dispatch(fetchRuleModel({ org, app }));
->>>>>>> 86df8e22
       dispatch(fetchLanguage({ languageCode: DEFAULT_LANGUAGE }));
       dispatch(fetchWidgetSettings({ org, app }));
       dispatch(FormLayoutActions.fetchLayoutSettings({ org, app }));
@@ -155,13 +143,8 @@
   // Make sure to create a new page when the last one is deleted!
   useEffect(() => {
     if (!selectedLayout) {
-<<<<<<< HEAD
       const name = t('general.page') + (layoutPagesOrder.length + 1);
-      dispatch(FormLayoutActions.addLayout({ layout: name, isReceiptPage: false }));
-=======
-      const name = t('general.page') + (layoutOrder.length + 1);
       dispatch(FormLayoutActions.addLayout({ layout: name, isReceiptPage: false, org, app }));
->>>>>>> 86df8e22
     }
   }, [selectedLayout]);
 
