import React, { useEffect } from 'react';
import postMessages from 'app-shared/utils/postMessages';
import { useDispatch, useSelector } from 'react-redux';
import { ErrorMessageComponent } from './components/message/ErrorMessageComponent';
import { FormDesigner } from './containers/FormDesigner';
import { FormLayoutActions } from './features/formDesigner/formLayout/formLayoutSlice';
import {
  loadLanguages,
  loadTextResources
} from './features/appData/textResources/textResourcesSlice';
import { fetchWidgets, fetchWidgetSettings } from './features/widgets/widgetsSlice';
import { fetchDataModel } from './features/appData/dataModel/dataModelSlice';
import { fetchLanguage } from './features/appData/language/languageSlice';
import { fetchRuleModel } from './features/appData/ruleModel/ruleModelSlice';
import { fetchServiceConfiguration } from './features/serviceConfigurations/serviceConfigurationSlice';
import { useParams, useSearchParams } from 'react-router-dom';
import { textLanguagesPath, textResourcesPath } from 'app-shared/api-paths';
import type { IAppState } from './types/global';
import { deepCopy } from 'app-shared/pure';
import { DEFAULT_LANGUAGE } from 'app-shared/constants';
import { useText } from './hooks';
import { PageSpinner } from './components/PageSpinner';
import { ErrorPage } from './components/ErrorPage';

/**
 * This is the main React component responsible for controlling
 * the mode of the application and loading initial data for the
 * application
 */

export function App() {
  const dispatch = useDispatch();
  const t = useText();
  const { org, app } = useParams();
  const [searchParams, setSearchParams] = useSearchParams();
  const layoutPagesOrder = useSelector(
    (state: IAppState) => state.formDesigner.layout.layoutSettings.pages.order
  );
  const layoutOrder = useSelector(
    (state: IAppState) =>
      state.formDesigner.layout.layouts[state.formDesigner.layout.selectedLayout]?.order
  );

  const selectedLayout = useSelector(
    (state: IAppState) => state.formDesigner.layout.selectedLayout
  );

  const dataModel = useSelector((state: IAppState) => state.appData.dataModel.model);
  const activeList = useSelector((state: IAppState) => state.formDesigner.layout.activeList);

  const isDataModelFetched = useSelector((state: IAppState) => state.appData.dataModel.fetched);
  const isLayoutSettingsFetched = useSelector(
    (state: IAppState) => state.formDesigner.layout.isLayoutSettingsFetched
  );
  const isLayoutFetched = useSelector((state: IAppState) => state.formDesigner.layout.fetched);
  const isWidgetFetched = useSelector((state: IAppState) => state.widgets.fetched);
  const isLanguageFetched = useSelector((state: IAppState) => state.appData.languageState.fetched);

  const dataModelFetchedError = useSelector((state: IAppState) => state.appData.dataModel.error);
  const layoutFetchedError = useSelector((state: IAppState) => state.formDesigner.layout.error);
  const widgetFetchedError = useSelector((state: IAppState) => state.widgets.error);
  const languageFetchedError = useSelector((state: IAppState) => state.appData.languageState.error);

  const componentIsReady =
    isLayoutFetched &&
    isWidgetFetched &&
    isLayoutSettingsFetched &&
    isDataModelFetched &&
    isLanguageFetched;

  const componentHasError =
    dataModelFetchedError || layoutFetchedError || widgetFetchedError || languageFetchedError;

  const mapErrorToDisplayError = (): { title: string; message: string } => {
    const defaultTitle = t('general.fetch_error_title');
    const defaultMessage = t('general.fetch_error_message');

    const createErrorMessage = (resource: string): { title: string; message: string } => ({
      title: `${defaultTitle} ${resource}`,
      message: defaultMessage
    });

    if (dataModelFetchedError) {
      return createErrorMessage(t('general.dataModel'));
    }
    if (layoutFetchedError) {
      return createErrorMessage(t('general.layout'));
    }
    if (widgetFetchedError) {
      return createErrorMessage(t('general.widget'));
    }
    if (languageFetchedError) {
      return createErrorMessage(t('general.language'));
    }

    return createErrorMessage(t('general.unknown_error'));
  };

  // Set Layout to first layout in the page set if none is selected.
  useEffect(() => {
    if (!searchParams.has('layout') && layoutPagesOrder[0]) {
      setSearchParams({ ...deepCopy(searchParams), layout: layoutPagesOrder[0] });
    }
    if (selectedLayout === 'default' && searchParams.has('layout')) {
      dispatch(
        FormLayoutActions.updateSelectedLayout({ selectedLayout: searchParams.get('layout'), org, app })
      );
    }
<<<<<<< HEAD
  }, [dispatch, layoutPagesOrder, searchParams, setSearchParams, selectedLayout]);
=======
  }, [dispatch, layoutOrder, searchParams, setSearchParams, selectedLayout, org, app]);
>>>>>>> c8fb295c

  useEffect(() => {
    const fetchFiles = () => {
      dispatch(fetchDataModel({ org, app }));
      dispatch(FormLayoutActions.fetchFormLayout({ org, app }));
      dispatch(
        loadTextResources({
          textResourcesUrl: (langCode) => textResourcesPath(org, app, langCode),
          languagesUrl: textLanguagesPath(org, app)
        })
      );
      dispatch(loadLanguages({ url: textLanguagesPath(org, app) }));
      dispatch(fetchServiceConfiguration({ org, app }));
      dispatch(fetchRuleModel({ org, app }));
      dispatch(fetchLanguage({ languageCode: DEFAULT_LANGUAGE }));
      dispatch(fetchWidgetSettings({ org, app }));
      dispatch(FormLayoutActions.fetchLayoutSettings({ org, app }));
      dispatch(fetchWidgets({ org, app }));
    };

    const shouldRefetchFiles = (event: any) => {
      if (event.data === postMessages.refetchFiles) {
        fetchFiles();
      }
    };

    window.addEventListener('message', shouldRefetchFiles);
    fetchFiles();
    return () => {
      window.removeEventListener('message', shouldRefetchFiles);
    };
  }, [dispatch, org, app]);

  // Make sure to create a new page when the last one is deleted!
  useEffect(() => {
    if (!selectedLayout) {
      const name = t('general.page') + (layoutPagesOrder.length + 1);
      dispatch(FormLayoutActions.addLayout({ layout: name, isReceiptPage: false, org, app }));
    }
  }, [app, dispatch, layoutOrder.length, org, selectedLayout, t]);

  if (componentHasError) {
    const mappedError = mapErrorToDisplayError();
    return <ErrorPage title={mappedError.title} message={mappedError.message} />;
  }

  if (componentIsReady) {
    return (
      <>
        <ErrorMessageComponent />
        <FormDesigner
          activeList={activeList}
          dataModel={dataModel}
          layoutOrder={layoutOrder}
          selectedLayout={selectedLayout}
        />
      </>
    );
  }
  return <PageSpinner text={t('general.loading')} />;
}<|MERGE_RESOLUTION|>--- conflicted
+++ resolved
@@ -106,11 +106,7 @@
         FormLayoutActions.updateSelectedLayout({ selectedLayout: searchParams.get('layout'), org, app })
       );
     }
-<<<<<<< HEAD
-  }, [dispatch, layoutPagesOrder, searchParams, setSearchParams, selectedLayout]);
-=======
-  }, [dispatch, layoutOrder, searchParams, setSearchParams, selectedLayout, org, app]);
->>>>>>> c8fb295c
+  }, [dispatch, layoutPagesOrder, searchParams, setSearchParams, selectedLayout, org, app]);
 
   useEffect(() => {
     const fetchFiles = () => {
