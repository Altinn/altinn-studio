--- conflicted
+++ resolved
@@ -134,9 +134,9 @@
 }
 
 export function getTextResource(resourceKey: string, textResources: ITextResource[]): string {
-<<<<<<< HEAD
-  const textResource = textResources?.find((resource) => resource.id === resourceKey);
-  return textResource ? textResource.value : resourceKey;
+  if (!resourceKey || !textResources?.length) return;
+  const textResource = textResources.find((resource) => resource.id === resourceKey);
+  return textResource?.value;
 }
 
 export const getComponentPropertyLabel = (propertyKey: string, t: UseText): string => {
@@ -147,10 +147,4 @@
   // return propertyKey;
   const translation = t(translationKey as TranslationKey);
   return translation === translationKey ? propertyKey : translation;
-};
-=======
-  if (!resourceKey || !textResources?.length) return;
-  const textResource = textResources.find((resource) => resource.id === resourceKey);
-  return textResource?.value;
-}
->>>>>>> 036e219d
+};