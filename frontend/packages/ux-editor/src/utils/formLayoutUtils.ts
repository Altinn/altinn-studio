import type {
  IInternalLayout,
  InternalLayoutComponents,
  InternalLayoutData,
  IToolbarElement,
} from '../types/global';
import { BASE_CONTAINER_ID, MAX_NESTED_GROUP_LEVEL } from 'app-shared/constants';
import { insertArrayElementAtPos, areItemsUnique } from 'app-shared/utils/arrayUtils';
import { ArrayUtils, ObjectUtils } from '@studio/pure-functions';
import { ComponentType } from 'app-shared/types/ComponentType';
import type { FormComponent } from '../types/FormComponent';
import { generateFormItem } from './component';
import type { FormItemConfigs } from '../data/formItemConfig';
import { formItemConfigs, allComponents } from '../data/formItemConfig';
import type { FormContainer } from '../types/FormContainer';
import type { FormItem } from '../types/FormItem';
import * as formItemUtils from './formItemUtils';
import type { ContainerComponentType } from '../types/ContainerComponent';
import { flattenObjectValues } from 'app-shared/utils/objectUtils';
import type { FormLayoutPage } from '../types/FormLayoutPage';
import type { KeyValuePairs } from 'app-shared/types/KeyValuePairs';

export const mapComponentToToolbarElement = <T extends ComponentType>(
  c: FormItemConfigs[T],
): IToolbarElement => ({
  label: c.name,
  icon: c.icon,
  type: c.name,
});

/**
 * Checks if a layout has navigation buttons.
 * @param layout The layout to check.
 * @returns True if the layout has navigation buttons, false otherwise.
 */
export const hasNavigationButtons = (layout: IInternalLayout): boolean => {
  const { components } = layout;
  return Object.values(components)
    .map(({ type }) => type)
    .includes(ComponentType.NavigationButtons);
};

/**
 * Finds the id of a component or a container's parent container.
 * @param layout The layout in which the component is located.
 * @param itemId The id of the component or container.
 * @returns The id of the container that contains the component.
 */
export const findParentId = (layout: IInternalLayout, itemId: string): string => {
  const { order } = layout;
  return Object.keys(order).find((key) => order[key].includes(itemId));
};

/**
 * Adds a component to a layout.
 * @param layout The layout to add the component to.
 * @param component The component to add.
 * @param containerId The id of the container to add the component to. Defaults to the base container id.
 * @param position The desired index of the component within its container. Set it to a negative value to add it at the end. Defaults to -1.
 * @returns The new layout.
 */
export const addComponent = (
  layout: IInternalLayout,
  component: FormComponent,
  containerId: string = BASE_CONTAINER_ID,
  position: number = -1,
): IInternalLayout => {
  const newLayout = ObjectUtils.deepCopy(layout);
  component.pageIndex = calculateNewPageIndex(newLayout, containerId, position);
  newLayout.components[component.id] = component;
  if (position < 0) newLayout.order[containerId].push(component.id);
  else newLayout.order[containerId].splice(position, 0, component.id);
  return newLayout;
};

/**
 * Returns a page index for the new component if it is inside a multi page container.
 * Currently we do not support managing page indices in Studio, so this will default to the page index of the previous component.
 * @param layout
 * @param containerId
 * @param position
 */
const calculateNewPageIndex = (
  layout: IInternalLayout,
  containerId: string,
  position: number,
): number => {
  const parent = layout.containers[containerId];
  const isParentMultiPage = parent.type === ComponentType.RepeatingGroup && parent?.edit?.multiPage;
  if (!isParentMultiPage) return null;
  const previousComponentPosition = findPositionOfPreviousComponent(layout, containerId, position);
  if (previousComponentPosition === undefined) return 0;
  const previousComponentId = layout.order[containerId][previousComponentPosition];
  const previousComponent = getItem(layout, previousComponentId);
  return previousComponent?.pageIndex;
};

const findPositionOfPreviousComponent = (
  layout: IInternalLayout,
  containerId: string,
  position: number,
): number | undefined => {
  switch (position) {
    case 0:
      return undefined;
    case -1:
      return layout.order[containerId].length - 1;
    default:
      return position - 1;
  }
};

/**
 * Adds a container to a layout.
 * @param layout The layout to add the container to.
 * @param container The container to add.
 * @param id The id of the container.
 * @param parentId The id of the container's parent container. Defaults to the base container id.
 * @param position The desired index of the container within its parent container. Set it to a negative value to add it at the end. Defaults to -1.
 * @returns The new layout.
 */
export const addContainer = <T extends ContainerComponentType>(
  layout: IInternalLayout,
  container: FormContainer<T>,
  id: string,
  parentId: string = BASE_CONTAINER_ID,
  position: number = -1,
): IInternalLayout => {
  const newLayout = ObjectUtils.deepCopy(layout);
  container.pageIndex = calculateNewPageIndex(newLayout, parentId, position);
  newLayout.containers[id] = container as FormContainer<T>;
  newLayout.order[id] = [];
  if (position < 0) newLayout.order[parentId].push(id);
  else newLayout.order[parentId].splice(position, 0, id);
  return newLayout;
};

/**
 * Updates a container.
 * @param layout The layout to update.
 * @param updatedContainer The updated container.
 * @param containerId The current id of the updated container.
 * @returns The new layout.
 */
export const updateContainer = <T extends ContainerComponentType>(
  layout: IInternalLayout,
  updatedContainer: FormContainer<T>,
  containerId: string,
): IInternalLayout => {
  const oldLayout: IInternalLayout = ObjectUtils.deepCopy(layout);

  const currentId = containerId;
  const newId = updatedContainer.id || currentId;

  if (currentId !== newId) {
    // Update component ID:
    oldLayout.containers[newId] = {
      ...oldLayout.containers[currentId],
    };
    delete oldLayout.containers[currentId];

    // Update ID in parent container order:
    const parentContainer = Object.keys(oldLayout.order).find((containerId: string) => {
      return oldLayout.order[containerId].indexOf(currentId) > -1;
    });
    if (parentContainer) {
      const parentContainerOrder = oldLayout.order[parentContainer];
      const containerIndex = parentContainerOrder.indexOf(currentId);
      parentContainerOrder[containerIndex] = newId;
    }

    // Update ID of the containers order array:
    oldLayout.order[newId] = layout.order[currentId];
    delete oldLayout.order[currentId];
  }

  return {
    ...oldLayout,
    containers: {
      ...oldLayout.containers,
      [newId]: updatedContainer as FormContainer<T>,
    },
  };
};

/**
 * Removes a component from a layout.
 * @param layout The layout to remove the component from.
 * @param componentId The id of the component to remove.
 * @returns The new layout.
 */
export const removeComponent = (layout: IInternalLayout, componentId: string): IInternalLayout => {
  const newLayout = ObjectUtils.deepCopy(layout);
  const containerId = findParentId(layout, componentId);
  if (containerId) {
    newLayout.order[containerId] = ArrayUtils.removeItemByValue(
      newLayout.order[containerId],
      componentId,
    );
    delete newLayout.components[componentId];
  }
  return newLayout;
};

/**
 * Removes all components of a given type from a layout.
 * @param layout The layout to remove the components from.
 * @param componentType The type of the components to remove.
 * @returns The new layout.
 */
export const removeComponentsByType = (
  layout: IInternalLayout,
  componentType: ComponentType,
): IInternalLayout => {
  let newLayout = layout;
  Object.keys(layout.components)
    .filter((id) => layout.components[id].type === componentType)
    .forEach((id) => {
      newLayout = removeComponent(newLayout, id);
    });
  return newLayout;
};

/**
 * Adds a navigation button component to the end of the base container of a layout.
 * @param layout The layout to add the component to.
 * @param id The id of the new component.
 * @returns The new layout.
 */
export const addNavigationButtons = (layout: IInternalLayout, id: string): IInternalLayout => {
  const navigationButtons: FormComponent = {
    id,
    itemType: 'COMPONENT',
    onClickAction: () => {},
    showBackButton: true,
    textResourceBindings: { next: undefined, back: undefined },
    type: ComponentType.NavigationButtons,
  };
  return addComponent(layout, navigationButtons);
};

/**
 * Creates a layout with no components.
 * @returns The empty layout.
 */
export const createEmptyLayout = (): IInternalLayout => ({
  ...createEmptyLayoutData(),
  customRootProperties: {},
});

export const createEmptyLayoutData = (): InternalLayoutData => ({
  ...createEmptyComponentStructure(),
  customDataProperties: {},
});

export const createEmptyComponentStructure = (): InternalLayoutComponents => ({
  components: {},
  containers: {
    [BASE_CONTAINER_ID]: {
      id: BASE_CONTAINER_ID,
      index: 0,
      itemType: 'CONTAINER',
      type: undefined,
      pageIndex: null,
    },
  },
  order: {
    [BASE_CONTAINER_ID]: [],
  },
});

/**
 * Moves an item to another position.
 * @param layout The layout to move the item in.
 * @param id The id of the item to move.
 * @param newContainerId The id of the container to move the item to.
 * @param newPosition The desired index of the item within its new container.
 * @returns The new layout.
 */
export const moveLayoutItem = (
  layout: IInternalLayout,
  id: string,
  newContainerId: string = BASE_CONTAINER_ID,
  newPosition: number = 0,
): IInternalLayout => {
  const newLayout = ObjectUtils.deepCopy(layout);
  const oldContainerId = findParentId(layout, id);
  const item = getItem(newLayout, id);
  item.pageIndex = calculateNewPageIndex(newLayout, newContainerId, newPosition);
  if (oldContainerId) {
    newLayout.order[oldContainerId] = ArrayUtils.removeItemByValue(
      newLayout.order[oldContainerId],
      id,
    );
    newLayout.order[newContainerId] = insertArrayElementAtPos(
      newLayout.order[newContainerId],
      id,
      newPosition,
    );
  }
  return newLayout;
};

/**
 * Adds a component of a given type to a layout.
 * @param layout The layout to add the component to.
 * @param componentType The type of the component to add.
 * @param id The id of the new component.
 * @param parentId The id of the container to add the component to. Defaults to the base container id.
 * @param position The desired index of the component within its container. Set it to a negative value to add it at the end. Defaults to -1.
 * @returns The new layout.
 */
export const addItemOfType = <T extends ComponentType>(
  layout: IInternalLayout,
  componentType: T,
  id: string,
  parentId: string = BASE_CONTAINER_ID,
  position: number = -1,
): IInternalLayout => {
  const newItem: FormItem<T> = generateFormItem<T>(componentType, id);
  return newItem.itemType === 'CONTAINER'
    ? addContainer(layout, newItem, id, parentId, position)
    : addComponent(layout, newItem, parentId, position);
};

/**
 * Checks if a given item is a container.
 * @param layout The layout where the item should be found.
 * @param itemId The id of the item to check.
 * @returns True if the item is a container, false otherwise.
 */
export const isContainer = (layout: IInternalLayout, itemId: string): boolean =>
  Object.keys(layout.containers).includes(itemId);

/**
 * Checks if a given container has sub containers.
 * @param layout The layout where the container should be found.
 * @param itemId The id of the container to check.
 * @returns True if the container has sub containers, false otherwise.
 */
export const hasSubContainers = (layout: IInternalLayout, itemId: string): boolean =>
  isContainer(layout, itemId) && layout.order[itemId].some((id) => isContainer(layout, id));

/**
 * Calculates the deepness of the given container.
 * @param layout The layout of interest.
 * @param itemId The id of the container of interest.
 * @returns The number of the deepest level within the container.
 */
const numberOfContainerLevels = (layout: IInternalLayout, itemId: string): number => {
  if (!isContainer(layout, itemId) || !hasSubContainers(layout, itemId)) return 0;
  else
    return 1 + Math.max(...layout.order[itemId].map((id) => numberOfContainerLevels(layout, id)));
};

/**
 * Calculate the deepest level of a nested container in the layout.
 * @param layout The layout to calculate the deepness of.
 * @returns The deepest level of a nested container.
 */
export const getDepth = (layout: IInternalLayout): number => {
  const containers = Object.keys(layout.containers);
  if (containers.length <= 1) return 0;
  else return Math.max(...containers.map((id) => numberOfContainerLevels(layout, id)));
};

/**
 * Checks if the depth of a layout is within the allowed range.
 * @param layout The layout to check.
 * @returns True if the depth is within the allowed range, false otherwise.
 */
export const validateDepth = (layout: IInternalLayout): boolean =>
  getDepth(layout) <= MAX_NESTED_GROUP_LEVEL;

export const isComponentTypeValidChild = (
  layout: IInternalLayout,
  parentId: string,
  componentType: ComponentType,
): boolean => {
  if (parentId === BASE_CONTAINER_ID) return true;
  const parent = getItem(layout, parentId);
  if (!formItemUtils.isContainer(parent)) return false;
  const parentTypeConfig = formItemConfigs[parent.type];
  return parentTypeConfig.validChildTypes?.includes(componentType);
};

export const getChildIds = (layout: IInternalLayout, parentId: string): string[] =>
  layout.order?.[parentId] || [];

/**
 * Recursively finds all the children of a container.
 * @param layout The layout to search in.
 * @param parentId The id of the container to find all children of.
 * @returns An array of all the children of the container.
 */
export const getAllDescendants = (layout: IInternalLayout, parentId: string): string[] =>
  getChildIds(layout, parentId).flatMap((id) =>
    ArrayUtils.prepend(getAllDescendants(layout, id), id),
  );

export const getItem = (layout: IInternalLayout, itemId: string): FormComponent | FormContainer =>
  layout.components[itemId] || layout.containers[itemId];

export const hasMultiPageGroup = (layout: IInternalLayout): boolean =>
  Object.values(layout.containers).some(
    (container) => container.type === ComponentType.RepeatingGroup && container.edit?.multiPage,
  );

export const isItemChildOfContainer = (
  layout: IInternalLayout,
  itemId: string,
  containerType?: ContainerComponentType,
): boolean => {
  const parentId = findParentId(layout, itemId);
  if (parentId === BASE_CONTAINER_ID || !parentId) return false;
  const parent = getItem(layout, parentId);
  return !containerType || parent.type === containerType;
};

/**
 * Checks if a component with the given id exists in the given layout.
 * @param id The id of the component to check for.
 * @param layout The layout to check.
 * @returns True if the id exists in the layout, false otherwise.
 */
export const idExistsInLayout = (id: string, layout: IInternalLayout): boolean =>
  Object.keys(layout.components || {}).some((key) => key.toUpperCase() === id.toUpperCase()) ||
  Object.keys(layout.containers || {}).some((key) => key.toUpperCase() === id.toUpperCase());

/**
 * Checks if there are components with duplicated ids in the layout.
 * @param layout The layout to check.
 * @returns True if some items in the array are duplicated and false otherwise.
 */
export const duplicatedIdsExistsInLayout = (layout: IInternalLayout): boolean => {
  if (!layout?.order) return false;
  const idsInLayout = flattenObjectValues(layout.order);
  return !areItemsUnique(idsInLayout);
};

/**
 * Checks if there are component with duplicated ids across all layouts in the layoutset.
 * @param layouts The layouts to check.
 * @returns dublicated layouts.
 */
export const findLayoutsContainingDuplicateComponents = (
  layouts: Record<string, IInternalLayout>,
) => {
  const componentMap = new Map<string, string>();
  const duplicateLayouts = new Set<string>();
  const duplicateComponents = new Set<string>();

  const layoutPages: FormLayoutPage[] = Object.keys(layouts).map((key) => ({
    page: key,
    data: layouts[key],
  }));
  layoutPages.forEach(({ page, data }) => {
    const components = flattenObjectValues(data.order);
    components.forEach((component) => {
      if (componentMap.has(component)) {
        duplicateLayouts.add(page);
        duplicateLayouts.add(componentMap.get(component));
        duplicateComponents.add(component);
      } else {
        componentMap.set(component, page);
      }
    });
  });
  return {
    duplicateLayouts: [...duplicateLayouts],
    duplicateComponents: [...duplicateComponents],
  };
};

/**
 * Get the duplicated ids in the layout
 * @param layout The layout to check
 * @returns An array of unique duplicated ids
 */
export const getDuplicatedIds = (layout: IInternalLayout): string[] => {
  const idsInLayout = flattenObjectValues(layout.order);
  const duplicatedIds = idsInLayout.filter((id, index) => idsInLayout.indexOf(id) !== index);
  const uniqueDuplicatedIds = Array.from(new Set(duplicatedIds));
  return uniqueDuplicatedIds;
};

/**
 * Get all (valid) ids in the layout
 * @param layout The layout
 * @returns An array of all ids in the layout
 * */
export const getAllFormItemIds = (layout: IInternalLayout): string[] =>
  flattenObjectValues(layout.order);

/**
<<<<<<< HEAD
 * Gets all available componenent types to add for a given container
 * @param layout
 * @param containerId
 * @returns
 */
export const getAvailableChildComponentsForContainer = (
  layout: IInternalLayout,
  containerId: string,
): KeyValuePairs<IToolbarElement[]> => {
  if (containerId !== BASE_CONTAINER_ID) return {};
  const allComponentLists: KeyValuePairs<IToolbarElement[]> = {};
  Object.keys(allComponents).forEach((key) => {
    allComponentLists[key] = allComponents[key].map((element: ComponentType) =>
      mapComponentToToolbarElement(formItemConfigs[element]),
    );
  });
  return allComponentLists;
=======
 * Get all components in the given layout
 * @param layout The layout
 * @param excludeTypes Optional array to exclude certain component types
 * @returns An array of all components in the layout, excluding the types in the excludeTypes array
 * */
export const getAllLayoutComponents = (
  layout: IInternalLayout,
  excludeTypes?: ComponentType[],
): FormComponent[] => {
  return Object.values(layout.components).filter(
    (component) => !excludeTypes || !excludeTypes.includes(component.type),
  );
>>>>>>> acddf82d
};<|MERGE_RESOLUTION|>--- conflicted
+++ resolved
@@ -493,7 +493,6 @@
   flattenObjectValues(layout.order);
 
 /**
-<<<<<<< HEAD
  * Gets all available componenent types to add for a given container
  * @param layout
  * @param containerId
@@ -511,7 +510,9 @@
     );
   });
   return allComponentLists;
-=======
+};
+
+/**
  * Get all components in the given layout
  * @param layout The layout
  * @param excludeTypes Optional array to exclude certain component types
@@ -524,5 +525,4 @@
   return Object.values(layout.components).filter(
     (component) => !excludeTypes || !excludeTypes.includes(component.type),
   );
->>>>>>> acddf82d
 };