import type {
  IFormDesignerComponents,
  IFormDesignerContainers,
  IInternalLayout,
  InternalLayoutComponents,
  InternalLayoutData,
  IToolbarElement,
} from '../types/global';
import { BASE_CONTAINER_ID, MAX_NESTED_GROUP_LEVEL } from 'app-shared/constants';
import { deepCopy } from 'app-shared/pure';
import { insertArrayElementAtPos, removeItemByValue } from 'app-shared/utils/arrayUtils';
import { ComponentType } from 'app-shared/types/ComponentType';
import type { FormComponent } from '../types/FormComponent';
import { generateFormItem } from './component';
import type { FormItemConfigs } from '../data/formItemConfig';
import { formItemConfigs } from '../data/formItemConfig';
import type { FormContainer } from '../types/FormContainer';
import type { FormItem } from '../types/FormItem';
import * as formItemUtils from './formItemUtils';
import type { ContainerComponentType } from '../types/ContainerComponent';

export const mapComponentToToolbarElement = <T extends ComponentType>(
  c: FormItemConfigs[T],
): IToolbarElement => ({
  label: c.name,
  icon: c.icon,
  type: c.name,
});

export function idExists(
  id: string,
  components: IFormDesignerComponents,
  containers: IFormDesignerContainers,
): boolean {
  return (
    Object.keys(containers || {}).findIndex((key) => key.toUpperCase() === id.toUpperCase()) > -1 ||
    Object.keys(components || {}).findIndex((key) => key.toUpperCase() === id.toUpperCase()) > -1
  );
}

/**
 * Checks if a layout has navigation buttons.
 * @param layout The layout to check.
 * @returns True if the layout has navigation buttons, false otherwise.
 */
export const hasNavigationButtons = (layout: IInternalLayout): boolean => {
  const { components } = layout;
  return Object.values(components)
    .map(({ type }) => type)
    .includes(ComponentType.NavigationButtons);
};

/**
 * Finds the id of a component or a container's parent container.
 * @param layout The layout in which the component is located.
 * @param itemId The id of the component or container.
 * @returns The id of the container that contains the component.
 */
export const findParentId = (layout: IInternalLayout, itemId: string): string => {
  const { order } = layout;
  return Object.keys(order).find((key) => order[key].includes(itemId));
};

/**
 * Adds a component to a layout.
 * @param layout The layout to add the component to.
 * @param component The component to add.
 * @param containerId The id of the container to add the component to. Defaults to the base container id.
 * @param position The desired index of the component within its container. Set it to a negative value to add it at the end. Defaults to -1.
 * @returns The new layout.
 */
export const addComponent = (
  layout: IInternalLayout,
  component: FormComponent,
  containerId: string = BASE_CONTAINER_ID,
  position: number = -1,
): IInternalLayout => {
  const newLayout = deepCopy(layout);
  component.pageIndex = calculateNewPageIndex(newLayout, containerId, position);
  newLayout.components[component.id] = component;
  if (position < 0) newLayout.order[containerId].push(component.id);
  else newLayout.order[containerId].splice(position, 0, component.id);
  return newLayout;
};

/**
 * Returns a page index for the new component if it is inside a multi page container.
 * Currently we do not support managing page indices in Studio, so this will default to the page index of the previous component.
 * @param layout
 * @param containerId
 * @param position
 */
const calculateNewPageIndex = (
  layout: IInternalLayout,
  containerId: string,
  position: number,
): number => {
  const parent = layout.containers[containerId];
  const isParentMultiPage = parent.type === ComponentType.RepeatingGroup && parent?.edit?.multiPage;
  if (!isParentMultiPage) return null;
  const previousComponentPosition = findPositionOfPreviousComponent(layout, containerId, position);
  if (previousComponentPosition === undefined) return 0;
  const previousComponentId = layout.order[containerId][previousComponentPosition];
  const previousComponent = getItem(layout, previousComponentId);
  return previousComponent?.pageIndex;
};

const findPositionOfPreviousComponent = (
  layout: IInternalLayout,
  containerId: string,
  position: number,
): number | undefined => {
  switch (position) {
    case 0:
      return undefined;
    case -1:
      return layout.order[containerId].length - 1;
    default:
      return position - 1;
  }
};

/**
 * Adds a container to a layout.
 * @param layout The layout to add the container to.
 * @param container The container to add.
 * @param id The id of the container.
 * @param parentId The id of the container's parent container. Defaults to the base container id.
 * @param position The desired index of the container within its parent container. Set it to a negative value to add it at the end. Defaults to -1.
 * @returns The new layout.
 */
export const addContainer = <T extends ContainerComponentType>(
  layout: IInternalLayout,
  container: FormContainer<T>,
  id: string,
  parentId: string = BASE_CONTAINER_ID,
  position: number = -1,
): IInternalLayout => {
  const newLayout = deepCopy(layout);
  container.pageIndex = calculateNewPageIndex(newLayout, parentId, position);
  newLayout.containers[id] = container as FormContainer<T>;
  newLayout.order[id] = [];
  if (position < 0) newLayout.order[parentId].push(id);
  else newLayout.order[parentId].splice(position, 0, id);
  return newLayout;
};

/**
 * Updates a container.
 * @param layout The layout to update.
 * @param updatedContainer The updated container.
 * @param containerId The current id of the updated container.
 * @returns The new layout.
 */
export const updateContainer = <T extends ContainerComponentType>(
  layout: IInternalLayout,
  updatedContainer: FormContainer<T>,
  containerId: string,
): IInternalLayout => {
  const oldLayout: IInternalLayout = deepCopy(layout);

  const currentId = containerId;
  const newId = updatedContainer.id || currentId;

  if (currentId !== newId) {
    // Update component ID:
    oldLayout.containers[newId] = {
      ...oldLayout.containers[currentId],
    };
    delete oldLayout.containers[currentId];

    // Update ID in parent container order:
    const parentContainer = Object.keys(oldLayout.order).find((containerId: string) => {
      return oldLayout.order[containerId].indexOf(currentId) > -1;
    });
    if (parentContainer) {
      const parentContainerOrder = oldLayout.order[parentContainer];
      const containerIndex = parentContainerOrder.indexOf(currentId);
      parentContainerOrder[containerIndex] = newId;
    }

    // Update ID of the containers order array:
    oldLayout.order[newId] = layout.order[currentId];
    delete oldLayout.order[currentId];
  }

  return {
    ...oldLayout,
    containers: {
      ...oldLayout.containers,
      [newId]: updatedContainer as FormContainer<T>,
    },
  };
};

/**
 * Removes a component from a layout.
 * @param layout The layout to remove the component from.
 * @param componentId The id of the component to remove.
 * @returns The new layout.
 */
export const removeComponent = (layout: IInternalLayout, componentId: string): IInternalLayout => {
  const newLayout = deepCopy(layout);
  const containerId = findParentId(layout, componentId);
  if (containerId) {
    newLayout.order[containerId] = removeItemByValue(newLayout.order[containerId], componentId);
    delete newLayout.components[componentId];
  }
  return newLayout;
};

/**
 * Removes all components of a given type from a layout.
 * @param layout The layout to remove the components from.
 * @param componentType The type of the components to remove.
 * @returns The new layout.
 */
export const removeComponentsByType = (
  layout: IInternalLayout,
  componentType: ComponentType,
): IInternalLayout => {
  let newLayout = layout;
  Object.keys(layout.components)
    .filter((id) => layout.components[id].type === componentType)
    .forEach((id) => {
      newLayout = removeComponent(newLayout, id);
    });
  return newLayout;
};

/**
 * Adds a navigation button component to the end of the base container of a layout.
 * @param layout The layout to add the component to.
 * @param id The id of the new component.
 * @returns The new layout.
 */
export const addNavigationButtons = (layout: IInternalLayout, id: string): IInternalLayout => {
  const navigationButtons: FormComponent = {
    id,
    itemType: 'COMPONENT',
    onClickAction: () => {},
    showBackButton: true,
    textResourceBindings: { next: undefined, back: undefined },
    type: ComponentType.NavigationButtons,
  };
  return addComponent(layout, navigationButtons);
};

/**
 * Creates a layout with no components.
 * @returns The empty layout.
 */
export const createEmptyLayout = (): IInternalLayout => ({
  ...createEmptyLayoutData(),
  customRootProperties: {},
});

export const createEmptyLayoutData = (): InternalLayoutData => ({
  ...createEmptyComponentStructure(),
  customDataProperties: {},
});

export const createEmptyComponentStructure = (): InternalLayoutComponents => ({
  components: {},
  containers: {
    [BASE_CONTAINER_ID]: {
      id: BASE_CONTAINER_ID,
      index: 0,
      itemType: 'CONTAINER',
      type: undefined,
      pageIndex: null,
    },
  },
  order: {
    [BASE_CONTAINER_ID]: [],
  },
});

/**
 * Moves an item to another position.
 * @param layout The layout to move the item in.
 * @param id The id of the item to move.
 * @param newContainerId The id of the container to move the item to.
 * @param newPosition The desired index of the item within its new container.
 * @returns The new layout.
 */
export const moveLayoutItem = (
  layout: IInternalLayout,
  id: string,
  newContainerId: string = BASE_CONTAINER_ID,
  newPosition: number = 0,
): IInternalLayout => {
  const newLayout = deepCopy(layout);
  const oldContainerId = findParentId(layout, id);
  const item = getItem(newLayout, id);
  item.pageIndex = calculateNewPageIndex(newLayout, newContainerId, newPosition);
  if (oldContainerId) {
    newLayout.order[oldContainerId] = removeItemByValue(newLayout.order[oldContainerId], id);
    newLayout.order[newContainerId] = insertArrayElementAtPos(
      newLayout.order[newContainerId],
      id,
      newPosition,
    );
  }
  return newLayout;
};

/**
 * Adds a component of a given type to a layout.
 * @param layout The layout to add the component to.
 * @param componentType The type of the component to add.
 * @param id The id of the new component.
 * @param parentId The id of the container to add the component to. Defaults to the base container id.
 * @param position The desired index of the component within its container. Set it to a negative value to add it at the end. Defaults to -1.
 * @returns The new layout.
 */
export const addItemOfType = <T extends ComponentType>(
  layout: IInternalLayout,
  componentType: T,
  id: string,
  parentId: string = BASE_CONTAINER_ID,
  position: number = -1,
): IInternalLayout => {
  const newItem: FormItem<T> = generateFormItem<T>(componentType, id);
  return newItem.itemType === 'CONTAINER'
    ? addContainer(layout, newItem, id, parentId, position)
    : addComponent(layout, newItem, parentId, position);
};

/**
 * Checks if a given item is a container.
 * @param layout The layout where the item should be found.
 * @param itemId The id of the item to check.
 * @returns True if the item is a container, false otherwise.
 */
export const isContainer = (layout: IInternalLayout, itemId: string): boolean =>
  Object.keys(layout.containers).includes(itemId);

/**
 * Checks if a given container has sub containers.
 * @param layout The layout where the container should be found.
 * @param itemId The id of the container to check.
 * @returns True if the container has sub containers, false otherwise.
 */
export const hasSubContainers = (layout: IInternalLayout, itemId: string): boolean =>
  isContainer(layout, itemId) && layout.order[itemId].some((id) => isContainer(layout, id));

/**
 * Calculates the deepness of the given container.
 * @param layout The layout of interest.
 * @param itemId The id of the container of interest.
 * @returns The number of the deepest level within the container.
 */
const numberOfContainerLevels = (layout: IInternalLayout, itemId: string): number => {
  if (!isContainer(layout, itemId) || !hasSubContainers(layout, itemId)) return 0;
  else
    return 1 + Math.max(...layout.order[itemId].map((id) => numberOfContainerLevels(layout, id)));
};

/**
 * Calculate the deepest level of a nested container in the layout.
 * @param layout The layout to calculate the deepness of.
 * @returns The deepest level of a nested container.
 */
export const getDepth = (layout: IInternalLayout): number => {
  const containers = Object.keys(layout.containers);
  if (containers.length <= 1) return 0;
  else return Math.max(...containers.map((id) => numberOfContainerLevels(layout, id)));
};

/**
 * Checks if the depth of a layout is within the allowed range.
 * @param layout The layout to check.
 * @returns True if the depth is within the allowed range, false otherwise.
 */
export const validateDepth = (layout: IInternalLayout): boolean =>
  getDepth(layout) <= MAX_NESTED_GROUP_LEVEL;

export const isComponentTypeValidChild = (
  layout: IInternalLayout,
  parentId: string,
  componentType: ComponentType,
): boolean => {
  if (parentId === BASE_CONTAINER_ID) return true;
  const parent = getItem(layout, parentId);
  if (!formItemUtils.isContainer(parent)) return false;
  const parentTypeConfig = formItemConfigs[parent.type];
  return parentTypeConfig.validChildTypes?.includes(componentType);
};

export const getChildIds = (layout: IInternalLayout, parentId: string): string[] =>
  layout.order?.[parentId] || [];

export const getItem = (layout: IInternalLayout, itemId: string): FormComponent | FormContainer =>
  layout.components[itemId] || layout.containers[itemId];

export const hasMultiPageGroup = (layout: IInternalLayout): boolean =>
<<<<<<< HEAD
  Object.values(layout.containers).some(
    (container) => container.type === ComponentType.RepeatingGroup && container.edit?.multiPage,
  );
=======
  Object.values(layout.containers).some((container) => container.edit?.multiPage);

export const isItemChildOfContainer = (
  layout: IInternalLayout,
  item: FormItem,
  containerType?: ContainerComponentType,
): boolean => {
  const containerOfItemId = Object.keys(layout.order).find((containerId) => {
    return (
      containerId !== BASE_CONTAINER_ID &&
      Object.values(layout.order[containerId]).includes(item.id)
    );
  });
  if (!containerOfItemId) return false;
  return containerType ? layout.containers[containerOfItemId].type === containerType : true;
};
>>>>>>> 2293f1a3
<|MERGE_RESOLUTION|>--- conflicted
+++ resolved
@@ -395,12 +395,9 @@
   layout.components[itemId] || layout.containers[itemId];
 
 export const hasMultiPageGroup = (layout: IInternalLayout): boolean =>
-<<<<<<< HEAD
   Object.values(layout.containers).some(
     (container) => container.type === ComponentType.RepeatingGroup && container.edit?.multiPage,
   );
-=======
-  Object.values(layout.containers).some((container) => container.edit?.multiPage);
 
 export const isItemChildOfContainer = (
   layout: IInternalLayout,
@@ -415,5 +412,4 @@
   });
   if (!containerOfItemId) return false;
   return containerType ? layout.containers[containerOfItemId].type === containerType : true;
-};
->>>>>>> 2293f1a3
+};