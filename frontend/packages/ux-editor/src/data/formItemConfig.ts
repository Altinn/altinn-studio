import type React from 'react';
import type { RefAttributes, SVGProps } from 'react';
import { ComponentType } from 'app-shared/types/ComponentType';
import { FormPanelVariant } from 'app-shared/types/FormPanelVariant';
import {
  AccordionIcon,
  CalendarIcon,
  CheckboxIcon,
  ChevronDownDoubleIcon,
  ClipboardIcon,
  ElementIcon,
  ExclamationmarkTriangleIcon,
  FileTextIcon,
  FingerButtonIcon,
  GroupIcon,
  HouseIcon,
  ImageIcon,
  InformationSquareIcon,
  LikertIcon,
  LinkIcon,
  LongTextIcon,
  NavBarIcon,
  PaperclipIcon,
  TextIcon,
  PaymentDetailsIcon,
  PinIcon,
  PresentationIcon,
  RadioButtonIcon,
  RepeatingGroupIcon,
  SelectIcon,
  ShortTextIcon,
  TableIcon,
  TasklistIcon,
  TitleIcon,
  WalletIcon,
} from '@studio/icons';
import type { ContainerComponentType } from '../types/ContainerComponent';
import { LayoutItemType } from '../types/global';
import type { ComponentSpecificConfig } from 'app-shared/types/ComponentSpecificConfig';
<<<<<<< HEAD
import type { KeyValuePairs } from 'app-shared/types/KeyValuePairs';
=======
import { shouldDisplayFeature } from 'app-shared/utils/featureToggleUtils';
import { FilterUtils } from './FilterUtils';
>>>>>>> acddf82d

export type FormItemConfig<T extends ComponentType = ComponentType> = {
  name: T;
  itemType: T extends ContainerComponentType ? LayoutItemType.Container : LayoutItemType.Component;
  defaultProperties: ComponentSpecificConfig<T>;
  icon?: React.ComponentType<SVGProps<SVGSVGElement> & { title?: string; titleId?: string }> &
    RefAttributes<SVGSVGElement>;
  propertyPath?: string;
} & (T extends ContainerComponentType ? { validChildTypes: ComponentType[] } : {});

export type FormItemConfigs = { [T in ComponentType]: FormItemConfig<T> };

export const formItemConfigs: FormItemConfigs = {
  [ComponentType.Alert]: {
    name: ComponentType.Alert,
    itemType: LayoutItemType.Component,
    defaultProperties: {
      severity: 'info',
    },
    propertyPath: 'definitions/alertComponent',
    icon: ExclamationmarkTriangleIcon,
  },
  [ComponentType.Accordion]: {
    name: ComponentType.Accordion,
    itemType: LayoutItemType.Container,
    defaultProperties: {},
    propertyPath: 'definitions/accordionComponent',
    icon: AccordionIcon,
    validChildTypes: [ComponentType.Paragraph],
  },
  [ComponentType.AccordionGroup]: {
    name: ComponentType.AccordionGroup,
    itemType: LayoutItemType.Container,
    defaultProperties: {},
    propertyPath: 'definitions/accordionGroupComponent',
    icon: ChevronDownDoubleIcon,
    validChildTypes: [ComponentType.Accordion],
  },
  [ComponentType.ActionButton]: {
    name: ComponentType.ActionButton,
    itemType: LayoutItemType.Component,
    defaultProperties: {
      buttonStyle: 'primary',
      action: 'instantiate',
    },
    icon: FingerButtonIcon,
  },
  [ComponentType.Address]: {
    name: ComponentType.Address,
    itemType: LayoutItemType.Component,
    defaultProperties: {
      dataModelBindings: {
        address: '',
        zipCode: '',
        postPlace: '',
      },
      simplified: true,
      saveWhileTyping: 400,
    },
    propertyPath: 'definitions/addressComponent',
    icon: HouseIcon,
  },
  [ComponentType.AttachmentList]: {
    name: ComponentType.AttachmentList,
    itemType: LayoutItemType.Component,
    defaultProperties: {},
    propertyPath: 'definitions/attachmentListComponent',
    icon: PaperclipIcon,
  },
  [ComponentType.Button]: {
    name: ComponentType.Button,
    itemType: LayoutItemType.Component,
    defaultProperties: {},
    propertyPath: 'definitions/actionButtonComponent',
    icon: FingerButtonIcon,
  },
  [ComponentType.ButtonGroup]: {
    name: ComponentType.ButtonGroup,
    itemType: LayoutItemType.Container,
    defaultProperties: {},
    propertyPath: 'definitions/buttonGroupComponent',
    icon: FingerButtonIcon,
    validChildTypes: [
      ComponentType.Button,
      ComponentType.NavigationButtons,
      ComponentType.PrintButton,
      ComponentType.InstantiationButton,
    ],
  },
  [ComponentType.Checkboxes]: {
    name: ComponentType.Checkboxes,
    itemType: LayoutItemType.Component,
    defaultProperties: {
      dataModelBindings: {
        simpleBinding: '',
      },
    },
    propertyPath: 'definitions/radioAndCheckboxComponents',
    icon: CheckboxIcon,
  },
  [ComponentType.Custom]: {
    name: ComponentType.Custom,
    itemType: LayoutItemType.Component,
    defaultProperties: {
      tagName: 'tag',
      framework: 'framework',
    },
    icon: ElementIcon,
  },
  [ComponentType.CustomButton]: {
    name: ComponentType.CustomButton,
    itemType: LayoutItemType.Component,
    defaultProperties: {
      actions: [],
      buttonStyle: 'primary',
    },
    icon: FingerButtonIcon,
  },
  [ComponentType.Datepicker]: {
    name: ComponentType.Datepicker,
    itemType: LayoutItemType.Component,
    defaultProperties: {
      dataModelBindings: {
        simpleBinding: '',
      },
      minDate: '1900-01-01T12:00:00.000Z',
      maxDate: '2100-01-01T12:00:00.000Z',
      timeStamp: true,
    },
    propertyPath: 'definitions/datepickerComponent',
    icon: CalendarIcon,
  },
  [ComponentType.Dropdown]: {
    name: ComponentType.Dropdown,
    itemType: LayoutItemType.Component,
    defaultProperties: {
      dataModelBindings: {
        simpleBinding: '',
      },
      optionsId: '',
    },
    propertyPath: 'definitions/selectionComponents',
    icon: SelectIcon,
  },
  [ComponentType.FileUpload]: {
    name: ComponentType.FileUpload,
    itemType: LayoutItemType.Component,
    defaultProperties: {
      displayMode: 'list',
      hasCustomFileEndings: false,
      maxFileSizeInMB: 25,
      maxNumberOfAttachments: 1,
      minNumberOfAttachments: 1,
    },
    propertyPath: 'definitions/fileUploadComponent',
    icon: PaperclipIcon,
  },
  [ComponentType.FileUploadWithTag]: {
    name: ComponentType.FileUploadWithTag,
    itemType: LayoutItemType.Component,
    defaultProperties: {
      displayMode: 'list',
      hasCustomFileEndings: false,
      maxFileSizeInMB: 25,
      maxNumberOfAttachments: 1,
      minNumberOfAttachments: 1,
      optionsId: '',
    },
    propertyPath: 'definitions/fileUploadWithTagComponent',
    icon: PaperclipIcon,
  },
  [ComponentType.Grid]: {
    name: ComponentType.Grid,
    itemType: LayoutItemType.Component,
    defaultProperties: {
      rows: [],
    },
    propertyPath: 'definitions/gridComponent',
    icon: TableIcon,
  },
  [ComponentType.Group]: {
    name: ComponentType.Group,
    itemType: LayoutItemType.Container,
    defaultProperties: {},
    propertyPath: 'definitions/groupComponent',
    icon: GroupIcon,
    validChildTypes: Object.values(ComponentType),
  },
  [ComponentType.Header]: {
    name: ComponentType.Header,
    itemType: LayoutItemType.Component,
    defaultProperties: {
      size: 'L',
    },
    propertyPath: 'definitions/headerComponent',
    icon: TitleIcon,
  },
  [ComponentType.IFrame]: {
    name: ComponentType.IFrame,
    itemType: LayoutItemType.Component,
    defaultProperties: {
      sandbox: {},
    },
    icon: PresentationIcon,
  },
  [ComponentType.Image]: {
    name: ComponentType.Image,
    itemType: LayoutItemType.Component,
    defaultProperties: {
      image: {
        src: {},
        width: '100%',
        align: 'center',
      },
    },
    propertyPath: 'definitions/imageComponent',
    icon: ImageIcon,
  },
  [ComponentType.Input]: {
    name: ComponentType.Input,
    itemType: LayoutItemType.Component,
    defaultProperties: {
      dataModelBindings: {
        simpleBinding: '',
      },
    },
    propertyPath: 'definitions/inputComponent',
    icon: ShortTextIcon,
  },
  [ComponentType.InstanceInformation]: {
    name: ComponentType.InstanceInformation,
    itemType: LayoutItemType.Component,
    defaultProperties: {},
    propertyPath: 'definitions/instanceInformationComponent',
    icon: InformationSquareIcon,
  },
  [ComponentType.InstantiationButton]: {
    name: ComponentType.InstantiationButton,
    itemType: LayoutItemType.Component,
    defaultProperties: {},
    icon: FingerButtonIcon,
  },
  [ComponentType.Likert]: {
    name: ComponentType.Likert,
    itemType: LayoutItemType.Component,
    defaultProperties: {
      dataModelBindings: {
        questions: '',
        answer: '',
      },
    },
    propertyPath: 'definitions/radioAndCheckboxComponents',
    icon: LikertIcon,
  },
  [ComponentType.LikertItem]: {
    name: ComponentType.LikertItem,
    itemType: LayoutItemType.Component,
    defaultProperties: {
      dataModelBindings: {
        simpleBinding: '',
      },
    },
    propertyPath: 'definitions/radioAndCheckboxComponents',
    icon: LikertIcon,
  },
  [ComponentType.Link]: {
    name: ComponentType.Link,
    itemType: LayoutItemType.Component,
    defaultProperties: {
      style: 'link',
    },
    icon: LinkIcon,
  },
  [ComponentType.List]: {
    name: ComponentType.List,
    itemType: LayoutItemType.Component,
    defaultProperties: {
      dataModelBindings: {},
      tableHeaders: {},
      dataListId: '',
    },
    propertyPath: 'definitions/listComponent',
    icon: TasklistIcon,
  },
  [ComponentType.Map]: {
    name: ComponentType.Map,
    itemType: LayoutItemType.Component,
    defaultProperties: {
      dataModelBindings: {
        simpleBinding: '',
      },
      centerLocation: {
        latitude: 0,
        longitude: 0,
      },
      zoom: 1,
    },
    propertyPath: 'definitions/mapComponent',
    icon: PinIcon,
  },
  [ComponentType.MultipleSelect]: {
    name: ComponentType.MultipleSelect,
    itemType: LayoutItemType.Component,
    defaultProperties: {
      dataModelBindings: {
        simpleBinding: '',
      },
      optionsId: '',
    },
    propertyPath: 'definitions/selectionComponents',
    icon: SelectIcon,
  },
  [ComponentType.NavigationBar]: {
    name: ComponentType.NavigationBar,
    itemType: LayoutItemType.Component,
    defaultProperties: {},
    propertyPath: 'definitions/navigationBarComponent',
    icon: NavBarIcon,
  },
  [ComponentType.NavigationButtons]: {
    name: ComponentType.NavigationButtons,
    itemType: LayoutItemType.Component,
    defaultProperties: {},
    propertyPath: 'definitions/navigationButtonsComponent',
    icon: FingerButtonIcon,
  },
  [ComponentType.Panel]: {
    name: ComponentType.Panel,
    itemType: LayoutItemType.Component,
    defaultProperties: {
      variant: FormPanelVariant.Info,
      showIcon: true,
    },
    propertyPath: 'definitions/panelComponent',
    icon: FileTextIcon,
  },
  [ComponentType.Paragraph]: {
    name: ComponentType.Paragraph,
    itemType: LayoutItemType.Component,
    defaultProperties: {
      id: '',
      itemType: 'COMPONENT',
      type: ComponentType.Paragraph,
    },
    icon: TextIcon,
  },
  [ComponentType.Payment]: {
    name: ComponentType.Payment,
    itemType: LayoutItemType.Component,
    defaultProperties: {},
    icon: WalletIcon,
  },
  [ComponentType.PaymentDetails]: {
    name: ComponentType.PaymentDetails,
    itemType: LayoutItemType.Component,
    defaultProperties: {},
    icon: PaymentDetailsIcon,
  },
  [ComponentType.PrintButton]: {
    name: ComponentType.PrintButton,
    itemType: LayoutItemType.Component,
    defaultProperties: {},
    icon: FingerButtonIcon,
  },
  [ComponentType.RadioButtons]: {
    name: ComponentType.RadioButtons,
    itemType: LayoutItemType.Component,
    defaultProperties: {
      dataModelBindings: {
        simpleBinding: '',
      },
    },
    propertyPath: 'definitions/radioAndCheckboxComponents',
    icon: RadioButtonIcon,
  },
  [ComponentType.RepeatingGroup]: {
    name: ComponentType.RepeatingGroup,
    itemType: LayoutItemType.Container,
    defaultProperties: {
      dataModelBindings: {
        group: '',
      },
    },
    propertyPath: 'definitions/repeatingGroupComponent',
    icon: RepeatingGroupIcon,
    validChildTypes: Object.values(ComponentType),
  },
  [ComponentType.SubForm]: {
    name: ComponentType.SubForm,
    itemType: LayoutItemType.Component,
    defaultProperties: {},
    propertyPath: 'definitions/subForm',
    icon: ClipboardIcon,
  },
  [ComponentType.Summary]: {
    name: ComponentType.Summary,
    itemType: LayoutItemType.Component,
    defaultProperties: {
      componentRef: '',
    },
    propertyPath: 'definitions/summaryComponent',
    icon: FileTextIcon,
  },
  [ComponentType.Summary2]: {
    name: ComponentType.Summary2,
    itemType: LayoutItemType.Component,
    defaultProperties: {
      target: {
        type: 'component',
        id: '',
        taskId: '',
      },
    },
    propertyPath: 'definitions/summary2Component',
    icon: FileTextIcon,
  },
  [ComponentType.TextArea]: {
    name: ComponentType.TextArea,
    itemType: LayoutItemType.Component,
    defaultProperties: {
      dataModelBindings: {
        simpleBinding: '',
      },
    },
    propertyPath: 'definitions/textAreaComponent',
    icon: LongTextIcon,
  },
};

export const advancedItems: FormItemConfigs[ComponentType][] = [
  formItemConfigs[ComponentType.Address],
  formItemConfigs[ComponentType.AttachmentList],
  formItemConfigs[ComponentType.Group],
  formItemConfigs[ComponentType.Grid],
  formItemConfigs[ComponentType.NavigationBar],
  formItemConfigs[ComponentType.Map],
  formItemConfigs[ComponentType.ButtonGroup],
  formItemConfigs[ComponentType.Accordion],
  formItemConfigs[ComponentType.AccordionGroup],
  formItemConfigs[ComponentType.List],
  formItemConfigs[ComponentType.Custom],
  formItemConfigs[ComponentType.RepeatingGroup],
  formItemConfigs[ComponentType.PaymentDetails],
  shouldDisplayFeature('subform') && formItemConfigs[ComponentType.SubForm],
].filter(FilterUtils.filterOutDisabledFeatureItems);

export const schemaComponents: FormItemConfigs[ComponentType][] = [
  formItemConfigs[ComponentType.Input],
  formItemConfigs[ComponentType.TextArea],
  formItemConfigs[ComponentType.Checkboxes],
  formItemConfigs[ComponentType.RadioButtons],
  formItemConfigs[ComponentType.Dropdown],
  formItemConfigs[ComponentType.MultipleSelect],
  formItemConfigs[ComponentType.Likert],
  formItemConfigs[ComponentType.LikertItem],
  formItemConfigs[ComponentType.Datepicker],
  formItemConfigs[ComponentType.FileUpload],
  formItemConfigs[ComponentType.FileUploadWithTag],
  formItemConfigs[ComponentType.Button],
  formItemConfigs[ComponentType.CustomButton],
  formItemConfigs[ComponentType.NavigationButtons],
  formItemConfigs[ComponentType.PrintButton],
  formItemConfigs[ComponentType.InstantiationButton],
  formItemConfigs[ComponentType.ActionButton],
  formItemConfigs[ComponentType.Image],
  formItemConfigs[ComponentType.Link],
  formItemConfigs[ComponentType.IFrame],
  formItemConfigs[ComponentType.InstanceInformation],
  formItemConfigs[ComponentType.Summary],
  shouldDisplayFeature('summary2') && formItemConfigs[ComponentType.Summary2],
].filter(FilterUtils.filterOutDisabledFeatureItems);

export const textComponents: FormItemConfigs[ComponentType][] = [
  formItemConfigs[ComponentType.Header],
  formItemConfigs[ComponentType.Paragraph],
  formItemConfigs[ComponentType.Panel],
  formItemConfigs[ComponentType.Alert],
];

export const confOnScreenComponents: FormItemConfigs[ComponentType][] = [
  formItemConfigs[ComponentType.Header],
  formItemConfigs[ComponentType.Paragraph],
  formItemConfigs[ComponentType.AttachmentList],
  formItemConfigs[ComponentType.Image],
];

export const paymentLayoutComponents: FormItemConfigs[ComponentType][] = [
  formItemConfigs[ComponentType.Payment],
  ...confOnScreenComponents,
];

<<<<<<< HEAD
export type ComponentCategory =
  | 'form'
  | 'select'
  | 'button'
  | 'text'
  | 'info'
  | 'container'
  | 'attachment'
  | 'advanced';

export const allComponents: KeyValuePairs<ComponentType[]> = {
  form: [ComponentType.Input, ComponentType.TextArea, ComponentType.Datepicker],
  select: [
    ComponentType.Checkboxes,
    ComponentType.RadioButtons,
    ComponentType.Dropdown,
    ComponentType.MultipleSelect,
    ComponentType.Likert,
  ],
  button: [
    ComponentType.Button,
    ComponentType.CustomButton,
    ComponentType.NavigationButtons,
    ComponentType.PrintButton,
    ComponentType.InstantiationButton,
    ComponentType.ActionButton,
  ],
  text: [ComponentType.Header, ComponentType.Paragraph, ComponentType.Panel, ComponentType.Alert],
  info: [
    ComponentType.InstanceInformation,
    ComponentType.Image,
    ComponentType.Link,
    ComponentType.IFrame,
    ComponentType.Summary,
  ],
  attachment: [
    ComponentType.AttachmentList,
    ComponentType.FileUpload,
    ComponentType.FileUploadWithTag,
  ],
  container: [
    ComponentType.Group,
    ComponentType.Grid,
    ComponentType.Accordion,
    ComponentType.AccordionGroup,
    ComponentType.List,
    ComponentType.RepeatingGroup,
  ],
  advanced: [ComponentType.Address, ComponentType.Map, ComponentType.Custom],
};
=======
export const subformLayoutComponents: Array<FormItemConfigs[ComponentType]> = [
  ...schemaComponents,
  ...textComponents,
  ...advancedItems,
].filter(FilterUtils.filterUnsupportedSubformComponents);
>>>>>>> acddf82d
<|MERGE_RESOLUTION|>--- conflicted
+++ resolved
@@ -37,12 +37,9 @@
 import type { ContainerComponentType } from '../types/ContainerComponent';
 import { LayoutItemType } from '../types/global';
 import type { ComponentSpecificConfig } from 'app-shared/types/ComponentSpecificConfig';
-<<<<<<< HEAD
 import type { KeyValuePairs } from 'app-shared/types/KeyValuePairs';
-=======
 import { shouldDisplayFeature } from 'app-shared/utils/featureToggleUtils';
 import { FilterUtils } from './FilterUtils';
->>>>>>> acddf82d
 
 export type FormItemConfig<T extends ComponentType = ComponentType> = {
   name: T;
@@ -534,7 +531,6 @@
   ...confOnScreenComponents,
 ];
 
-<<<<<<< HEAD
 export type ComponentCategory =
   | 'form'
   | 'select'
@@ -585,10 +581,8 @@
   ],
   advanced: [ComponentType.Address, ComponentType.Map, ComponentType.Custom],
 };
-=======
 export const subformLayoutComponents: Array<FormItemConfigs[ComponentType]> = [
   ...schemaComponents,
   ...textComponents,
   ...advancedItems,
-].filter(FilterUtils.filterUnsupportedSubformComponents);
->>>>>>> acddf82d
+].filter(FilterUtils.filterUnsupportedSubformComponents);