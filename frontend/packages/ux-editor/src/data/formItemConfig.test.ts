--- conflicted
+++ resolved
@@ -16,11 +16,7 @@
   const allAvailableComponents = allAvailableLists.flat();
   const excludedComponents = [ComponentType.Custom, ComponentType.Payment, ComponentType.Subform];
 
-<<<<<<< HEAD
-  /**  Test that all components, except Custom, Payment and Subform (since behind featureFlag), are available in one of the visible lists */
-=======
-  /**  Test that all components, except Custom, Payment and Summary2 (since behind featureFlag), are available in one of the visible lists */
->>>>>>> 18998700
+  /**  Test that all components, except Custom, Payment, Summary2 and Subform (since behind featureFlag), are available in one of the visible lists */
   it.each(
     Object.values(ComponentType).filter(
       (componentType) => !excludedComponents.includes(componentType),
@@ -33,12 +29,11 @@
     expect(allAvailableComponents.map(({ name }) => name)).not.toContain(ComponentType.Payment);
   });
 
-<<<<<<< HEAD
+  test('that Summary2 component is not available in the visible lists', () => {
+    expect(allAvailableComponents.map(({ name }) => name)).not.toContain(ComponentType.Summary2);
+  });
+  
   test('that subform component is not available in the visible lists', () => {
     expect(allAvailableComponents.map(({ name }) => name)).not.toContain(ComponentType.Subform);
-=======
-  test('that Summary2 component is not available in the visible lists', () => {
-    expect(allAvailableComponents.map(({ name }) => name)).not.toContain(ComponentType.Summary2);
->>>>>>> 18998700
   });
 });