--- conflicted
+++ resolved
@@ -1,22 +1,15 @@
 import { ComponentType } from '../components';
-<<<<<<< HEAD
-import { ICreateFormComponent, IDataModelBindings, IOption } from './global';
-=======
 import { IDataModelBindings, ITextResourceBindings, IOption } from './global';
->>>>>>> 30845c86
 
 export interface FormComponentBase<T extends ComponentType = ComponentType> {
   id: string;
   component?: string;
   itemType: 'COMPONENT';
   type: T;
-<<<<<<< HEAD
-  dataModelBindings: IDataModelBindings;
-=======
   name?: string;
   size?: string;
   options?: IOption[];
-  dataModelBindings?: IDataModelBindings;
+  dataModelBindings: IDataModelBindings;
   textResourceBindings?: ITextResourceBindings;
   customType?: string;
   codeListId?: string;
@@ -25,7 +18,6 @@
   handleDeleteElement?: () => void;
   handleUpdateFormData?: (formData: any) => void;
   handleUpdateDataModel?: (dataModelBinding: string) => void;
->>>>>>> 30845c86
   disabled?: boolean;
   required?: boolean;
   hidden?: boolean;
