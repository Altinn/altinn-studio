--- conflicted
+++ resolved
@@ -113,7 +113,6 @@
     state: Partial<IAppState> = {},
     queries: Partial<ServicesContextProps> = {},
     queryClient: QueryClient = queryClientMock,
-<<<<<<< HEAD
     appContextProps: Partial<AppContextProps> = {},
   ) =>
   (component: ReactNode) => {
@@ -126,31 +125,15 @@
       storeCreator,
     });
     const renderResult = render(renderComponent(component));
-=======
-  ) =>
-  (component: ReactNode) => {
-    const store = configureStore()({ ...appStateMock, ...state });
-    const renderResult = render(
-      <ServicesContextProvider {...queriesMock} {...queries} client={queryClient}>
-        <PreviewConnectionContextProvider>
-          <Provider store={store}>
-            <BrowserRouter>{component}</BrowserRouter>
-          </Provider>
-        </PreviewConnectionContextProvider>
-      </ServicesContextProvider>,
-    );
->>>>>>> a09deaac
     return { renderResult, store };
   };
+
 export const renderHookWithMockStore =
   (
     state: Partial<IAppState> = {},
     queries: Partial<ServicesContextProps> = {},
     queryClient: QueryClient = queryClientMock,
-<<<<<<< HEAD
     appContextProps: Partial<AppContextProps> = {},
-=======
->>>>>>> a09deaac
   ) =>
   (hook: () => any) => {
     const storeCreator = configureStore();
