{
  "name": "ux-editor",
  "description": "",
  "version": "1.0.1",
  "author": "Altinn",
  "dependencies": {
<<<<<<< HEAD
    "@mui/material": "5.15.13",
=======
    "@mui/material": "5.15.14",
    "@reduxjs/toolkit": "1.9.7",
>>>>>>> 9cc0aecc
    "@studio/icons": "workspace:^",
    "axios": "1.6.8",
    "classnames": "2.5.1",
    "react": "18.2.0",
    "react-dnd": "16.0.1",
    "react-dnd-html5-backend": "16.0.1",
    "react-dom": "18.2.0",
    "react-modal": "3.16.1",
    "react-select": "5.8.0",
    "reselect": "4.1.8",
    "typescript": "5.4.3",
    "uuid": "9.0.1"
  },
  "devDependencies": {
    "jest": "29.7.0"
  },
  "license": "3-Clause BSD",
  "main": "index.js",
  "peerDependencies": {
    "webpack": "5.91.0"
  },
  "scripts": {
    "test": "jest --maxWorkers=50%"
  }
}<|MERGE_RESOLUTION|>--- conflicted
+++ resolved
@@ -4,12 +4,7 @@
   "version": "1.0.1",
   "author": "Altinn",
   "dependencies": {
-<<<<<<< HEAD
-    "@mui/material": "5.15.13",
-=======
     "@mui/material": "5.15.14",
-    "@reduxjs/toolkit": "1.9.7",
->>>>>>> 9cc0aecc
     "@studio/icons": "workspace:^",
     "axios": "1.6.8",
     "classnames": "2.5.1",
