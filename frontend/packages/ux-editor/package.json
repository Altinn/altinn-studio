{
  "name": "@altinn/ux-editor",
  "description": "",
  "version": "1.0.1",
  "author": "Altinn",
  "dependencies": {
<<<<<<< HEAD
=======
    "@mui/material": "6.1.1",
>>>>>>> 090dda84
    "@studio/icons": "workspace:^",
    "classnames": "2.5.1",
    "react": "18.3.1",
    "react-dnd": "16.0.1",
    "react-dnd-html5-backend": "16.0.1",
    "react-dom": "18.3.1",
    "react-modal": "3.16.1",
    "typescript": "5.6.2",
    "uuid": "10.0.0"
  },
  "devDependencies": {
    "jest": "29.7.0"
  },
  "license": "3-Clause BSD",
  "main": "index.js",
  "peerDependencies": {
    "webpack": "5.95.0"
  },
  "scripts": {
    "test": "jest --maxWorkers=50%"
  }
}<|MERGE_RESOLUTION|>--- conflicted
+++ resolved
@@ -4,10 +4,6 @@
   "version": "1.0.1",
   "author": "Altinn",
   "dependencies": {
-<<<<<<< HEAD
-=======
-    "@mui/material": "6.1.1",
->>>>>>> 090dda84
     "@studio/icons": "workspace:^",
     "classnames": "2.5.1",
     "react": "18.3.1",
