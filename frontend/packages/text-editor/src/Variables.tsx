import classes from './Variables.module.css';
<<<<<<< HEAD
=======
import { HelpText } from '@digdir/designsystemet-react';
import { StudioParagraph } from '@studio/components';
>>>>>>> 98a2de36
import React from 'react';
import type { TextResourceVariable } from './types';
import { useTranslation, Trans } from 'react-i18next';
import { StudioHelpText } from '@studio/components';

export type VariablesProps = {
  variables: TextResourceVariable[];
};

export const Variables = ({ variables }: VariablesProps) => {
  const { t } = useTranslation();
  return (
    <div>
      {variables.map((variable) => (
        <div key={variable.key} className={classes.chip} title={variable.key}>
          <span className={classes.variables}>{`${variable.key}: ${variable.dataSource}`}</span>
          {variable.defaultValue && (
            <span className={classes.variables}>
              <Trans
                i18nKey={'text_editor.variables_default_value'}
                values={{ defaultValue: variable.defaultValue }}
                components={{ bold: <strong /> }}
              />
            </span>
          )}
        </div>
      ))}
      {variables.length > 0 && (
        <span
          className={classes.infoButton}
          title={t('text_editor.variables_editing_not_supported')}
        >
<<<<<<< HEAD
          <StudioHelpText
            aria-label={t('text_editor.variables_editing_not_supported_title')}
            placement='top'
          >
            {t('text_editor.variables_editing_not_supported')}
          </StudioHelpText>
=======
          <HelpText
            size='sm'
            placement='top'
            title={t('text_editor.variables_editing_not_supported_title')}
          >
            <StudioParagraph>{t('text_editor.variables_editing_not_supported')}</StudioParagraph>
          </HelpText>
>>>>>>> 98a2de36
        </span>
      )}
    </div>
  );
};<|MERGE_RESOLUTION|>--- conflicted
+++ resolved
@@ -1,13 +1,8 @@
 import classes from './Variables.module.css';
-<<<<<<< HEAD
-=======
-import { HelpText } from '@digdir/designsystemet-react';
-import { StudioParagraph } from '@studio/components';
->>>>>>> 98a2de36
+import { StudioHelpText } from '@studio/components';
 import React from 'react';
 import type { TextResourceVariable } from './types';
 import { useTranslation, Trans } from 'react-i18next';
-import { StudioHelpText } from '@studio/components';
 
 export type VariablesProps = {
   variables: TextResourceVariable[];
@@ -36,22 +31,12 @@
           className={classes.infoButton}
           title={t('text_editor.variables_editing_not_supported')}
         >
-<<<<<<< HEAD
           <StudioHelpText
             aria-label={t('text_editor.variables_editing_not_supported_title')}
             placement='top'
           >
             {t('text_editor.variables_editing_not_supported')}
           </StudioHelpText>
-=======
-          <HelpText
-            size='sm'
-            placement='top'
-            title={t('text_editor.variables_editing_not_supported_title')}
-          >
-            <StudioParagraph>{t('text_editor.variables_editing_not_supported')}</StudioParagraph>
-          </HelpText>
->>>>>>> 98a2de36
         </span>
       )}
     </div>
