import React from 'react';
import userEvent from '@testing-library/user-event';
import type { TextListProps } from './TextList';
import { TextList } from './TextList';
import { screen, render as rtlRender, act } from '@testing-library/react';
<<<<<<< HEAD
import { TextTableRow } from './types';
import { textMock } from '../../../testing/mocks/i18nMock';
=======
import type { TextTableRow } from './types';
>>>>>>> f994217c

const renderTextList = (props: Partial<TextListProps> = {}) => {
  const resourceRows: TextTableRow[] = [
    {
      textKey: 'a',
      translations: [
        {
          lang: 'nb',
          translation: 'value1',
        },
      ],
    },
    {
      textKey: 'b',
      translations: [
        {
          lang: 'nb',
          translation: 'value2',
        },
      ],
    },
    {
      textKey: 'c',
      translations: [
        {
          lang: 'nb',
          translation: 'value3',
        },
      ],
    },
    {
      textKey: 'd',
      translations: [
        {
          lang: 'nb',
          translation: 'value4',
        },
      ],
    },
  ];

  const allProps: TextListProps = {
    resourceRows,
    searchQuery: undefined,
    updateEntryId: (_arg) => undefined,
    removeEntry: (_arg) => undefined,
    upsertTextResource: (_entry) => undefined,
    selectedLanguages: ['nb', 'en', 'nn'],
    ...props,
  };

  return { initPros: allProps, ...rtlRender(<TextList {...allProps} />) };
};

describe('TextList', () => {
  it('should call updateEntryId when the ID is changed in the edit mode', async () => {
    const user = userEvent.setup();
    const updateEntryId = jest.fn();
    const { rerender, initPros } = renderTextList({ updateEntryId });
    rerender(<TextList {...initPros} />);

    const toggleEditButton = screen.getAllByRole('button', {
      name: textMock('text_editor.toggle_edit_mode'),
    });
    await act(() => user.click(toggleEditButton[0]));
    const idInput = screen.getByRole('textbox', { name: textMock('text_editor.key.edit') });

    await act(() => user.dblClick(idInput));
    await act(() => user.keyboard('a-updated{TAB}'));
    expect(updateEntryId).toHaveBeenCalledWith({ newId: 'a-updated', oldId: 'a' });
  });

  it('should display warnings for existing, empty, or space-containing IDs', async () => {
    const user = userEvent.setup();
    const updateEntryId = jest.fn();
    const [firstErrorMessage, secondErrorMessage, thirdErrorMessage]: string[] = [
      textMock('text_editor.key.error_duplicate'),
      textMock('text_editor.key.error_invalid'),
      textMock('text_editor.key.error_empty'),
    ];
    const { rerender, initPros } = renderTextList({ updateEntryId });
    rerender(<TextList {...initPros} />);

    const toggleEditButton = screen.getAllByRole('button', {
      name: textMock('text_editor.toggle_edit_mode'),
    });
    await act(() => user.click(toggleEditButton[0]));

    const idInput = screen.getByRole('textbox', { name: textMock('text_editor.key.edit') });
    await act(() => user.dblClick(idInput));

    await act(() => user.keyboard('b'));
    expect(screen.getByText(firstErrorMessage)).not.toBeNull();

    await act(() => user.keyboard('2'));
    expect(screen.queryByText(firstErrorMessage)).toBeNull();

    await act(() => user.keyboard(' '));
    expect(screen.getByText(secondErrorMessage)).not.toBeNull();

    await act(() => user.clear(idInput));
    expect(screen.getByText(thirdErrorMessage)).not.toBeNull();

    await act(() => user.keyboard('{TAB}'));
    expect(updateEntryId).not.toHaveBeenCalled();

    //Back to the original value, no error should be displayed
    await act(() => user.type(idInput, 'a'));
    expect(screen.queryByText(firstErrorMessage)).toBeNull();
    expect(screen.queryByText(secondErrorMessage)).toBeNull();
    expect(screen.queryByText(thirdErrorMessage)).toBeNull();

    await act(() => user.keyboard('2{TAB}'));
    expect(updateEntryId).toHaveBeenCalledWith({ oldId: 'a', newId: 'a2' });
  });
});<|MERGE_RESOLUTION|>--- conflicted
+++ resolved
@@ -3,12 +3,8 @@
 import type { TextListProps } from './TextList';
 import { TextList } from './TextList';
 import { screen, render as rtlRender, act } from '@testing-library/react';
-<<<<<<< HEAD
-import { TextTableRow } from './types';
 import { textMock } from '../../../testing/mocks/i18nMock';
-=======
 import type { TextTableRow } from './types';
->>>>>>> f994217c
 
 const renderTextList = (props: Partial<TextListProps> = {}) => {
   const resourceRows: TextTableRow[] = [
