import React, { useEffect, useMemo, useRef, useState } from 'react';
import classes from './TextEditor.module.css';
import type {
  LangCode,
  TextResourceEntryDeletion,
  TextResourceIdMutation,
  UpsertTextResourceMutation,
} from './types';
import { SearchField } from '@altinn/altinn-design-system';
<<<<<<< HEAD
import { StudioButton } from '@studio/components';
=======
import { Button, Chip } from '@digdir/design-system-react';
import { ArrowsUpDownIcon } from '@studio/icons';
>>>>>>> 4183aea1
import { RightMenu } from './RightMenu';
import { getRandNumber, mapResourceFilesToTableRows } from './utils';
import { defaultLangCode } from './constants';
import { TextList } from './TextList';
import ISO6391 from 'iso-639-1';
import { ITextResources } from 'app-shared/types/global';
import { useTranslation } from 'react-i18next';

export interface TextEditorProps {
  addLanguage: (language: LangCode) => void;
  availableLanguages: string[];
  deleteLanguage: (language: LangCode) => void;
  searchQuery: string;
  selectedLangCodes: LangCode[];
  setSearchQuery: (searchQuery: string) => void;
  setSelectedLangCodes: (language: LangCode[]) => void;
  textResourceFiles: ITextResources;
  updateTextId: (data: TextResourceIdMutation) => void;
  upsertTextResource: (data: UpsertTextResourceMutation) => void;
}

export const TextEditor = ({
  addLanguage,
  availableLanguages,
  deleteLanguage,
  searchQuery,
  selectedLangCodes,
  setSearchQuery,
  setSelectedLangCodes,
  textResourceFiles,
  updateTextId,
  upsertTextResource,
}: TextEditorProps) => {
  const { t } = useTranslation();
  const [sortTextsAlphabetically, setSortTextsAlphabetically] = useState<boolean>(false);
  const resourceRows = mapResourceFilesToTableRows(textResourceFiles, sortTextsAlphabetically);
  const previousSelectedLanguages = useRef<string[]>([]);

  const availableLangCodesFiltered = useMemo(
    () => availableLanguages?.filter((code) => ISO6391.validate(code)),
    [availableLanguages],
  );

  useEffect(() => {
    const addedLanguage = selectedLangCodes.find(
      (lang) => !previousSelectedLanguages.current.includes(lang),
    );

    if (addedLanguage) {
      const elementToFocus: HTMLElement = document.getElementById('header-lang' + addedLanguage);
      if (elementToFocus) {
        elementToFocus.scrollIntoView({ behavior: 'smooth', inline: 'center' });
      }
    }
    previousSelectedLanguages.current = selectedLangCodes;
  }, [selectedLangCodes.length, selectedLangCodes]);

  const handleAddNewEntryClick = () => {
    const textId = `id_${getRandNumber()}`;
    availableLangCodesFiltered.forEach((language) =>
      upsertTextResource({ language, textId, translation: '' }),
    );
    setSearchQuery('');
  };

  const removeEntry = ({ textId }: TextResourceEntryDeletion) => {
    try {
      updateTextId({ oldId: textId });
    } catch (e: unknown) {
      console.error('Deleting text failed:\n', e);
    }
  };

  const updateEntryId = ({ oldId, newId }: TextResourceIdMutation) => {
    try {
      updateTextId({ oldId, newId });
    } catch (e: unknown) {
      console.error('Renaming text-id failed:\n', e);
    }
  };
  const handleSearchChange = (event: any) => setSearchQuery(event.target.value);

  return (
    <div className={classes.TextEditor}>
      <div className={classes.TextEditor__main}>
        <div className={classes.TextEditor__topRow}>
          <StudioButton variant='primary' color='first' onClick={handleAddNewEntryClick} size='small'>
            {t('text_editor.new_text')}
<<<<<<< HEAD
          </StudioButton>
          <div>
            <SearchField
              id='text-editor-search'
              label={t('text_editor.search_for_text')}
              value={searchQuery}
              onChange={handleSearchChange}
            />
=======
          </Button>
          <div className={classes.filterAndSearch}>
            <Chip.Toggle
              onClick={() => setSortTextsAlphabetically(!sortTextsAlphabetically)}
              selected={sortTextsAlphabetically}
            >
              {
                <div className={classes.sortAlphabetically}>
                  {t('text_editor.sort_alphabetically')}
                  <ArrowsUpDownIcon />
                </div>
              }
            </Chip.Toggle>
            <div>
              <SearchField
                id='text-editor-search'
                label={t('text_editor.search_for_text')}
                value={searchQuery}
                onChange={handleSearchChange}
              />
            </div>
>>>>>>> 4183aea1
          </div>
        </div>
        <div className={classes.TextEditor__body}>
          <TextList
            removeEntry={removeEntry}
            resourceRows={resourceRows}
            searchQuery={searchQuery}
            updateEntryId={updateEntryId}
            upsertTextResource={upsertTextResource}
            selectedLanguages={selectedLangCodes}
          />
        </div>
      </div>
      <RightMenu
        addLanguage={addLanguage}
        availableLanguages={availableLangCodesFiltered || [defaultLangCode]}
        deleteLanguage={deleteLanguage}
        selectedLanguages={selectedLangCodes}
        setSelectedLanguages={setSelectedLangCodes}
      />
    </div>
  );
};<|MERGE_RESOLUTION|>--- conflicted
+++ resolved
@@ -7,12 +7,9 @@
   UpsertTextResourceMutation,
 } from './types';
 import { SearchField } from '@altinn/altinn-design-system';
-<<<<<<< HEAD
+import { Chip } from '@digdir/design-system-react';
+import { ArrowsUpDownIcon } from '@studio/icons';
 import { StudioButton } from '@studio/components';
-=======
-import { Button, Chip } from '@digdir/design-system-react';
-import { ArrowsUpDownIcon } from '@studio/icons';
->>>>>>> 4183aea1
 import { RightMenu } from './RightMenu';
 import { getRandNumber, mapResourceFilesToTableRows } from './utils';
 import { defaultLangCode } from './constants';
@@ -101,17 +98,7 @@
         <div className={classes.TextEditor__topRow}>
           <StudioButton variant='primary' color='first' onClick={handleAddNewEntryClick} size='small'>
             {t('text_editor.new_text')}
-<<<<<<< HEAD
           </StudioButton>
-          <div>
-            <SearchField
-              id='text-editor-search'
-              label={t('text_editor.search_for_text')}
-              value={searchQuery}
-              onChange={handleSearchChange}
-            />
-=======
-          </Button>
           <div className={classes.filterAndSearch}>
             <Chip.Toggle
               onClick={() => setSortTextsAlphabetically(!sortTextsAlphabetically)}
@@ -132,7 +119,6 @@
                 onChange={handleSearchChange}
               />
             </div>
->>>>>>> 4183aea1
           </div>
         </div>
         <div className={classes.TextEditor__body}>
