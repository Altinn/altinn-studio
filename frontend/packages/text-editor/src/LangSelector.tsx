--- conflicted
+++ resolved
@@ -42,11 +42,7 @@
         value={selectedOption.value}
       />
       <StudioButton {...addButtonProps} size='small'>
-<<<<<<< HEAD
-        Legg til
-=======
         {t('general.add')}
->>>>>>> 35d0a651
       </StudioButton>
     </div>
   );
