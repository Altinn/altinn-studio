export type ValidLanguage = 'nb' | 'nn' | 'en';

export type SupportedLanguage = Record<ValidLanguage, string>;
export interface NewResource {
  identifier: string;
  title: SupportedLanguage;
}

export interface ConsentMetadata {
  [key: string]: { optional: boolean };
}
export interface Resource {
  identifier: string;
  resourceType?: ResourceTypeOption;
  title: SupportedLanguage;
  description?: SupportedLanguage;
  keywords?: ResourceKeyword[]; // TODO - Does this need to be changed? Issue: #10883
  homepage?: string;
  visible?: boolean;
  delegable?: boolean;
  rightDescription?: SupportedLanguage;
  version?: string;
  resourceReferences?: ResourceReference[];
  status?: ResourceStatusOption;
  selfIdentifiedUserEnabled?: boolean;
  enterpriseUserEnabled?: boolean;
  availableForType?: ResourceAvailableForTypeOption[];
  contactPoints?: ResourceContactPoint[];
  accessListMode?: ResourceAccessListMode;
  consentTemplate?: string;
  consentText?: SupportedLanguage;
  consentMetadata?: ConsentMetadata;
}

export type ResourceAccessListMode = 'Disabled' | 'Enabled';

export interface ResourceContactPoint {
  category: string;
  email: string;
  telephone: string;
  contactPage: string;
}

export type ResourceTypeOption =
  | 'GenericAccessResource'
  | 'Systemresource'
  | 'MaskinportenSchema'
  | 'BrokerService'
  | 'CorrespondenceService'
<<<<<<< HEAD
  | 'Consentresource';
=======
  | 'ConsentResource';
>>>>>>> eb6a07cb

export type ResourceStatusOption = 'Completed' | 'Deprecated' | 'UnderDevelopment' | 'Withdrawn';

export type ResourceAvailableForTypeOption =
  | 'PrivatePerson'
  | 'LegalEntityEnterprise'
  | 'Company'
  | 'BankruptcyEstate'
  | 'SelfRegisteredUser';

export interface ResourceKeyword {
  language: ValidLanguage;
  word: string;
}

export interface Version {
  version: string;
  environment: string;
}

export interface ResourceListItem {
  title: SupportedLanguage;
  createdBy: string;
  lastChanged?: Date;
  identifier: string;
  environments: string[];
}

export interface ResourceVersionStatus {
  policyVersion?: string;
  resourceVersion?: string;
  publishedVersions: Version[];
}

export interface Validation {
  status: number;
  errors: any;
}

export type ResourceReferenceSource = 'Default' | 'Altinn2' | 'Altinn3' | 'ExternalPlatform';
export type ResourceReferenceType =
  | 'Default'
  | 'Uri'
  | 'DelegationSchemeId'
  | 'MaskinportenScope'
  | 'ServiceCode'
  | 'ServiceEditionCode';
export interface ResourceReference {
  referenceSource?: ResourceReferenceSource;
  reference?: string;
  referenceType?: ResourceReferenceType;
}

export interface BrregPagination {
  first?: { href: string };
  last?: { href: string };
  next?: { href: string };
  prev?: { href: string };
  self?: { href: string };
}

export interface BrregPageInfo {
  number: number;
  size: number;
  totalElements: number;
  totalPages: number;
}

export interface BrregPartySearchResult {
  _embedded?: {
    enheter: BrregParty[];
  };
  _links: BrregPagination;
  page: BrregPageInfo;
}

export interface BrregSubPartySearchResult {
  _embedded?: {
    underenheter: BrregParty[];
  };
  _links: BrregPagination;
  page: BrregPageInfo;
}

export interface BrregSearchResult {
  parties: AccessListMember[];
  links?: BrregPagination;
  page?: BrregPageInfo;
}

export interface BrregParty {
  organisasjonsnummer: string;
  navn: string;
}

export interface AccessListMember {
  orgNr: string;
  orgName: string;
  isSubParty: boolean;
}

export interface HeaderEtag {
  etag?: string;
}

export interface AccessList extends HeaderEtag {
  env: string;
  identifier: string;
  name: string;
  description?: string;
  resourceConnections?: {
    resourceIdentifier: string;
  }[];
}

export interface AccessListsResponse {
  data: AccessList[];
  nextPage?: string;
}

export interface AccessListMembersResponse extends HeaderEtag {
  data: AccessListMember[];
  nextPage?: string;
}

export interface AccessListOrganizationNumbers extends HeaderEtag {
  data: string[];
}

export interface JsonPatch {
  op: 'replace' | 'add' | 'remove';
  path: string;
  value?: string | number;
}

export interface ResourceError extends Error {
  response?: {
    status: number;
    data?: any;
  };
}

export interface ResourceFormError {
  field: keyof Resource;
  index?: number | keyof SupportedLanguage;
  error: string;
}

export interface DelegationCountOverview {
  numberOfDelegations: number;
  numberOfRelations: number;
}

export interface MigrateDelegationsRequest {
  serviceCode: string;
  serviceEditionCode: number;
  resourceId: string;
}

<<<<<<< HEAD
=======
interface ConsentTemplateTypeText {
  person: SupportedLanguage;
  org: SupportedLanguage;
}
>>>>>>> eb6a07cb
export interface ConsentTemplate {
  id: string;
  title: string;
  isPoa: boolean;
  restrictedToServiceOwners: string[];
  isMessageSetInRequest: boolean;
  texts: {
<<<<<<< HEAD
    title: {
      person: SupportedLanguage;
      org: SupportedLanguage;
    };
    heading: {
      person: SupportedLanguage;
      org: SupportedLanguage;
    };
    serviceIntro: {
      person: SupportedLanguage;
      org: SupportedLanguage;
    };
    overriddenDelegationContext: SupportedLanguage | null;
    expiration: SupportedLanguage;
    expirationOneTime: SupportedLanguage;
    serviceIntroAccepted: {
      person: SupportedLanguage;
      org: SupportedLanguage;
    };
=======
    title: ConsentTemplateTypeText;
    heading: ConsentTemplateTypeText;
    serviceIntro: ConsentTemplateTypeText;
    overriddenDelegationContext: SupportedLanguage | null;
    expiration: SupportedLanguage;
    expirationOneTime: SupportedLanguage;
    serviceIntroAccepted: ConsentTemplateTypeText;
>>>>>>> eb6a07cb
    handledBy: SupportedLanguage;
    historyUsedBody: SupportedLanguage;
    historyUsedByHandledByBody: SupportedLanguage;
  };
}<|MERGE_RESOLUTION|>--- conflicted
+++ resolved
@@ -47,11 +47,7 @@
   | 'MaskinportenSchema'
   | 'BrokerService'
   | 'CorrespondenceService'
-<<<<<<< HEAD
-  | 'Consentresource';
-=======
   | 'ConsentResource';
->>>>>>> eb6a07cb
 
 export type ResourceStatusOption = 'Completed' | 'Deprecated' | 'UnderDevelopment' | 'Withdrawn';
 
@@ -211,13 +207,10 @@
   resourceId: string;
 }
 
-<<<<<<< HEAD
-=======
 interface ConsentTemplateTypeText {
   person: SupportedLanguage;
   org: SupportedLanguage;
 }
->>>>>>> eb6a07cb
 export interface ConsentTemplate {
   id: string;
   title: string;
@@ -225,27 +218,6 @@
   restrictedToServiceOwners: string[];
   isMessageSetInRequest: boolean;
   texts: {
-<<<<<<< HEAD
-    title: {
-      person: SupportedLanguage;
-      org: SupportedLanguage;
-    };
-    heading: {
-      person: SupportedLanguage;
-      org: SupportedLanguage;
-    };
-    serviceIntro: {
-      person: SupportedLanguage;
-      org: SupportedLanguage;
-    };
-    overriddenDelegationContext: SupportedLanguage | null;
-    expiration: SupportedLanguage;
-    expirationOneTime: SupportedLanguage;
-    serviceIntroAccepted: {
-      person: SupportedLanguage;
-      org: SupportedLanguage;
-    };
-=======
     title: ConsentTemplateTypeText;
     heading: ConsentTemplateTypeText;
     serviceIntro: ConsentTemplateTypeText;
@@ -253,7 +225,6 @@
     expiration: SupportedLanguage;
     expirationOneTime: SupportedLanguage;
     serviceIntroAccepted: ConsentTemplateTypeText;
->>>>>>> eb6a07cb
     handledBy: SupportedLanguage;
     historyUsedBody: SupportedLanguage;
     historyUsedByHandledByBody: SupportedLanguage;
