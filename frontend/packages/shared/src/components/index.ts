<<<<<<< HEAD
export { AltinnConfirmDialog } from './AltinnConfirmDialog';
export { FileSelector } from './FileSelector';
=======
export { default as AltinnMenu } from './molecules/AltinnMenu';
export { AltinnConfirmDialog } from './AltinnConfirmDialog';
>>>>>>> e97df181
<|MERGE_RESOLUTION|>--- conflicted
+++ resolved
@@ -1,7 +1 @@
-<<<<<<< HEAD
-export { AltinnConfirmDialog } from './AltinnConfirmDialog';
-export { FileSelector } from './FileSelector';
-=======
-export { default as AltinnMenu } from './molecules/AltinnMenu';
-export { AltinnConfirmDialog } from './AltinnConfirmDialog';
->>>>>>> e97df181
+export { AltinnConfirmDialog } from './AltinnConfirmDialog';