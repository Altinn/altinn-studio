import React, { useState } from 'react';
import classes from './ThreeDotsMenu.module.css';
import { MonitorIcon, TabsIcon } from '@navikt/aksel-icons';
import { useTranslation } from 'react-i18next';
import { repositoryPath } from 'app-shared/api/paths';
import { GiteaIcon } from 'app-shared/icons';
import { LegacyPopover } from '@digdir/design-system-react';
import { MenuElipsisVerticalIcon } from '@navikt/aksel-icons';
import { CloneModal } from './CloneModal';
<<<<<<< HEAD
import { StudioButton } from '@studio/components';
=======
import { LocalChangesModal } from 'app-shared/components/GiteaHeader/ThreeDotsMenu/LocalChangesModal/LocalChangesModal';
>>>>>>> 6119219f

export type ThreeDotsMenuProps = {
  onlyShowRepository?: boolean;
  hasCloneModal?: boolean;
  org: string;
  app: string;
};

export const ThreeDotsMenu = ({
  onlyShowRepository = false,
  hasCloneModal = false,
  org,
  app,
}: ThreeDotsMenuProps) => {
  const [cloneModalAnchor, setCloneModalAnchor] = useState(null);
  const { t } = useTranslation();
  const closeCloneModal = () => setCloneModalAnchor(null);
  const openCloneModal = (event: React.MouseEvent) => setCloneModalAnchor(event.currentTarget);
  const [localChangesModalIsOpen, setLocalChangesModalIsOpen] = useState(false);

  return (
    <>
      <LegacyPopover
        className={classes.popover}
        trigger={
<<<<<<< HEAD
          <StudioButton
            icon={<MenuElipsisVerticalIcon title='Gitea menu' />}
=======
          <Button
            icon={<MenuElipsisVerticalIcon title={t('sync_header.gitea_menu')} />}
>>>>>>> 6119219f
            variant='tertiary'
            color='inverted'
            size='small'
          />
        }
      >
        <ul className={classes.menuItems}>
          {!onlyShowRepository && (
            <li>
              <button onClick={openCloneModal} className={classes.link}>
                <span className={classes.iconWrapper}>
                  <TabsIcon className={classes.icon} />
                </span>
                <span>{t('sync_header.clone')}</span>
              </button>
            </li>
          )}
          <li>
            <a href={repositoryPath(org, app)} className={classes.link}>
              <span className={classes.iconWrapper}>
                <GiteaIcon className={classes.icon + ' ' + classes.giteaIcon} />
              </span>
              <span>{t('dashboard.repository')}</span>
            </a>
          </li>
          <li onClick={() => setLocalChangesModalIsOpen(true)}>
            <div className={classes.link}>
              <span className={classes.iconWrapper}>
                <MonitorIcon className={classes.icon} />
              </span>
              <span>{t('sync_header.local_changes')}</span>
            </div>
          </li>
          {localChangesModalIsOpen && (
            <LocalChangesModal
              isOpen={localChangesModalIsOpen}
              onClose={() => setLocalChangesModalIsOpen(false)}
              org={org}
              app={app}
            />
          )}
        </ul>
      </LegacyPopover>
      {hasCloneModal && <CloneModal anchorEl={cloneModalAnchor} onClose={closeCloneModal} />}
    </>
  );
};<|MERGE_RESOLUTION|>--- conflicted
+++ resolved
@@ -7,11 +7,8 @@
 import { LegacyPopover } from '@digdir/design-system-react';
 import { MenuElipsisVerticalIcon } from '@navikt/aksel-icons';
 import { CloneModal } from './CloneModal';
-<<<<<<< HEAD
 import { StudioButton } from '@studio/components';
-=======
-import { LocalChangesModal } from 'app-shared/components/GiteaHeader/ThreeDotsMenu/LocalChangesModal/LocalChangesModal';
->>>>>>> 6119219f
+import { LocalChangesModal } from './LocalChangesModal/LocalChangesModal';
 
 export type ThreeDotsMenuProps = {
   onlyShowRepository?: boolean;
@@ -37,16 +34,12 @@
       <LegacyPopover
         className={classes.popover}
         trigger={
-<<<<<<< HEAD
           <StudioButton
-            icon={<MenuElipsisVerticalIcon title='Gitea menu' />}
-=======
-          <Button
-            icon={<MenuElipsisVerticalIcon title={t('sync_header.gitea_menu')} />}
->>>>>>> 6119219f
+            color='inverted'
+            icon={<MenuElipsisVerticalIcon/>}
+            size='small'
+            title={t('sync_header.gitea_menu')}
             variant='tertiary'
-            color='inverted'
-            size='small'
           />
         }
       >
