import React from 'react';
import { ClonePopoverContent } from './ClonePopoverContent';
import { screen } from '@testing-library/react';
import { textMock } from '@studio/testing/mocks/i18nMock';
import type { ServicesContextProps } from 'app-shared/contexts/ServicesContext';
<<<<<<< HEAD
import { ServicesContextProvider } from 'app-shared/contexts/ServicesContext';
=======
>>>>>>> 6983a30d
import { queriesMock } from 'app-shared/mocks/queriesMock';
import { renderWithProviders } from '../../mocks/renderWithProviders';

describe('cloneModal', () => {
  afterEach(jest.clearAllMocks);

  it('should show copy link if copy feature is supported', () => {
    Object.defineProperty(navigator, 'clipboard', {
      value: {
        writeText: jest.fn(),
      },
      writable: true,
    });
    renderClonePopoverContent();

    expect(
      screen.getByRole('button', {
        name: textMock('sync_header.clone_https_button'),
      }),
    ).toBeInTheDocument();
  });

  it('should NOT show copy link if copy feature is NOT supported', () => {
    Object.defineProperty(navigator, 'clipboard', {
      value: undefined,
      writable: true,
    });
    renderClonePopoverContent();

    expect(
      screen.queryByRole('button', {
        name: textMock('sync_header.clone_https_button'),
      }),
    ).not.toBeInTheDocument();
  });
});

const renderClonePopoverContent = () => {
  const queries: Partial<ServicesContextProps> = {
    getDataModelsXsd: async () => [],
  };
<<<<<<< HEAD
  return renderWithProviders({ ...queriesMock, ...queries })(
    <ServicesContextProvider {...queries}>
      <ClonePopoverContent />
    </ServicesContextProvider>,
  );
=======
  return renderWithProviders({ ...queriesMock, ...queries })(<ClonePopoverContent />);
>>>>>>> 6983a30d
};<|MERGE_RESOLUTION|>--- conflicted
+++ resolved
@@ -3,10 +3,6 @@
 import { screen } from '@testing-library/react';
 import { textMock } from '@studio/testing/mocks/i18nMock';
 import type { ServicesContextProps } from 'app-shared/contexts/ServicesContext';
-<<<<<<< HEAD
-import { ServicesContextProvider } from 'app-shared/contexts/ServicesContext';
-=======
->>>>>>> 6983a30d
 import { queriesMock } from 'app-shared/mocks/queriesMock';
 import { renderWithProviders } from '../../mocks/renderWithProviders';
 
@@ -48,13 +44,5 @@
   const queries: Partial<ServicesContextProps> = {
     getDataModelsXsd: async () => [],
   };
-<<<<<<< HEAD
-  return renderWithProviders({ ...queriesMock, ...queries })(
-    <ServicesContextProvider {...queries}>
-      <ClonePopoverContent />
-    </ServicesContextProvider>,
-  );
-=======
   return renderWithProviders({ ...queriesMock, ...queries })(<ClonePopoverContent />);
->>>>>>> 6983a30d
 };