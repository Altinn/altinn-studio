import type { ReactNode } from 'react';
import React from 'react';
import classes from './GiteaHeader.module.css';
import { VersionControlButtons } from './VersionControlButtons';
import { ThreeDotsMenu } from './ThreeDotsMenu';

type GiteaHeaderProps = {
  menuOnlyHasRepository?: boolean;
  hasCloneModal?: boolean;
  rightContentClassName?: string;
  leftComponent?: ReactNode;
  hasRepoError?: boolean;
  onPullSuccess?: () => void;
};

/**
 * @component
 * @example
 *    <GiteaHeader
 *        menuOnlyHasRepository
 *        extraPadding
 *        rightContentClassName={classes.someExtraStyle}
 *    />
 *
 * @property {boolean}[menuOnlyHasRepository] - Flag for if the three dots menu only should show the repository option. This is relevant for resourceadm
 * @property {boolean}[hasCloneModal] - Flag for if the component has a clone modal. This is relevant for app-development
 * @property {string}[rightContentClassName] - Classname for some extra styling for the right content
 * @property {ReactNode}[leftComponent] - Component to be shown on the left
 * @property {boolean}[hasRepoError] - If the repository has an error
 *
 * @returns {React.ReactNode} - The rendered Gitea header component
 */
export const GiteaHeader = ({
  menuOnlyHasRepository = false,
  hasCloneModal = false,
  rightContentClassName,
  leftComponent,
  hasRepoError,
  onPullSuccess,
}: GiteaHeaderProps): React.ReactNode => {
  return (
    <div className={classes.wrapper}>
      <div className={classes.leftContentWrapper}>{leftComponent}</div>
      <div className={`${classes.rightContentWrapper} ${rightContentClassName}`}>
<<<<<<< HEAD
        {!hasRepoError && <VersionControlButtons />}
        <ThreeDotsMenu onlyShowRepository={menuOnlyHasRepository} hasCloneModal={hasCloneModal} />
=======
        {!hasRepoError && (
          <VersionControlButtons org={org} app={app} onPullSuccess={onPullSuccess} />
        )}
        <ThreeDotsMenu
          onlyShowRepository={menuOnlyHasRepository}
          hasCloneModal={hasCloneModal}
          org={org}
          app={app}
        />
>>>>>>> acb20f63
      </div>
    </div>
  );
};<|MERGE_RESOLUTION|>--- conflicted
+++ resolved
@@ -42,20 +42,8 @@
     <div className={classes.wrapper}>
       <div className={classes.leftContentWrapper}>{leftComponent}</div>
       <div className={`${classes.rightContentWrapper} ${rightContentClassName}`}>
-<<<<<<< HEAD
-        {!hasRepoError && <VersionControlButtons />}
+        {!hasRepoError && <VersionControlButtons onPullSuccess={onPullSuccess} />}
         <ThreeDotsMenu onlyShowRepository={menuOnlyHasRepository} hasCloneModal={hasCloneModal} />
-=======
-        {!hasRepoError && (
-          <VersionControlButtons org={org} app={app} onPullSuccess={onPullSuccess} />
-        )}
-        <ThreeDotsMenu
-          onlyShowRepository={menuOnlyHasRepository}
-          hasCloneModal={hasCloneModal}
-          org={org}
-          app={app}
-        />
->>>>>>> acb20f63
       </div>
     </div>
   );
