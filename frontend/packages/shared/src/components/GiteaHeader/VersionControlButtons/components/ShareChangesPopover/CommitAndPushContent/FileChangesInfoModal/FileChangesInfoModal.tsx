--- conflicted
+++ resolved
@@ -11,15 +11,9 @@
 import { useStudioEnvironmentParams } from 'app-shared/hooks/useStudioEnvironmentParams';
 import type { QueryStatus } from '@tanstack/react-query';
 
-<<<<<<< HEAD
-export type FileChangesInfoModalProps = {
-  isOpen: boolean;
-  onClose: () => void;
-=======
 export interface FileChangesInfoModalProps {
->>>>>>> e97df181
   fileChanges: RepoContentStatus[];
-};
+}
 
 const fileStatusToTagColorMapping: { [key in FileStatus]: string } = {
   NewInWorkdir: 'success',
