--- conflicted
+++ resolved
@@ -58,57 +58,20 @@
   };
 
   return (
-<<<<<<< HEAD
-    <div>
-      <StudioPageHeaderButton
-        onClick={handleOpenPopover}
-        disabled={!hasPushRights || hasMergeConflict}
-        title={renderCorrectTitle()}
-        icon={<UploadIcon />}
-        color='light'
-        variant='regular'
-        aria-label={t('sync_header.changes_to_share')}
-      >
-        {shouldDisplayText && t('sync_header.changes_to_share')}
-        {displayNotification && <Notification />}
-      </StudioPageHeaderButton>
-      <div className={popoverHidden ? classes.hidePopover : classes.showPopover}>
-        <StudioPopover open={popoverOpen} onClose={handleClosePopover} placement='bottom-end'>
-          <StudioPopover.Trigger asChild>
-            <span />
-          </StudioPopover.Trigger>
-          <StudioPopover.Content
-            className={fetchCompleted ? classes.popoverContentCenter : classes.popoverContent}
-          >
-            {isLoading && (
-              <SyncLoadingIndicator heading={t('sync_header.controlling_service_status')} />
-            )}
-            {!isLoading && hasChangesToPush && (
-              <CommitAndPushContent
-                onHidePopover={handleHidePopover}
-                onClosePopover={handleClosePopover}
-                fileChanges={fileChanges}
-              />
-            )}
-            {fetchCompleted && <GiteaFetchCompleted heading={t('sync_header.nothing_to_push')} />}
-          </StudioPopover.Content>
-        </StudioPopover>
-      </div>
-    </div>
-=======
     <StudioPopover open={popoverOpen} onClose={handleClosePopover} placement='bottom-end'>
       <StudioPopover.Trigger asChild>
-        <StudioButton
-          color='inverted'
-          variant='tertiary'
+        <StudioPageHeaderButton
           onClick={handleOpenPopover}
           disabled={!hasPushRights || hasMergeConflict}
           title={renderCorrectTitle()}
           icon={<UploadIcon />}
+          color='light'
+          variant='regular'
+          aria-label={t('sync_header.changes_to_share')}
         >
-          {t('sync_header.changes_to_share')}
+          {shouldDisplayText && t('sync_header.changes_to_share')}
           {displayNotification && <Notification />}
-        </StudioButton>
+        </StudioPageHeaderButton>
       </StudioPopover.Trigger>
       <StudioPopover.Content
         className={fetchCompleted ? classes.popoverContentCenter : classes.popoverContent}
@@ -122,7 +85,6 @@
         {fetchCompleted && <GiteaFetchCompleted heading={t('sync_header.nothing_to_push')} />}
       </StudioPopover.Content>
     </StudioPopover>
->>>>>>> e97df181
   );
 };
 
