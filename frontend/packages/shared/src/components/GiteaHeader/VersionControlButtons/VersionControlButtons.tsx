import React, { useEffect, useState } from 'react';
import classes from './VersionControlButtons.module.css';
import { FetchChangesButton } from './FetchChangesButton';
import { ShareChangesButton } from './ShareChangesButton';
import { SyncModal } from './SyncModal';
import type { IContentStatus, IGitStatus } from 'app-shared/types/global';
import { useTranslation } from 'react-i18next';
import {
  useRepoMetadataQuery,
  useRepoPullQuery,
  useRepoStatusQuery,
} from 'app-shared/hooks/queries';
import { useQueryClient } from '@tanstack/react-query';
import { useRepoCommitAndPushMutation } from 'app-shared/hooks/mutations';
<<<<<<< HEAD
import { versionControlHeaderId } from '@studio/testing/testids';
=======
>>>>>>> cc768e66
import { toast } from 'react-toastify';

const initialModalState = {
  header: '',
  descriptionText: [] as string[],
  isLoading: false,
  shouldShowDoneIcon: false,
  btnText: '',
  shouldShowCommitBox: false,
  btnMethod: (_x: string) => undefined,
};

function hasLocalChanges(result: IGitStatus) {
  return (
    result && result.contentStatus.some((file: IContentStatus) => file.fileStatus !== 'Ignored')
  );
}

export interface IVersionControlButtonsProps {
  org: string;
  app: string;
}

export const VersionControlButtons = ({ org, app }: IVersionControlButtonsProps) => {
  const { t } = useTranslation();
  const [hasPushRights, setHasPushRights] = useState(false);
  const [hasMergeConflict, setHasMergeConflict] = useState(false);
  const [modalState, setModalState] = useState(initialModalState);
  const [syncModalAnchorEl, setSyncModalAnchorEl] = useState(null);

  const { data: currentRepo } = useRepoMetadataQuery(org, app);
  const { data: repoStatus, refetch: refetchRepoStatus } = useRepoStatusQuery(org, app);
  const { refetch: fetchPullData } = useRepoPullQuery(org, app, true);
  const { mutateAsync: repoCommitAndPushMutation } = useRepoCommitAndPushMutation(org, app);
  const queryClient = useQueryClient();

  useEffect(() => {
    if (currentRepo) {
      setHasPushRights(currentRepo.permissions.push);
    }
  }, [hasPushRights, currentRepo]);
  useEffect(() => {
    if (repoStatus) {
      setHasMergeConflict(repoStatus.hasMergeConflict);
    }
  }, [repoStatus]);

  const handleSyncModalClose = () => {
    setSyncModalAnchorEl(null);
    setModalState(initialModalState);
  };

  const fetchChanges = async (currentTarget: any) => {
    setSyncModalAnchorEl(currentTarget);
    setModalState({
      ...initialModalState,
      header: t('sync_header.fetching_latest_version'),
      isLoading: true,
    });
    const { data: result } = await fetchPullData();
    if (result.repositoryStatus === 'Ok') {
      // force reFetch  files
      await queryClient.invalidateQueries(); // Todo: This invalidates ALL queries. Consider providing a list of relevant queries only.
      // if pull was successful, show app is updated message
      setModalState({
        ...initialModalState,
        header: t('sync_header.service_updated_to_latest'),
        isLoading: false,
        shouldShowDoneIcon: true,
      });
    } else if (result.hasMergeConflict || result.repositoryStatus === 'CheckoutConflict') {
      // Force push to catch 409 error and show merge conflict
      await commitAndPushChanges('');
    }
  };

  const shareChanges = async (currentTarget: any) => {
    setSyncModalAnchorEl(currentTarget);
    setModalState({
      ...initialModalState,
      header: t('sync_header.controlling_service_status'),
      isLoading: true,
    });
    const { data: repoStatusResult } = await refetchRepoStatus();
    if (repoStatusResult) {
      if (!hasLocalChanges(repoStatusResult) && repoStatusResult.aheadBy === 0) {
        // if user has nothing to commit => show nothing to push message
        setModalState({
          ...initialModalState,
          shouldShowDoneIcon: true,
          header: t('sync_header.nothing_to_push'),
        });
      } else {
        // if user has changes to share, show write commit message modal
        setModalState({
          ...initialModalState,
          header: t('sync_header.describe_and_validate'),
          descriptionText: [
            t('sync_header.describe_and_validate_sub_message'),
            t('sync_header.describe_and_validate_sub_sub_message'),
          ],
          btnText: t('sync_header.describe_and_validate_btnText'),
          shouldShowCommitBox: true,
          btnMethod: commitAndPushChanges,
        });
      }
    }
  };

  const commitAndPushChanges = async (commitMessage: string) => {
    setModalState({
      ...initialModalState,
      header: t('sync_header.sharing_changes'),
      isLoading: true,
    });
    try {
      await repoCommitAndPushMutation({ commitMessage });
    } catch (error) {
      console.error(error);
      const { data: result } = await fetchPullData();
      if (result.hasMergeConflict || result.repositoryStatus === 'CheckoutConflict') {
        // if pull resulted in a merge conflict, show merge conflict message
        forceRepoStatusCheck();
        handleSyncModalClose();
        setHasMergeConflict(true);
      }
      return;
    }

    const { data: result } = await fetchPullData();
    if (result.repositoryStatus === 'Ok') {
      setModalState(initialModalState);
      setSyncModalAnchorEl(null);
      toast.success(t('sync_header.sharing_changes_completed'));
    }
  };

  const forceRepoStatusCheck = () =>
    window.postMessage('forceRepoStatusCheck', window.location.href);

  return (
<<<<<<< HEAD
    <div className={classes.headerStyling} data-testid={versionControlHeaderId}>
=======
    <div className={classes.headerStyling}>
>>>>>>> cc768e66
      <FetchChangesButton
        fetchChanges={fetchChanges}
        hasMergeConflict={hasMergeConflict}
        displayNotification={repoStatus?.behindBy > 0 ?? false}
        numChanges={repoStatus?.behindBy ?? 0}
      />
      <ShareChangesButton
        hasMergeConflict={hasMergeConflict}
        hasPushRight={hasPushRights}
        shareChanges={shareChanges}
        displayNotification={repoStatus?.contentStatus?.length > 0 ?? false}
      />
      <SyncModal anchorEl={syncModalAnchorEl} handleClose={handleSyncModalClose} {...modalState} />
    </div>
  );
};<|MERGE_RESOLUTION|>--- conflicted
+++ resolved
@@ -12,10 +12,6 @@
 } from 'app-shared/hooks/queries';
 import { useQueryClient } from '@tanstack/react-query';
 import { useRepoCommitAndPushMutation } from 'app-shared/hooks/mutations';
-<<<<<<< HEAD
-import { versionControlHeaderId } from '@studio/testing/testids';
-=======
->>>>>>> cc768e66
 import { toast } from 'react-toastify';
 
 const initialModalState = {
@@ -157,11 +153,7 @@
     window.postMessage('forceRepoStatusCheck', window.location.href);
 
   return (
-<<<<<<< HEAD
-    <div className={classes.headerStyling} data-testid={versionControlHeaderId}>
-=======
     <div className={classes.headerStyling}>
->>>>>>> cc768e66
       <FetchChangesButton
         fetchChanges={fetchChanges}
         hasMergeConflict={hasMergeConflict}
