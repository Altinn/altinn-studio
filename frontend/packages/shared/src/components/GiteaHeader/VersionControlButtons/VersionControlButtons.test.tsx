--- conflicted
+++ resolved
@@ -7,15 +7,11 @@
 import { textMock } from '@studio/testing/mocks/i18nMock';
 import userEvent from '@testing-library/user-event';
 import type { RepoStatus } from 'app-shared/types/RepoStatus';
-<<<<<<< HEAD
-import { queryClientMock } from 'app-shared/mocks/queryClientMock';
-import { app, org, versionControlHeaderId } from '@studio/testing/testids';
-=======
 import { createQueryClientMock } from 'app-shared/mocks/queryClientMock';
->>>>>>> cc768e66
 import { queriesMock } from 'app-shared/mocks/queriesMock';
 import { repository, repoStatus } from 'app-shared/mocks/mocks';
 import { QueryKey } from 'app-shared/types/QueryKey';
+import { app, org } from '@studio/testing/testids';
 
 const user = userEvent.setup();
 
@@ -60,12 +56,6 @@
 describe('Shared > Version Control > VersionControlHeader', () => {
   afterEach(jest.clearAllMocks);
 
-<<<<<<< HEAD
-  it('should render header when type is not defined', async () => {
-    render();
-    await waitFor(() => expect(queriesMock.getRepoMetadata).toHaveBeenCalledTimes(1));
-    expect(await screen.findByTestId(versionControlHeaderId)).not.toBeNull();
-=======
   it('should render header with fetch and share button by default', () => {
     renderVersionControlButtons();
     const fetchButton = screen.getByRole('button', { name: textMock('sync_header.fetch_changes') });
@@ -75,7 +65,6 @@
     expect(fetchButton).toBeInTheDocument();
     expect(shareButton).toBeInTheDocument();
     expect(shareButton).toHaveAttribute('title', textMock('sync_header.changes_to_share'));
->>>>>>> cc768e66
   });
 
   it('ReFetches queries when clicking the fetch button', async () => {
