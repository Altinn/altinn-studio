import React from 'react';
<<<<<<< HEAD
import { StudioButton } from '@studio/components';
=======
import classes from './AltinnHeaderButton.module.css';
import cn from 'classnames';
>>>>>>> 6119219f
import { useTranslation } from 'react-i18next';
import { Link } from '@digdir/design-system-react';
import { AltinnButtonActionItem } from '../altinnHeader/types';

export interface AltinnHeaderButtonProps {
  action: AltinnButtonActionItem;
}

export const AltinnHeaderButton = ({ action }: AltinnHeaderButtonProps) => {
  const { t } = useTranslation();

  if (!action) return null;

  return (
<<<<<<< HEAD
    <StudioButton
      className={action.headerButtonsClasses}
=======
    <Link
      href={action.to}
      className={cn(
        classes.linkButton,
        action.isInverted ? classes.invertedButton : classes.normalButton,
      )}
>>>>>>> 6119219f
      key={action.menuKey}
      data-testid={action.menuKey}
      aria-label={t(action.title)}
    >
      {t(action.title)}
<<<<<<< HEAD
    </StudioButton>
=======
    </Link>
>>>>>>> 6119219f
  );
};<|MERGE_RESOLUTION|>--- conflicted
+++ resolved
@@ -1,10 +1,6 @@
 import React from 'react';
-<<<<<<< HEAD
-import { StudioButton } from '@studio/components';
-=======
 import classes from './AltinnHeaderButton.module.css';
 import cn from 'classnames';
->>>>>>> 6119219f
 import { useTranslation } from 'react-i18next';
 import { Link } from '@digdir/design-system-react';
 import { AltinnButtonActionItem } from '../altinnHeader/types';
@@ -19,26 +15,17 @@
   if (!action) return null;
 
   return (
-<<<<<<< HEAD
-    <StudioButton
-      className={action.headerButtonsClasses}
-=======
     <Link
       href={action.to}
       className={cn(
         classes.linkButton,
         action.isInverted ? classes.invertedButton : classes.normalButton,
       )}
->>>>>>> 6119219f
       key={action.menuKey}
       data-testid={action.menuKey}
       aria-label={t(action.title)}
     >
       {t(action.title)}
-<<<<<<< HEAD
-    </StudioButton>
-=======
     </Link>
->>>>>>> 6119219f
   );
 };