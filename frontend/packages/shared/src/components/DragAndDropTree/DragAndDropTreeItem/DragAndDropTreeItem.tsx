import { DragAndDrop } from 'app-shared/components/dragAndDrop';
import { TreeView } from 'app-shared/components/TreeView';
import React, { ReactNode, useContext } from 'react';
import { DragAndDropTreeRootContext } from '../DragAndDropTreeRoot';
import { DragAndDropTreeItemContext } from './DragAndDropTreeItemContext';
import classes from './DragAndDropTreeItem.module.css';
import cn from 'classnames';
import { EmptyList } from 'app-shared/components/DragAndDropTree/EmptyList/EmptyList';

export interface DragAndDropTreeItemProps {
  children?: ReactNode;
  emptyMessage?: string;
  expandable?: boolean;
  icon?: ReactNode;
  label: string;
  labelWrapper?: (children: ReactNode) => ReactNode;
  nodeId: string;
}

export const DragAndDropTreeItem = ({
  children,
  emptyMessage,
  expandable,
  icon,
  label,
  labelWrapper,
  nodeId,
}: DragAndDropTreeItemProps) => {
  const { hoveredNodeParent, setHoveredNodeParent } = useContext(DragAndDropTreeRootContext);
  const { nodeId: parentId } = useContext(DragAndDropTreeItemContext);

<<<<<<< HEAD
  const isExpandable = expandable || !!children;
=======
  const isExpandable = expandable || Boolean(children);
>>>>>>> 3ef5edc1
  const renderLabel = labelWrapper ?? ((node) => node);
  const handleDragOver = () => setHoveredNodeParent(parentId);
  const hasHoveredItemClass = hoveredNodeParent === nodeId ? classes.hasHoveredItem : null;
  const labelButtonWrapperClass = cn(classes.labelButtonWrapper, hasHoveredItemClass);

  return (
    <DragAndDrop.ListItem
      as='li'
      itemId={nodeId}
      onDragOver={handleDragOver}
      renderItem={(dragHandleRef) => (
        <DragAndDropTreeItemContext.Provider value={{ nodeId }}>
          <TreeView.Item
            as='div'
            className={cn(classes.item, hasHoveredItemClass)}
            nodeId={nodeId}
            icon={icon}
            label={label}
            labelWrapper={(node) => (
              <div ref={dragHandleRef} className={labelButtonWrapperClass}>
                {renderLabel(node)}
              </div>
            )}
          >
            {isExpandable && renderChildren(children, emptyMessage)}
          </TreeView.Item>
        </DragAndDropTreeItemContext.Provider>
      )}
    />
  );
};

const renderChildren = (children: ReactNode, emptyMessage?: string) => {
  const content = children || <EmptyList>{emptyMessage}</EmptyList>;
  return <DragAndDrop.List>{content}</DragAndDrop.List>;
};<|MERGE_RESOLUTION|>--- conflicted
+++ resolved
@@ -29,11 +29,7 @@
   const { hoveredNodeParent, setHoveredNodeParent } = useContext(DragAndDropTreeRootContext);
   const { nodeId: parentId } = useContext(DragAndDropTreeItemContext);
 
-<<<<<<< HEAD
-  const isExpandable = expandable || !!children;
-=======
   const isExpandable = expandable || Boolean(children);
->>>>>>> 3ef5edc1
   const renderLabel = labelWrapper ?? ((node) => node);
   const handleDragOver = () => setHoveredNodeParent(parentId);
   const hasHoveredItemClass = hoveredNodeParent === nodeId ? classes.hasHoveredItem : null;
