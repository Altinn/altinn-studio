import { get, put } from 'app-shared/utils/networking';
import {
  appMetadataPath,
  appPolicyPath,
  branchStatusPath,
  datamodelMetadataPath,
  datamodelPath,
  datamodelsPath,
  datamodelsXsdPath,
  deployPermissionsPath,
  deploymentsPath,
  envConfigPath,
  formLayoutsPath,
  instanceIdForPreviewPath,
  layoutSetsPath,
  layoutSettingsPath,
  optionListIdsPath,
  orgsListPath,
  processEditorPath,
  releasesPath,
  repoInitialCommitPath,
  repoMetaPath,
  repoPullPath,
  repoSearchPath,
  repoStatusPath,
  resourceActionsPath,
  resourceListPath,
  resourcePolicyPath,
  resourcePublishStatusPath,
  resourceSinglePath,
  resourceSubjectsPath,
  resourceValidatePolicyPath,
  resourceValidateResourcePath,
  ruleConfigPath,
  ruleHandlerPath,
  serviceConfigPath,
  textLanguagesPath,
  textResourcesPath,
  userCurrentPath,
  userStarredListPath,
  widgetSettingsPath,
} from './paths';
import { AppDeploymentsResponse, AppReleasesResponse, DatamodelMetadataResponse, SearchRepoFilterParams, SearchRepositoryResponse } from 'app-shared/types/api';
import { BranchStatus } from 'app-shared/types/BranchStatus';
import { DatamodelMetadataJson, DatamodelMetadataXsd } from 'app-shared/types/DatamodelMetadata';
import { DeployEnvironment } from 'app-shared/types/DeployEnvironment';
import { FormLayoutsResponse } from 'app-shared/types/api/FormLayoutsResponse';
import { LayoutSets } from 'app-shared/types/api/LayoutSetsResponse';
import { ILayoutSettings, IRepository, ITextResourcesWithLanguage } from 'app-shared/types/global';
import { Organization } from 'app-shared/types/Organization';
import { OrgsState } from 'app-shared/types/OrgsState';
import { RepoStatus } from 'app-shared/types/RepoStatus';
import { Repository } from 'app-shared/types/Repository';
import { RuleConfig } from 'app-shared/types/RuleConfig';
import { User } from 'app-shared/types/User';
import { WidgetSettingsResponse } from 'app-shared/types/widgetTypes';
import { buildQueryParams } from 'app-shared/utils/urlUtils';
import { componentSchemaUrl, orgsListUrl } from '../cdn-paths';
import type { JsonSchema } from 'app-shared/types/JsonSchema';
import { expressionSchemaUrl, layoutSchemaUrl, numberFormatSchemaUrl } from '../cdn-paths';
import type { PolicyAction, Policy, PolicySubject } from '@altinn/policy-editor';
import type { Resource, ResourceListItem, ResourceVersionStatus, Validation } from 'app-shared/types/ResourceAdm';
import type { AppConfig } from 'app-shared/types/AppConfig';
<<<<<<< HEAD
import { Commit } from 'app-shared/types/Commit';
=======
import type { ApplicationMetadata } from 'app-shared/types/ApplicationMetadata';
>>>>>>> 91dc0c41

export const getAppReleases = (owner: string, app: string) => get<AppReleasesResponse>(releasesPath(owner, app, 'Descending'));
export const getBranchStatus = (owner: string, app: string, branch: string) => get<BranchStatus>(branchStatusPath(owner, app, branch));
export const getDatamodel = (owner: string, app: string, modelPath: string) => get<JsonSchema>(datamodelPath(owner, app, modelPath));
export const getDatamodelMetadata = (owner: string, app: string) => get<DatamodelMetadataResponse>(datamodelMetadataPath(owner, app));
export const getDatamodelsJson = (owner: string, app: string) => get<DatamodelMetadataJson[]>(datamodelsPath(owner, app));
export const getDatamodelsXsd = (owner: string, app: string) => get<DatamodelMetadataXsd[]>(datamodelsXsdPath(owner, app));
export const getDeployPermissions = (owner: string, app: string) => get<string[]>(deployPermissionsPath(owner, app));
export const getDeployments = (owner: string, app: string) => get<AppDeploymentsResponse>(deploymentsPath(owner, app, 'Descending'));
export const getEnvironments = () => get<DeployEnvironment[]>(envConfigPath());
export const getFormLayoutSettings = (owner: string, app: string, layoutSetName: string) => get<ILayoutSettings>(layoutSettingsPath(owner, app, layoutSetName));
export const getFormLayouts = (owner: string, app: string, layoutSetName: string) => get<FormLayoutsResponse>(formLayoutsPath(owner, app, layoutSetName));
export const getLayoutSets = (owner: string, app: string) => get<LayoutSets>(layoutSetsPath(owner, app));
export const getInstanceIdForPreview = (owner: string, app: string) => get<string>(instanceIdForPreviewPath(owner, app));
export const getOrgList = () => get<OrgsState>(orgsListUrl());
export const getOrganizations = () => get<Organization[]>(orgsListPath());
export const getRepoInitialCommit = (owner: string, app: string) => get<Commit>(repoInitialCommitPath(owner, app));
export const getRepoMetadata = (owner: string, app: string) => get<Repository>(repoMetaPath(owner, app));
export const getRepoPull = (owner: string, app: string) => get<RepoStatus>(repoPullPath(owner, app));
export const getRepoStatus = (owner: string, app: string) => get<RepoStatus>(repoStatusPath(owner, app));
export const getRuleConfig = (owner: string, app: string, layoutSetName: string) => get<RuleConfig>(ruleConfigPath(owner, app, layoutSetName));
export const getRuleModel = (owner: string, app: string, layoutSetName: string) => get(ruleHandlerPath(owner, app, layoutSetName));
export const getStarredRepos = () => get<IRepository[]>(userStarredListPath());
export const getTextLanguages = (owner: string, app: string): Promise<string[]> => get(textLanguagesPath(owner, app));
export const getTextResources = (owner: string, app: string, lang: string) => get<ITextResourcesWithLanguage>(textResourcesPath(owner, app, lang));
export const getUser = () => get<User>(userCurrentPath());
export const getWidgetSettings = (owner: string, app: string) => get<WidgetSettingsResponse | null>(widgetSettingsPath(owner, app));
export const searchRepos = (filter: SearchRepoFilterParams) => get<SearchRepositoryResponse>(`${repoSearchPath()}${buildQueryParams(filter)}`);
export const getOptionListIds = (owner: string, app: string) => get<string[]>(optionListIdsPath(owner, app));

export const getExpressionSchema = () => get<string[]>(expressionSchemaUrl());
export const getLayoutSchema = () => get<string[]>(layoutSchemaUrl());
export const getNumberFormatSchema = () => get<string[]>(numberFormatSchemaUrl());
export const getComponentSchema = (component: string) => get<string[]>(componentSchemaUrl(component));
export const getComponentsCommonDefsSchema = () => get<string[]>(componentSchemaUrl('common-defs'));

// Settings modal
export const getAppConfig = (org: string, app: string) => get<AppConfig>(serviceConfigPath(org, app));
export const getAppPolicy = (org: string, app: string) => get<Policy>(appPolicyPath(org, app));
export const getAppMetadata = (org: string, app: string) => get<ApplicationMetadata>(appMetadataPath(org, app));

// Resourceadm
export const getPolicyActions = (org: string, repo: string) => get<PolicyAction[]>(resourceActionsPath(org, repo));
export const getPolicy = (org: string, repo: string, id: string) => get<Policy>(resourcePolicyPath(org, repo, id));
export const getPolicySubjects = (org: string, repo: string) => get<PolicySubject[]>(resourceSubjectsPath(org, repo));
export const getResourcePublishStatus = (org: string, repo: string, id: string) => get<ResourceVersionStatus>(resourcePublishStatusPath(org, repo, id));
export const getResourceList = (org: string) => get<ResourceListItem[]>(resourceListPath(org));
export const getResource = (org: string, repo: string, id: string) => get<Resource>(resourceSinglePath(org, repo, id));
export const getValidatePolicy = (org: string, repo: string, id: string) => get<Validation>(resourceValidatePolicyPath(org, repo, id));
export const getValidateResource = (org: string, repo: string, id: string) => get<Validation>(resourceValidateResourcePath(org, repo, id));

// ProcessEditor
export const getBpnmFile = (org: string, app: string) => get(processEditorPath(org, app));
export const updateBpmnXml = (org: string, app: string, bpmnXml: string) =>
  put(processEditorPath(org, app), bpmnXml, {
    headers: {
      'Content-Type': 'application/xml',
    },
  });<|MERGE_RESOLUTION|>--- conflicted
+++ resolved
@@ -61,11 +61,8 @@
 import type { PolicyAction, Policy, PolicySubject } from '@altinn/policy-editor';
 import type { Resource, ResourceListItem, ResourceVersionStatus, Validation } from 'app-shared/types/ResourceAdm';
 import type { AppConfig } from 'app-shared/types/AppConfig';
-<<<<<<< HEAD
-import { Commit } from 'app-shared/types/Commit';
-=======
+import type { Commit } from 'app-shared/types/Commit';
 import type { ApplicationMetadata } from 'app-shared/types/ApplicationMetadata';
->>>>>>> 91dc0c41
 
 export const getAppReleases = (owner: string, app: string) => get<AppReleasesResponse>(releasesPath(owner, app, 'Descending'));
 export const getBranchStatus = (owner: string, app: string, branch: string) => get<BranchStatus>(branchStatusPath(owner, app, branch));
