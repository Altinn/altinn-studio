import { get } from 'app-shared/utils/networking';
import {
  altinn2LinkServicesPath,
  appMetadataPath,
  appPolicyPath,
  appVersionPath,
  branchStatusPath,
  dataModelMetadataPath,
  dataModelPath,
  dataModelsPath,
  dataModelsXsdPath,
  deployPermissionsPath,
  deploymentsPath,
  envConfigPath,
  formLayoutsPath,
  frontEndSettingsPath,
  instanceIdForPreviewPath,
  layoutSetsPath,
  layoutSettingsPath,
  optionListIdsPath,
  optionListsPath,
  orgsListPath,
  accessListsPath,
  accessListPath,
  accessListMemberPath,
  processEditorPath,
  releasesPath,
  repoMetaPath,
  repoPullPath,
  repoSearchPath,
  repoStatusPath,
  resourceActionsPath,
  resourceListPath,
  resourcePolicyPath,
  resourcePublishStatusPath,
  resourceSinglePath,
  resourceSubjectsPath,
  resourceValidatePolicyPath,
  resourceValidateResourcePath,
  ruleConfigPath,
  ruleHandlerPath,
  serviceConfigPath,
  textLanguagesPath,
  textResourcesPath,
  userCurrentPath,
  userStarredListPath,
  widgetSettingsPath,
  resourceAccessListsPath,
  layoutNamesPath,
  appMetadataModelIdsPath,
  processTaskTypePath,
  altinn2DelegationsCountPath,
  repoDiffPath,
  getImageFileNamesPath,
  validateImageFromExternalUrlPath,
  authStatusAnsattporten,
} from './paths';

import type { AppReleasesResponse, DataModelMetadataResponse, SearchRepoFilterParams, SearchRepositoryResponse } from 'app-shared/types/api';
import type { DeploymentsResponse } from 'app-shared/types/api/DeploymentsResponse';
import type { BranchStatus } from 'app-shared/types/BranchStatus';
import type { DataModelMetadataJson, DataModelMetadataXsd } from 'app-shared/types/DataModelMetadata';
import type { Environment } from 'app-shared/types/Environment';
import type { FormLayoutsResponse } from 'app-shared/types/api/FormLayoutsResponse';
import type { LayoutSets } from 'app-shared/types/api/LayoutSetsResponse';
import type { ILayoutSettings, ITextResourcesWithLanguage, IFrontEndSettings } from 'app-shared/types/global';
import type { Organization } from 'app-shared/types/Organization';
import type { OrgList } from 'app-shared/types/OrgList';
import type { RepoStatus } from 'app-shared/types/RepoStatus';
import type { Repository, User } from 'app-shared/types/Repository';
import type { RuleConfig } from 'app-shared/types/RuleConfig';

import type { WidgetSettingsResponse } from 'app-shared/types/widgetTypes';
import { buildQueryParams } from 'app-shared/utils/urlUtils';
import { orgListUrl } from '../cdn-paths';
import type { JsonSchema } from 'app-shared/types/JsonSchema';
import type { PolicyAction, PolicySubject } from '@altinn/policy-editor';
import type { BrregPartySearchResult, BrregSubPartySearchResult, AccessList, Resource, ResourceListItem, ResourceVersionStatus, Validation, AccessListsResponse, AccessListMembersResponse, DelegationCountOverview } from 'app-shared/types/ResourceAdm';
import type { AppConfig } from 'app-shared/types/AppConfig';
import type { ApplicationMetadata } from 'app-shared/types/ApplicationMetadata';
import type { Altinn2LinkService } from 'app-shared/types/Altinn2LinkService';
import type { AppVersion } from 'app-shared/types/AppVersion';
import type { FormLayoutsResponseV3 } from 'app-shared/types/api/FormLayoutsResponseV3';
import type { Policy } from 'app-shared/types/Policy';
import type { RepoDiffResponse } from 'app-shared/types/api/RepoDiffResponse';
import type { ExternalImageUrlValidationResponse } from 'app-shared/types/api/ExternalImageUrlValidationResponse';
import type { MaskinportenScope } from 'app-shared/types/MaskinportenScope';
import type { OptionsLists } from 'app-shared/types/api/OptionsLists';
<<<<<<< HEAD

export const getIsLoggedInWithAnsattporten = () =>
  get<{
    isLoggedIn: boolean;
  }>(authStatusAnsattporten());
export const getMaskinportenScopes = async (): Promise<MaskinportenScope[]> =>
  // TODO: replace with endpoint when it's ready in the backend.
  new Promise((resolve) => {
    setTimeout(() => {
      return resolve([]);
=======

export const getIsLoggedInWithAnsattporten = () =>
  get<{
    isLoggedIn: boolean;
  }>(authStatusAnsattporten());

const scopesMock: MaskinportenScope[] = [
  { scope: 'scope1', description: 'description1' },
  { scope: 'scope2', description: 'description2' },
  { scope: 'scope3', description: 'description3' },
  { scope: 'scope7', description: 'description7' },
  { scope: 'scope8', description: 'description8' },
  { scope: 'scope9', description: 'description9' },
];

export const getMaskinportenScopes = async (): Promise<MaskinportenScope[]> =>
  // TODO: replace with endpoint when it's ready in the backend.
  new Promise((resolve) => {
    setTimeout(() => {
      //return resolve([]);
      return resolve(scopesMock);
    }, 1000);
  });

const selectedScopesMock: MaskinportenScope[] = [
  { scope: 'scope1', description: 'description1' },
  { scope: 'scope2', description: 'description2' },
  { scope: 'scope4', description: 'description4' },
  { scope: 'scope5', description: 'description5' },
  { scope: 'scope6', description: 'description6' },
];

export const getSelectedMaskinportenScopes = async (): Promise<MaskinportenScope[]> =>
  // TODO: replace with endpoint when it's ready in the backend.
  new Promise((resolve) => {
    setTimeout(() => {
      //return resolve([]);
      return resolve(selectedScopesMock);
>>>>>>> fa38b1b0
    }, 1000);
  });
export const getAppMetadataModelIds = (org: string, app: string, onlyUnReferenced: boolean) => get<string[]>(appMetadataModelIdsPath(org, app, onlyUnReferenced));
export const getAppReleases = (owner: string, app: string) => get<AppReleasesResponse>(releasesPath(owner, app, 'Descending'));
export const getAppVersion = (org: string, app: string) => get<AppVersion>(appVersionPath(org, app));
export const getBranchStatus = (owner: string, app: string, branch: string) => get<BranchStatus>(branchStatusPath(owner, app, branch));
export const getDataModel = (owner: string, app: string, modelPath: string) => get<JsonSchema>(dataModelPath(owner, app, modelPath));
export const getDataModelMetadata = (owner: string, app: string, layoutSetName: string, dataModelName: string) => get<DataModelMetadataResponse>(dataModelMetadataPath(owner, app, layoutSetName, dataModelName));
export const getDataModelsJson = (owner: string, app: string) => get<DataModelMetadataJson[]>(dataModelsPath(owner, app));
export const getDataModelsXsd = (owner: string, app: string) => get<DataModelMetadataXsd[]>(dataModelsXsdPath(owner, app));
export const getDeployPermissions = (owner: string, app: string) => get<string[]>(deployPermissionsPath(owner, app));
export const getDeployments = (owner: string, app: string) => get<DeploymentsResponse>(deploymentsPath(owner, app, 'Descending'));
export const getEnvironments = () => get<Environment[]>(envConfigPath());
export const getFormLayoutSettings = (owner: string, app: string, layoutSetName: string) => get<ILayoutSettings>(layoutSettingsPath(owner, app, layoutSetName));
export const getFormLayouts = (owner: string, app: string, layoutSetName: string) => get<FormLayoutsResponse>(formLayoutsPath(owner, app, layoutSetName));
export const getFormLayoutsV3 = (owner: string, app: string, layoutSetName: string) => get<FormLayoutsResponseV3>(formLayoutsPath(owner, app, layoutSetName));
export const getFrontEndSettings = (owner: string, app: string) => get<IFrontEndSettings>(frontEndSettingsPath(owner, app));
export const getImageFileNames = (owner: string, app: string) => get<string[]>(getImageFileNamesPath(owner, app));
export const getInstanceIdForPreview = (owner: string, app: string) => get<string>(instanceIdForPreviewPath(owner, app));
export const getLayoutNames = (owner: string, app: string) => get<string[]>(layoutNamesPath(owner, app));
export const getLayoutSets = (owner: string, app: string) => get<LayoutSets>(layoutSetsPath(owner, app));
export const getOptionLists = (owner: string, app: string) => get<OptionsLists>(optionListsPath(owner, app));
export const getOptionListIds = (owner: string, app: string) => get<string[]>(optionListIdsPath(owner, app));
export const getOrgList = () => get<OrgList>(orgListUrl());
export const getOrganizations = () => get<Organization[]>(orgsListPath());
export const getRepoMetadata = (owner: string, app: string) => get<Repository>(repoMetaPath(owner, app));
export const getRepoPull = (owner: string, app: string) => get<RepoStatus>(repoPullPath(owner, app));
export const getRepoStatus = (owner: string, app: string) => get<RepoStatus>(repoStatusPath(owner, app));
export const getRepoDiff = (owner: string, app: string) => get<RepoDiffResponse>(repoDiffPath(owner, app));
export const getRuleConfig = (owner: string, app: string, layoutSetName: string) => get<RuleConfig>(ruleConfigPath(owner, app, layoutSetName));
export const getRuleModel = (owner: string, app: string, layoutSetName: string) => get<string>(ruleHandlerPath(owner, app, layoutSetName));
export const getStarredRepos = () => get<Repository[]>(userStarredListPath());
export const getTextLanguages = (owner: string, app: string): Promise<string[]> => get(textLanguagesPath(owner, app));
export const getTextResources = (owner: string, app: string, lang: string) => get<ITextResourcesWithLanguage>(textResourcesPath(owner, app, lang));
export const getUser = () => get<User>(userCurrentPath());
export const getWidgetSettings = (owner: string, app: string) => get<WidgetSettingsResponse | null>(widgetSettingsPath(owner, app));
export const searchRepos = (filter: SearchRepoFilterParams) => get<SearchRepositoryResponse>(`${repoSearchPath()}${buildQueryParams(filter)}`);
export const validateImageFromExternalUrl = (owner: string, app: string, url: string) => get<ExternalImageUrlValidationResponse>(validateImageFromExternalUrlPath(owner, app, url));

// Settings modal
export const getAppConfig = (org: string, app: string) => get<AppConfig>(serviceConfigPath(org, app));
export const getAppPolicy = (org: string, app: string) => get<Policy>(appPolicyPath(org, app));
export const getAppMetadata = (org: string, app: string) => get<ApplicationMetadata>(appMetadataPath(org, app));

// Resourceadm
export const getAltinn2LinkServices = (org: string, environment: string) => get<Altinn2LinkService[]>(altinn2LinkServicesPath(org, environment));
export const getPolicyActions = (org: string, repo: string) => get<PolicyAction[]>(resourceActionsPath(org, repo));
export const getPolicy = (org: string, repo: string, id: string) => get<Policy>(resourcePolicyPath(org, repo, id));
export const getPolicySubjects = (org: string, repo: string) => get<PolicySubject[]>(resourceSubjectsPath(org, repo));
export const getResource = (org: string, repo: string, id: string) => get<Resource>(resourceSinglePath(org, repo, id));
export const getResourceList = (org: string) => get<ResourceListItem[]>(resourceListPath(org));
export const getResourcePublishStatus = (org: string, repo: string, id: string) => get<ResourceVersionStatus>(resourcePublishStatusPath(org, repo, id));
export const getValidatePolicy = (org: string, repo: string, id: string) => get<Validation>(resourceValidatePolicyPath(org, repo, id));
export const getValidateResource = (org: string, repo: string, id: string) => get<Validation>(resourceValidateResourcePath(org, repo, id));
export const getAccessLists = (org: string, environment: string, page?: string) => get<AccessListsResponse>(accessListsPath(org, environment, page));
export const getAccessList = (org: string, listId: string, environment: string) => get<AccessList>(accessListPath(org, listId, environment));
export const getAccessListMembers = (org: string, listId: string, environment: string, page?: string) => get<AccessListMembersResponse>(accessListMemberPath(org, listId, environment, page));
export const getResourceAccessLists = (org: string, resourceId: string, environment: string, page?: string) => get<AccessListsResponse>(resourceAccessListsPath(org, resourceId, environment, page));
export const getParties = (url: string) => get<BrregPartySearchResult>(url);
export const getSubParties = (url: string) => get<BrregSubPartySearchResult>(url);
export const getAltinn2DelegationsCount = (org: string, serviceCode: string, serviceEdition: string, env: string) => get<DelegationCountOverview>(altinn2DelegationsCountPath(org, serviceCode, serviceEdition, env));

// ProcessEditor
export const getBpmnFile = (org: string, app: string) => get<string>(processEditorPath(org, app));
export const getProcessTaskType = (org: string, app: string, taskId: string) => get<string>(`${processTaskTypePath(org, app, taskId)}`);<|MERGE_RESOLUTION|>--- conflicted
+++ resolved
@@ -86,18 +86,6 @@
 import type { ExternalImageUrlValidationResponse } from 'app-shared/types/api/ExternalImageUrlValidationResponse';
 import type { MaskinportenScope } from 'app-shared/types/MaskinportenScope';
 import type { OptionsLists } from 'app-shared/types/api/OptionsLists';
-<<<<<<< HEAD
-
-export const getIsLoggedInWithAnsattporten = () =>
-  get<{
-    isLoggedIn: boolean;
-  }>(authStatusAnsattporten());
-export const getMaskinportenScopes = async (): Promise<MaskinportenScope[]> =>
-  // TODO: replace with endpoint when it's ready in the backend.
-  new Promise((resolve) => {
-    setTimeout(() => {
-      return resolve([]);
-=======
 
 export const getIsLoggedInWithAnsattporten = () =>
   get<{
@@ -136,7 +124,6 @@
     setTimeout(() => {
       //return resolve([]);
       return resolve(selectedScopesMock);
->>>>>>> fa38b1b0
     }, 1000);
   });
 export const getAppMetadataModelIds = (org: string, app: string, onlyUnReferenced: boolean) => get<string[]>(appMetadataModelIdsPath(org, app, onlyUnReferenced));
