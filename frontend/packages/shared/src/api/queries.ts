import { get, put } from 'app-shared/utils/networking';
import {
  appPolicyPath,
  branchStatusPath,
  datamodelMetadataPath,
  datamodelPath,
  datamodelsPath,
  datamodelsXsdPath,
  deployPermissionsPath,
  deploymentsPath,
  envConfigPath,
  formLayoutsPath,
  instanceIdForPreviewPath,
  layoutSetsPath,
  layoutSettingsPath,
  optionListIdsPath,
  orgsListPath,
  processEditorPath,
  releasesPath,
  repoMetaPath,
  repoPullPath,
  repoSearchPath,
  repoStatusPath,
  resourceActionsPath,
  resourceListPath,
  resourcePolicyPath,
  resourcePublishStatusPath,
  resourceSectorsPath,
  resourceSinglePath,
  resourceSubjectsPath,
  resourceThematicEurovocPath,
  resourceThematicLosPath,
  resourceValidatePolicyPath,
  resourceValidateResourcePath,
  ruleConfigPath,
  ruleHandlerPath,
  textLanguagesPath,
  textResourcesPath,
  userCurrentPath,
  userStarredListPath,
  widgetSettingsPath,
} from './paths';
import { AppDeploymentsResponse, AppReleasesResponse, DatamodelMetadataResponse, SearchRepoFilterParams, SearchRepositoryResponse } from 'app-shared/types/api';
import { BranchStatus } from 'app-shared/types/BranchStatus';
import { DatamodelMetadataJson, DatamodelMetadataXsd } from 'app-shared/types/DatamodelMetadata';
import { DeployEnvironment } from 'app-shared/types/DeployEnvironment';
import { FormLayoutsResponse } from 'app-shared/types/api/FormLayoutsResponse';
import { LayoutSets } from 'app-shared/types/api/LayoutSetsResponse';
import { ILayoutSettings, IRepository, ITextResourcesWithLanguage } from 'app-shared/types/global';
import { Organization } from 'app-shared/types/Organization';
import { OrgsState } from 'app-shared/types/OrgsState';
import { RepoStatus } from 'app-shared/types/RepoStatus';
import { Repository } from 'app-shared/types/Repository';
import { RuleConfig } from 'app-shared/types/RuleConfig';
import { User } from 'app-shared/types/User';
import { WidgetSettingsResponse } from 'app-shared/types/widgetTypes';
import { buildQueryParams } from 'app-shared/utils/urlUtils';
import { componentSchemaUrl, orgsListUrl } from '../cdn-paths';
import type { JsonSchema } from 'app-shared/types/JsonSchema';
import { expressionSchemaUrl, layoutSchemaUrl, numberFormatSchemaUrl } from '../cdn-paths';
import type { PolicyAction, Policy, PolicySubject } from '@altinn/policy-editor';
import type { Resource, ResourceListItem, ResourceSector, ResourceThematic, ResourceVersionStatus, Validation } from 'app-shared/types/ResourceAdm';

export const getAppReleases = (owner: string, app: string) => get<AppReleasesResponse>(releasesPath(owner, app, 'Descending'));
export const getBranchStatus = (owner: string, app: string, branch: string) => get<BranchStatus>(branchStatusPath(owner, app, branch));
export const getDatamodel = (owner: string, app: string, modelPath: string) => get<JsonSchema>(datamodelPath(owner, app, modelPath));
export const getDatamodelMetadata = (owner: string, app: string) => get<DatamodelMetadataResponse>(datamodelMetadataPath(owner, app));
export const getDatamodels = (owner: string, app: string) => get<DatamodelMetadataJson[]>(datamodelsPath(owner, app));
export const getDatamodelsXsd = (owner: string, app: string) => get<DatamodelMetadataXsd[]>(datamodelsXsdPath(owner, app));
export const getDeployPermissions = (owner: string, app: string) => get<string[]>(deployPermissionsPath(owner, app));
export const getDeployments = (owner: string, app: string) => get<AppDeploymentsResponse>(deploymentsPath(owner, app, 'Descending'));
export const getEnvironments = () => get<DeployEnvironment[]>(envConfigPath());
export const getFormLayoutSettings = (owner: string, app: string, layoutSetName: string) => get<ILayoutSettings>(layoutSettingsPath(owner, app, layoutSetName));
export const getFormLayouts = (owner: string, app: string, layoutSetName: string) => get<FormLayoutsResponse>(formLayoutsPath(owner, app, layoutSetName));
export const getLayoutSets = (owner: string, app: string) => get<LayoutSets>(layoutSetsPath(owner, app));
export const getInstanceIdForPreview = (owner: string, app: string) => get<string>(instanceIdForPreviewPath(owner, app));
export const getOrgList = () => get<OrgsState>(orgsListUrl());
export const getOrganizations = () => get<Organization[]>(orgsListPath());
export const getRepoMetadata = (owner: string, app: string) => get<Repository>(repoMetaPath(owner, app));
export const getRepoPull = (owner: string, app: string) => get<RepoStatus>(repoPullPath(owner, app));
export const getRepoStatus = (owner: string, app: string) => get<RepoStatus>(repoStatusPath(owner, app));
export const getRuleConfig = (owner: string, app: string, layoutSetName: string) => get<RuleConfig>(ruleConfigPath(owner, app, layoutSetName));
export const getRuleModel = (owner: string, app: string, layoutSetName: string) => get(ruleHandlerPath(owner, app, layoutSetName));
export const getStarredRepos = () => get<IRepository[]>(userStarredListPath());
export const getTextLanguages = (owner: string, app: string): Promise<string[]> => get(textLanguagesPath(owner, app));
export const getTextResources = (owner: string, app: string, lang: string) => get<ITextResourcesWithLanguage>(textResourcesPath(owner, app, lang));
export const getUser = () => get<User>(userCurrentPath());
export const getWidgetSettings = (owner: string, app: string) => get<WidgetSettingsResponse | null>(widgetSettingsPath(owner, app));
export const searchRepos = (filter: SearchRepoFilterParams) => get<SearchRepositoryResponse>(`${repoSearchPath()}${buildQueryParams(filter)}`);
export const getOptionListIds = (owner: string, app: string) => get<string[]>(optionListIdsPath(owner, app));

export const getExpressionSchema = () => get<string[]>(expressionSchemaUrl());
export const getLayoutSchema = () => get<string[]>(layoutSchemaUrl());
export const getNumberFormatSchema = () => get<string[]>(numberFormatSchemaUrl());
export const getComponentSchema = (component: string) => get<string[]>(componentSchemaUrl(component));
export const getComponentsCommonDefsSchema = () => get<string[]>(componentSchemaUrl('common-defs'));

export const getAppPolicy = (org: string, app: string) => get<Policy>(appPolicyPath(org, app));

// Resourceadm
<<<<<<< HEAD
export const getPolicy = (org: string, repo: string, id: string) => get<PolicyBackendType>(resourcePolicyPath(org, repo, id));
export const getPolicyActions = (org: string, repo: string) => get<PolicyActionType[]>(resourceActionsPath(org, repo));
export const getPolicySubjects = (org: string, repo: string) => get<PolicySubjectType[]>(resourceSubjectsPath(org, repo));
export const getResourcePublishStatus = (org: string, repo: string, id: string) => get<ResourceVersionStatusType>(resourcePublishStatusPath(org, repo, id));
export const getResourceList = (org: string) => get<ResourceType[]>(resourceListPath(org));
export const getResource = (org: string, repo: string, id: string) => get<ResourceBackendType>(resourceSinglePath(org, repo, id));
export const getValidatePolicy = (org: string, repo: string, id: string) => get<ValidationType>(resourceValidatePolicyPath(org, repo, id));
export const getValidateResource = (org: string, repo: string, id: string) => get<ValidationType>(resourceValidateResourcePath(org, repo, id));
export const getResourceSectors = (org: string) => get<ResourceSectorType[]>(resourceSectorsPath(org));
export const getResourceThematicLos = (org: string) => get<ResourceThematicType[]>(resourceThematicLosPath(org));
export const getResourceThematicEurovoc = (org: string) => get<ResourceThematicType[]>(resourceThematicEurovocPath(org));

// ProcessEditor
export const getBpnmFile = (org: string, app: string) => get(processEditorPath(org, app));
export const updateBpmnXml = (org: string, app: string, bpmnXml: string) =>
  put(processEditorPath(org, app), bpmnXml, {
    headers: {
      'Content-Type': 'application/xml',
    },
  });
=======
export const getPolicyActions = (org: string, repo: string) => get<PolicyAction[]>(resourceActionsPath(org, repo));
export const getPolicy = (org: string, repo: string, id: string) => get<Policy>(resourcePolicyPath(org, repo, id));
export const getPolicySubjects = (org: string, repo: string) => get<PolicySubject[]>(resourceSubjectsPath(org, repo));
export const getResourcePublishStatus = (org: string, repo: string, id: string) => get<ResourceVersionStatus>(resourcePublishStatusPath(org, repo, id));
export const getResourceList = (org: string) => get<ResourceListItem[]>(resourceListPath(org));
export const getResource = (org: string, repo: string, id: string) => get<Resource>(resourceSinglePath(org, repo, id));
export const getValidatePolicy = (org: string, repo: string, id: string) => get<Validation>(resourceValidatePolicyPath(org, repo, id));
export const getValidateResource = (org: string, repo: string, id: string) => get<Validation>(resourceValidateResourcePath(org, repo, id));
export const getResourceSectors = (org: string) => get<ResourceSector[]>(resourceSectorsPath(org));
export const getResourceThematicLos = (org: string) => get<ResourceThematic[]>(resourceThematicLosPath(org));
export const getResourceThematicEurovoc = (org: string) => get<ResourceThematic[]>(resourceThematicEurovocPath(org));
>>>>>>> 59b48b78
<|MERGE_RESOLUTION|>--- conflicted
+++ resolved
@@ -98,28 +98,6 @@
 export const getAppPolicy = (org: string, app: string) => get<Policy>(appPolicyPath(org, app));
 
 // Resourceadm
-<<<<<<< HEAD
-export const getPolicy = (org: string, repo: string, id: string) => get<PolicyBackendType>(resourcePolicyPath(org, repo, id));
-export const getPolicyActions = (org: string, repo: string) => get<PolicyActionType[]>(resourceActionsPath(org, repo));
-export const getPolicySubjects = (org: string, repo: string) => get<PolicySubjectType[]>(resourceSubjectsPath(org, repo));
-export const getResourcePublishStatus = (org: string, repo: string, id: string) => get<ResourceVersionStatusType>(resourcePublishStatusPath(org, repo, id));
-export const getResourceList = (org: string) => get<ResourceType[]>(resourceListPath(org));
-export const getResource = (org: string, repo: string, id: string) => get<ResourceBackendType>(resourceSinglePath(org, repo, id));
-export const getValidatePolicy = (org: string, repo: string, id: string) => get<ValidationType>(resourceValidatePolicyPath(org, repo, id));
-export const getValidateResource = (org: string, repo: string, id: string) => get<ValidationType>(resourceValidateResourcePath(org, repo, id));
-export const getResourceSectors = (org: string) => get<ResourceSectorType[]>(resourceSectorsPath(org));
-export const getResourceThematicLos = (org: string) => get<ResourceThematicType[]>(resourceThematicLosPath(org));
-export const getResourceThematicEurovoc = (org: string) => get<ResourceThematicType[]>(resourceThematicEurovocPath(org));
-
-// ProcessEditor
-export const getBpnmFile = (org: string, app: string) => get(processEditorPath(org, app));
-export const updateBpmnXml = (org: string, app: string, bpmnXml: string) =>
-  put(processEditorPath(org, app), bpmnXml, {
-    headers: {
-      'Content-Type': 'application/xml',
-    },
-  });
-=======
 export const getPolicyActions = (org: string, repo: string) => get<PolicyAction[]>(resourceActionsPath(org, repo));
 export const getPolicy = (org: string, repo: string, id: string) => get<Policy>(resourcePolicyPath(org, repo, id));
 export const getPolicySubjects = (org: string, repo: string) => get<PolicySubject[]>(resourceSubjectsPath(org, repo));
@@ -131,4 +109,12 @@
 export const getResourceSectors = (org: string) => get<ResourceSector[]>(resourceSectorsPath(org));
 export const getResourceThematicLos = (org: string) => get<ResourceThematic[]>(resourceThematicLosPath(org));
 export const getResourceThematicEurovoc = (org: string) => get<ResourceThematic[]>(resourceThematicEurovocPath(org));
->>>>>>> 59b48b78
+
+// ProcessEditor
+export const getBpnmFile = (org: string, app: string) => get(processEditorPath(org, app));
+export const updateBpmnXml = (org: string, app: string, bpmnXml: string) =>
+  put(processEditorPath(org, app), bpmnXml, {
+    headers: {
+      'Content-Type': 'application/xml',
+    },
+  });