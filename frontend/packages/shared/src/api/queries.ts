import { get } from 'app-shared/utils/networking';
import {
  altinn2LinkServicesPath,
  appMetadataPath,
  appPolicyPath,
  appVersionPath,
  belongsToOrg,
  branchStatusPath,
  dataModelMetadataPath,
  dataModelPath,
  dataModelsAppJsonPath,
  dataModelsAppXsdPath,
  deployPermissionsPath,
  deploymentsPath,
  envConfigPath,
  formLayoutsPath,
  frontEndSettingsPath,
  layoutSetsPath,
  layoutSettingsPath,
  optionListIdsPath,
  optionListsPath,
  orgsListPath,
  accessListsPath,
  accessListPath,
  accessListMemberPath,
  processEditorPath,
  releasesPath,
  repoMetaPath,
  repoPullPath,
  repoSearchPath,
  repoStatusPath,
  resourceActionsPath,
  resourceListPath,
  resourcePolicyPath,
  resourcePublishStatusPath,
  resourceSinglePath,
  resourceSubjectsPath,
  resourceValidatePolicyPath,
  resourceValidateResourcePath,
  ruleConfigPath,
  ruleHandlerPath,
  serviceConfigPath,
  textLanguagesPath,
  textResourcesPath,
  userCurrentPath,
  userStarredListPath,
  widgetSettingsPath,
  resourceAccessListsPath,
  layoutNamesPath,
  appMetadataModelIdsPath,
  processTaskTypePath,
  altinn2DelegationsCountPath,
  repoDiffPath,
  getImageFileNamesPath,
  validateImageFromExternalUrlPath,
  resourceAccessPackagesPath,
  authStatusAnsattporten,
  availableMaskinportenScopesPath,
  selectedMaskinportenScopesPath,
  resourceAccessPackageServicesPath,
  optionListPath,
  optionListReferencesPath,
  userOrgPermissionsPath,
  dataTypePath,
  orgCodeListsPath,
<<<<<<< HEAD
=======
  layoutPagesPath,
>>>>>>> 004d4017
} from './paths';

import type { AppReleasesResponse, DataModelMetadataResponse, SearchRepoFilterParams, SearchRepositoryResponse } from 'app-shared/types/api';
import type { DeploymentsResponse } from 'app-shared/types/api/DeploymentsResponse';
import type { BranchStatus } from 'app-shared/types/BranchStatus';
import type { DataModelMetadataJson, DataModelMetadataXsd } from 'app-shared/types/DataModelMetadata';
import type { Environment } from 'app-shared/types/Environment';
import type { FormLayoutsResponse } from 'app-shared/types/api/FormLayoutsResponse';
import type { LayoutSets } from 'app-shared/types/api/LayoutSetsResponse';
import type { ILayoutSettings, ITextResourcesWithLanguage, IFrontEndSettings } from 'app-shared/types/global';
import type { Organization } from 'app-shared/types/Organization';
import type { OrgList } from 'app-shared/types/OrgList';
import type { RepoStatus } from 'app-shared/types/RepoStatus';
import type { Repository, User } from 'app-shared/types/Repository';
import type { RuleConfig } from 'app-shared/types/RuleConfig';

import type { WidgetSettingsResponse } from 'app-shared/types/widgetTypes';
import { buildQueryParams } from 'app-shared/utils/urlUtils';
import { orgListUrl } from '../cdn-paths';
import type { JsonSchema } from 'app-shared/types/JsonSchema';
import type { PolicyAction, PolicySubject } from '@altinn/policy-editor';
import type { BrregPartySearchResult, BrregSubPartySearchResult, AccessList, Resource, ResourceListItem, ResourceVersionStatus, Validation, AccessListsResponse, AccessListMembersResponse, DelegationCountOverview } from 'app-shared/types/ResourceAdm';
import type { AppConfig } from 'app-shared/types/AppConfig';
import type { ApplicationMetadata } from 'app-shared/types/ApplicationMetadata';
import type { Altinn2LinkService } from 'app-shared/types/Altinn2LinkService';
import type { AppVersion } from 'app-shared/types/AppVersion';
import type { FormLayoutsResponseV3 } from 'app-shared/types/api/FormLayoutsResponseV3';
import type { Policy } from 'app-shared/types/Policy';
import type { RepoDiffResponse } from 'app-shared/types/api/RepoDiffResponse';
import type { ExternalImageUrlValidationResponse } from 'app-shared/types/api/ExternalImageUrlValidationResponse';
import type { MaskinportenScopes } from 'app-shared/types/MaskinportenScope';
import type { OptionList } from 'app-shared/types/OptionList';
import type { OptionListsResponse } from 'app-shared/types/api/OptionListsResponse';
import type { OptionListReferences } from 'app-shared/types/OptionListReferences';
import type { LayoutSetsModel } from '../types/api/dto/LayoutSetsModel';
import type { AccessPackageResource, PolicyAccessPackageAreaGroup } from 'app-shared/types/PolicyAccessPackages';
import type { DataType } from '../types/DataType';
import type { CodeListsResponse } from '../types/api/CodeListsResponse';
import { textResourcesMock } from '../mocks/textResourcesMock';
<<<<<<< HEAD
=======
import type { PagesModel } from '../types/api/dto/PagesModel';
>>>>>>> 004d4017

export const getIsLoggedInWithAnsattporten = () => get<{ isLoggedIn: boolean }>(authStatusAnsattporten());
export const getMaskinportenScopes = (org: string, app: string) => get<MaskinportenScopes>(availableMaskinportenScopesPath(org, app));
export const getSelectedMaskinportenScopes = (org: string, app: String) => get<MaskinportenScopes>(selectedMaskinportenScopesPath(org, app));

export const getAppMetadataModelIds = (org: string, app: string, onlyUnReferenced: boolean) => get<string[]>(appMetadataModelIdsPath(org, app, onlyUnReferenced));
export const getAppReleases = (owner: string, app: string) => get<AppReleasesResponse>(releasesPath(owner, app, 'Descending'));
export const getAppVersion = (org: string, app: string) => get<AppVersion>(appVersionPath(org, app));
export const getBranchStatus = (owner: string, app: string, branch: string) => get<BranchStatus>(branchStatusPath(owner, app, branch));
export const getDataModel = (owner: string, app: string, modelPath: string) => get<JsonSchema>(dataModelPath(owner, app, modelPath));
export const getDataModelMetadata = (owner: string, app: string, layoutSetName: string, dataModelName: string) => get<DataModelMetadataResponse>(dataModelMetadataPath(owner, app, layoutSetName, dataModelName));
export const getDataModelsJson = (owner: string, app: string) => get<DataModelMetadataJson[]>(dataModelsAppJsonPath(owner, app));
export const getDataModelsXsd = (owner: string, app: string) => get<DataModelMetadataXsd[]>(dataModelsAppXsdPath(owner, app));
export const getDataType = (org: string, app: string, dataModelName: string) => get<DataType>(dataTypePath(org, app, dataModelName));
export const getDeployPermissions = (owner: string, app: string) => get<string[]>(deployPermissionsPath(owner, app));
export const getDeployments = (owner: string, app: string) => get<DeploymentsResponse>(deploymentsPath(owner, app, 'Descending'));
export const getEnvironments = () => get<Environment[]>(envConfigPath());
export const getFormLayoutSettings = (owner: string, app: string, layoutSetName: string) => get<ILayoutSettings>(layoutSettingsPath(owner, app, layoutSetName));
export const getFormLayouts = (owner: string, app: string, layoutSetName: string) => get<FormLayoutsResponse>(formLayoutsPath(owner, app, layoutSetName));
export const getFormLayoutsV3 = (owner: string, app: string, layoutSetName: string) => get<FormLayoutsResponseV3>(formLayoutsPath(owner, app, layoutSetName));
export const getFrontEndSettings = (owner: string, app: string) => get<IFrontEndSettings>(frontEndSettingsPath(owner, app));
export const getImageFileNames = (owner: string, app: string) => get<string[]>(getImageFileNamesPath(owner, app));
export const getLayoutNames = (owner: string, app: string) => get<string[]>(layoutNamesPath(owner, app));
export const getLayoutSets = (owner: string, app: string) => get<LayoutSets>(layoutSetsPath(owner, app));
export const getLayoutSetsExtended = (owner: string, app: string) => get<LayoutSetsModel>(layoutSetsPath(owner, app) + '/extended');
export const getOptionList = (owner: string, app: string, optionsListId: string) => get<OptionList>(optionListPath(owner, app, optionsListId));
export const getOptionLists = (owner: string, app: string) => get<OptionListsResponse>(optionListsPath(owner, app));
export const getOptionListsReferences = (owner: string, app: string) => get<OptionListReferences>(optionListReferencesPath(owner, app));
export const getOptionListIds = (owner: string, app: string) => get<string[]>(optionListIdsPath(owner, app));
export const getOrgList = () => get<OrgList>(orgListUrl());
export const getOrganizations = () => get<Organization[]>(orgsListPath());
export const getRepoMetadata = (owner: string, app: string) => get<Repository>(repoMetaPath(owner, app));
export const getRepoPull = (owner: string, app: string) => get<RepoStatus>(repoPullPath(owner, app));
export const getRepoStatus = (owner: string, app: string) => get<RepoStatus>(repoStatusPath(owner, app));
export const getRepoDiff = (owner: string, app: string) => get<RepoDiffResponse>(repoDiffPath(owner, app));
export const getRuleConfig = (owner: string, app: string, layoutSetName: string) => get<RuleConfig>(ruleConfigPath(owner, app, layoutSetName));
export const getRuleModel = (owner: string, app: string, layoutSetName: string) => get<string>(ruleHandlerPath(owner, app, layoutSetName));
export const getStarredRepos = () => get<Repository[]>(userStarredListPath());
export const getTextLanguages = (owner: string, app: string): Promise<string[]> => get(textLanguagesPath(owner, app));
export const getTextResources = (owner: string, app: string, lang: string) => get<ITextResourcesWithLanguage>(textResourcesPath(owner, app, lang));
export const getUser = () => get<User>(userCurrentPath());
export const getWidgetSettings = (owner: string, app: string) => get<WidgetSettingsResponse | null>(widgetSettingsPath(owner, app));
export const getUserOrgPermissions = (org: string) => get(userOrgPermissionsPath(org));
export const searchRepos = (filter: SearchRepoFilterParams) => get<SearchRepositoryResponse>(`${repoSearchPath()}${buildQueryParams(filter)}`);
export const validateImageFromExternalUrl = (owner: string, app: string, url: string) => get<ExternalImageUrlValidationResponse>(validateImageFromExternalUrlPath(owner, app, url));

// Layout
export const getPages = (org: string, app: string, layoutSet: string) => get<PagesModel>(layoutPagesPath(org, app, layoutSet));

// Settings modal
export const getAppConfig = (org: string, app: string) => get<AppConfig>(serviceConfigPath(org, app));
export const getAppPolicy = (org: string, app: string) => get<Policy>(appPolicyPath(org, app));
export const getAppMetadata = (org: string, app: string) => get<ApplicationMetadata>(appMetadataPath(org, app));

// Resourceadm
export const getAltinn2LinkServices = (org: string, environment: string) => get<Altinn2LinkService[]>(altinn2LinkServicesPath(org, environment));
export const getPolicyActions = (org: string, repo: string) => get<PolicyAction[]>(resourceActionsPath(org, repo));
export const getPolicy = (org: string, repo: string, id: string) => get<Policy>(resourcePolicyPath(org, repo, id));
export const getPolicySubjects = (org: string, repo: string) => get<PolicySubject[]>(resourceSubjectsPath(org, repo));
export const getAccessPackages = (org: string, repo: string) => get<PolicyAccessPackageAreaGroup[]>(resourceAccessPackagesPath(org, repo));
export const getAccessPackageServices = (accessPackageUrn: string, env: string) => get<AccessPackageResource[]>(resourceAccessPackageServicesPath(accessPackageUrn, env));
export const getResource = (org: string, repo: string, id: string) => get<Resource>(resourceSinglePath(org, repo, id));
export const getResourceList = (org: string) => get<ResourceListItem[]>(resourceListPath(org));
export const getResourcePublishStatus = (org: string, repo: string, id: string) => get<ResourceVersionStatus>(resourcePublishStatusPath(org, repo, id));
export const getValidatePolicy = (org: string, repo: string, id: string) => get<Validation>(resourceValidatePolicyPath(org, repo, id));
export const getValidateResource = (org: string, repo: string, id: string) => get<Validation>(resourceValidateResourcePath(org, repo, id));
export const getAccessLists = (org: string, environment: string, page?: string) => get<AccessListsResponse>(accessListsPath(org, environment, page));
export const getAccessList = (org: string, listId: string, environment: string) => get<AccessList>(accessListPath(org, listId, environment));
export const getAccessListMembers = (org: string, listId: string, environment: string, page?: string) => get<AccessListMembersResponse>(accessListMemberPath(org, listId, environment, page));
export const getResourceAccessLists = (org: string, resourceId: string, environment: string, page?: string) => get<AccessListsResponse>(resourceAccessListsPath(org, resourceId, environment, page));
export const getParties = (url: string) => get<BrregPartySearchResult>(url);
export const getSubParties = (url: string) => get<BrregSubPartySearchResult>(url);
export const getAltinn2DelegationsCount = (org: string, serviceCode: string, serviceEdition: string, env: string) => get<DelegationCountOverview>(altinn2DelegationsCountPath(org, serviceCode, serviceEdition, env));

// ProcessEditor
export const getBpmnFile = (org: string, app: string) => get<string>(processEditorPath(org, app));
export const getProcessTaskType = (org: string, app: string, taskId: string) => get<string>(`${processTaskTypePath(org, app, taskId)}`);

// Contact Page
export const fetchBelongsToGiteaOrg = () => get(belongsToOrg());

// Organisation library
export const getCodeListsForOrg = (org: string) => get<CodeListsResponse>(orgCodeListsPath(org));
export const getTextResourcesForOrg = async (org: string, language: string): Promise<ITextResourcesWithLanguage> => Promise.resolve(textResourcesMock); // Todo: Replace with real API call when endpoint is ready. https://github.com/Altinn/altinn-studio/issues/14503<|MERGE_RESOLUTION|>--- conflicted
+++ resolved
@@ -63,10 +63,7 @@
   userOrgPermissionsPath,
   dataTypePath,
   orgCodeListsPath,
-<<<<<<< HEAD
-=======
   layoutPagesPath,
->>>>>>> 004d4017
 } from './paths';
 
 import type { AppReleasesResponse, DataModelMetadataResponse, SearchRepoFilterParams, SearchRepositoryResponse } from 'app-shared/types/api';
@@ -106,10 +103,7 @@
 import type { DataType } from '../types/DataType';
 import type { CodeListsResponse } from '../types/api/CodeListsResponse';
 import { textResourcesMock } from '../mocks/textResourcesMock';
-<<<<<<< HEAD
-=======
 import type { PagesModel } from '../types/api/dto/PagesModel';
->>>>>>> 004d4017
 
 export const getIsLoggedInWithAnsattporten = () => get<{ isLoggedIn: boolean }>(authStatusAnsattporten());
 export const getMaskinportenScopes = (org: string, app: string) => get<MaskinportenScopes>(availableMaskinportenScopesPath(org, app));
