--- conflicted
+++ resolved
@@ -83,8 +83,8 @@
 import type { Policy } from 'app-shared/types/Policy';
 import type { RepoDiffResponse } from 'app-shared/types/api/RepoDiffResponse';
 import type { ExternalImageUrlValidationResponse } from 'app-shared/types/api/ExternalImageUrlValidationResponse';
-<<<<<<< HEAD
 import type { MaskinportenScope } from 'app-shared/types/MaskinportenScope';
+import type { OptionsLists } from 'app-shared/types/api/OptionsLists';
 
 export const getIsLoggedInWithAnsattporten = async (): Promise<boolean> =>
   // TODO: replace with endpoint when it's ready in the backend.
@@ -100,9 +100,6 @@
       return resolve([]);
     }, 1000);
   });
-=======
-import type { OptionsLists } from 'app-shared/types/api/OptionsLists';
->>>>>>> 0aa6a457
 
 export const getAppMetadataModelIds = (org: string, app: string, onlyUnReferenced: boolean) => get<string[]>(appMetadataModelIdsPath(org, app, onlyUnReferenced));
 export const getAppReleases = (owner: string, app: string) => get<AppReleasesResponse>(releasesPath(owner, app, 'Descending'));
