--- conflicted
+++ resolved
@@ -59,11 +59,8 @@
   resourceAccessPackageServicesPath,
   optionListPath,
   optionListReferencesPath,
-<<<<<<< HEAD
   userOrgPermissionsPath,
-=======
   dataTypePath,
->>>>>>> 6b86ab2b
 } from './paths';
 
 import type { AppReleasesResponse, DataModelMetadataResponse, SearchRepoFilterParams, SearchRepositoryResponse } from 'app-shared/types/api';
