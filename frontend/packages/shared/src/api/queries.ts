import { get } from 'app-shared/utils/networking';
import {
  altinn2LinkServicesPath,
  appMetadataPath,
  appPolicyPath,
  appVersionPath,
  branchStatusPath,
  dataModelMetadataPath,
  dataModelPath,
  dataModelsPath,
  dataModelsXsdPath,
  deployPermissionsPath,
  deploymentsPath,
  envConfigPath,
  formLayoutsPath,
  frontEndSettingsPath,
  instanceIdForPreviewPath,
  layoutSetsPath,
  layoutSettingsPath,
  optionListIdsPath,
  optionListsPath,
  orgsListPath,
  accessListsPath,
  accessListPath,
  accessListMemberPath,
  processEditorPath,
  releasesPath,
  repoMetaPath,
  repoPullPath,
  repoSearchPath,
  repoStatusPath,
  resourceActionsPath,
  resourceListPath,
  resourcePolicyPath,
  resourcePublishStatusPath,
  resourceSinglePath,
  resourceSubjectsPath,
  resourceValidatePolicyPath,
  resourceValidateResourcePath,
  ruleConfigPath,
  ruleHandlerPath,
  serviceConfigPath,
  textLanguagesPath,
  textResourcesPath,
  userCurrentPath,
  userStarredListPath,
  widgetSettingsPath,
  resourceAccessListsPath,
  layoutNamesPath,
  appMetadataModelIdsPath,
  processTaskTypePath,
  altinn2DelegationsCountPath,
  repoDiffPath,
  getImageFileNamesPath,
  validateImageFromExternalUrlPath,
  authStatusAnsattporten,
} from './paths';

import type { AppReleasesResponse, DataModelMetadataResponse, SearchRepoFilterParams, SearchRepositoryResponse } from 'app-shared/types/api';
import type { DeploymentsResponse } from 'app-shared/types/api/DeploymentsResponse';
import type { BranchStatus } from 'app-shared/types/BranchStatus';
import type { DataModelMetadataJson, DataModelMetadataXsd } from 'app-shared/types/DataModelMetadata';
import type { Environment } from 'app-shared/types/Environment';
import type { FormLayoutsResponse } from 'app-shared/types/api/FormLayoutsResponse';
import type { LayoutSets } from 'app-shared/types/api/LayoutSetsResponse';
import type { ILayoutSettings, ITextResourcesWithLanguage, IFrontEndSettings } from 'app-shared/types/global';
import type { Organization } from 'app-shared/types/Organization';
import type { OrgList } from 'app-shared/types/OrgList';
import type { RepoStatus } from 'app-shared/types/RepoStatus';
import type { Repository, User } from 'app-shared/types/Repository';
import type { RuleConfig } from 'app-shared/types/RuleConfig';

import type { WidgetSettingsResponse } from 'app-shared/types/widgetTypes';
import { buildQueryParams } from 'app-shared/utils/urlUtils';
import { orgListUrl } from '../cdn-paths';
import type { JsonSchema } from 'app-shared/types/JsonSchema';
import type { PolicyAction, PolicySubject } from '@altinn/policy-editor';
import type { BrregPartySearchResult, BrregSubPartySearchResult, AccessList, Resource, ResourceListItem, ResourceVersionStatus, Validation, AccessListsResponse, AccessListMembersResponse, DelegationCountOverview } from 'app-shared/types/ResourceAdm';
import type { AppConfig } from 'app-shared/types/AppConfig';
import type { ApplicationMetadata } from 'app-shared/types/ApplicationMetadata';
import type { Altinn2LinkService } from 'app-shared/types/Altinn2LinkService';
import type { AppVersion } from 'app-shared/types/AppVersion';
import type { FormLayoutsResponseV3 } from 'app-shared/types/api/FormLayoutsResponseV3';
import type { Policy } from 'app-shared/types/Policy';
import type { RepoDiffResponse } from 'app-shared/types/api/RepoDiffResponse';
import type { ExternalImageUrlValidationResponse } from 'app-shared/types/api/ExternalImageUrlValidationResponse';
import type { MaskinportenScope } from 'app-shared/types/MaskinportenScope';
import type { OptionsLists } from 'app-shared/types/api/OptionsLists';

<<<<<<< HEAD
export const getIsLoggedInWithAnsattporten = () =>
  get<{
    isLoggedIn: boolean;
  }>(authStatusAnsattporten());
=======
export const getIsLoggedInWithAnsattporten = async (): Promise<boolean> =>
  // TODO: replace with endpoint when it's ready in the backend.
  new Promise((resolve) => {
    setTimeout(() => {
      return resolve(false);
    }, 1000);
  });
export const getMaskinportenScopes = async (): Promise<MaskinportenScope[]> =>
  // TODO: replace with endpoint when it's ready in the backend.
  new Promise((resolve) => {
    setTimeout(() => {
      return resolve([]);
    }, 1000);
  });

>>>>>>> 354593e8
export const getAppMetadataModelIds = (org: string, app: string, onlyUnReferenced: boolean) => get<string[]>(appMetadataModelIdsPath(org, app, onlyUnReferenced));
export const getAppReleases = (owner: string, app: string) => get<AppReleasesResponse>(releasesPath(owner, app, 'Descending'));
export const getAppVersion = (org: string, app: string) => get<AppVersion>(appVersionPath(org, app));
export const getBranchStatus = (owner: string, app: string, branch: string) => get<BranchStatus>(branchStatusPath(owner, app, branch));
export const getDataModel = (owner: string, app: string, modelPath: string) => get<JsonSchema>(dataModelPath(owner, app, modelPath));
export const getDataModelMetadata = (owner: string, app: string, layoutSetName: string, dataModelName: string) => get<DataModelMetadataResponse>(dataModelMetadataPath(owner, app, layoutSetName, dataModelName));
export const getDataModelsJson = (owner: string, app: string) => get<DataModelMetadataJson[]>(dataModelsPath(owner, app));
export const getDataModelsXsd = (owner: string, app: string) => get<DataModelMetadataXsd[]>(dataModelsXsdPath(owner, app));
export const getDeployPermissions = (owner: string, app: string) => get<string[]>(deployPermissionsPath(owner, app));
export const getDeployments = (owner: string, app: string) => get<DeploymentsResponse>(deploymentsPath(owner, app, 'Descending'));
export const getEnvironments = () => get<Environment[]>(envConfigPath());
export const getFormLayoutSettings = (owner: string, app: string, layoutSetName: string) => get<ILayoutSettings>(layoutSettingsPath(owner, app, layoutSetName));
export const getFormLayouts = (owner: string, app: string, layoutSetName: string) => get<FormLayoutsResponse>(formLayoutsPath(owner, app, layoutSetName));
export const getFormLayoutsV3 = (owner: string, app: string, layoutSetName: string) => get<FormLayoutsResponseV3>(formLayoutsPath(owner, app, layoutSetName));
export const getFrontEndSettings = (owner: string, app: string) => get<IFrontEndSettings>(frontEndSettingsPath(owner, app));
export const getImageFileNames = (owner: string, app: string) => get<string[]>(getImageFileNamesPath(owner, app));
export const getInstanceIdForPreview = (owner: string, app: string) => get<string>(instanceIdForPreviewPath(owner, app));
export const getLayoutNames = (owner: string, app: string) => get<string[]>(layoutNamesPath(owner, app));
export const getLayoutSets = (owner: string, app: string) => get<LayoutSets>(layoutSetsPath(owner, app));
export const getOptionLists = (owner: string, app: string) => get<OptionsLists>(optionListsPath(owner, app));
export const getOptionListIds = (owner: string, app: string) => get<string[]>(optionListIdsPath(owner, app));
export const getOrgList = () => get<OrgList>(orgListUrl());
export const getOrganizations = () => get<Organization[]>(orgsListPath());
export const getRepoMetadata = (owner: string, app: string) => get<Repository>(repoMetaPath(owner, app));
export const getRepoPull = (owner: string, app: string) => get<RepoStatus>(repoPullPath(owner, app));
export const getRepoStatus = (owner: string, app: string) => get<RepoStatus>(repoStatusPath(owner, app));
export const getRepoDiff = (owner: string, app: string) => get<RepoDiffResponse>(repoDiffPath(owner, app));
export const getRuleConfig = (owner: string, app: string, layoutSetName: string) => get<RuleConfig>(ruleConfigPath(owner, app, layoutSetName));
export const getRuleModel = (owner: string, app: string, layoutSetName: string) => get<string>(ruleHandlerPath(owner, app, layoutSetName));
export const getStarredRepos = () => get<Repository[]>(userStarredListPath());
export const getTextLanguages = (owner: string, app: string): Promise<string[]> => get(textLanguagesPath(owner, app));
export const getTextResources = (owner: string, app: string, lang: string) => get<ITextResourcesWithLanguage>(textResourcesPath(owner, app, lang));
export const getUser = () => get<User>(userCurrentPath());
export const getWidgetSettings = (owner: string, app: string) => get<WidgetSettingsResponse | null>(widgetSettingsPath(owner, app));
export const searchRepos = (filter: SearchRepoFilterParams) => get<SearchRepositoryResponse>(`${repoSearchPath()}${buildQueryParams(filter)}`);
export const validateImageFromExternalUrl = (owner: string, app: string, url: string) => get<ExternalImageUrlValidationResponse>(validateImageFromExternalUrlPath(owner, app, url));

// Settings modal
export const getAppConfig = (org: string, app: string) => get<AppConfig>(serviceConfigPath(org, app));
export const getAppPolicy = (org: string, app: string) => get<Policy>(appPolicyPath(org, app));
export const getAppMetadata = (org: string, app: string) => get<ApplicationMetadata>(appMetadataPath(org, app));

// Resourceadm
export const getAltinn2LinkServices = (org: string, environment: string) => get<Altinn2LinkService[]>(altinn2LinkServicesPath(org, environment));
export const getPolicyActions = (org: string, repo: string) => get<PolicyAction[]>(resourceActionsPath(org, repo));
export const getPolicy = (org: string, repo: string, id: string) => get<Policy>(resourcePolicyPath(org, repo, id));
export const getPolicySubjects = (org: string, repo: string) => get<PolicySubject[]>(resourceSubjectsPath(org, repo));
export const getResource = (org: string, repo: string, id: string) => get<Resource>(resourceSinglePath(org, repo, id));
export const getResourceList = (org: string) => get<ResourceListItem[]>(resourceListPath(org));
export const getResourcePublishStatus = (org: string, repo: string, id: string) => get<ResourceVersionStatus>(resourcePublishStatusPath(org, repo, id));
export const getValidatePolicy = (org: string, repo: string, id: string) => get<Validation>(resourceValidatePolicyPath(org, repo, id));
export const getValidateResource = (org: string, repo: string, id: string) => get<Validation>(resourceValidateResourcePath(org, repo, id));
export const getAccessLists = (org: string, environment: string, page?: string) => get<AccessListsResponse>(accessListsPath(org, environment, page));
export const getAccessList = (org: string, listId: string, environment: string) => get<AccessList>(accessListPath(org, listId, environment));
export const getAccessListMembers = (org: string, listId: string, environment: string, page?: string) => get<AccessListMembersResponse>(accessListMemberPath(org, listId, environment, page));
export const getResourceAccessLists = (org: string, resourceId: string, environment: string, page?: string) => get<AccessListsResponse>(resourceAccessListsPath(org, resourceId, environment, page));
export const getParties = (url: string) => get<BrregPartySearchResult>(url);
export const getSubParties = (url: string) => get<BrregSubPartySearchResult>(url);
export const getAltinn2DelegationsCount = (org: string, serviceCode: string, serviceEdition: string, env: string) => get<DelegationCountOverview>(altinn2DelegationsCountPath(org, serviceCode, serviceEdition, env));

// ProcessEditor
export const getBpmnFile = (org: string, app: string) => get<string>(processEditorPath(org, app));
export const getProcessTaskType = (org: string, app: string, taskId: string) => get<string>(`${processTaskTypePath(org, app, taskId)}`);<|MERGE_RESOLUTION|>--- conflicted
+++ resolved
@@ -87,19 +87,10 @@
 import type { MaskinportenScope } from 'app-shared/types/MaskinportenScope';
 import type { OptionsLists } from 'app-shared/types/api/OptionsLists';
 
-<<<<<<< HEAD
 export const getIsLoggedInWithAnsattporten = () =>
   get<{
     isLoggedIn: boolean;
   }>(authStatusAnsattporten());
-=======
-export const getIsLoggedInWithAnsattporten = async (): Promise<boolean> =>
-  // TODO: replace with endpoint when it's ready in the backend.
-  new Promise((resolve) => {
-    setTimeout(() => {
-      return resolve(false);
-    }, 1000);
-  });
 export const getMaskinportenScopes = async (): Promise<MaskinportenScope[]> =>
   // TODO: replace with endpoint when it's ready in the backend.
   new Promise((resolve) => {
@@ -107,8 +98,6 @@
       return resolve([]);
     }, 1000);
   });
-
->>>>>>> 354593e8
 export const getAppMetadataModelIds = (org: string, app: string, onlyUnReferenced: boolean) => get<string[]>(appMetadataModelIdsPath(org, app, onlyUnReferenced));
 export const getAppReleases = (owner: string, app: string) => get<AppReleasesResponse>(releasesPath(owner, app, 'Descending'));
 export const getAppVersion = (org: string, app: string) => get<AppVersion>(appVersionPath(org, app));
