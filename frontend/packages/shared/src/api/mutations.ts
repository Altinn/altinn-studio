--- conflicted
+++ resolved
@@ -42,11 +42,8 @@
   addImagePath,
   optionListUploadPath,
   optionListUpdatePath,
-<<<<<<< HEAD
   processEditorPath,
-=======
   selectedMaskinportenScopesPath,
->>>>>>> 707fe2c2
 } from 'app-shared/api/paths';
 import type { AddLanguagePayload } from 'app-shared/types/api/AddLanguagePayload';
 import type { AddRepoParams } from 'app-shared/types/api';
