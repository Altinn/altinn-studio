--- conflicted
+++ resolved
@@ -78,11 +78,8 @@
 import type { MaskinportenScopes } from 'app-shared/types/MaskinportenScope';
 import type { DataType } from '../types/DataType';
 import type { CodeList } from 'app-shared/types/CodeList';
-<<<<<<< HEAD
 import type { CodeListsResponse } from 'app-shared/types/api/CodeListsResponse';
-=======
 import { textResourcesMock } from 'app-shared/mocks/textResourcesMock';
->>>>>>> af80c6ff
 
 const headers = {
   Accept: 'application/json',
