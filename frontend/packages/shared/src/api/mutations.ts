import { del, get, patch, post, put } from 'app-shared/utils/networking';
import {
  appMetadataAttachmentPath,
  copyAppPath,
  createRepoPath,
  deploymentsPath,
  formLayoutNamePath,
  formLayoutPath,
  layoutSettingsPath,
  releasesPath,
  repoCommitPath,
  repoCommitPushPath,
  repoPushPath,
  repoResetPath,
  ruleConfigPath,
  textResourceIdsPath,
  textResourcesPath,
  userLogoutPath,
  userStarredRepoPath,
  dataModelPath,
  resourcePolicyPath,
  resourceCreatePath,
  resourceEditPath,
  dataModelAddXsdFromRepoPath,
  createDataModelPath,
  appPolicyPath,
  publishResourcePath,
  appMetadataPath,
  serviceConfigPath,
  importResourceFromAltinn2Path,
  importResourceFromAltinn3Path,
  accessListPath,
  createAccessListsPath,
  accessListMemberPath,
  resourceAccessListPath,
  layoutSetPath,
  processEditorDataTypePath,
  processEditorDataTypesChangePath,
  dataModelsUploadPath,
  altinn2DelegationsMigrationPath,
  imagePath,
  addImagePath,
  optionListUploadPath,
  optionListUpdatePath,
  optionListIdUpdatePath,
  processEditorPath,
  selectedMaskinportenScopesPath,
  createInstancePath,
  dataTypePath,
  optionListPath,
  undeployAppFromEnvPath,
  orgCodeListPath,
  orgCodeListUploadPath,
  layoutPagesPath,
  orgTextResourcesPath,
  importCodeListFromOrgPath,
<<<<<<< HEAD
  layoutPageGroupsPath,
=======
  layoutConvertToPageGroupsPath,
  layoutConvertToPageOrderPath,
>>>>>>> 986ef23c
} from 'app-shared/api/paths';
import type { AddLanguagePayload } from 'app-shared/types/api/AddLanguagePayload';
import type { AddRepoParams } from 'app-shared/types/api';
import type { ApplicationAttachmentMetadata } from 'app-shared/types/ApplicationAttachmentMetadata';
import type { CreateDeploymentPayload } from 'app-shared/types/api/CreateDeploymentPayload';
import type { CreateReleasePayload } from 'app-shared/types/api/CreateReleasePayload';
import type { CreateRepoCommitPayload } from 'app-shared/types/api/CreateRepoCommitPayload';
import type { LayoutSetPayload } from 'app-shared/types/api/LayoutSetPayload';
import type { ILayoutSettings, ITextResourcesObjectFormat, ITextResourcesWithLanguage } from 'app-shared/types/global';
import type { RuleConfig } from 'app-shared/types/RuleConfig';
import type { UpdateTextIdPayload } from 'app-shared/types/api/UpdateTextIdPayload';
import { buildQueryParams } from 'app-shared/utils/urlUtils';
import type { JsonSchema } from 'app-shared/types/JsonSchema';
import type { CreateDataModelPayload } from 'app-shared/types/api/CreateDataModelPayload';
import type { Policy } from '@altinn/policy-editor';
import type { NewResource, AccessList, Resource, AccessListOrganizationNumbers, HeaderEtag, MigrateDelegationsRequest } from 'app-shared/types/ResourceAdm';
import type { ApplicationMetadata } from 'app-shared/types/ApplicationMetadata';
import type { AppConfig } from 'app-shared/types/AppConfig';
import type { Repository } from 'app-shared/types/Repository';
import type { PipelineDeployment } from 'app-shared/types/api/PipelineDeployment';
import type { AddLayoutSetResponse } from 'app-shared/types/api/AddLayoutSetResponse';
import type { DataTypesChange } from 'app-shared/types/api/DataTypesChange';
import type { FormLayoutRequest } from 'app-shared/types/api/FormLayoutRequest';
import type { Option } from 'app-shared/types/Option';
import type { MaskinportenScopes } from 'app-shared/types/MaskinportenScope';
import type { DataType } from '../types/DataType';
import type { CodeList } from 'app-shared/types/CodeList';
import type { CodeListsResponse } from 'app-shared/types/api/CodeListsResponse';
import type { PageModel } from '../types/api/dto/PageModel';
import type { PagesModel } from '../types/api/dto/PagesModel';
import type { OptionList } from '../types/OptionList';
import type { KeyValuePairs } from 'app-shared/types/KeyValuePairs';

const headers = {
  Accept: 'application/json',
  'Content-Type': 'application/json',
};

export const addAppAttachmentMetadata = (org: string, app: string, payload: ApplicationAttachmentMetadata) => post<void, ApplicationAttachmentMetadata>(appMetadataAttachmentPath(org, app), payload);
export const addLanguageCode = (org: string, app: string, language: string, payload: AddLanguagePayload) => post<void, AddLanguagePayload>(textResourcesPath(org, app, language), payload);
export const addLayoutSet = (org: string, app: string, layoutSetIdToUpdate: string, payload: LayoutSetPayload) => post<AddLayoutSetResponse>(layoutSetPath(org, app, layoutSetIdToUpdate), payload);
export const addImage = (org: string, app: string, form: FormData) => post<FormData>(addImagePath(org, app), form, { headers: { 'Content-Type': 'multipart/form-data' } });
export const deleteImage = (org: string, app: string, imageName: string) => del(imagePath(org, app, imageName));

export const deleteLayoutSet = (org: string, app: string, layoutSetIdToUpdate: string) => del(layoutSetPath(org, app, layoutSetIdToUpdate));
export const deleteOptionList = (org: string, app: string, optionListId: string) => del(optionListPath(org, app, optionListId));
export const updateLayoutSetId = (org: string, app: string, layoutSetIdToUpdate: string, newLayoutSetId: string) => put(layoutSetPath(org, app, layoutSetIdToUpdate), newLayoutSetId, { headers: { 'Content-Type': 'application/json' } });
export const addRepo = (repoToAdd: AddRepoParams) => post<Repository>(`${createRepoPath()}${buildQueryParams(repoToAdd)}`);
export const addXsdFromRepo = (org: string, app: string, modelPath: string) => post<JsonSchema>(dataModelAddXsdFromRepoPath(org, app, modelPath));
export const commitAndPushChanges = (org: string, app: string, payload: CreateRepoCommitPayload) => post<CreateRepoCommitPayload>(repoCommitPushPath(org, app), payload, { headers });
export const copyApp = (org: string, app: string, newRepoName: string, newOrg: string) => post(copyAppPath(org, app, newRepoName, newOrg));
export const createDataModel = (org: string, app: string, payload: CreateDataModelPayload) => post<JsonSchema, CreateDataModelPayload>(createDataModelPath(org, app), payload);
export const createDeployment = (org: string, app: string, payload: CreateDeploymentPayload) => post<PipelineDeployment, CreateDeploymentPayload>(deploymentsPath(org, app), payload);
export const undeployAppFromEnv = (org: string, app: string, environment: string) => post(undeployAppFromEnvPath(org, app), { environment });
export const createRelease = (org: string, app: string, payload: CreateReleasePayload) => post<void, CreateReleasePayload>(releasesPath(org, app), payload);
export const createRepoCommit = (org: string, app: string, payload: CreateRepoCommitPayload) => post<CreateRepoCommitPayload>(repoCommitPath(org, app), payload, { headers });
export const deleteAppAttachmentMetadata = (org: string, app: string, id: string) =>
  del(appMetadataAttachmentPath(org, app), {
    headers,
    data: id,
  });
export const deleteDataModel = (org: string, app: string, modelPath: string) => del(dataModelPath(org, app, modelPath, true));
export const deleteFormLayout = (org: string, app: string, layoutName: string, layoutSetName: string) => del(formLayoutPath(org, app, layoutName, layoutSetName));
export const deleteLanguageCode = (org: string, app: string, language: string) => del(textResourcesPath(org, app, language));
export const generateModels = (org: string, app: string, modelPath: string, payload: JsonSchema) => put<void, JsonSchema>(dataModelPath(org, app, modelPath, false), payload);
export const logout = () => post(userLogoutPath());
export const pushRepoChanges = (org: string, app: string) => post(repoPushPath(org, app));
export const resetRepoChanges = (org: string, app: string) => get(repoResetPath(org, app)); //Technically a mutation, but currently only implemented as a GET
export const saveDataModel = (org: string, app: string, modelPath: string, payload: JsonSchema) => put<void, JsonSchema>(dataModelPath(org, app, modelPath, true), payload);
export const saveFormLayout = (org: string, app: string, layoutName: string, layoutSetName: string, payload: FormLayoutRequest) => post<void, FormLayoutRequest>(formLayoutPath(org, app, layoutName, layoutSetName), payload);
export const saveFormLayoutV3 = (org: string, app: string, layoutName: string, layoutSetName: string, payload: FormLayoutRequest) => post<void, FormLayoutRequest>(formLayoutPath(org, app, layoutName, layoutSetName), payload);
export const saveFormLayoutSettings = (org: string, app: string, layoutSetName: string, payload: ILayoutSettings) => post<ILayoutSettings>(layoutSettingsPath(org, app, layoutSetName), payload);
export const saveRuleConfig = (org: string, app: string, layoutSetName: string, payload: RuleConfig) => post<RuleConfig>(ruleConfigPath(org, app, layoutSetName), payload);
export const setStarredRepo = (org: string, app: string) => put(userStarredRepoPath(org, app), {});
export const unsetStarredRepo = (org: string, app: string) => del(userStarredRepoPath(org, app));
export const updateAppAttachmentMetadata = (org: string, app: string, payload: ApplicationAttachmentMetadata) => put<void, ApplicationAttachmentMetadata>(appMetadataAttachmentPath(org, app), payload);
export const updateFormLayoutName = (org: string, app: string, oldName: string, newName: string, layoutSetName: string) => post<void, string>(formLayoutNamePath(org, app, oldName, layoutSetName), JSON.stringify(newName), { headers: { 'Content-Type': 'application/json' } });
export const updateTextId = (org: string, app: string, payload: UpdateTextIdPayload) => put<void, UpdateTextIdPayload>(textResourceIdsPath(org, app), payload);
export const updateTranslationByLangCode = (org: string, app: string, language, payload) => post(textResourcesPath(org, app, language), payload);
export const updateAppPolicy = (org: string, app: string, payload: Policy) => put(appPolicyPath(org, app), payload);
export const updateAppMetadata = (org: string, app: string, payload: ApplicationMetadata) => put(appMetadataPath(org, app), payload);
export const updateAppConfig = (org: string, app: string, payload: AppConfig) => post(serviceConfigPath(org, app), payload);
export const uploadDataModel = (org: string, app: string, form: FormData) => post<void, FormData>(dataModelsUploadPath(org, app), form, { headers: { 'Content-Type': 'multipart/form-data' } });
export const updateDataType = (org: string, app: string, dataModelName: string, payload: DataType) => put<void>(dataTypePath(org, app, dataModelName), payload);
export const uploadOptionList = (org: string, app: string, payload: FormData) => post<void, FormData>(optionListUploadPath(org, app), payload, { headers: { 'Content-Type': 'multipart/form-data' } });
export const updateOptionList = (org: string, app: string, optionsListId: string, payload: Option[]) => put<Option[]>(optionListUpdatePath(org, app, optionsListId), payload);
export const updateOptionListId = (org: string, app: string, optionsListId: string, newOptionsListId: string) => put<void, string>(optionListIdUpdatePath(org, app, optionsListId), JSON.stringify(newOptionsListId), { headers: { 'Content-Type': 'application/json' } });
export const importCodeListFromOrgToApp = (org: string, app: string, codeListId: string) => post<OptionList>(importCodeListFromOrgPath(org, app, codeListId));

export const upsertTextResources = (org: string, app: string, language: string, payload: ITextResourcesObjectFormat) => put<ITextResourcesObjectFormat>(textResourcesPath(org, app, language), payload);
export const createPage = (org: string, app: string, layoutSetName: string, payload: PageModel) => post(layoutPagesPath(org, app, layoutSetName), payload);
export const deletePage = (org: string, app: string, layoutSetName: string, pageName: string) => del(layoutPagesPath(org, app, layoutSetName, pageName));
export const modifyPage = (org: string, app: string, layoutSetName: string, pageName: string, payload: PageModel) => put(layoutPagesPath(org, app, layoutSetName, pageName), payload);
export const changePageOrder = (org: string, app: string, layoutSetName: string, pages: PagesModel) => put(layoutPagesPath(org, app, layoutSetName), pages);
<<<<<<< HEAD
export const changePageGroups = (org: string, app: string, layoutSetName: string, pageGroups: PagesModel) => put(layoutPageGroupsPath(org, app, layoutSetName), pageGroups);
=======
export const convertToPageGroups = (org: string, app: string, layoutSetName: string) => post(layoutConvertToPageGroupsPath(org, app, layoutSetName));
export const convertToPageOrder = (org: string, app: string, layoutSetName: string) => post(layoutConvertToPageOrderPath(org, app, layoutSetName));
>>>>>>> 986ef23c

// Resourceadm
export const createResource = (org: string, payload: NewResource) => post(resourceCreatePath(org), payload);
export const importResourceFromAltinn2 = (org: string, environment: string, code: string, edition: string, payload: string) => post<Resource>(importResourceFromAltinn2Path(org, environment, code, edition), JSON.stringify(payload), { headers: { 'Content-Type': 'application/json' } });
export const importResourceFromAltinn3 = (org: string, resourceId: string, environment: string) => post<Resource>(importResourceFromAltinn3Path(org, resourceId, environment));
export const createAccessList = (org: string, environment: string, payload: Partial<AccessList>) => post<AccessList>(createAccessListsPath(org, environment), payload);
export const updateAccessList = (org: string, listId: string, environment: string, payload: AccessList) => put<AccessList>(accessListPath(org, listId, environment), payload);
export const deleteAccessList = (org: string, listId: string, environment: string, etag: string) => del(accessListPath(org, listId, environment, etag));
export const addAccessListMember = (org: string, listId: string, environment: string, payload: AccessListOrganizationNumbers) => post<HeaderEtag, AccessListOrganizationNumbers>(accessListMemberPath(org, listId, environment), payload);
export const removeAccessListMember = (org: string, listId: string, environment: string, payload: AccessListOrganizationNumbers) => del<HeaderEtag>(accessListMemberPath(org, listId, environment), { data: payload });
export const addResourceAccessList = (org: string, resourceId: string, listId: string, environment: string) => post(resourceAccessListPath(org, resourceId, listId, environment));
export const removeResourceAccessList = (org: string, resourceId: string, listId: string, environment: string) => del(resourceAccessListPath(org, resourceId, listId, environment));
export const publishResource = (org: string, repo: string, id: string, env: string) => post(publishResourcePath(org, repo, id, env), { headers: { 'Content-Type': 'application/json' } });
export const updatePolicy = (org: string, repo: string, id: string, payload: Policy) => put(resourcePolicyPath(org, repo, id), payload);
export const updateResource = (org: string, repo: string, payload: Resource) => put(resourceEditPath(org, repo), payload);
export const migrateDelegations = (org: string, env: string, payload: MigrateDelegationsRequest) => post(altinn2DelegationsMigrationPath(org, env), payload);

// Preview
export const createPreviewInstance = (org: string, app: string, partyId: number, taskId: string) => post<any>(createInstancePath(org, app, partyId, taskId), {}, { headers });

// ProcessEditor

export const addDataTypeToAppMetadata = (org: string, app: string, dataTypeId: string, taskId: string) => post(processEditorDataTypePath(org, app, dataTypeId, taskId));
export const deleteDataTypeFromAppMetadata = (org: string, app: string, dataTypeId: string) => del(processEditorDataTypePath(org, app, dataTypeId));

export const updateBpmnXml = (org: string, app: string, form: any) =>
  put(processEditorPath(org, app), form, {
    headers: {
      'Content-Type': 'multipart/form-data',
    },
  });

export const updateProcessDataTypes = (org: string, app: string, dataTypesChange: DataTypesChange) => put(processEditorDataTypesChangePath(org, app), dataTypesChange);

// Maskinporten
export const updateSelectedMaskinportenScopes = (org: string, app: string, appScopesUpsertRequest: MaskinportenScopes) => put(selectedMaskinportenScopesPath(org, app), appScopesUpsertRequest);

// Organisation library code lists:
export const createCodeListForOrg = async (org: string, codeListId: string, payload: CodeList): Promise<CodeListsResponse> => post(orgCodeListPath(org, codeListId), payload);
export const updateCodeListForOrg = async (org: string, codeListId: string, payload: CodeList): Promise<CodeListsResponse> => put(orgCodeListPath(org, codeListId), payload);
export const deleteCodeListForOrg = async (org: string, codeListId: string): Promise<CodeListsResponse> => del(orgCodeListPath(org, codeListId));
export const uploadCodeListForOrg = async (org: string, payload: FormData): Promise<CodeListsResponse> => post(orgCodeListUploadPath(org), payload);

// Organisation text resources:
export const createTextResourcesForOrg = async (org: string, language: string, payload: ITextResourcesWithLanguage): Promise<ITextResourcesWithLanguage> => post<ITextResourcesWithLanguage, ITextResourcesWithLanguage>(orgTextResourcesPath(org, language), payload);
export const updateTextResourcesForOrg = async (org: string, language: string, payload: KeyValuePairs<string>): Promise<ITextResourcesWithLanguage> => patch<ITextResourcesWithLanguage, KeyValuePairs<string>>(orgTextResourcesPath(org, language), payload);<|MERGE_RESOLUTION|>--- conflicted
+++ resolved
@@ -54,12 +54,9 @@
   layoutPagesPath,
   orgTextResourcesPath,
   importCodeListFromOrgPath,
-<<<<<<< HEAD
   layoutPageGroupsPath,
-=======
   layoutConvertToPageGroupsPath,
   layoutConvertToPageOrderPath,
->>>>>>> 986ef23c
 } from 'app-shared/api/paths';
 import type { AddLanguagePayload } from 'app-shared/types/api/AddLanguagePayload';
 import type { AddRepoParams } from 'app-shared/types/api';
@@ -154,12 +151,9 @@
 export const deletePage = (org: string, app: string, layoutSetName: string, pageName: string) => del(layoutPagesPath(org, app, layoutSetName, pageName));
 export const modifyPage = (org: string, app: string, layoutSetName: string, pageName: string, payload: PageModel) => put(layoutPagesPath(org, app, layoutSetName, pageName), payload);
 export const changePageOrder = (org: string, app: string, layoutSetName: string, pages: PagesModel) => put(layoutPagesPath(org, app, layoutSetName), pages);
-<<<<<<< HEAD
 export const changePageGroups = (org: string, app: string, layoutSetName: string, pageGroups: PagesModel) => put(layoutPageGroupsPath(org, app, layoutSetName), pageGroups);
-=======
 export const convertToPageGroups = (org: string, app: string, layoutSetName: string) => post(layoutConvertToPageGroupsPath(org, app, layoutSetName));
 export const convertToPageOrder = (org: string, app: string, layoutSetName: string) => post(layoutConvertToPageOrderPath(org, app, layoutSetName));
->>>>>>> 986ef23c
 
 // Resourceadm
 export const createResource = (org: string, payload: NewResource) => post(resourceCreatePath(org), payload);
