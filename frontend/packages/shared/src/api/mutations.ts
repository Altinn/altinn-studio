import { del, get, post, put } from 'app-shared/utils/networking';
import {
  appMetadataAttachmentPath,
  copyAppPath,
  createRepoPath,
  deploymentsPath,
  formLayoutNamePath,
  formLayoutPath,
  layoutSetsPath,
  layoutSetPath,
  layoutSettingsPath,
  releasesPath,
  repoCommitPath,
  repoCommitPushPath,
  repoPushPath,
  repoResetPath,
  ruleConfigPath,
  textResourceIdsPath,
  textResourcesPath,
  userLogoutPath,
  userStarredRepoPath,
  datamodelPath,
  resourcePolicyPath,
  resourceCreatePath,
  resourceEditPath,
  datamodelAddXsdFromRepoPath,
  createDatamodelPath,
  appPolicyPath,
<<<<<<< HEAD
  appMetadataPath,
=======
  serviceConfigPath,
>>>>>>> e941485a
} from 'app-shared/api/paths';
import { AddLanguagePayload } from 'app-shared/types/api/AddLanguagePayload';
import { AddRepoParams } from 'app-shared/types/api';
import { ApplicationAttachmentMetadata } from 'app-shared/types/ApplicationAttachmentMetadata';
import { CreateDeploymentPayload } from 'app-shared/types/api/CreateDeploymentPayload';
import { CreateReleasePayload } from 'app-shared/types/api/CreateReleasePayload';
import { CreateRepoCommitPayload } from 'app-shared/types/api/CreateRepoCommitPayload';
import { ExternalFormLayout } from 'app-shared/types/api/FormLayoutsResponse';
import { LayoutSetConfig, LayoutSets } from 'app-shared/types/api/LayoutSetsResponse';
import { ILayoutSettings, IRepository, ITextResourcesObjectFormat } from 'app-shared/types/global';
import { RuleConfig } from 'app-shared/types/RuleConfig';
import { UpdateTextIdPayload } from 'app-shared/types/api/UpdateTextIdPayload';
import { buildQueryParams } from 'app-shared/utils/urlUtils';
import type { JsonSchema } from 'app-shared/types/JsonSchema';
import { CreateDatamodelPayload } from 'app-shared/types/api/CreateDatamodelPayload';
import type { Policy } from '@altinn/policy-editor';
import type { NewResource, Resource } from 'app-shared/types/ResourceAdm';
<<<<<<< HEAD
import { ApplicationMetadata } from 'app-shared/types/ApplicationMetadata';
=======
import { AppConfig } from 'app-shared/types/AppConfig';
>>>>>>> e941485a

const headers = {
  Accept: 'application/json',
  'Content-Type': 'application/json',
};

export const addAppAttachmentMetadata = (org: string, app: string, payload: ApplicationAttachmentMetadata) => post<void, ApplicationAttachmentMetadata>(appMetadataAttachmentPath(org, app), payload);
export const addLanguageCode = (org: string, app: string, language: string, payload: AddLanguagePayload) => post<void, AddLanguagePayload>(textResourcesPath(org, app, language), payload);
export const addLayoutSet = (org: string, app: string, payload: LayoutSetConfig) => put(layoutSetsPath(org, app), payload);
export const addRepo = (repoToAdd: AddRepoParams) => post<IRepository>(`${createRepoPath()}${buildQueryParams(repoToAdd)}`);
export const addXsdFromRepo = (org: string, app: string, modelPath: string) => post<JsonSchema>(datamodelAddXsdFromRepoPath(org, app, modelPath));
export const copyApp = (org: string, app: string, repoName: string) => post(copyAppPath(org, app, repoName));
export const createDatamodel = (org: string, app: string, payload: CreateDatamodelPayload) => post<JsonSchema, CreateDatamodelPayload>(createDatamodelPath(org, app), payload);
export const createDeployment = (org: string, app: string, payload: CreateDeploymentPayload) => post<void, CreateDeploymentPayload>(deploymentsPath(org, app), payload);
export const commitAndPushChanges = (org: string, app: string, payload: CreateRepoCommitPayload) => post<CreateRepoCommitPayload>(repoCommitPushPath(org, app), payload, { headers });
export const configureLayoutSet = (org: string, app: string, layoutSetName: string) => post<LayoutSets>(layoutSetPath(org, app, layoutSetName));
export const createRelease = (org: string, app: string, payload: CreateReleasePayload) => post<void, CreateReleasePayload>(releasesPath(org, app), payload);
export const createRepoCommit = (org: string, app: string, payload: CreateRepoCommitPayload) => post<CreateRepoCommitPayload>(repoCommitPath(org, app), payload, { headers });
export const deleteAppAttachmentMetadata = (org: string, app: string, id: string) => del(appMetadataAttachmentPath(org, app), { headers, data: id });
export const deleteDatamodel = (org: string, app: string, modelPath: string) => del(datamodelPath(org, app, modelPath, true));
export const deleteFormLayout = (org: string, app: string, layoutName: string, layoutSetName: string) => del(formLayoutPath(org, app, layoutName, layoutSetName));
export const deleteLanguageCode = (org: string, app: string, language: string) => del(textResourcesPath(org, app, language));
export const generateModels = (org: string, app: string, modelPath: string, payload: JsonSchema) => put<void, JsonSchema>(datamodelPath(org, app, modelPath, false), payload);
export const logout = () => post(userLogoutPath());
export const pushRepoChanges = (org: string, app: string) => post(repoPushPath(org, app));
export const resetRepoChanges = (org: string, app: string) => get(repoResetPath(org, app)); //Technically a mutation, but currently only implemented as a GET
export const saveDatamodel = (org: string, app: string, modelPath: string, payload: JsonSchema) => put<void, JsonSchema>(datamodelPath(org, app, modelPath, true), payload);
export const saveFormLayout = (org: string, app: string, layoutName: string, layoutSetName: string, payload: ExternalFormLayout) => post<void, ExternalFormLayout>(formLayoutPath(org, app, layoutName, layoutSetName), payload);
export const saveFormLayoutSettings = (org: string, app: string, layoutSetName: string, payload: ILayoutSettings) => post<ILayoutSettings>(layoutSettingsPath(org, app, layoutSetName), payload);
export const saveRuleConfig = (org: string, app: string, layoutSetName: string, payload: RuleConfig) => post<RuleConfig>(ruleConfigPath(org, app, layoutSetName), payload);
export const setStarredRepo = (repo: IRepository) => put<IRepository[]>(userStarredRepoPath(repo.owner.login, repo.name), {});
export const unsetStarredRepo = (repo: IRepository) => del(userStarredRepoPath(repo.owner.login, repo.name));
export const updateAppAttachmentMetadata = (org: string, app: string, payload: ApplicationAttachmentMetadata) => put<void, ApplicationAttachmentMetadata>(appMetadataAttachmentPath(org, app), payload);
export const updateFormLayoutName = (org: string, app: string, oldName: string, newName: string, layoutSetName: string) => post<void, string>(formLayoutNamePath(org, app, oldName, layoutSetName), JSON.stringify(newName), { headers: { 'Content-Type': 'application/json' } });
export const updateTextId = (org: string, app: string, payload: UpdateTextIdPayload) => put<void, UpdateTextIdPayload>(textResourceIdsPath(org, app), payload);
export const updateTranslationByLangCode = (org: string, app: string, language, payload) => post(textResourcesPath(org, app, language), payload);
export const upsertTextResources = (org: string, app: string, language: string, payload: ITextResourcesObjectFormat) => put<ITextResourcesObjectFormat>(textResourcesPath(org, app, language), payload);
export const updateAppPolicy = (org: string, app: string, payload: Policy) => put(appPolicyPath(org, app), payload);
<<<<<<< HEAD
export const updateAppMetadata = (org: string, app: string, payload: ApplicationMetadata) => put(appMetadataPath(org, app), payload);
=======
export const updateAppConfig = (org: string, app: string, payload: AppConfig) => post(serviceConfigPath(org, app), payload);
>>>>>>> e941485a

// Resourceadm
export const updatePolicy = (org: string, repo: string, id: string, payload: Policy) => put(resourcePolicyPath(org, repo, id), payload);
export const createResource = (org: string, payload: NewResource) => post(resourceCreatePath(org), payload);
export const updateResource = (org: string, repo: string, payload: Resource) => put(resourceEditPath(org, repo), payload);<|MERGE_RESOLUTION|>--- conflicted
+++ resolved
@@ -26,11 +26,8 @@
   datamodelAddXsdFromRepoPath,
   createDatamodelPath,
   appPolicyPath,
-<<<<<<< HEAD
   appMetadataPath,
-=======
   serviceConfigPath,
->>>>>>> e941485a
 } from 'app-shared/api/paths';
 import { AddLanguagePayload } from 'app-shared/types/api/AddLanguagePayload';
 import { AddRepoParams } from 'app-shared/types/api';
@@ -48,11 +45,8 @@
 import { CreateDatamodelPayload } from 'app-shared/types/api/CreateDatamodelPayload';
 import type { Policy } from '@altinn/policy-editor';
 import type { NewResource, Resource } from 'app-shared/types/ResourceAdm';
-<<<<<<< HEAD
 import { ApplicationMetadata } from 'app-shared/types/ApplicationMetadata';
-=======
 import { AppConfig } from 'app-shared/types/AppConfig';
->>>>>>> e941485a
 
 const headers = {
   Accept: 'application/json',
@@ -91,11 +85,8 @@
 export const updateTranslationByLangCode = (org: string, app: string, language, payload) => post(textResourcesPath(org, app, language), payload);
 export const upsertTextResources = (org: string, app: string, language: string, payload: ITextResourcesObjectFormat) => put<ITextResourcesObjectFormat>(textResourcesPath(org, app, language), payload);
 export const updateAppPolicy = (org: string, app: string, payload: Policy) => put(appPolicyPath(org, app), payload);
-<<<<<<< HEAD
 export const updateAppMetadata = (org: string, app: string, payload: ApplicationMetadata) => put(appMetadataPath(org, app), payload);
-=======
 export const updateAppConfig = (org: string, app: string, payload: AppConfig) => post(serviceConfigPath(org, app), payload);
->>>>>>> e941485a
 
 // Resourceadm
 export const updatePolicy = (org: string, repo: string, id: string, payload: Policy) => put(resourcePolicyPath(org, repo, id), payload);
