import { del, get, patch, post, put } from 'app-shared/utils/networking';
import {
  appMetadataAttachmentPath,
  copyAppPath,
  createRepoPath,
  deploymentsPath,
  formLayoutNamePath,
  formLayoutPath,
  layoutSettingsPath,
  releasesPath,
  repoCommitPath,
  repoCommitPushPath,
  repoPushPath,
  repoResetPath,
  ruleConfigPath,
  textResourceIdsPath,
  textResourcesPath,
  userLogoutPath,
  userStarredRepoPath,
  dataModelPath,
  resourcePolicyPath,
  resourceCreatePath,
  resourceEditPath,
  dataModelAddXsdFromRepoPath,
  createDataModelPath,
  appPolicyPath,
  publishResourcePath,
  appMetadataPath,
  serviceConfigPath,
  importResourceFromAltinn2Path,
  importResourceFromAltinn3Path,
  accessListPath,
  createAccessListsPath,
  accessListMemberPath,
  resourceAccessListPath,
  layoutSetPath,
  processEditorDataTypePath,
  processEditorDataTypesChangePath,
  dataModelsUploadPath,
  altinn2DelegationsMigrationPath,
  imagePath,
  addImagePath,
  optionListUploadPath,
  optionListUpdatePath,
  optionListIdUpdatePath,
  processEditorPath,
  selectedMaskinportenScopesPath,
  createInstancePath,
  dataTypePath,
  optionListPath,
  undeployAppFromEnvPath,
  orgCodeListPath,
  orgCodeListUploadPath,
  layoutPagesPath,
  orgTextResourcesPath,
  importCodeListFromOrgPath,
  layoutPageGroupsPath,
<<<<<<< HEAD
=======
  layoutConvertToPageGroupsPath,
  layoutConvertToPageOrderPath,
>>>>>>> 91b46013
} from 'app-shared/api/paths';
import type { AddLanguagePayload } from 'app-shared/types/api/AddLanguagePayload';
import type { AddRepoParams } from 'app-shared/types/api';
import type { ApplicationAttachmentMetadata } from 'app-shared/types/ApplicationAttachmentMetadata';
import type { CreateDeploymentPayload } from 'app-shared/types/api/CreateDeploymentPayload';
import type { CreateReleasePayload } from 'app-shared/types/api/CreateReleasePayload';
import type { CreateRepoCommitPayload } from 'app-shared/types/api/CreateRepoCommitPayload';
import type { LayoutSetPayload } from 'app-shared/types/api/LayoutSetPayload';
import type { ILayoutSettings, ITextResourcesObjectFormat, ITextResourcesWithLanguage } from 'app-shared/types/global';
import type { RuleConfig } from 'app-shared/types/RuleConfig';
import type { UpdateTextIdPayload } from 'app-shared/types/api/UpdateTextIdPayload';
import { buildQueryParams } from 'app-shared/utils/urlUtils';
import type { JsonSchema } from 'app-shared/types/JsonSchema';
import type { CreateDataModelPayload } from 'app-shared/types/api/CreateDataModelPayload';
import type { Policy } from '@altinn/policy-editor';
import type { NewResource, AccessList, Resource, AccessListOrganizationNumbers, HeaderEtag, MigrateDelegationsRequest } from 'app-shared/types/ResourceAdm';
import type { ApplicationMetadata } from 'app-shared/types/ApplicationMetadata';
import type { AppConfig } from 'app-shared/types/AppConfig';
import type { Repository } from 'app-shared/types/Repository';
import type { PipelineDeployment } from 'app-shared/types/api/PipelineDeployment';
import type { AddLayoutSetResponse } from 'app-shared/types/api/AddLayoutSetResponse';
import type { DataTypesChange } from 'app-shared/types/api/DataTypesChange';
import type { FormLayoutRequest } from 'app-shared/types/api/FormLayoutRequest';
import type { Option } from 'app-shared/types/Option';
import type { MaskinportenScopes } from 'app-shared/types/MaskinportenScope';
import type { DataType } from '../types/DataType';
import type { CodeList } from 'app-shared/types/CodeList';
import type { CodeListsResponse } from 'app-shared/types/api/CodeListsResponse';
import type { PageModel } from '../types/api/dto/PageModel';
import type { PagesModel } from '../types/api/dto/PagesModel';
import type { OptionList } from '../types/OptionList';
import type { KeyValuePairs } from 'app-shared/types/KeyValuePairs';

const headers = {
  Accept: 'application/json',
  'Content-Type': 'application/json',
};

export const addAppAttachmentMetadata = (org: string, app: string, payload: ApplicationAttachmentMetadata) => post<void, ApplicationAttachmentMetadata>(appMetadataAttachmentPath(org, app), payload);
export const addLanguageCode = (org: string, app: string, language: string, payload: AddLanguagePayload) => post<void, AddLanguagePayload>(textResourcesPath(org, app, language), payload);
export const addLayoutSet = (org: string, app: string, layoutSetIdToUpdate: string, payload: LayoutSetPayload) => post<AddLayoutSetResponse>(layoutSetPath(org, app, layoutSetIdToUpdate), payload);
export const addImage = (org: string, app: string, form: FormData) => post<FormData>(addImagePath(org, app), form, { headers: { 'Content-Type': 'multipart/form-data' } });
export const deleteImage = (org: string, app: string, imageName: string) => del(imagePath(org, app, imageName));

export const deleteLayoutSet = (org: string, app: string, layoutSetIdToUpdate: string) => del(layoutSetPath(org, app, layoutSetIdToUpdate));
export const deleteOptionList = (org: string, app: string, optionListId: string) => del(optionListPath(org, app, optionListId));
export const updateLayoutSetId = (org: string, app: string, layoutSetIdToUpdate: string, newLayoutSetId: string) => put(layoutSetPath(org, app, layoutSetIdToUpdate), newLayoutSetId, { headers: { 'Content-Type': 'application/json' } });
export const addRepo = (repoToAdd: AddRepoParams) => post<Repository>(`${createRepoPath()}${buildQueryParams(repoToAdd)}`);
export const addXsdFromRepo = (org: string, app: string, modelPath: string) => post<JsonSchema>(dataModelAddXsdFromRepoPath(org, app, modelPath));
export const commitAndPushChanges = (org: string, app: string, payload: CreateRepoCommitPayload) => post<CreateRepoCommitPayload>(repoCommitPushPath(org, app), payload, { headers });
export const copyApp = (org: string, app: string, newRepoName: string, newOrg: string) => post(copyAppPath(org, app, newRepoName, newOrg));
export const createDataModel = (org: string, app: string, payload: CreateDataModelPayload) => post<JsonSchema, CreateDataModelPayload>(createDataModelPath(org, app), payload);
export const createDeployment = (org: string, app: string, payload: CreateDeploymentPayload) => post<PipelineDeployment, CreateDeploymentPayload>(deploymentsPath(org, app), payload);
export const undeployAppFromEnv = (org: string, app: string, environment: string) => post(undeployAppFromEnvPath(org, app), { environment });
export const createRelease = (org: string, app: string, payload: CreateReleasePayload) => post<void, CreateReleasePayload>(releasesPath(org, app), payload);
export const createRepoCommit = (org: string, app: string, payload: CreateRepoCommitPayload) => post<CreateRepoCommitPayload>(repoCommitPath(org, app), payload, { headers });
export const deleteAppAttachmentMetadata = (org: string, app: string, id: string) =>
  del(appMetadataAttachmentPath(org, app), {
    headers,
    data: id,
  });
export const deleteDataModel = (org: string, app: string, modelPath: string) => del(dataModelPath(org, app, modelPath, true));
export const deleteFormLayout = (org: string, app: string, layoutName: string, layoutSetName: string) => del(formLayoutPath(org, app, layoutName, layoutSetName));
export const deleteLanguageCode = (org: string, app: string, language: string) => del(textResourcesPath(org, app, language));
export const generateModels = (org: string, app: string, modelPath: string, payload: JsonSchema) => put<void, JsonSchema>(dataModelPath(org, app, modelPath, false), payload);
export const logout = () => post(userLogoutPath());
export const pushRepoChanges = (org: string, app: string) => post(repoPushPath(org, app));
export const resetRepoChanges = (org: string, app: string) => get(repoResetPath(org, app)); //Technically a mutation, but currently only implemented as a GET
export const saveDataModel = (org: string, app: string, modelPath: string, payload: JsonSchema) => put<void, JsonSchema>(dataModelPath(org, app, modelPath, true), payload);
export const saveFormLayout = (org: string, app: string, layoutName: string, layoutSetName: string, payload: FormLayoutRequest) => post<void, FormLayoutRequest>(formLayoutPath(org, app, layoutName, layoutSetName), payload);
export const saveFormLayoutV3 = (org: string, app: string, layoutName: string, layoutSetName: string, payload: FormLayoutRequest) => post<void, FormLayoutRequest>(formLayoutPath(org, app, layoutName, layoutSetName), payload);
export const saveFormLayoutSettings = (org: string, app: string, layoutSetName: string, payload: ILayoutSettings) => post<ILayoutSettings>(layoutSettingsPath(org, app, layoutSetName), payload);
export const saveRuleConfig = (org: string, app: string, layoutSetName: string, payload: RuleConfig) => post<RuleConfig>(ruleConfigPath(org, app, layoutSetName), payload);
export const setStarredRepo = (org: string, app: string) => put(userStarredRepoPath(org, app), {});
export const unsetStarredRepo = (org: string, app: string) => del(userStarredRepoPath(org, app));
export const updateAppAttachmentMetadata = (org: string, app: string, payload: ApplicationAttachmentMetadata) => put<void, ApplicationAttachmentMetadata>(appMetadataAttachmentPath(org, app), payload);
export const updateFormLayoutName = (org: string, app: string, oldName: string, newName: string, layoutSetName: string) => post<void, string>(formLayoutNamePath(org, app, oldName, layoutSetName), JSON.stringify(newName), { headers: { 'Content-Type': 'application/json' } });
export const updateTextId = (org: string, app: string, payload: UpdateTextIdPayload) => put<void, UpdateTextIdPayload>(textResourceIdsPath(org, app), payload);
export const updateTranslationByLangCode = (org: string, app: string, language, payload) => post(textResourcesPath(org, app, language), payload);
export const updateAppPolicy = (org: string, app: string, payload: Policy) => put(appPolicyPath(org, app), payload);
export const updateAppMetadata = (org: string, app: string, payload: ApplicationMetadata) => put(appMetadataPath(org, app), payload);
export const updateAppConfig = (org: string, app: string, payload: AppConfig) => post(serviceConfigPath(org, app), payload);
export const uploadDataModel = (org: string, app: string, form: FormData) => post<void, FormData>(dataModelsUploadPath(org, app), form, { headers: { 'Content-Type': 'multipart/form-data' } });
export const updateDataType = (org: string, app: string, dataModelName: string, payload: DataType) => put<void>(dataTypePath(org, app, dataModelName), payload);
export const uploadOptionList = (org: string, app: string, payload: FormData) => post<void, FormData>(optionListUploadPath(org, app), payload, { headers: { 'Content-Type': 'multipart/form-data' } });
export const updateOptionList = (org: string, app: string, optionsListId: string, payload: Option[]) => put<Option[]>(optionListUpdatePath(org, app, optionsListId), payload);
export const updateOptionListId = (org: string, app: string, optionsListId: string, newOptionsListId: string) => put<void, string>(optionListIdUpdatePath(org, app, optionsListId), JSON.stringify(newOptionsListId), { headers: { 'Content-Type': 'application/json' } });
export const importCodeListFromOrgToApp = (org: string, app: string, codeListId: string) => post<OptionList>(importCodeListFromOrgPath(org, app, codeListId));

export const upsertTextResources = (org: string, app: string, language: string, payload: ITextResourcesObjectFormat) => put<ITextResourcesObjectFormat>(textResourcesPath(org, app, language), payload);
export const createPage = (org: string, app: string, layoutSetName: string, payload: PageModel) => post(layoutPagesPath(org, app, layoutSetName), payload);
export const deletePage = (org: string, app: string, layoutSetName: string, pageName: string) => del(layoutPagesPath(org, app, layoutSetName, pageName));
export const modifyPage = (org: string, app: string, layoutSetName: string, pageName: string, payload: PageModel) => put(layoutPagesPath(org, app, layoutSetName, pageName), payload);
export const changePageOrder = (org: string, app: string, layoutSetName: string, pages: PagesModel) => put(layoutPagesPath(org, app, layoutSetName), pages);
export const changePageGroups = (org: string, app: string, layoutSetName: string, pageGroups: PagesModel) => put(layoutPageGroupsPath(org, app, layoutSetName), pageGroups);
<<<<<<< HEAD
=======
export const convertToPageGroups = (org: string, app: string, layoutSetName: string) => post(layoutConvertToPageGroupsPath(org, app, layoutSetName));
export const convertToPageOrder = (org: string, app: string, layoutSetName: string) => post(layoutConvertToPageOrderPath(org, app, layoutSetName));
>>>>>>> 91b46013

// Resourceadm
export const createResource = (org: string, payload: NewResource) => post(resourceCreatePath(org), payload);
export const importResourceFromAltinn2 = (org: string, environment: string, code: string, edition: string, payload: string) => post<Resource>(importResourceFromAltinn2Path(org, environment, code, edition), JSON.stringify(payload), { headers: { 'Content-Type': 'application/json' } });
export const importResourceFromAltinn3 = (org: string, resourceId: string, environment: string) => post<Resource>(importResourceFromAltinn3Path(org, resourceId, environment));
export const createAccessList = (org: string, environment: string, payload: Partial<AccessList>) => post<AccessList>(createAccessListsPath(org, environment), payload);
export const updateAccessList = (org: string, listId: string, environment: string, payload: AccessList) => put<AccessList>(accessListPath(org, listId, environment), payload);
export const deleteAccessList = (org: string, listId: string, environment: string, etag: string) => del(accessListPath(org, listId, environment, etag));
export const addAccessListMember = (org: string, listId: string, environment: string, payload: AccessListOrganizationNumbers) => post<HeaderEtag, AccessListOrganizationNumbers>(accessListMemberPath(org, listId, environment), payload);
export const removeAccessListMember = (org: string, listId: string, environment: string, payload: AccessListOrganizationNumbers) => del<HeaderEtag>(accessListMemberPath(org, listId, environment), { data: payload });
export const addResourceAccessList = (org: string, resourceId: string, listId: string, environment: string) => post(resourceAccessListPath(org, resourceId, listId, environment));
export const removeResourceAccessList = (org: string, resourceId: string, listId: string, environment: string) => del(resourceAccessListPath(org, resourceId, listId, environment));
export const publishResource = (org: string, repo: string, id: string, env: string) => post(publishResourcePath(org, repo, id, env), { headers: { 'Content-Type': 'application/json' } });
export const updatePolicy = (org: string, repo: string, id: string, payload: Policy) => put(resourcePolicyPath(org, repo, id), payload);
export const updateResource = (org: string, repo: string, payload: Resource) => put(resourceEditPath(org, repo), payload);
export const migrateDelegations = (org: string, env: string, payload: MigrateDelegationsRequest) => post(altinn2DelegationsMigrationPath(org, env), payload);

// Preview
export const createPreviewInstance = (org: string, app: string, partyId: number, taskId: string) => post<any>(createInstancePath(org, app, partyId, taskId), {}, { headers });

// ProcessEditor

export const addDataTypeToAppMetadata = (org: string, app: string, dataTypeId: string, taskId: string) => post(processEditorDataTypePath(org, app, dataTypeId, taskId));
export const deleteDataTypeFromAppMetadata = (org: string, app: string, dataTypeId: string) => del(processEditorDataTypePath(org, app, dataTypeId));

export const updateBpmnXml = (org: string, app: string, form: any) =>
  put(processEditorPath(org, app), form, {
    headers: {
      'Content-Type': 'multipart/form-data',
    },
  });

export const updateProcessDataTypes = (org: string, app: string, dataTypesChange: DataTypesChange) => put(processEditorDataTypesChangePath(org, app), dataTypesChange);

// Maskinporten
export const updateSelectedMaskinportenScopes = (org: string, app: string, appScopesUpsertRequest: MaskinportenScopes) => put(selectedMaskinportenScopesPath(org, app), appScopesUpsertRequest);

// Organisation library code lists:
export const createCodeListForOrg = async (org: string, codeListId: string, payload: CodeList): Promise<CodeListsResponse> => post(orgCodeListPath(org, codeListId), payload);
export const updateCodeListForOrg = async (org: string, codeListId: string, payload: CodeList): Promise<CodeListsResponse> => put(orgCodeListPath(org, codeListId), payload);
export const deleteCodeListForOrg = async (org: string, codeListId: string): Promise<CodeListsResponse> => del(orgCodeListPath(org, codeListId));
export const uploadCodeListForOrg = async (org: string, payload: FormData): Promise<CodeListsResponse> => post(orgCodeListUploadPath(org), payload);

// Organisation text resources:
export const createTextResourcesForOrg = async (org: string, language: string, payload: ITextResourcesWithLanguage): Promise<ITextResourcesWithLanguage> => post<ITextResourcesWithLanguage, ITextResourcesWithLanguage>(orgTextResourcesPath(org, language), payload);
export const updateTextResourcesForOrg = async (org: string, language: string, payload: KeyValuePairs<string>): Promise<ITextResourcesWithLanguage> => patch<ITextResourcesWithLanguage, KeyValuePairs<string>>(orgTextResourcesPath(org, language), payload);<|MERGE_RESOLUTION|>--- conflicted
+++ resolved
@@ -55,11 +55,8 @@
   orgTextResourcesPath,
   importCodeListFromOrgPath,
   layoutPageGroupsPath,
-<<<<<<< HEAD
-=======
   layoutConvertToPageGroupsPath,
   layoutConvertToPageOrderPath,
->>>>>>> 91b46013
 } from 'app-shared/api/paths';
 import type { AddLanguagePayload } from 'app-shared/types/api/AddLanguagePayload';
 import type { AddRepoParams } from 'app-shared/types/api';
@@ -155,11 +152,8 @@
 export const modifyPage = (org: string, app: string, layoutSetName: string, pageName: string, payload: PageModel) => put(layoutPagesPath(org, app, layoutSetName, pageName), payload);
 export const changePageOrder = (org: string, app: string, layoutSetName: string, pages: PagesModel) => put(layoutPagesPath(org, app, layoutSetName), pages);
 export const changePageGroups = (org: string, app: string, layoutSetName: string, pageGroups: PagesModel) => put(layoutPageGroupsPath(org, app, layoutSetName), pageGroups);
-<<<<<<< HEAD
-=======
 export const convertToPageGroups = (org: string, app: string, layoutSetName: string) => post(layoutConvertToPageGroupsPath(org, app, layoutSetName));
 export const convertToPageOrder = (org: string, app: string, layoutSetName: string) => post(layoutConvertToPageOrderPath(org, app, layoutSetName));
->>>>>>> 91b46013
 
 // Resourceadm
 export const createResource = (org: string, payload: NewResource) => post(resourceCreatePath(org), payload);
