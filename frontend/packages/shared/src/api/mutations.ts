import { del, get, post, put } from 'app-shared/utils/networking';
import { appMetadataAttachmentPath, copyAppPath, createRepoPath, deploymentsPath, formLayoutNamePath, formLayoutPath, layoutSetsPath, layoutSetPath, layoutSettingsPath, releasesPath, repoCommitPath, repoPushPath, repoResetPath, ruleConfigPath, textResourceIdsPath, textResourcesPath, userLogoutPath, userStarredRepoPath } from 'app-shared/api/paths';
import { AddLanguagePayload } from 'app-shared/types/api/AddLanguagePayload';
import { AddRepoParams } from 'app-shared/types/api';
import { ApplicationAttachmentMetadata } from 'app-shared/types/ApplicationAttachmentMetadata';
import { CreateDeploymentPayload } from 'app-shared/types/api/CreateDeploymentPayload';
import { CreateReleasePayload } from 'app-shared/types/api/CreateReleasePayload';
import { CreateRepoCommitPayload } from 'app-shared/types/api/CreateRepoCommitPayload';
import { ExternalFormLayout } from 'app-shared/types/api/FormLayoutsResponse';
import { LayoutSetConfig, LayoutSets } from 'app-shared/types/api/LayoutSetsResponse';
import { ILayoutSettings, IRepository, ITextResourcesObjectFormat } from 'app-shared/types/global';
import { RuleConfig } from 'app-shared/types/RuleConfig';
import { UpdateTextIdPayload } from 'app-shared/types/api/UpdateTextIdPayload';
import { buildQueryParams } from 'app-shared/utils/urlUtils';
import type { JsonSchema } from 'app-shared/types/JsonSchema';

const headers = {
  Accept: 'application/json',
  'Content-Type': 'application/json',
};

export const addAppAttachmentMetadata = (org: string, app: string, payload: ApplicationAttachmentMetadata) => post<void, ApplicationAttachmentMetadata>(appMetadataAttachmentPath(org, app), payload);
export const addLanguageCode = (org: string, app: string, language: string, payload: AddLanguagePayload) => post<void, AddLanguagePayload>(textResourcesPath(org, app, language), payload);
export const addLayoutSet = (org: string, app: string, payload: LayoutSetConfig) => put(layoutSetsPath(org, app), payload);
export const addRepo = (repoToAdd: AddRepoParams) => post<IRepository>(`${createRepoPath()}${buildQueryParams(repoToAdd)}`);
export const copyApp = (org: string, app: string, repoName: string) => post(copyAppPath(org, app, repoName));
export const createDeployment = (org: string, app: string, payload: CreateDeploymentPayload) => post<void, CreateDeploymentPayload>(deploymentsPath(org, app), payload);
export const configureLayoutSet = (org: string, app: string, layoutSetName: string) => post<LayoutSets>(layoutSetPath(org, app, layoutSetName));
export const createRelease = (org: string, app: string, payload: CreateReleasePayload) => post<void, CreateReleasePayload>(releasesPath(org, app), payload);
export const createRepoCommit = (org: string, app: string, payload: CreateRepoCommitPayload) => post<CreateRepoCommitPayload>(repoCommitPath(org, app), payload, { headers });
export const deleteAppAttachmentMetadata = (org: string, app: string, id: string) => del(appMetadataAttachmentPath(org, app), { headers, data: id });
export const deleteFormLayout = (org: string, app: string, layoutName: string, layoutSetName: string) => del(formLayoutPath(org, app, layoutName, layoutSetName));
export const deleteLanguageCode = (org: string, app: string, language: string) => del(textResourcesPath(org, app, language));
export const logout = () => post(userLogoutPath());
export const pushRepoChanges = (org: string, app: string) => post(repoPushPath(org, app));
<<<<<<< HEAD
export const saveDatamodel = (org: string, app: string, modelPath: string, payload: JsonSchema) => put<void, JsonSchema>(modelPath, payload);
=======
export const resetRepoChanges = (org: string, app: string) => get(repoResetPath(org, app)); //Technically a mutation, but currently only implemented as a GET
>>>>>>> 4fb76052
export const saveFormLayout = (org: string, app: string, layoutName: string, layoutSetName: string, payload: ExternalFormLayout) => post<void, ExternalFormLayout>(formLayoutPath(org, app, layoutName, layoutSetName), payload);
export const saveFormLayoutSettings = (org: string, app: string, layoutSetName: string, payload: ILayoutSettings) => post<ILayoutSettings>(layoutSettingsPath(org, app, layoutSetName), payload);
export const saveRuleConfig = (org: string, app: string, layoutSetName: string, payload: RuleConfig) => post<RuleConfig>(ruleConfigPath(org, app, layoutSetName), payload);
export const setStarredRepo = (repo: IRepository) => put<IRepository[]>(userStarredRepoPath(repo.owner.login, repo.name), {});
export const unsetStarredRepo = (repo: IRepository) => del(userStarredRepoPath(repo.owner.login, repo.name));
export const updateAppAttachmentMetadata = (org: string, app: string, payload: ApplicationAttachmentMetadata) => put<void, ApplicationAttachmentMetadata>(appMetadataAttachmentPath(org, app), payload);
export const updateFormLayoutName = (org: string, app: string, oldName: string, newName: string, layoutSetName: string) => post<void, string>(formLayoutNamePath(org, app, oldName, layoutSetName), JSON.stringify(newName), { headers: { 'Content-Type': 'application/json' } });
export const updateTextId = (org: string, app: string, payload: UpdateTextIdPayload) => put<void, UpdateTextIdPayload>(textResourceIdsPath(org, app), payload);
export const updateTranslationByLangCode = (org: string, app: string, language, payload) => post(textResourcesPath(org, app, language), payload);
export const upsertTextResources = (org: string, app: string, language: string, payload: ITextResourcesObjectFormat) => put<ITextResourcesObjectFormat>(textResourcesPath(org, app, language), payload);<|MERGE_RESOLUTION|>--- conflicted
+++ resolved
@@ -33,11 +33,8 @@
 export const deleteLanguageCode = (org: string, app: string, language: string) => del(textResourcesPath(org, app, language));
 export const logout = () => post(userLogoutPath());
 export const pushRepoChanges = (org: string, app: string) => post(repoPushPath(org, app));
-<<<<<<< HEAD
+export const resetRepoChanges = (org: string, app: string) => get(repoResetPath(org, app)); //Technically a mutation, but currently only implemented as a GET
 export const saveDatamodel = (org: string, app: string, modelPath: string, payload: JsonSchema) => put<void, JsonSchema>(modelPath, payload);
-=======
-export const resetRepoChanges = (org: string, app: string) => get(repoResetPath(org, app)); //Technically a mutation, but currently only implemented as a GET
->>>>>>> 4fb76052
 export const saveFormLayout = (org: string, app: string, layoutName: string, layoutSetName: string, payload: ExternalFormLayout) => post<void, ExternalFormLayout>(formLayoutPath(org, app, layoutName, layoutSetName), payload);
 export const saveFormLayoutSettings = (org: string, app: string, layoutSetName: string, payload: ILayoutSettings) => post<ILayoutSettings>(layoutSettingsPath(org, app, layoutSetName), payload);
 export const saveRuleConfig = (org: string, app: string, layoutSetName: string, payload: RuleConfig) => post<RuleConfig>(ruleConfigPath(org, app, layoutSetName), payload);
