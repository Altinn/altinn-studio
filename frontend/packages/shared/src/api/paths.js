import { stringify as s } from 'qs';
import { PREVIEW_MOCK_PARTY_ID, PREVIEW_MOCK_INSTANCE_GUID } from '../constants';

// Base path
const basePath = '/designer/api';

// Ansattporten
export const authStatusAnsattporten = () => `${basePath}/ansattporten/auth-status`; // Get
export const loginWithAnsattPorten = (redirectTo) => `${basePath}/ansattporten/login?redirect_to=${redirectTo}`;
export const availableMaskinportenScopesPath = (org, app) => `${basePath}/${org}/${app}/app-scopes/maskinporten`; // Get
export const selectedMaskinportenScopesPath = (org, app) => `${basePath}/${org}/${app}/app-scopes`; // Get, Put

// ApplicationMetadata
export const appMetadataPath = (org, app) => `${basePath}/${org}/${app}/metadata`; // Get, Put, Post
export const appMetadataAttachmentPath = (org, app) => `${basePath}/${org}/${app}/metadata/attachment-component`; // Post, Put, Delete

// App version
export const appVersionPath = (org, app) => `${basePath}/${org}/${app}/app-development/app-version`; // Get

// UserOrgPermissions
export const userOrgPermissionsPath = (org) => `${basePath}/user/org-permissions/${org}`;

// Config
export const serviceConfigPath = (org, app) => `${basePath}/${org}/${app}/config`; // Get, Post

// DataModel
export const createDataModelPath = (org, app) => `${basePath}/${org}/${app}/datamodels/new`; // Post
export const dataModelPath = (org, app, modelPath, saveOnly = false) =>
  `${basePath}/${org}/${app}/datamodels/datamodel?${s({
    modelPath,
    saveOnly,
  })}`; // Get, Put, Delete
export const dataTypePath = (org, app, dataModelName) => `${basePath}/${org}/${app}/datamodels/datamodel/${dataModelName}/dataType`; // Get, Put
export const dataModelsJsonPath = (org, app) => `${basePath}/${org}/${app}/datamodels/json`; // Get
export const dataModelsXsdPath = (org, app) => `${basePath}/${org}/${app}/datamodels/xsd`; // Get
export const dataModelsUploadPath = (org, app) => `${basePath}/${org}/${app}/datamodels/upload`; // Post
export const dataModelAddXsdFromRepoPath = (org, app, filePath) => `${basePath}/${org}/${app}/datamodels/xsd-from-repo?${s({ filePath })}`; // Post

// Deployment
// See frontend/app-development/utils/urlHelper.ts Deployments

// Feedback form
export const submitFeedbackPath = (org, app) => `${basePath}/${org}/${app}/feedbackform/submit`; // Post

// FormEditor
export const ruleHandlerPath = (org, app, layoutSetName) => `${basePath}/${org}/${app}/app-development/rule-handler?${s({ layoutSetName })}`; // Get, Post
export const widgetSettingsPath = (org, app) => `${basePath}/${org}/${app}/app-development/widget-settings`; // Get
export const optionListPath = (org, app, optionsListId) => `${basePath}/${org}/${app}/options/${optionsListId}`; // Get, Delete
export const optionListsPath = (org, app) => `${basePath}/${org}/${app}/options/option-lists`; // Get
export const optionListReferencesPath = (org, app) => `${basePath}/${org}/${app}/options/usage`; // Get
export const optionListIdsPath = (org, app) => `${basePath}/${org}/${app}/options`; // Get
export const optionListUpdatePath = (org, app, optionsListId) => `${basePath}/${org}/${app}/options/${optionsListId}`; // Put
export const optionListIdUpdatePath = (org, app, optionsListId) => `${basePath}/${org}/${app}/options/change-name/${optionsListId}`; // Put
export const optionListUploadPath = (org, app) => `${basePath}/${org}/${app}/options/upload`; // Post
export const importCodeListFromOrgPath = (org, app, codeListId) => `${basePath}/${org}/${app}/options/import/${codeListId}`; // Post
export const ruleConfigPath = (org, app, layoutSetName) => `${basePath}/${org}/${app}/app-development/rule-config?${s({ layoutSetName })}`; // Get, Post
export const appMetadataModelIdsPath = (org, app, onlyUnReferenced) => `${basePath}/${org}/${app}/app-development/model-ids?${s({ onlyUnReferenced })}`; // Get
export const dataModelMetadataPath = (org, app, layoutSetName, dataModelName) => `${basePath}/${org}/${app}/app-development/model-metadata?${s({ layoutSetName })}&${s({ dataModelName })}`; // Get
export const layoutNamesPath = (org, app) => `${basePath}/${org}/${app}/app-development/layout-names`; // Get
export const layoutSetsPath = (org, app) => `${basePath}/${org}/${app}/app-development/layout-sets`; // Get
export const layoutSetPath = (org, app, layoutSetIdToUpdate) => `${basePath}/${org}/${app}/app-development/layout-set/${layoutSetIdToUpdate}`; // Put, Delete
export const layoutSettingsPath = (org, app, layoutSetName) => `${basePath}/${org}/${app}/app-development/layout-settings?${s({ layoutSetName })}`; // Get, Post
export const formLayoutsPath = (org, app, layoutSetName) => `${basePath}/${org}/${app}/app-development/form-layouts?${s({ layoutSetName })}`; // Get
export const formLayoutPath = (org, app, layout, layoutSetName) => `${basePath}/${org}/${app}/app-development/form-layout/${layout}?${s({ layoutSetName })}`; // Post, Delete
export const formLayoutNamePath = (org, app, layoutName, layoutSetName) => `${basePath}/${org}/${app}/app-development/form-layout-name/${layoutName}?${s({ layoutSetName })}`; // Put
export const frontEndSettingsPath = (org, app) => `${basePath}/${org}/${app}/app-development/front-end-settings`; // Get
export const layoutPath = (org, app, layoutSetName) => `${basePath}/${org}/${app}/layouts/layoutSet/${layoutSetName}`;
export const layoutPagesPath = (org, app, layoutSetName, pageName) => `${layoutPath(org, app, layoutSetName)}/pages/${pageName ? pageName : ''}`;
export const taskNavigationGroupPath = (org, app) => `${basePath}/${org}/${app}/task-navigation`; // Get, Post, Put, Delete

// Gitea
export const gitCommitPath = (org, app, commitId) => `/repos/${org}/${app}/commit/${commitId}`;
export const repositoryGitPath = (org, app) => `/repos/${org}/${app}.git`;
export const repositoryPath = (org, app) => `/repos/${org}/${app}`;
export const repositoryLayoutPath = (org, app, layout) => `/repos/${org}/${app}/src/branch/master/App/ui/form/layouts/${layout}.json`;
export const publishPath = (org, app) => `/editor/${org}/${app}/deploy`;
export const repositoryOwnerPath = (org) => `/repos/${org}`;
export const repositoryBasePath = () => `/repos`;
export const userLogoutPath = () => `/repos/user/logout`;

// Home
export const userLogoutAfterPath = () => `/Home/Logout`;

// Images
export const addImagePath = (org, app) => `${basePath}/${org}/${app}/images`; // Post
export const imagePath = (org, app, imageFilePath) => `${basePath}/${org}/${app}/images/${encodeURIComponent(imageFilePath)}`; // Get, Delete
export const validateImageFromExternalUrlPath = (org, app, url) => `${basePath}/${org}/${app}/images/validate?${s({ url })}`; // Get
export const getImageFileNamesPath = (org, app) => `${basePath}/${org}/${app}/images/fileNames`; // Get

// Library - org-level
export const orgCodeListsPath = (org) => `${basePath}/${org}/code-lists`; // Get
export const orgCodeListPath = (org, codeListId) => `${basePath}/${org}/code-lists/${codeListId}`; // Post, Put, Delete
export const orgCodeListUploadPath = (org) => `${basePath}/${org}/code-lists/upload`; // Post
export const orgTextResourcesPath = (org, language) => `${basePath}/${org}/text/language/${language}`; // Get, patch, post
<<<<<<< HEAD
export const orgTextLanguagesPath = (org) => `${basePath}/${org}/text/language/languages`; // Get
=======
export const availableResourcesInOrgLibraryPath = (org, contentType) => `${basePath}/${org}/content?${s({ contentType })}`; // Get
>>>>>>> 2f5de481

// Organizations
export const orgsListPath = () => `${basePath}/orgs`; // Get

// Preview
export const previewHash = (taskId, selectedLayout, instanceId) => `#/instance/${PREVIEW_MOCK_PARTY_ID}/${instanceId}/${taskId}/${selectedLayout}`;
export const previewPage = (org, app, selectedLayoutSet, taskId, selectedLayout, instanceId = PREVIEW_MOCK_INSTANCE_GUID) => `/app-specific-preview/${org}/${app}?${s({ selectedLayoutSet })}${taskId && selectedLayout && instanceId ? previewHash(taskId, selectedLayout, instanceId) : ''}`;

// Release and Deployment
// See frontend/app-development/utils/urlHelper.ts Releases
export const releasesPath = (org, app, sortDirection) => `${basePath}/${org}/${app}/releases?${s({ sortDirection })}`; // Get, Post
export const deploymentsPath = (org, app, sortDirection) => `${basePath}/${org}/${app}/deployments?${s({ sortDirection })}`; // Get, Post
export const deployPermissionsPath = (org, app) => `${basePath}/${org}/${app}/deployments/permissions`; // Get
export const envConfigPath = () => `${basePath}/environments`; // Get
export const undeployAppFromEnvPath = (org, app) => `${basePath}/${org}/${app}/deployments/undeploy`;

// Repositories
export const branchStatusPath = (org, app, branch) => `${basePath}/repos/repo/${org}/${app}/branches/branch?${s({ branch })}`; // Get
export const copyAppPath = (org, sourceRepository, targetRepository, targetOrg) =>
  `${basePath}/repos/repo/${org}/copy-app?${s({
    sourceRepository,
    targetRepository,
    targetOrg,
  })}`; // Post
export const createRepoPath = () => `${basePath}/repos/create-app`; // Post
export const repoCommitPath = (org, app) => `${basePath}/repos/repo/${org}/${app}/commit`; // Post
export const repoCommitPushPath = (org, app) => `${basePath}/repos/repo/${org}/${app}/commit-and-push`; // Post
export const repoDownloadPath = (org, app, full) => `${basePath}/repos/repo/${org}/${app}/contents.zip?${s({ full })}`;
export const repoLatestCommitPath = (org, app) => `${basePath}/repos/repo/${org}/${app}/latest-commit`; // Get
export const repoMetaPath = (org, app) => `${basePath}/repos/repo/${org}/${app}/metadata`; // Get
export const repoPullPath = (org, app) => `${basePath}/repos/repo/${org}/${app}/pull`; // Get
export const repoPushPath = (org, app) => `${basePath}/repos/repo/${org}/${app}/push`; // Post
export const repoResetPath = (org, app) => `${basePath}/repos/repo/${org}/${app}/reset`; // Get
export const repoSearchPath = () => `${basePath}/repos/search`; // Get
export const repoStatusPath = (org, app) => `${basePath}/repos/repo/${org}/${app}/status`; // Get
export const repoDiffPath = (org, app) => `${basePath}/repos/repo/${org}/${app}/diff`; // Get
export const reposListPath = (org) => `${basePath}/repos/org/${org}`; // Get
export const stageFilePath = (org, app, filename) => `${basePath}/repos/repo/${org}/${app}/stage/${filename}`; // Get

// Text - old
export const textLanguagesPath = (org, app) => `${basePath}/${org}/${app}/text/languages`; // Get
export const textResourcesPath = (org, app, langCode) => `${basePath}/${org}/${app}/text/language/${langCode}`; // Get, Post, Put, Delete
export const textResourceIdsPath = (org, app) => `${basePath}/${org}/${app}/text/keys`; // Put

// Text - new

// User
export const userCurrentPath = () => `${basePath}/user/current`; // Get
export const userReposPath = () => `${basePath}/user/repos`; // Get
export const userStarredListPath = () => `${basePath}/user/starred`; // Get
export const userStarredRepoPath = (org, app) => `${basePath}/user/starred/${org}/${app}`; // Put, Delete

// Policy Editor app
export const appPolicyPath = (org, app) => `${basePath}/${org}/${app}/policy`; // Get, Put

// Resourceadm
export const resourcePolicyPath = (org, repo, id) => `${basePath}/${org}/${repo}/policy/${id}`; // Get, Put
export const resourceActionsPath = (org, repo) => `${basePath}/${org}/${repo}/policy/actionoptions`; // Get
export const resourceSubjectsPath = (org, repo) => `${basePath}/${org}/${repo}/policy/subjectoptions`; // Get
export const resourceAccessPackagesPath = (org, repo) => `${basePath}/${org}/${repo}/policy/accesspackageoptions`; // Get
export const resourceAccessPackageServicesPath = (accessPackageUrn, env) => `${basePath}/accesspackageservices/${accessPackageUrn}/${env}`; // Get
export const resourcePublishStatusPath = (org, repo, id) => `${basePath}/${org}/resources/publishstatus/${repo}/${id}`; // Get
export const resourceListPath = (org) => `${basePath}/${org}/resources/resourcelist?includeEnvResources=true`; // Get
export const resourceCreatePath = (org) => `${basePath}/${org}/resources/addresource`; // Post
export const resourceSinglePath = (org, repo, id) => `${basePath}/${org}/resources/${repo}/${id}`; // Get
export const resourceEditPath = (org, id) => `${basePath}/${org}/resources/updateresource/${id}`; // Put
export const resourceValidatePolicyPath = (org, repo, id) => `${basePath}/${org}/${repo}/policy/validate/${id}`; // Get
export const resourceValidateResourcePath = (org, repo, id) => `${basePath}/${org}/resources/validate/${repo}/${id}`; // Get
export const publishResourcePath = (org, repo, id, env) => `${basePath}/${org}/resources/publish/${repo}/${id}/${env}`; // Get
export const altinn2LinkServicesPath = (org, env) => `${basePath}/${org}/resources/altinn2linkservices/${env}`; // Get
export const importResourceFromAltinn2Path = (org, env, serviceCode, serviceEdition) => `${basePath}/${org}/resources/importresource/${serviceCode}/${serviceEdition}/${env}`; // Post
export const accessListsPath = (org, env, page) => `${basePath}/${env}/${org}/resources/accesslist/${page ? `?page=${page}` : ''}`; // Get
export const importResourceFromAltinn3Path = (org, resourceId, env) => `${basePath}/${org}/resources/addexistingresource/${resourceId}/${env}`; // Post
export const createAccessListsPath = (org, env) => `${basePath}/${env}/${org}/resources/accesslist/`; //  Post
export const accessListPath = (org, listId, env, etag = '') => `${basePath}/${env}/${org}/resources/accesslist/${listId}${etag ? `?etag=${etag}` : ''}`; // Get, Patch, Delete
export const accessListMemberPath = (org, listId, env, page) => `${basePath}/${env}/${org}/resources/accesslist/${listId}/members/${page ? `?page=${page}` : ''}`; // Get, Post, Delete
export const resourceAccessListsPath = (org, resourceId, env, page) => `${basePath}/${env}/${org}/resources/${resourceId}/accesslists/${page ? `?page=${page}` : ''}`; // Get
export const resourceAccessListPath = (org, resourceId, listId, env) => `${basePath}/${env}/${org}/resources/${resourceId}/accesslists/${listId}`; // Post, Delete, Patch
export const altinn2DelegationsCountPath = (org, serviceCode, serviceEdition, env) => `${basePath}/${org}/resources/altinn2/delegationcount/${serviceCode}/${serviceEdition}/${env}`; // Get
export const altinn2DelegationsMigrationPath = (org, env) => `${basePath}/${org}/resources/altinn2/delegationmigration/${env}`; // Post

// Preview
export const instancesPath = (org, app) => `/${org}/${app}/instances`;
export const createInstancePath = (org, app, partyId, taskId) => `${instancesPath(org, app)}?instanceOwnerPartyId=${partyId}&taskId=${taskId}`; // Post

// Process Editor
export const processEditorPath = (org, app) => `${basePath}/${org}/${app}/process-modelling/process-definition`; // Get, Put
export const processEditorDataTypesChangePath = (org, app) => `${basePath}/${org}/${app}/process-modelling/data-types`; // Put
export const processTaskTypePath = (org, app, taskId) => `${basePath}/${org}/${app}/process-modelling/task-type/${taskId}`; // Get
export const processEditorDataTypePath = (org, app, dataTypeId, taskId) => `${basePath}/${org}/${app}/process-modelling/data-type/${dataTypeId}?${s({ taskId })}`; // Post, Delete

// Event Hubs
export const syncEventsWebSocketHub = () => '/hubs/sync';
export const syncEntityUpdateWebSocketHub = () => '/hubs/entity-updated';
export const previewWebSocketHub = () => `/hubs/preview`;

// Contact
export const belongsToOrg = () => `${basePath}/contact/belongs-to-org`;<|MERGE_RESOLUTION|>--- conflicted
+++ resolved
@@ -92,11 +92,8 @@
 export const orgCodeListPath = (org, codeListId) => `${basePath}/${org}/code-lists/${codeListId}`; // Post, Put, Delete
 export const orgCodeListUploadPath = (org) => `${basePath}/${org}/code-lists/upload`; // Post
 export const orgTextResourcesPath = (org, language) => `${basePath}/${org}/text/language/${language}`; // Get, patch, post
-<<<<<<< HEAD
 export const orgTextLanguagesPath = (org) => `${basePath}/${org}/text/language/languages`; // Get
-=======
 export const availableResourcesInOrgLibraryPath = (org, contentType) => `${basePath}/${org}/content?${s({ contentType })}`; // Get
->>>>>>> 2f5de481
 
 // Organizations
 export const orgsListPath = () => `${basePath}/orgs`; // Get
