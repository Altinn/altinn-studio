--- conflicted
+++ resolved
@@ -85,12 +85,6 @@
 export const validateImageFromExternalUrlPath = (org, app, url) => `${basePath}/${org}/${app}/images/validate?${s({ url })}`; // Get
 export const getImageFileNamesPath = (org, app) => `${basePath}/${org}/${app}/images/fileNames`; // Get
 
-<<<<<<< HEAD
-// Languages - new text-format
-export const languagesPath = (org, app) => `${basePath}/${org}/${app}/languages`; // Get
-
-=======
->>>>>>> c441e992
 // Library - org-level
 export const orgCodeListsPath = (org) => `${basePath}/${org}/code-lists`; // Get
 export const orgCodeListPath = (org, codeListId) => `${basePath}/${org}/code-lists/${codeListId}`; // Post, Put, Delete
