import { stringify as s } from 'qs';
import { PREVIEW_MOCK_PARTY_ID, PREVIEW_MOCK_INSTANCE_GUID } from '../constants';

// Base path
const basePath = '/designer/api';

// Ansattporten
export const authStatusAnsattporten = () => `${basePath}/ansattporten/auth-status`; // Get
export const loginWithAnsattPorten = (redirectTo) => `${basePath}/ansattporten/login?redirect_to=${redirectTo}`;
export const availableMaskinportenScopesPath = (org, app) => `${basePath}/${org}/${app}/app-scopes/maskinporten`; // Get
export const selectedMaskinportenScopesPath = (org, app) => `${basePath}/${org}/${app}/app-scopes`; // Get, Put

// ApplicationMetadata
export const appMetadataPath = (org, app) => `${basePath}/${org}/${app}/metadata`; // Get, Put, Post
export const appMetadataAttachmentPath = (org, app) => `${basePath}/${org}/${app}/metadata/attachment-component`; // Post, Put, Delete

// App version
export const appVersionPath = (org, app) => `${basePath}/${org}/${app}/app-development/app-version`; // Get

// UserOrgPermissions
export const userOrgPermissionsPath = (org) => `${basePath}/user/org-permissions/${org}`;

// Config
export const serviceConfigPath = (org, app) => `${basePath}/${org}/${app}/config`; // Get, Post

// DataModel
export const createDataModelPath = (org, app) => `${basePath}/${org}/${app}/datamodels/new`; // Post
export const dataModelPath = (org, app, modelPath, saveOnly = false) =>
  `${basePath}/${org}/${app}/datamodels/datamodel?${s({
    modelPath,
    saveOnly,
  })}`; // Get, Put, Delete
export const dataTypePath = (org, app, dataModelName) => `${basePath}/${org}/${app}/datamodels/datamodel/${dataModelName}/dataType`; // Get, Put
export const dataModelsAllJsonPath = (org, app) => `${basePath}/${org}/${app}/datamodels/all-json`; // Get
export const dataModelsAllXsdPath = (org, app) => `${basePath}/${org}/${app}/datamodels/all-xsd`; // Get
export const dataModelsAppJsonPath = (org, app) => `${basePath}/${org}/${app}/datamodels/app-json`; // Get
export const dataModelsAppXsdPath = (org, app) => `${basePath}/${org}/${app}/datamodels/app-xsd`; // Get
export const dataModelsUploadPath = (org, app) => `${basePath}/${org}/${app}/datamodels/upload`; // Post
export const dataModelAddXsdFromRepoPath = (org, app, filePath) => `${basePath}/${org}/${app}/datamodels/xsd-from-repo?${s({ filePath })}`; // Post

// Deployment
// See frontend/app-development/utils/urlHelper.ts Deployments

// Feedback form
export const submitFeedbackPath = (org, app) => `${basePath}/${org}/${app}/feedbackform/submit`; // Post

// FormEditor
export const ruleHandlerPath = (org, app, layoutSetName) => `${basePath}/${org}/${app}/app-development/rule-handler?${s({ layoutSetName })}`; // Get, Post
export const widgetSettingsPath = (org, app) => `${basePath}/${org}/${app}/app-development/widget-settings`; // Get
export const optionListPath = (org, app, optionsListId) => `${basePath}/${org}/${app}/options/${optionsListId}`; // Get, Delete
export const optionListsPath = (org, app) => `${basePath}/${org}/${app}/options/option-lists`; // Get
export const optionListReferencesPath = (org, app) => `${basePath}/${org}/${app}/options/usage`; // Get
export const optionListIdsPath = (org, app) => `${basePath}/${org}/${app}/options`; // Get
export const optionListUpdatePath = (org, app, optionsListId) => `${basePath}/${org}/${app}/options/${optionsListId}`; // Put
export const optionListIdUpdatePath = (org, app, optionsListId) => `${basePath}/${org}/${app}/options/change-name/${optionsListId}`; // Put
export const optionListUploadPath = (org, app) => `${basePath}/${org}/${app}/options/upload`; // Post
export const ruleConfigPath = (org, app, layoutSetName) => `${basePath}/${org}/${app}/app-development/rule-config?${s({ layoutSetName })}`; // Get, Post
export const appMetadataModelIdsPath = (org, app, onlyUnReferenced) => `${basePath}/${org}/${app}/app-development/model-ids?${s({ onlyUnReferenced })}`; // Get
export const dataModelMetadataPath = (org, app, layoutSetName, dataModelName) => `${basePath}/${org}/${app}/app-development/model-metadata?${s({ layoutSetName })}&${s({ dataModelName })}`; // Get
export const layoutNamesPath = (org, app) => `${basePath}/${org}/${app}/app-development/layout-names`; // Get
export const layoutSetsPath = (org, app) => `${basePath}/${org}/${app}/app-development/layout-sets`; // Get
export const layoutSetPath = (org, app, layoutSetIdToUpdate) => `${basePath}/${org}/${app}/app-development/layout-set/${layoutSetIdToUpdate}`; // Put, Delete
export const layoutSettingsPath = (org, app, layoutSetName) => `${basePath}/${org}/${app}/app-development/layout-settings?${s({ layoutSetName })}`; // Get, Post
export const formLayoutsPath = (org, app, layoutSetName) => `${basePath}/${org}/${app}/app-development/form-layouts?${s({ layoutSetName })}`; // Get
export const formLayoutPath = (org, app, layout, layoutSetName) => `${basePath}/${org}/${app}/app-development/form-layout/${layout}?${s({ layoutSetName })}`; // Post, Delete
export const formLayoutNamePath = (org, app, layoutName, layoutSetName) => `${basePath}/${org}/${app}/app-development/form-layout-name/${layoutName}?${s({ layoutSetName })}`; // Put
export const frontEndSettingsPath = (org, app) => `${basePath}/${org}/${app}/app-development/front-end-settings`; // Get

// Gitea
export const gitCommitPath = (org, app, commitId) => `/repos/${org}/${app}/commit/${commitId}`;
export const repositoryGitPath = (org, app) => `/repos/${org}/${app}.git`;
export const repositoryPath = (org, app) => `/repos/${org}/${app}`;
export const repositoryLayoutPath = (org, app, layout) => `/repos/${org}/${app}/src/branch/master/App/ui/form/layouts/${layout}.json`;
export const publishPath = (org, app) => `/editor/${org}/${app}/deploy`;
export const repositoryOwnerPath = (org) => `/repos/${org}`;
export const repositoryBasePath = () => `/repos`;
export const userLogoutPath = () => `/repos/user/logout`;

// Home
export const userLogoutAfterPath = () => `/Home/Logout`;

// Images
export const addImagePath = (org, app) => `${basePath}/${org}/${app}/images`; // Post
export const imagePath = (org, app, imageFilePath) => `${basePath}/${org}/${app}/images/${encodeURIComponent(imageFilePath)}`; // Get, Delete
export const validateImageFromExternalUrlPath = (org, app, url) => `${basePath}/${org}/${app}/images/validate?${s({ url })}`; // Get
export const getImageFileNamesPath = (org, app) => `${basePath}/${org}/${app}/images/fileNames`; // Get

<<<<<<< HEAD
// Languages - new text-format
export const languagesPath = (org, app) => `${basePath}/${org}/${app}/languages`; // Get

// Library - org-level
export const orgCodeListsPath = (org) => `${basePath}/${org}/code-lists`; // Get
export const orgCodeListPath = (org, codeListId) => `${basePath}/${org}/code-lists/${codeListId}`; // Post, Put, Delete
export const orgCodeListUploadPath = (org) => `${basePath}/${org}/code-lists/upload`; // Post

=======
>>>>>>> f2104d9f
// Organizations
export const orgsListPath = () => `${basePath}/orgs`; // Get

// Preview
export const previewHash = (taskId, selectedLayout, instanceId) => `#/instance/${PREVIEW_MOCK_PARTY_ID}/${instanceId}/${taskId}/${selectedLayout}`;
export const previewPage = (org, app, selectedLayoutSet, taskId, selectedLayout, instanceId = PREVIEW_MOCK_INSTANCE_GUID) => `/app-specific-preview/${org}/${app}?${s({ selectedLayoutSet })}${taskId && selectedLayout && instanceId ? previewHash(taskId, selectedLayout, instanceId) : ''}`;

// Release and Deployment
// See frontend/app-development/utils/urlHelper.ts Releases
export const releasesPath = (org, app, sortDirection) => `${basePath}/${org}/${app}/releases?${s({ sortDirection })}`; // Get, Post
export const deploymentsPath = (org, app, sortDirection) => `${basePath}/${org}/${app}/deployments?${s({ sortDirection })}`; // Get, Post
export const deployPermissionsPath = (org, app) => `${basePath}/${org}/${app}/deployments/permissions`; // Get
export const envConfigPath = () => `${basePath}/environments`; // Get
export const undeployAppFromEnvPath = (org, app) => `${basePath}/${org}/${app}/deployments/undeploy`;

// Repositories
export const branchStatusPath = (org, app, branch) => `${basePath}/repos/repo/${org}/${app}/branches/branch?${s({ branch })}`; // Get
export const copyAppPath = (org, sourceRepository, targetRepository, targetOrg) =>
  `${basePath}/repos/repo/${org}/copy-app?${s({
    sourceRepository,
    targetRepository,
    targetOrg,
  })}`; // Post
export const createRepoPath = () => `${basePath}/repos/create-app`; // Post
export const repoCommitPath = (org, app) => `${basePath}/repos/repo/${org}/${app}/commit`; // Post
export const repoCommitPushPath = (org, app) => `${basePath}/repos/repo/${org}/${app}/commit-and-push`; // Post
export const repoDownloadPath = (org, app, full) => `${basePath}/repos/repo/${org}/${app}/contents.zip?${s({ full })}`;
export const repoLatestCommitPath = (org, app) => `${basePath}/repos/repo/${org}/${app}/latest-commit`; // Get
export const repoMetaPath = (org, app) => `${basePath}/repos/repo/${org}/${app}/metadata`; // Get
export const repoPullPath = (org, app) => `${basePath}/repos/repo/${org}/${app}/pull`; // Get
export const repoPushPath = (org, app) => `${basePath}/repos/repo/${org}/${app}/push`; // Post
export const repoResetPath = (org, app) => `${basePath}/repos/repo/${org}/${app}/reset`; // Get
export const repoSearchPath = () => `${basePath}/repos/search`; // Get
export const repoStatusPath = (org, app) => `${basePath}/repos/repo/${org}/${app}/status`; // Get
export const repoDiffPath = (org, app) => `${basePath}/repos/repo/${org}/${app}/diff`; // Get
export const reposListPath = (org) => `${basePath}/repos/org/${org}`; // Get
export const stageFilePath = (org, app, filename) => `${basePath}/repos/repo/${org}/${app}/stage/${filename}`; // Get

// Text - old
export const textLanguagesPath = (org, app) => `${basePath}/${org}/${app}/text/languages`; // Get
export const textResourcesPath = (org, app, langCode) => `${basePath}/${org}/${app}/text/language/${langCode}`; // Get, Post, Put, Delete
export const textResourceIdsPath = (org, app) => `${basePath}/${org}/${app}/text/keys`; // Put

// Text - new

// User
export const userCurrentPath = () => `${basePath}/user/current`; // Get
export const userReposPath = () => `${basePath}/user/repos`; // Get
export const userStarredListPath = () => `${basePath}/user/starred`; // Get
export const userStarredRepoPath = (org, app) => `${basePath}/user/starred/${org}/${app}`; // Put, Delete

// Policy Editor app
export const appPolicyPath = (org, app) => `${basePath}/${org}/${app}/policy`; // Get, Put

// Resourceadm
export const resourcePolicyPath = (org, repo, id) => `${basePath}/${org}/${repo}/policy/${id}`; // Get, Put
export const resourceActionsPath = (org, repo) => `${basePath}/${org}/${repo}/policy/actionoptions`; // Get
export const resourceSubjectsPath = (org, repo) => `${basePath}/${org}/${repo}/policy/subjectoptions`; // Get
export const resourceAccessPackagesPath = (org, repo) => `${basePath}/${org}/${repo}/policy/accesspackageoptions`; // Get
export const resourceAccessPackageServicesPath = (accessPackageUrn, env) => `${basePath}/accesspackageservices/${accessPackageUrn}/${env}`; // Get
export const resourcePublishStatusPath = (org, repo, id) => `${basePath}/${org}/resources/publishstatus/${repo}/${id}`; // Get
export const resourceListPath = (org) => `${basePath}/${org}/resources/resourcelist?includeEnvResources=true`; // Get
export const resourceCreatePath = (org) => `${basePath}/${org}/resources/addresource`; // Post
export const resourceSinglePath = (org, repo, id) => `${basePath}/${org}/resources/${repo}/${id}`; // Get
export const resourceEditPath = (org, id) => `${basePath}/${org}/resources/updateresource/${id}`; // Put
export const resourceValidatePolicyPath = (org, repo, id) => `${basePath}/${org}/${repo}/policy/validate/${id}`; // Get
export const resourceValidateResourcePath = (org, repo, id) => `${basePath}/${org}/resources/validate/${repo}/${id}`; // Get
export const publishResourcePath = (org, repo, id, env) => `${basePath}/${org}/resources/publish/${repo}/${id}/${env}`; // Get
export const altinn2LinkServicesPath = (org, env) => `${basePath}/${org}/resources/altinn2linkservices/${env}`; // Get
export const importResourceFromAltinn2Path = (org, env, serviceCode, serviceEdition) => `${basePath}/${org}/resources/importresource/${serviceCode}/${serviceEdition}/${env}`; // Post
export const accessListsPath = (org, env, page) => `${basePath}/${env}/${org}/resources/accesslist/${page ? `?page=${page}` : ''}`; // Get
export const importResourceFromAltinn3Path = (org, resourceId, env) => `${basePath}/${org}/resources/addexistingresource/${resourceId}/${env}`; // Post
export const createAccessListsPath = (org, env) => `${basePath}/${env}/${org}/resources/accesslist/`; //  Post
export const accessListPath = (org, listId, env, etag = '') => `${basePath}/${env}/${org}/resources/accesslist/${listId}${etag ? `?etag=${etag}` : ''}`; // Get, Patch, Delete
export const accessListMemberPath = (org, listId, env, page) => `${basePath}/${env}/${org}/resources/accesslist/${listId}/members/${page ? `?page=${page}` : ''}`; // Get, Post, Delete
export const resourceAccessListsPath = (org, resourceId, env, page) => `${basePath}/${env}/${org}/resources/${resourceId}/accesslists/${page ? `?page=${page}` : ''}`; // Get
export const resourceAccessListPath = (org, resourceId, listId, env) => `${basePath}/${env}/${org}/resources/${resourceId}/accesslists/${listId}`; // Post, Delete, Patch
export const altinn2DelegationsCountPath = (org, serviceCode, serviceEdition, env) => `${basePath}/${org}/resources/altinn2/delegationcount/${serviceCode}/${serviceEdition}/${env}`; // Get
export const altinn2DelegationsMigrationPath = (org, env) => `${basePath}/${org}/resources/altinn2/delegationmigration/${env}`; // Post

// Preview
export const instancesPath = (org, app) => `/${org}/${app}/instances`;
export const createInstancePath = (org, app, partyId, taskId) => `${instancesPath(org, app)}?instanceOwnerPartyId=${partyId}&taskId=${taskId}`; // Post

// Process Editor
export const processEditorPath = (org, app) => `${basePath}/${org}/${app}/process-modelling/process-definition`; // Get, Put
export const processEditorDataTypesChangePath = (org, app) => `${basePath}/${org}/${app}/process-modelling/data-types`; // Put
export const processTaskTypePath = (org, app, taskId) => `${basePath}/${org}/${app}/process-modelling/task-type/${taskId}`; // Get
export const processEditorDataTypePath = (org, app, dataTypeId, taskId) => `${basePath}/${org}/${app}/process-modelling/data-type/${dataTypeId}?${s({ taskId })}`; // Post, Delete

// Event Hubs
export const syncEventsWebSocketHub = () => '/hubs/sync';
export const syncEntityUpdateWebSocketHub = () => '/hubs/entity-updated';
export const previewWebSocketHub = () => `/hubs/preview`;

// Contact
export const belongsToOrg = () => `${basePath}/contact/belongs-to-org`;<|MERGE_RESOLUTION|>--- conflicted
+++ resolved
@@ -85,17 +85,11 @@
 export const validateImageFromExternalUrlPath = (org, app, url) => `${basePath}/${org}/${app}/images/validate?${s({ url })}`; // Get
 export const getImageFileNamesPath = (org, app) => `${basePath}/${org}/${app}/images/fileNames`; // Get
 
-<<<<<<< HEAD
-// Languages - new text-format
-export const languagesPath = (org, app) => `${basePath}/${org}/${app}/languages`; // Get
-
 // Library - org-level
 export const orgCodeListsPath = (org) => `${basePath}/${org}/code-lists`; // Get
 export const orgCodeListPath = (org, codeListId) => `${basePath}/${org}/code-lists/${codeListId}`; // Post, Put, Delete
 export const orgCodeListUploadPath = (org) => `${basePath}/${org}/code-lists/upload`; // Post
 
-=======
->>>>>>> f2104d9f
 // Organizations
 export const orgsListPath = () => `${basePath}/orgs`; // Get
 
