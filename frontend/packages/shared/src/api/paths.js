import { stringify as s } from 'qs';
import { PREVIEW_MOCK_PARTY_ID, PREVIEW_MOCK_INSTANCE_GUID } from '../constants';

// Base path
const basePath = '/designer/api';

// Ansattporten
export const authStatusAnsattporten = () => `${basePath}/ansattporten/auth-status`; // Get
export const loginWithAnsattPorten = (redirectTo) => `${basePath}/ansattporten/login?redirect_to=${redirectTo}`;
export const availableMaskinportenScopesPath = (org, app) => `${basePath}/${org}/${app}/app-scopes/maskinporten`; // Get
export const selectedMaskinportenScopesPath = (org, app) => `${basePath}/${org}/${app}/app-scopes`; // Get, Put

// ApplicationMetadata
export const appMetadataPath = (org, app) => `${basePath}/${org}/${app}/metadata`; // Get, Put, Post
export const appMetadataAttachmentPath = (org, app) => `${basePath}/${org}/${app}/metadata/attachment-component`; // Post, Put, Delete

// App version
export const appVersionPath = (org, app) => `${basePath}/${org}/${app}/app-development/app-version`; // Get

// UserOrgPermissions
export const userOrgPermissionsPath = (org) => `${basePath}/user/org-permissions/${org}`;

// Config
export const serviceConfigPath = (org, app) => `${basePath}/${org}/${app}/config`; // Get, Post

// DataModel
export const createDataModelPath = (org, app) => `${basePath}/${org}/${app}/datamodels/new`; // Post
export const dataModelPath = (org, app, modelPath, saveOnly = false) =>
  `${basePath}/${org}/${app}/datamodels/datamodel?${s({
    modelPath,
    saveOnly,
  })}`; // Get, Put, Delete
export const dataTypePath = (org, app, dataModelName) => `${basePath}/${org}/${app}/datamodels/datamodel/${dataModelName}/dataType`; // Get, Put
export const dataModelsAllJsonPath = (org, app) => `${basePath}/${org}/${app}/datamodels/all-json`; // Get
export const dataModelsAllXsdPath = (org, app) => `${basePath}/${org}/${app}/datamodels/all-xsd`; // Get
export const dataModelsAppJsonPath = (org, app) => `${basePath}/${org}/${app}/datamodels/app-json`; // Get
export const dataModelsAppXsdPath = (org, app) => `${basePath}/${org}/${app}/datamodels/app-xsd`; // Get
export const dataModelsUploadPath = (org, app) => `${basePath}/${org}/${app}/datamodels/upload`; // Post
export const dataModelAddXsdFromRepoPath = (org, app, filePath) => `${basePath}/${org}/${app}/datamodels/xsd-from-repo?${s({ filePath })}`; // Post

// Deployment
// See frontend/app-development/utils/urlHelper.ts Deployments

// Feedback form
export const submitFeedbackPath = (org, app) => `${basePath}/${org}/${app}/feedbackform/submit`; // Post

// FormEditor
export const ruleHandlerPath = (org, app, layoutSetName) => `${basePath}/${org}/${app}/app-development/rule-handler?${s({ layoutSetName })}`; // Get, Post
export const widgetSettingsPath = (org, app) => `${basePath}/${org}/${app}/app-development/widget-settings`; // Get
export const optionListPath = (org, app, optionsListId) => `${basePath}/${org}/${app}/options/${optionsListId}`; // Get, Delete
export const optionListsPath = (org, app) => `${basePath}/${org}/${app}/options/option-lists`; // Get
export const optionListReferencesPath = (org, app) => `${basePath}/${org}/${app}/options/usage`; // Get
export const optionListIdsPath = (org, app) => `${basePath}/${org}/${app}/options`; // Get
export const optionListUpdatePath = (org, app, optionsListId) => `${basePath}/${org}/${app}/options/${optionsListId}`; // Put
export const optionListIdUpdatePath = (org, app, optionsListId) => `${basePath}/${org}/${app}/options/change-name/${optionsListId}`; // Put
export const optionListUploadPath = (org, app) => `${basePath}/${org}/${app}/options/upload`; // Post
export const ruleConfigPath = (org, app, layoutSetName) => `${basePath}/${org}/${app}/app-development/rule-config?${s({ layoutSetName })}`; // Get, Post
export const appMetadataModelIdsPath = (org, app, onlyUnReferenced) => `${basePath}/${org}/${app}/app-development/model-ids?${s({ onlyUnReferenced })}`; // Get
export const dataModelMetadataPath = (org, app, layoutSetName, dataModelName) => `${basePath}/${org}/${app}/app-development/model-metadata?${s({ layoutSetName })}&${s({ dataModelName })}`; // Get
export const layoutNamesPath = (org, app) => `${basePath}/${org}/${app}/app-development/layout-names`; // Get
export const layoutSetsPath = (org, app) => `${basePath}/${org}/${app}/app-development/layout-sets`; // Get
export const layoutSetPath = (org, app, layoutSetIdToUpdate) => `${basePath}/${org}/${app}/app-development/layout-set/${layoutSetIdToUpdate}`; // Put, Delete
export const layoutSettingsPath = (org, app, layoutSetName) => `${basePath}/${org}/${app}/app-development/layout-settings?${s({ layoutSetName })}`; // Get, Post
export const formLayoutsPath = (org, app, layoutSetName) => `${basePath}/${org}/${app}/app-development/form-layouts?${s({ layoutSetName })}`; // Get
export const formLayoutPath = (org, app, layout, layoutSetName) => `${basePath}/${org}/${app}/app-development/form-layout/${layout}?${s({ layoutSetName })}`; // Post, Delete
export const formLayoutNamePath = (org, app, layoutName, layoutSetName) => `${basePath}/${org}/${app}/app-development/form-layout-name/${layoutName}?${s({ layoutSetName })}`; // Put
export const frontEndSettingsPath = (org, app) => `${basePath}/${org}/${app}/app-development/front-end-settings`; // Get

// Gitea
export const gitCommitPath = (org, app, commitId) => `/repos/${org}/${app}/commit/${commitId}`;
export const repositoryGitPath = (org, app) => `/repos/${org}/${app}.git`;
export const repositoryPath = (org, app) => `/repos/${org}/${app}`;
export const repositoryLayoutPath = (org, app, layout) => `/repos/${org}/${app}/src/branch/master/App/ui/form/layouts/${layout}.json`;
export const publishPath = (org, app) => `/editor/${org}/${app}/deploy`;
export const repositoryOwnerPath = (org) => `/repos/${org}`;
export const repositoryBasePath = () => `/repos`;
export const userLogoutPath = () => `/repos/user/logout`;

// Home
export const userLogoutAfterPath = () => `/Home/Logout`;

// Images
export const addImagePath = (org, app) => `${basePath}/${org}/${app}/images`; // Post
export const imagePath = (org, app, imageFilePath) => `${basePath}/${org}/${app}/images/${encodeURIComponent(imageFilePath)}`; // Get, Delete
export const validateImageFromExternalUrlPath = (org, app, url) => `${basePath}/${org}/${app}/images/validate?${s({ url })}`; // Get
export const getImageFileNamesPath = (org, app) => `${basePath}/${org}/${app}/images/fileNames`; // Get

<<<<<<< HEAD
// Languages - new text-format
export const languagesPath = (org, app) => `${basePath}/${org}/${app}/languages`; // Get

// Library - org-level
export const orgCodeListsPath = (org) => `${basePath}/${org}/code-lists`; // Get
export const orgCodeListPath = (org, codeListId) => `${basePath}/${org}/code-lists/${codeListId}`; // Post, Put, Delete
export const orgCodeListUploadPath = (org) => `${basePath}/${org}/code-lists/upload`; // Post

=======
>>>>>>> d2e83135
// Organizations
export const orgsListPath = () => `${basePath}/orgs`; // Get

// Preview
export const previewHash = (taskId, selectedLayout, instanceId) => `#/instance/${PREVIEW_MOCK_PARTY_ID}/${instanceId}/${taskId}/${selectedLayout}`;
export const previewPage = (org, app, selectedLayoutSet, taskId, selectedLayout, instanceId = PREVIEW_MOCK_INSTANCE_GUID) => `/app-specific-preview/${org}/${app}?${s({ selectedLayoutSet })}${taskId && selectedLayout && instanceId ? previewHash(taskId, selectedLayout, instanceId) : ''}`;

// Release and Deployment
// See frontend/app-development/utils/urlHelper.ts Releases
export const releasesPath = (org, app, sortDirection) => `${basePath}/${org}/${app}/releases?${s({ sortDirection })}`; // Get, Post
export const deploymentsPath = (org, app, sortDirection) => `${basePath}/${org}/${app}/deployments?${s({ sortDirection })}`; // Get, Post
export const deployPermissionsPath = (org, app) => `${basePath}/${org}/${app}/deployments/permissions`; // Get
export const envConfigPath = () => `${basePath}/environments`; // Get
export const undeployAppFromEnvPath = (org, app) => `${basePath}/${org}/${app}/deployments/undeploy`;

// Repositories
export const branchStatusPath = (org, app, branch) => `${basePath}/repos/repo/${org}/${app}/branches/branch?${s({ branch })}`; // Get
export const copyAppPath = (org, sourceRepository, targetRepository, targetOrg) =>
  `${basePath}/repos/repo/${org}/copy-app?${s({
    sourceRepository,
    targetRepository,
    targetOrg,
  })}`; // Post
export const createRepoPath = () => `${basePath}/repos/create-app`; // Post
export const repoCommitPath = (org, app) => `${basePath}/repos/repo/${org}/${app}/commit`; // Post
export const repoCommitPushPath = (org, app) => `${basePath}/repos/repo/${org}/${app}/commit-and-push`; // Post
export const repoDownloadPath = (org, app, full) => `${basePath}/repos/repo/${org}/${app}/contents.zip?${s({ full })}`;
export const repoLatestCommitPath = (org, app) => `${basePath}/repos/repo/${org}/${app}/latest-commit`; // Get
export const repoMetaPath = (org, app) => `${basePath}/repos/repo/${org}/${app}/metadata`; // Get
export const repoPullPath = (org, app) => `${basePath}/repos/repo/${org}/${app}/pull`; // Get
export const repoPushPath = (org, app) => `${basePath}/repos/repo/${org}/${app}/push`; // Post
export const repoResetPath = (org, app) => `${basePath}/repos/repo/${org}/${app}/reset`; // Get
export const repoSearchPath = () => `${basePath}/repos/search`; // Get
export const repoStatusPath = (org, app) => `${basePath}/repos/repo/${org}/${app}/status`; // Get
export const repoDiffPath = (org, app) => `${basePath}/repos/repo/${org}/${app}/diff`; // Get
export const reposListPath = (org) => `${basePath}/repos/org/${org}`; // Get
export const stageFilePath = (org, app, filename) => `${basePath}/repos/repo/${org}/${app}/stage/${filename}`; // Get

// Text - old
export const textLanguagesPath = (org, app) => `${basePath}/${org}/${app}/text/languages`; // Get
export const textResourcesPath = (org, app, langCode) => `${basePath}/${org}/${app}/text/language/${langCode}`; // Get, Post, Put, Delete
export const textResourceIdsPath = (org, app) => `${basePath}/${org}/${app}/text/keys`; // Put

// Text - new

// User
export const userCurrentPath = () => `${basePath}/user/current`; // Get
export const userReposPath = () => `${basePath}/user/repos`; // Get
export const userStarredListPath = () => `${basePath}/user/starred`; // Get
export const userStarredRepoPath = (org, app) => `${basePath}/user/starred/${org}/${app}`; // Put, Delete

// Policy Editor app
export const appPolicyPath = (org, app) => `${basePath}/${org}/${app}/policy`; // Get, Put

// Resourceadm
export const resourcePolicyPath = (org, repo, id) => `${basePath}/${org}/${repo}/policy/${id}`; // Get, Put
export const resourceActionsPath = (org, repo) => `${basePath}/${org}/${repo}/policy/actionoptions`; // Get
export const resourceSubjectsPath = (org, repo) => `${basePath}/${org}/${repo}/policy/subjectoptions`; // Get
export const resourceAccessPackagesPath = (org, repo) => `${basePath}/${org}/${repo}/policy/accesspackageoptions`; // Get
export const resourceAccessPackageServicesPath = (accessPackageUrn, env) => `${basePath}/accesspackageservices/${accessPackageUrn}/${env}`; // Get
export const resourcePublishStatusPath = (org, repo, id) => `${basePath}/${org}/resources/publishstatus/${repo}/${id}`; // Get
export const resourceListPath = (org) => `${basePath}/${org}/resources/resourcelist?includeEnvResources=true`; // Get
export const resourceCreatePath = (org) => `${basePath}/${org}/resources/addresource`; // Post
export const resourceSinglePath = (org, repo, id) => `${basePath}/${org}/resources/${repo}/${id}`; // Get
export const resourceEditPath = (org, id) => `${basePath}/${org}/resources/updateresource/${id}`; // Put
export const resourceValidatePolicyPath = (org, repo, id) => `${basePath}/${org}/${repo}/policy/validate/${id}`; // Get
export const resourceValidateResourcePath = (org, repo, id) => `${basePath}/${org}/resources/validate/${repo}/${id}`; // Get
export const publishResourcePath = (org, repo, id, env) => `${basePath}/${org}/resources/publish/${repo}/${id}/${env}`; // Get
export const altinn2LinkServicesPath = (org, env) => `${basePath}/${org}/resources/altinn2linkservices/${env}`; // Get
export const importResourceFromAltinn2Path = (org, env, serviceCode, serviceEdition) => `${basePath}/${org}/resources/importresource/${serviceCode}/${serviceEdition}/${env}`; // Post
export const accessListsPath = (org, env, page) => `${basePath}/${env}/${org}/resources/accesslist/${page ? `?page=${page}` : ''}`; // Get
export const importResourceFromAltinn3Path = (org, resourceId, env) => `${basePath}/${org}/resources/addexistingresource/${resourceId}/${env}`; // Post
export const createAccessListsPath = (org, env) => `${basePath}/${env}/${org}/resources/accesslist/`; //  Post
export const accessListPath = (org, listId, env, etag = '') => `${basePath}/${env}/${org}/resources/accesslist/${listId}${etag ? `?etag=${etag}` : ''}`; // Get, Patch, Delete
export const accessListMemberPath = (org, listId, env, page) => `${basePath}/${env}/${org}/resources/accesslist/${listId}/members/${page ? `?page=${page}` : ''}`; // Get, Post, Delete
export const resourceAccessListsPath = (org, resourceId, env, page) => `${basePath}/${env}/${org}/resources/${resourceId}/accesslists/${page ? `?page=${page}` : ''}`; // Get
export const resourceAccessListPath = (org, resourceId, listId, env) => `${basePath}/${env}/${org}/resources/${resourceId}/accesslists/${listId}`; // Post, Delete, Patch
export const altinn2DelegationsCountPath = (org, serviceCode, serviceEdition, env) => `${basePath}/${org}/resources/altinn2/delegationcount/${serviceCode}/${serviceEdition}/${env}`; // Get
export const altinn2DelegationsMigrationPath = (org, env) => `${basePath}/${org}/resources/altinn2/delegationmigration/${env}`; // Post

// Preview
export const instancesPath = (org, app) => `/${org}/${app}/instances`;
export const createInstancePath = (org, app, partyId, taskId) => `${instancesPath(org, app)}?instanceOwnerPartyId=${partyId}&taskId=${taskId}`; // Post

// Process Editor
export const processEditorPath = (org, app) => `${basePath}/${org}/${app}/process-modelling/process-definition`; // Get, Put
export const processEditorDataTypesChangePath = (org, app) => `${basePath}/${org}/${app}/process-modelling/data-types`; // Put
export const processTaskTypePath = (org, app, taskId) => `${basePath}/${org}/${app}/process-modelling/task-type/${taskId}`; // Get
export const processEditorDataTypePath = (org, app, dataTypeId, taskId) => `${basePath}/${org}/${app}/process-modelling/data-type/${dataTypeId}?${s({ taskId })}`; // Post, Delete

// Event Hubs
export const syncEventsWebSocketHub = () => '/hubs/sync';
export const syncEntityUpdateWebSocketHub = () => '/hubs/entity-updated';
export const previewWebSocketHub = () => `/hubs/preview`;

// Contact
export const belongsToOrg = () => `${basePath}/contact/belongs-to-org`;<|MERGE_RESOLUTION|>--- conflicted
+++ resolved
@@ -85,7 +85,6 @@
 export const validateImageFromExternalUrlPath = (org, app, url) => `${basePath}/${org}/${app}/images/validate?${s({ url })}`; // Get
 export const getImageFileNamesPath = (org, app) => `${basePath}/${org}/${app}/images/fileNames`; // Get
 
-<<<<<<< HEAD
 // Languages - new text-format
 export const languagesPath = (org, app) => `${basePath}/${org}/${app}/languages`; // Get
 
@@ -94,8 +93,6 @@
 export const orgCodeListPath = (org, codeListId) => `${basePath}/${org}/code-lists/${codeListId}`; // Post, Put, Delete
 export const orgCodeListUploadPath = (org) => `${basePath}/${org}/code-lists/upload`; // Post
 
-=======
->>>>>>> d2e83135
 // Organizations
 export const orgsListPath = () => `${basePath}/orgs`; // Get
 
