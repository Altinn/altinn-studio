import type { ServicesContextProps } from 'app-shared/contexts/ServicesContext';
import type { Altinn2LinkService } from 'app-shared/types/Altinn2LinkService';
import type { AppConfig } from 'app-shared/types/AppConfig';
import type { AppVersion } from 'app-shared/types/AppVersion';
import type { ApplicationMetadata } from 'app-shared/types/ApplicationMetadata';
import type { BranchStatus } from 'app-shared/types/BranchStatus';
import type {
  DataModelMetadataJson,
  DataModelMetadataXsd,
} from 'app-shared/types/DataModelMetadata';
import type { Environment } from 'app-shared/types/Environment';
import type { JsonSchema } from 'app-shared/types/JsonSchema';
import type { Organization } from 'app-shared/types/Organization';
import type { OrgList } from 'app-shared/types/OrgList';
import type { RepoStatus } from 'app-shared/types/RepoStatus';
import type { Repository, User } from 'app-shared/types/Repository';
import type {
  AccessList,
  AccessListsResponse,
  BrregPartySearchResult,
  BrregSubPartySearchResult,
  Resource,
  ResourceListItem,
  ResourceVersionStatus,
  Validation,
} from 'app-shared/types/ResourceAdm';
import type { RuleConfig } from 'app-shared/types/RuleConfig';

import type {
  AppReleasesResponse,
  CreateRepoCommitPayload,
  DataModelMetadataResponse,
  FormLayoutsResponse,
  SearchRepositoryResponse,
} from 'app-shared/types/api';
import type { LayoutSets } from 'app-shared/types/api/LayoutSetsResponse';
import type {
  IFrontEndSettings,
  ILayoutSettings,
  ITextResourcesObjectFormat,
  ITextResourcesWithLanguage,
} from 'app-shared/types/global';
import type { WidgetSettingsResponse } from 'app-shared/types/widgetTypes';
import type { Policy, PolicyAction, PolicySubject } from 'packages/policy-editor';
import {
  appConfig,
  deploymentsResponse,
  appVersion,
  appReleasesResponse,
  applicationMetadata,
  branchStatus,
  createRepoCommitPayload,
  dataModelMetadataResponse,
  layoutSets,
  orgList,
  policy,
  repoStatus,
  repository,
  resource,
  resourceVersionStatus,
  ruleConfig,
  searchRepositoryResponse,
  textResourcesWithLanguage,
  user,
  validation,
} from './mocks';
import type { FormLayoutsResponseV3 } from 'app-shared/types/api/FormLayoutsResponseV3';
import type { DeploymentsResponse } from 'app-shared/types/api/DeploymentsResponse';
import type { RepoDiffResponse } from 'app-shared/types/api/RepoDiffResponse';
import type { ExternalImageUrlValidationResponse } from 'app-shared/types/api/ExternalImageUrlValidationResponse';
import type { MaskinportenScope } from 'app-shared/types/MaskinportenScope';
import type { OptionsLists } from 'app-shared/types/api/OptionsLists';

export const queriesMock: ServicesContextProps = {
  // Queries
  getAppMetadataModelIds: jest.fn().mockImplementation(() => Promise.resolve<string[]>([])),
  getAppReleases: jest
    .fn()
    .mockImplementation(() => Promise.resolve<AppReleasesResponse>(appReleasesResponse)),
  getAppVersion: jest.fn().mockImplementation(() => Promise.resolve<AppVersion>(appVersion)),
  getBranchStatus: jest.fn().mockImplementation(() => Promise.resolve<BranchStatus>(branchStatus)),
  getDataModel: jest.fn().mockImplementation(() => Promise.resolve<JsonSchema>({})),
  getDataModelMetadata: jest
    .fn()
    .mockImplementation(() =>
      Promise.resolve<DataModelMetadataResponse>(dataModelMetadataResponse),
    ),
  getDataModelsJson: jest
    .fn()
    .mockImplementation(() => Promise.resolve<DataModelMetadataJson[]>([])),
  getDataModelsXsd: jest.fn().mockImplementation(() => Promise.resolve<DataModelMetadataXsd[]>([])),
  getDeployPermissions: jest.fn().mockImplementation(() => Promise.resolve<string[]>([])),
  getDeployments: jest
    .fn()
    .mockImplementation(() => Promise.resolve<DeploymentsResponse>(deploymentsResponse)),
  getRepoDiff: jest.fn().mockImplementation(() => Promise.resolve<RepoDiffResponse>({})),
  getEnvironments: jest.fn().mockImplementation(() => Promise.resolve<Environment[]>([])),
  getFormLayoutSettings: jest.fn().mockImplementation(() => Promise.resolve<ILayoutSettings>({})),
  getFormLayouts: jest.fn().mockImplementation(() => Promise.resolve<FormLayoutsResponse>({})),
  getFormLayoutsV3: jest.fn().mockImplementation(() => Promise.resolve<FormLayoutsResponseV3>({})),
  getFrontEndSettings: jest.fn().mockImplementation(() => Promise.resolve<IFrontEndSettings>({})),
  getImageFileNames: jest.fn().mockImplementation(() => Promise.resolve<string[]>([])),
  getInstanceIdForPreview: jest.fn().mockImplementation(() => Promise.resolve<string>('')),
  getLayoutNames: jest.fn().mockImplementation(() => Promise.resolve<string[]>([])),
  getLayoutSets: jest.fn().mockImplementation(() => Promise.resolve<LayoutSets>(layoutSets)),
  getOptionListIds: jest.fn().mockImplementation(() => Promise.resolve<string[]>([])),
  getOptionLists: jest.fn().mockImplementation(() => Promise.resolve<OptionsLists>({})),
  getOrgList: jest.fn().mockImplementation(() => Promise.resolve<OrgList>(orgList)),
  getOrganizations: jest.fn().mockImplementation(() => Promise.resolve<Organization[]>([])),
  getRepoMetadata: jest.fn().mockImplementation(() => Promise.resolve<Repository>(repository)),
  getRepoPull: jest.fn().mockImplementation(() => Promise.resolve<RepoStatus>(repoStatus)),
  getRepoStatus: jest.fn().mockImplementation(() => Promise.resolve<RepoStatus>(repoStatus)),
  getRuleConfig: jest.fn().mockImplementation(() => Promise.resolve<RuleConfig>(ruleConfig)),
  getRuleModel: jest.fn().mockImplementation(() => Promise.resolve<string>('')),
  getStarredRepos: jest.fn().mockImplementation(() => Promise.resolve<Repository[]>([])),
  getTextLanguages: jest.fn().mockImplementation(() => Promise.resolve<string[]>([])),
  getTextResources: jest
    .fn()
    .mockImplementation(() =>
      Promise.resolve<ITextResourcesWithLanguage>(textResourcesWithLanguage),
    ),
  getUser: jest.fn().mockImplementation(() => Promise.resolve<User>(user)),
  getWidgetSettings: jest
    .fn()
    .mockImplementation(() => Promise.resolve<WidgetSettingsResponse | null>({})),
  searchRepos: jest
    .fn()
    .mockImplementation(() => Promise.resolve<SearchRepositoryResponse>(searchRepositoryResponse)),
  validateImageFromExternalUrl: jest
    .fn()
    .mockImplementation(() => Promise.resolve<ExternalImageUrlValidationResponse>('Ok')),

  // Queries - Settings modal
  getAppConfig: jest.fn().mockImplementation(() => Promise.resolve<AppConfig>(appConfig)),
  getAppPolicy: jest.fn().mockImplementation(() => Promise.resolve<Policy>(policy)),
  getAppMetadata: jest
    .fn()
    .mockImplementation(() => Promise.resolve<ApplicationMetadata>(applicationMetadata)),

  // Queries - Resourceadm
  getAltinn2LinkServices: jest
    .fn()
    .mockImplementation(() => Promise.resolve<Altinn2LinkService[]>([])),
  getPolicyActions: jest.fn().mockImplementation(() => Promise.resolve<PolicyAction[]>([])),
  getPolicy: jest.fn().mockImplementation(() => Promise.resolve<Policy>(policy)),
  getPolicySubjects: jest.fn().mockImplementation(() => Promise.resolve<PolicySubject[]>([])),
  getResource: jest.fn().mockImplementation(() => Promise.resolve<Resource>(resource)),
  getResourceList: jest.fn().mockImplementation(() => Promise.resolve<ResourceListItem[]>([])),
  getResourcePublishStatus: jest
    .fn()
    .mockImplementation(() => Promise.resolve<ResourceVersionStatus>(resourceVersionStatus)),
  getValidatePolicy: jest.fn().mockImplementation(() => Promise.resolve<Validation>(validation)),
  getValidateResource: jest.fn().mockImplementation(() => Promise.resolve<Validation>(validation)),
  getAccessLists: jest
    .fn()
    .mockImplementation(() => Promise.resolve<AccessListsResponse>({ data: [] })),
  getAccessList: jest.fn().mockImplementation(() => Promise.resolve<AccessList>(null)),
  getResourceAccessLists: jest
    .fn()
    .mockImplementation(() => Promise.resolve<AccessListsResponse>({ data: [] })),
  getParties: jest.fn().mockImplementation(() => Promise.resolve<BrregPartySearchResult>(null)),
  getSubParties: jest
    .fn()
    .mockImplementation(() => Promise.resolve<BrregSubPartySearchResult>(null)),
  getAccessListMembers: jest.fn().mockImplementation(() => Promise.resolve({ data: [] })),
  getAltinn2DelegationsCount: jest.fn().mockImplementation(() => Promise.resolve({})),

  // Queries - PrgetBpmnFile
  getBpmnFile: jest.fn().mockImplementation(() => Promise.resolve<string>('')),
  getProcessTaskType: jest.fn().mockImplementation(() => Promise.resolve<string>('')),
  getIsLoggedInWithAnsattporten: jest
    .fn()
    .mockImplementation(() => Promise.resolve<{ isLoggedIn: false }>({ isLoggedIn: false })),
  getMaskinportenScopes: jest
    .fn()
    .mockImplementation(() => Promise.resolve<MaskinportenScope[]>([])),
<<<<<<< HEAD
  getSelectedMaskinportenScopes: jest
    .fn()
    .mockImplementation(() => Promise.resolve<MaskinportenScope[]>([])),

=======
>>>>>>> ab1a9702
  // Mutations
  addAppAttachmentMetadata: jest.fn().mockImplementation(() => Promise.resolve()),
  addDataTypeToAppMetadata: jest.fn().mockImplementation(() => Promise.resolve()),
  addImage: jest.fn().mockImplementation(() => Promise.resolve()),
  addLayoutSet: jest.fn().mockImplementation(() => Promise.resolve()),
  addLanguageCode: jest.fn().mockImplementation(() => Promise.resolve()),
  addRepo: jest.fn().mockImplementation(() => Promise.resolve<Repository>(repository)),
  addXsdFromRepo: jest.fn().mockImplementation(() => Promise.resolve<JsonSchema>({})),
  commitAndPushChanges: jest
    .fn()
    .mockImplementation(() => Promise.resolve<CreateRepoCommitPayload>(createRepoCommitPayload)),
  copyApp: jest.fn().mockImplementation(() => Promise.resolve()),
  createDataModel: jest.fn().mockImplementation(() => Promise.resolve<JsonSchema>({})),
  createDeployment: jest.fn().mockImplementation(() => Promise.resolve()),
  createRelease: jest.fn().mockImplementation(() => Promise.resolve()),
  createRepoCommit: jest
    .fn()
    .mockImplementation(() => Promise.resolve<CreateRepoCommitPayload>(createRepoCommitPayload)),
  deleteAppAttachmentMetadata: jest.fn().mockImplementation(() => Promise.resolve()),
  deleteDataModel: jest.fn().mockImplementation(() => Promise.resolve()),
  deleteDataTypeFromAppMetadata: jest.fn().mockImplementation(() => Promise.resolve()),
  deleteFormLayout: jest.fn().mockImplementation(() => Promise.resolve()),
  deleteImage: jest.fn().mockImplementation(() => Promise.resolve()),
  deleteLanguageCode: jest.fn().mockImplementation(() => Promise.resolve()),
  deleteLayoutSet: jest.fn().mockImplementation(() => Promise.resolve()),
  generateModels: jest.fn().mockImplementation(() => Promise.resolve()),
  logout: jest.fn().mockImplementation(() => Promise.resolve()),
  pushRepoChanges: jest.fn().mockImplementation(() => Promise.resolve()),
  resetRepoChanges: jest.fn().mockImplementation(() => Promise.resolve()),
  saveDataModel: jest.fn().mockImplementation(() => Promise.resolve()),
  saveFormLayout: jest.fn().mockImplementation(() => Promise.resolve()),
  saveFormLayoutV3: jest.fn().mockImplementation(() => Promise.resolve()),
  saveFormLayoutSettings: jest.fn().mockImplementation(() => Promise.resolve<ILayoutSettings>({})),
  saveRuleConfig: jest.fn().mockImplementation(() => Promise.resolve<RuleConfig>(ruleConfig)),
  setStarredRepo: jest.fn().mockImplementation(() => Promise.resolve()),
  unsetStarredRepo: jest.fn().mockImplementation(() => Promise.resolve()),
  updateAppAttachmentMetadata: jest.fn().mockImplementation(() => Promise.resolve()),
  updateFormLayoutName: jest.fn().mockImplementation(() => Promise.resolve()),
  updateLayoutSetId: jest.fn().mockImplementation(() => Promise.resolve()),
  updateTextId: jest.fn().mockImplementation(() => Promise.resolve()),
  updateTranslationByLangCode: jest.fn().mockImplementation(() => Promise.resolve()),
  updateAppPolicy: jest.fn().mockImplementation(() => Promise.resolve()),
  updateAppMetadata: jest.fn().mockImplementation(() => Promise.resolve()),
  updateAppConfig: jest.fn().mockImplementation(() => Promise.resolve()),
  updateOptionList: jest.fn().mockImplementation(() => Promise.resolve()),
  uploadDataModel: jest.fn().mockImplementation(() => Promise.resolve<JsonSchema>({})),
  uploadOptionList: jest.fn().mockImplementation(() => Promise.resolve()),
  upsertTextResources: jest
    .fn()
    .mockImplementation(() => Promise.resolve<ITextResourcesObjectFormat>({})),

  // Mutations - Resourceadm
  createResource: jest.fn().mockImplementation(() => Promise.resolve()),
  importResourceFromAltinn2: jest.fn().mockImplementation(() => Promise.resolve<Resource>(null)),
  importResourceFromAltinn3: jest.fn().mockImplementation(() => Promise.resolve({})),
  publishResource: jest.fn().mockImplementation(() => Promise.resolve()),
  updatePolicy: jest.fn().mockImplementation(() => Promise.resolve()),
  updateResource: jest.fn().mockImplementation(() => Promise.resolve()),
  createAccessList: jest.fn().mockImplementation(() => Promise.resolve()),
  updateAccessList: jest.fn().mockImplementation(() => Promise.resolve()),
  deleteAccessList: jest.fn().mockImplementation(() => Promise.resolve()),
  addAccessListMember: jest.fn().mockImplementation(() => Promise.resolve()),
  removeAccessListMember: jest.fn().mockImplementation(() => Promise.resolve()),
  addResourceAccessList: jest.fn().mockImplementation(() => Promise.resolve()),
  removeResourceAccessList: jest.fn().mockImplementation(() => Promise.resolve()),
  migrateDelegations: jest.fn().mockImplementation(() => Promise.resolve()),

  // Mutations - ProcessEditor
  updateBpmnXml: jest.fn().mockImplementation(() => Promise.resolve()),
  updateProcessDataTypes: jest.fn().mockImplementation(() => Promise.resolve()),
};<|MERGE_RESOLUTION|>--- conflicted
+++ resolved
@@ -174,13 +174,10 @@
   getMaskinportenScopes: jest
     .fn()
     .mockImplementation(() => Promise.resolve<MaskinportenScope[]>([])),
-<<<<<<< HEAD
   getSelectedMaskinportenScopes: jest
     .fn()
     .mockImplementation(() => Promise.resolve<MaskinportenScope[]>([])),
 
-=======
->>>>>>> ab1a9702
   // Mutations
   addAppAttachmentMetadata: jest.fn().mockImplementation(() => Promise.resolve()),
   addDataTypeToAppMetadata: jest.fn().mockImplementation(() => Promise.resolve()),
