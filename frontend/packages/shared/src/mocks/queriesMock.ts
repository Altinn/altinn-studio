import type { ServicesContextProps } from 'app-shared/contexts/ServicesContext';
import type { Altinn2LinkService } from 'app-shared/types/Altinn2LinkService';
import type { AppConfig } from 'app-shared/types/AppConfig';
import type { AppVersion } from 'app-shared/types/AppVersion';
import type { ApplicationMetadata } from 'app-shared/types/ApplicationMetadata';
import type { BranchStatus } from 'app-shared/types/BranchStatus';
import type {
  DataModelMetadataJson,
  DataModelMetadataXsd,
} from 'app-shared/types/DataModelMetadata';
import type { Environment } from 'app-shared/types/Environment';
import type { JsonSchema } from 'app-shared/types/JsonSchema';
import type { Organization } from 'app-shared/types/Organization';
import type { OrgList } from 'app-shared/types/OrgList';
import type { RepoStatus } from 'app-shared/types/RepoStatus';
import type { Repository, User } from 'app-shared/types/Repository';
import type {
  AccessList,
  AccessListsResponse,
  BrregPartySearchResult,
  BrregSubPartySearchResult,
  Resource,
  ResourceListItem,
  ResourceVersionStatus,
  Validation,
} from 'app-shared/types/ResourceAdm';
import type { RuleConfig } from 'app-shared/types/RuleConfig';

import type {
  AppReleasesResponse,
  CreateRepoCommitPayload,
  DataModelMetadataResponse,
  FormLayoutsResponse,
  SearchRepositoryResponse,
} from 'app-shared/types/api';
import type { LayoutSets } from 'app-shared/types/api/LayoutSetsResponse';
import type {
  IFrontEndSettings,
  ILayoutSettings,
  ITextResourcesObjectFormat,
  ITextResourcesWithLanguage,
} from 'app-shared/types/global';
import type { WidgetSettingsResponse } from 'app-shared/types/widgetTypes';
import type { Policy, PolicyAction, PolicySubject } from 'packages/policy-editor';
import {
  appConfig,
  deploymentsResponse,
  appVersion,
  appReleasesResponse,
  applicationMetadata,
  branchStatus,
  createRepoCommitPayload,
  dataModelMetadataResponse,
  layoutSets,
  orgList,
  policy,
  repoStatus,
  repository,
  resource,
  resourceVersionStatus,
  ruleConfig,
  searchRepositoryResponse,
  textResourcesWithLanguage,
  user,
  validation,
} from './mocks';
import type { FormLayoutsResponseV3 } from 'app-shared/types/api/FormLayoutsResponseV3';
import type { DeploymentsResponse } from 'app-shared/types/api/DeploymentsResponse';
import type { RepoDiffResponse } from 'app-shared/types/api/RepoDiffResponse';
import type { ExternalImageUrlValidationResponse } from 'app-shared/types/api/ExternalImageUrlValidationResponse';
import type { MaskinportenScope } from 'app-shared/types/MaskinportenScope';
import type { OptionsLists } from 'app-shared/types/api/OptionsLists';

export const queriesMock: ServicesContextProps = {
  // Queries
  getAppMetadataModelIds: jest.fn().mockImplementation(() => Promise.resolve<string[]>([])),
  getAppReleases: jest
    .fn()
    .mockImplementation(() => Promise.resolve<AppReleasesResponse>(appReleasesResponse)),
  getAppVersion: jest.fn().mockImplementation(() => Promise.resolve<AppVersion>(appVersion)),
  getBranchStatus: jest.fn().mockImplementation(() => Promise.resolve<BranchStatus>(branchStatus)),
  getDataModel: jest.fn().mockImplementation(() => Promise.resolve<JsonSchema>({})),
  getDataModelMetadata: jest
    .fn()
    .mockImplementation(() =>
      Promise.resolve<DataModelMetadataResponse>(dataModelMetadataResponse),
    ),
  getDataModelsJson: jest
    .fn()
    .mockImplementation(() => Promise.resolve<DataModelMetadataJson[]>([])),
  getDataModelsXsd: jest.fn().mockImplementation(() => Promise.resolve<DataModelMetadataXsd[]>([])),
  getDeployPermissions: jest.fn().mockImplementation(() => Promise.resolve<string[]>([])),
  getDeployments: jest
    .fn()
    .mockImplementation(() => Promise.resolve<DeploymentsResponse>(deploymentsResponse)),
  getRepoDiff: jest.fn().mockImplementation(() => Promise.resolve<RepoDiffResponse>({})),
  getEnvironments: jest.fn().mockImplementation(() => Promise.resolve<Environment[]>([])),
  getFormLayoutSettings: jest.fn().mockImplementation(() => Promise.resolve<ILayoutSettings>({})),
  getFormLayouts: jest.fn().mockImplementation(() => Promise.resolve<FormLayoutsResponse>({})),
  getFormLayoutsV3: jest.fn().mockImplementation(() => Promise.resolve<FormLayoutsResponseV3>({})),
  getFrontEndSettings: jest.fn().mockImplementation(() => Promise.resolve<IFrontEndSettings>({})),
  getImageFileNames: jest.fn().mockImplementation(() => Promise.resolve<string[]>([])),
  getInstanceIdForPreview: jest.fn().mockImplementation(() => Promise.resolve<string>('')),
  getLayoutNames: jest.fn().mockImplementation(() => Promise.resolve<string[]>([])),
  getLayoutSets: jest.fn().mockImplementation(() => Promise.resolve<LayoutSets>(layoutSets)),
  getOptionListIds: jest.fn().mockImplementation(() => Promise.resolve<string[]>([])),
  getOptionLists: jest.fn().mockImplementation(() => Promise.resolve<OptionsLists>({})),
  getOrgList: jest.fn().mockImplementation(() => Promise.resolve<OrgList>(orgList)),
  getOrganizations: jest.fn().mockImplementation(() => Promise.resolve<Organization[]>([])),
  getRepoMetadata: jest.fn().mockImplementation(() => Promise.resolve<Repository>(repository)),
  getRepoPull: jest.fn().mockImplementation(() => Promise.resolve<RepoStatus>(repoStatus)),
  getRepoStatus: jest.fn().mockImplementation(() => Promise.resolve<RepoStatus>(repoStatus)),
  getRuleConfig: jest.fn().mockImplementation(() => Promise.resolve<RuleConfig>(ruleConfig)),
  getRuleModel: jest.fn().mockImplementation(() => Promise.resolve<string>('')),
  getStarredRepos: jest.fn().mockImplementation(() => Promise.resolve<Repository[]>([])),
  getTextLanguages: jest.fn().mockImplementation(() => Promise.resolve<string[]>([])),
  getTextResources: jest
    .fn()
    .mockImplementation(() =>
      Promise.resolve<ITextResourcesWithLanguage>(textResourcesWithLanguage),
    ),
  getUser: jest.fn().mockImplementation(() => Promise.resolve<User>(user)),
  getWidgetSettings: jest
    .fn()
    .mockImplementation(() => Promise.resolve<WidgetSettingsResponse | null>({})),
  searchRepos: jest
    .fn()
    .mockImplementation(() => Promise.resolve<SearchRepositoryResponse>(searchRepositoryResponse)),
  validateImageFromExternalUrl: jest
    .fn()
    .mockImplementation(() => Promise.resolve<ExternalImageUrlValidationResponse>('Ok')),

  // Queries - Settings modal
  getAppConfig: jest.fn().mockImplementation(() => Promise.resolve<AppConfig>(appConfig)),
  getAppPolicy: jest.fn().mockImplementation(() => Promise.resolve<Policy>(policy)),
  getAppMetadata: jest
    .fn()
    .mockImplementation(() => Promise.resolve<ApplicationMetadata>(applicationMetadata)),

  // Queries - Resourceadm
  getAltinn2LinkServices: jest
    .fn()
    .mockImplementation(() => Promise.resolve<Altinn2LinkService[]>([])),
  getPolicyActions: jest.fn().mockImplementation(() => Promise.resolve<PolicyAction[]>([])),
  getPolicy: jest.fn().mockImplementation(() => Promise.resolve<Policy>(policy)),
  getPolicySubjects: jest.fn().mockImplementation(() => Promise.resolve<PolicySubject[]>([])),
  getResource: jest.fn().mockImplementation(() => Promise.resolve<Resource>(resource)),
  getResourceList: jest.fn().mockImplementation(() => Promise.resolve<ResourceListItem[]>([])),
  getResourcePublishStatus: jest
    .fn()
    .mockImplementation(() => Promise.resolve<ResourceVersionStatus>(resourceVersionStatus)),
  getValidatePolicy: jest.fn().mockImplementation(() => Promise.resolve<Validation>(validation)),
  getValidateResource: jest.fn().mockImplementation(() => Promise.resolve<Validation>(validation)),
  getAccessLists: jest
    .fn()
    .mockImplementation(() => Promise.resolve<AccessListsResponse>({ data: [] })),
  getAccessList: jest.fn().mockImplementation(() => Promise.resolve<AccessList>(null)),
  getResourceAccessLists: jest
    .fn()
    .mockImplementation(() => Promise.resolve<AccessListsResponse>({ data: [] })),
  getParties: jest.fn().mockImplementation(() => Promise.resolve<BrregPartySearchResult>(null)),
  getSubParties: jest
    .fn()
    .mockImplementation(() => Promise.resolve<BrregSubPartySearchResult>(null)),
  getAccessListMembers: jest.fn().mockImplementation(() => Promise.resolve({ data: [] })),
  getAltinn2DelegationsCount: jest.fn().mockImplementation(() => Promise.resolve({})),

  // Queries - PrgetBpmnFile
  getBpmnFile: jest.fn().mockImplementation(() => Promise.resolve<string>('')),
  getProcessTaskType: jest.fn().mockImplementation(() => Promise.resolve<string>('')),
  getIsLoggedInWithAnsattporten: jest
    .fn()
    .mockImplementation(() => Promise.resolve<{ isLoggedIn: false }>({ isLoggedIn: false })),
  getMaskinportenScopes: jest
    .fn()
    .mockImplementation(() => Promise.resolve<MaskinportenScope[]>([])),
<<<<<<< HEAD
=======
  getSelectedMaskinportenScopes: jest
    .fn()
    .mockImplementation(() => Promise.resolve<MaskinportenScope[]>([])),

>>>>>>> fa38b1b0
  // Mutations
  addAppAttachmentMetadata: jest.fn().mockImplementation(() => Promise.resolve()),
  addDataTypeToAppMetadata: jest.fn().mockImplementation(() => Promise.resolve()),
  addImage: jest.fn().mockImplementation(() => Promise.resolve()),
  addLayoutSet: jest.fn().mockImplementation(() => Promise.resolve()),
  addLanguageCode: jest.fn().mockImplementation(() => Promise.resolve()),
  addRepo: jest.fn().mockImplementation(() => Promise.resolve<Repository>(repository)),
  addXsdFromRepo: jest.fn().mockImplementation(() => Promise.resolve<JsonSchema>({})),
  commitAndPushChanges: jest
    .fn()
    .mockImplementation(() => Promise.resolve<CreateRepoCommitPayload>(createRepoCommitPayload)),
  copyApp: jest.fn().mockImplementation(() => Promise.resolve()),
  createDataModel: jest.fn().mockImplementation(() => Promise.resolve<JsonSchema>({})),
  createDeployment: jest.fn().mockImplementation(() => Promise.resolve()),
  createRelease: jest.fn().mockImplementation(() => Promise.resolve()),
  createRepoCommit: jest
    .fn()
    .mockImplementation(() => Promise.resolve<CreateRepoCommitPayload>(createRepoCommitPayload)),
  deleteAppAttachmentMetadata: jest.fn().mockImplementation(() => Promise.resolve()),
  deleteDataModel: jest.fn().mockImplementation(() => Promise.resolve()),
  deleteDataTypeFromAppMetadata: jest.fn().mockImplementation(() => Promise.resolve()),
  deleteFormLayout: jest.fn().mockImplementation(() => Promise.resolve()),
  deleteImage: jest.fn().mockImplementation(() => Promise.resolve()),
  deleteLanguageCode: jest.fn().mockImplementation(() => Promise.resolve()),
  deleteLayoutSet: jest.fn().mockImplementation(() => Promise.resolve()),
  generateModels: jest.fn().mockImplementation(() => Promise.resolve()),
  logout: jest.fn().mockImplementation(() => Promise.resolve()),
  pushRepoChanges: jest.fn().mockImplementation(() => Promise.resolve()),
  resetRepoChanges: jest.fn().mockImplementation(() => Promise.resolve()),
  saveDataModel: jest.fn().mockImplementation(() => Promise.resolve()),
  saveFormLayout: jest.fn().mockImplementation(() => Promise.resolve()),
  saveFormLayoutV3: jest.fn().mockImplementation(() => Promise.resolve()),
  saveFormLayoutSettings: jest.fn().mockImplementation(() => Promise.resolve<ILayoutSettings>({})),
  saveRuleConfig: jest.fn().mockImplementation(() => Promise.resolve<RuleConfig>(ruleConfig)),
  setStarredRepo: jest.fn().mockImplementation(() => Promise.resolve()),
  unsetStarredRepo: jest.fn().mockImplementation(() => Promise.resolve()),
  updateAppAttachmentMetadata: jest.fn().mockImplementation(() => Promise.resolve()),
  updateFormLayoutName: jest.fn().mockImplementation(() => Promise.resolve()),
  updateLayoutSetId: jest.fn().mockImplementation(() => Promise.resolve()),
  updateTextId: jest.fn().mockImplementation(() => Promise.resolve()),
  updateTranslationByLangCode: jest.fn().mockImplementation(() => Promise.resolve()),
  updateAppPolicy: jest.fn().mockImplementation(() => Promise.resolve()),
  updateAppMetadata: jest.fn().mockImplementation(() => Promise.resolve()),
  updateAppConfig: jest.fn().mockImplementation(() => Promise.resolve()),
  updateOptionList: jest.fn().mockImplementation(() => Promise.resolve()),
  uploadDataModel: jest.fn().mockImplementation(() => Promise.resolve<JsonSchema>({})),
  uploadOptionList: jest.fn().mockImplementation(() => Promise.resolve()),
  upsertTextResources: jest
    .fn()
    .mockImplementation(() => Promise.resolve<ITextResourcesObjectFormat>({})),

  // Mutations - Resourceadm
  createResource: jest.fn().mockImplementation(() => Promise.resolve()),
  importResourceFromAltinn2: jest.fn().mockImplementation(() => Promise.resolve<Resource>(null)),
  importResourceFromAltinn3: jest.fn().mockImplementation(() => Promise.resolve({})),
  publishResource: jest.fn().mockImplementation(() => Promise.resolve()),
  updatePolicy: jest.fn().mockImplementation(() => Promise.resolve()),
  updateResource: jest.fn().mockImplementation(() => Promise.resolve()),
  createAccessList: jest.fn().mockImplementation(() => Promise.resolve()),
  updateAccessList: jest.fn().mockImplementation(() => Promise.resolve()),
  deleteAccessList: jest.fn().mockImplementation(() => Promise.resolve()),
  addAccessListMember: jest.fn().mockImplementation(() => Promise.resolve()),
  removeAccessListMember: jest.fn().mockImplementation(() => Promise.resolve()),
  addResourceAccessList: jest.fn().mockImplementation(() => Promise.resolve()),
  removeResourceAccessList: jest.fn().mockImplementation(() => Promise.resolve()),
  migrateDelegations: jest.fn().mockImplementation(() => Promise.resolve()),

  // Mutations - ProcessEditor
  updateBpmnXml: jest.fn().mockImplementation(() => Promise.resolve()),
  updateProcessDataTypes: jest.fn().mockImplementation(() => Promise.resolve()),
};<|MERGE_RESOLUTION|>--- conflicted
+++ resolved
@@ -174,13 +174,10 @@
   getMaskinportenScopes: jest
     .fn()
     .mockImplementation(() => Promise.resolve<MaskinportenScope[]>([])),
-<<<<<<< HEAD
-=======
   getSelectedMaskinportenScopes: jest
     .fn()
     .mockImplementation(() => Promise.resolve<MaskinportenScope[]>([])),
 
->>>>>>> fa38b1b0
   // Mutations
   addAppAttachmentMetadata: jest.fn().mockImplementation(() => Promise.resolve()),
   addDataTypeToAppMetadata: jest.fn().mockImplementation(() => Promise.resolve()),
