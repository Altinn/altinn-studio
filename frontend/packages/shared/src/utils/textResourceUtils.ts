<<<<<<< HEAD
import type { ITextResource, ITextResources } from 'app-shared/types/global';
import { TextResourceUtils } from '@studio/pure-functions';

=======
import type {
  ITextResource,
  ITextResources,
  ITextResourcesObjectFormat,
} from 'app-shared/types/global';
import { TextResourceUtils } from '@studio/pure-functions';

/**
 * Converts an array of text resources in the ITextResource format to an object with id as key and value as value.
 * @param textResources The text resources as an array of ITextResource.
 * @returns The text resources as an ITextResourcesObjectFormat object.
 */
export const convertTextResourcesArrayToObject = (
  textResources: ITextResource[],
): ITextResourcesObjectFormat =>
  Object.fromEntries(textResources.map((textResource) => [textResource.id, textResource.value]));

/**
 * Converts an object of text resources to an array of text resources in the ITextResource format.
 * @param textResources The text resources as an ITextResourcesObjectFormat object.
 * @returns The text resources as an array of ITextResource.
 */
export const convertTextResourcesObjectToArray = (
  textResources: ITextResourcesObjectFormat,
): ITextResource[] => Object.entries(textResources).map(([id, value]) => ({ id, value }));

>>>>>>> 0d3e62de
export const setTextResourcesForLanguage = (
  existingResources: ITextResources,
  language: string,
  newResources: ITextResource[],
): ITextResources => {
<<<<<<< HEAD
  const utils = TextResourceUtils.fromArray(existingResources?.[language] || []);
  return {
    ...existingResources,
    [language]: utils.prependOrUpdateMultiple(newResources).asArray(),
=======
  const updatedTextResources = TextResourceUtils.fromArray(existingResources?.[language] || [])
    .prependOrUpdateMultiple(newResources)
    .asArray();
  return {
    ...existingResources,
    [language]: updatedTextResources,
>>>>>>> 0d3e62de
  };
};<|MERGE_RESOLUTION|>--- conflicted
+++ resolved
@@ -1,52 +1,16 @@
-<<<<<<< HEAD
 import type { ITextResource, ITextResources } from 'app-shared/types/global';
 import { TextResourceUtils } from '@studio/pure-functions';
 
-=======
-import type {
-  ITextResource,
-  ITextResources,
-  ITextResourcesObjectFormat,
-} from 'app-shared/types/global';
-import { TextResourceUtils } from '@studio/pure-functions';
-
-/**
- * Converts an array of text resources in the ITextResource format to an object with id as key and value as value.
- * @param textResources The text resources as an array of ITextResource.
- * @returns The text resources as an ITextResourcesObjectFormat object.
- */
-export const convertTextResourcesArrayToObject = (
-  textResources: ITextResource[],
-): ITextResourcesObjectFormat =>
-  Object.fromEntries(textResources.map((textResource) => [textResource.id, textResource.value]));
-
-/**
- * Converts an object of text resources to an array of text resources in the ITextResource format.
- * @param textResources The text resources as an ITextResourcesObjectFormat object.
- * @returns The text resources as an array of ITextResource.
- */
-export const convertTextResourcesObjectToArray = (
-  textResources: ITextResourcesObjectFormat,
-): ITextResource[] => Object.entries(textResources).map(([id, value]) => ({ id, value }));
-
->>>>>>> 0d3e62de
 export const setTextResourcesForLanguage = (
   existingResources: ITextResources,
   language: string,
   newResources: ITextResource[],
 ): ITextResources => {
-<<<<<<< HEAD
-  const utils = TextResourceUtils.fromArray(existingResources?.[language] || []);
-  return {
-    ...existingResources,
-    [language]: utils.prependOrUpdateMultiple(newResources).asArray(),
-=======
   const updatedTextResources = TextResourceUtils.fromArray(existingResources?.[language] || [])
     .prependOrUpdateMultiple(newResources)
     .asArray();
   return {
     ...existingResources,
     [language]: updatedTextResources,
->>>>>>> 0d3e62de
   };
 };