--- conflicted
+++ resolved
@@ -10,10 +10,7 @@
   | 'resourceMigration'
   | 'multipleDataModelsPerTask'
   | 'exportForm'
-<<<<<<< HEAD
-=======
   | 'subForm'
->>>>>>> 7403453f
   | 'summary2';
 
 /*
