import { typedLocalStorage, typedSessionStorage } from 'app-shared/utils/webStorage';

const featureFlagKey = 'featureFlags';
const persistFeatureKey = 'persistFeatureFlag';

// All the features that you want to be toggle on/off should be added here. To ensure that we type check the feature name.
export type SupportedFeatureFlags =
  | 'customizeEndEvent'
  | 'componentConfigBeta'
  | 'shouldOverrideAppLibCheck'
  | 'resourceAccessLists'
<<<<<<< HEAD
  | 'resourceMigration';
=======
  | 'displayPaymentTaskProcessEditor';
>>>>>>> c479085c

/*
 * Please add all the features that you want to be toggle on by default here.
 * Remember that all the features that are listed here will be available to the users in production,
 * since this is the default active features.
 */
const defaultActiveFeatures: SupportedFeatureFlags[] = [];

/**
 * @param featureFlag
 * @returns boolean
 * @description This function will check if the feature should be displayed or not. The feature can be toggled on by the url query, by local storage or set as default active feature.
 * @example shouldDisplayFeature('myFeatureName') && <MyFeatureComponent />
 * @example The feature can be toggled and persisted by the url query, (url)?featureFlags=[featureName]&persistFeatureFlag=true
 */
export const shouldDisplayFeature = (featureFlag: SupportedFeatureFlags): boolean => {
  // Check if feature should be persisted in session storage, (url)?persistFeatureFlag=true
  if (shouldPersistInSession()) {
    addFeatureFlagToSessionStorage(featureFlag);
  }

  return (
    isDefaultActivatedFeature(featureFlag) ||
    isFeatureActivatedByUrl(featureFlag) ||
    isFeatureActivatedBySessionStorage(featureFlag) ||
    isFeatureActivatedByLocalStorage(featureFlag)
  );
};

// Check if the feature is one of the default active features
const isDefaultActivatedFeature = (featureFlag: SupportedFeatureFlags): boolean => {
  return defaultActiveFeatures.includes(featureFlag);
};

// Check if feature includes in the url query, (url)?featureFlags=[featureName]
const isFeatureActivatedByUrl = (featureFlag: SupportedFeatureFlags): boolean => {
  const urlParams = new URLSearchParams(window.location.search);
  const featureParam = urlParams.get(featureFlagKey);

  if (featureParam) {
    const features = featureParam.split(',');
    return features.includes(featureFlag);
  }

  return false;
};

// Check if feature includes in local storage, featureFlags: ["featureName"]
const isFeatureActivatedByLocalStorage = (featureFlag: SupportedFeatureFlags): boolean => {
  const featureFlagsFromStorage = typedLocalStorage.getItem<string[]>(featureFlagKey) || [];
  return featureFlagsFromStorage.includes(featureFlag);
};

/**
 * @param featureFlag The feature flag to add to local storage
 * @description This function will add the feature flag to local storage
 * @example addFeatureToLocalStorage('myFeatureName')
 */
export const addFeatureFlagToLocalStorage = (featureFlag: SupportedFeatureFlags): void => {
  const featureFlagsFromStorage = typedLocalStorage.getItem<string[]>(featureFlagKey) || [];
  featureFlagsFromStorage.push(featureFlag);
  typedLocalStorage.setItem(featureFlagKey, featureFlagsFromStorage);
};

/**
 * @param featureFlag The feature flag to remove from local storage
 * @description This function will remove the feature flag from local storage
 * @example removeFeatureFromLocalStorage('myFeatureName')
 */
export const removeFeatureFlagFromLocalStorage = (featureFlag: SupportedFeatureFlags): void => {
  const featureFlagsFromStorage = typedLocalStorage.getItem<string[]>(featureFlagKey) || [];
  const filteredFeatureFlags = featureFlagsFromStorage.filter((feature) => feature !== featureFlag);
  typedLocalStorage.setItem(featureFlagKey, filteredFeatureFlags);
};

// Check if feature includes in session storage, featureFlags: ["featureName"]
const isFeatureActivatedBySessionStorage = (featureFlag: SupportedFeatureFlags): boolean => {
  const featureFlagsFromStorage = typedSessionStorage.getItem<string[]>(featureFlagKey) || [];
  return featureFlagsFromStorage.includes(featureFlag);
};

// Check if the feature should be persisted in session storage, (url)?persistFeatureFlag=true
const shouldPersistInSession = (): boolean => {
  const urlParams = new URLSearchParams(window.location.search);
  const shouldPersistInSession = urlParams.get(persistFeatureKey);
  return !!shouldPersistInSession;
};

// Add feature to session storage to persist the feature in the current session
const addFeatureFlagToSessionStorage = (featureFlag: SupportedFeatureFlags): void => {
  const featureFlagsFromStorage = typedSessionStorage.getItem<string[]>(featureFlagKey) || [];

  const featureFlagAlreadyExist = featureFlagsFromStorage.includes(featureFlag);
  if (featureFlagAlreadyExist) return;
  typedSessionStorage.setItem<string[]>(featureFlagKey, [...featureFlagsFromStorage, featureFlag]);
};<|MERGE_RESOLUTION|>--- conflicted
+++ resolved
@@ -9,11 +9,8 @@
   | 'componentConfigBeta'
   | 'shouldOverrideAppLibCheck'
   | 'resourceAccessLists'
-<<<<<<< HEAD
-  | 'resourceMigration';
-=======
+  | 'resourceMigration'
   | 'displayPaymentTaskProcessEditor';
->>>>>>> c479085c
 
 /*
  * Please add all the features that you want to be toggle on by default here.
