--- conflicted
+++ resolved
@@ -74,13 +74,12 @@
   return featureFlagsFromStorage.includes(featureFlag);
 };
 
-<<<<<<< HEAD
 /**
  * @param featureFlag The feature flag to add to local storage
  * @description This function will add the feature flag to local storage
  * @example addFeatureToLocalStorage('myFeatureName')
  */
-export const addFeatureToLocalStorage = (featureFlag: SupportedFeatureFlags) => {
+export const addFeatureFlagToLocalStorage = (featureFlag: SupportedFeatureFlags): void => {
   const featureFlagsFromStorage = typedLocalStorage.getItem<string[]>(featureFlagKey) || [];
   featureFlagsFromStorage.push(featureFlag);
   typedLocalStorage.setItem(featureFlagKey, featureFlagsFromStorage);
@@ -91,11 +90,12 @@
  * @description This function will remove the feature flag from local storage
  * @example removeFeatureFromLocalStorage('myFeatureName')
  */
-export const removeFeatureFromLocalStorage = (featureFlag: SupportedFeatureFlags) => {
+export const removeFeatureFlagFromLocalStorage = (featureFlag: SupportedFeatureFlags): void => {
   const featureFlagsFromStorage = typedLocalStorage.getItem<string[]>(featureFlagKey) || [];
   const filteredFeatureFlags = featureFlagsFromStorage.filter((feature) => feature !== featureFlag);
   typedLocalStorage.setItem(featureFlagKey, filteredFeatureFlags);
-=======
+};
+
 // Check if feature includes in session storage, featureFlags: ["featureName"]
 const isFeatureActivatedBySessionStorage = (
   featureFlag: SupportedFeatureFlags
@@ -122,5 +122,4 @@
     ...featureFlagsFromStorage,
     featureFlag,
   ]);
->>>>>>> 563226c2
 };