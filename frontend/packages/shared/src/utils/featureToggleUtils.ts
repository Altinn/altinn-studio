--- conflicted
+++ resolved
@@ -10,11 +10,8 @@
   | 'resourceMigration'
   | 'multipleDataModelsPerTask'
   | 'exportForm'
-<<<<<<< HEAD
+  | 'subForm'
   | 'summary2';
-=======
-  | 'subForm';
->>>>>>> 3d30a92c
 
 /*
  * Please add all the features that you want to be toggle on by default here.
