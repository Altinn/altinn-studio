import { typedLocalStorage, typedSessionStorage } from '@studio/pure-functions';

const featureFlagKey = 'featureFlags';
const persistFeatureKey = 'persistFeatureFlag';

export enum FeatureFlag {
  AddComponentModal = 'addComponentModal',
  ComponentConfigBeta = 'componentConfigBeta',
  ExportForm = 'exportForm',
  Maskinporten = 'maskinporten',
  MainConfig = 'mainConfig',
  OptionListEditor = 'optionListEditor',
  OrgLibrary = 'orgLibrary',
  ShouldOverrideAppLibCheck = 'shouldOverrideAppLibCheck',
  TaskNavigationPageGroups = 'taskNavigationPageGroups',
  TaskNavigationTabNav = 'taskNavigationTabNav',
<<<<<<< HEAD
  ConsentResource = 'consentResource',
=======
  SettingsPage = 'settingsPage',
>>>>>>> 054469d1
}

/*
 * Please add all the features that you want to be toggle on by default here.
 * Remember that all the features that are listed here will be available to the users in production,
 * since this is the default active features.
 */
const defaultActiveFeatures: FeatureFlag[] = [];

/**
 * @param featureFlag
 * @returns boolean
 * @description This function will check if the feature should be displayed or not. The feature can be toggled on by the url query, by local storage or set as default active feature.
 * @example shouldDisplayFeature('myFeatureName') && <MyFeatureComponent />
 * @example The feature can be toggled and persisted by the url query, (url)?featureFlags=[featureName]&persistFeatureFlag=true
 */
export const shouldDisplayFeature = (featureFlag: FeatureFlag): boolean => {
  // Check if feature should be persisted in session storage, (url)?persistFeatureFlag=true
  if (shouldPersistInSession() && isFeatureActivatedByUrl(featureFlag)) {
    addFeatureFlagToSessionStorage(featureFlag);
  }

  return (
    isDefaultActivatedFeature(featureFlag) ||
    isFeatureActivatedByUrl(featureFlag) ||
    isFeatureActivatedBySessionStorage(featureFlag) ||
    isFeatureActivatedByLocalStorage(featureFlag)
  );
};

// Check if the feature is one of the default active features
const isDefaultActivatedFeature = (featureFlag: FeatureFlag): boolean => {
  return defaultActiveFeatures.includes(featureFlag);
};

// Check if feature includes in the url query, (url)?featureFlags=[featureName]
const isFeatureActivatedByUrl = (featureFlag: FeatureFlag): boolean => {
  const urlParams = new URLSearchParams(window.location.search);
  const featureParam = urlParams.get(featureFlagKey);

  if (featureParam) {
    const features = featureParam.split(',');
    return features.includes(featureFlag);
  }

  return false;
};

// Check if feature includes in local storage, featureFlags: ["featureName"]
export const isFeatureActivatedByLocalStorage = (featureFlag: FeatureFlag): boolean => {
  const featureFlagsFromStorage = typedLocalStorage.getItem<string[]>(featureFlagKey) || [];
  return featureFlagsFromStorage.includes(featureFlag);
};

/**
 * @param featureFlag The feature flag to add to local storage
 * @description This function will add the feature flag to local storage
 * @example addFeatureToLocalStorage('myFeatureName')
 */
export const addFeatureFlagToLocalStorage = (featureFlag: FeatureFlag): void => {
  const featureFlagsFromStorage = typedLocalStorage.getItem<string[]>(featureFlagKey) || [];
  featureFlagsFromStorage.push(featureFlag);
  typedLocalStorage.setItem(featureFlagKey, featureFlagsFromStorage);
};

/**
 * @param featureFlag The feature flag to remove from local storage
 * @description This function will remove the feature flag from local storage
 * @example removeFeatureFromLocalStorage('myFeatureName')
 */
export const removeFeatureFlagFromLocalStorage = (featureFlag: FeatureFlag): void => {
  const featureFlagsFromStorage = typedLocalStorage.getItem<string[]>(featureFlagKey) || [];
  const filteredFeatureFlags = featureFlagsFromStorage.filter((feature) => feature !== featureFlag);
  typedLocalStorage.setItem(featureFlagKey, filteredFeatureFlags);
};

// Check if feature includes in session storage, featureFlags: ["featureName"]
const isFeatureActivatedBySessionStorage = (featureFlag: FeatureFlag): boolean => {
  const featureFlagsFromStorage = typedSessionStorage.getItem<string[]>(featureFlagKey) || [];
  return featureFlagsFromStorage.includes(featureFlag);
};

// Check if the feature should be persisted in session storage, (url)?persistFeatureFlag=true
const shouldPersistInSession = (): boolean => {
  const urlParams = new URLSearchParams(window.location.search);
  const shouldPersistInSession = urlParams.get(persistFeatureKey);
  return !!shouldPersistInSession;
};

// Add feature to session storage to persist the feature in the current session
const addFeatureFlagToSessionStorage = (featureFlag: FeatureFlag): void => {
  const featureFlagsFromStorage = typedSessionStorage.getItem<string[]>(featureFlagKey) || [];

  const featureFlagAlreadyExist = featureFlagsFromStorage.includes(featureFlag);
  if (featureFlagAlreadyExist) return;
  typedSessionStorage.setItem<string[]>(featureFlagKey, [...featureFlagsFromStorage, featureFlag]);
};<|MERGE_RESOLUTION|>--- conflicted
+++ resolved
@@ -14,11 +14,8 @@
   ShouldOverrideAppLibCheck = 'shouldOverrideAppLibCheck',
   TaskNavigationPageGroups = 'taskNavigationPageGroups',
   TaskNavigationTabNav = 'taskNavigationTabNav',
-<<<<<<< HEAD
   ConsentResource = 'consentResource',
-=======
   SettingsPage = 'settingsPage',
->>>>>>> 054469d1
 }
 
 /*
