--- conflicted
+++ resolved
@@ -13,12 +13,9 @@
   OrgLibrary = 'orgLibrary',
   ShouldOverrideAppLibCheck = 'shouldOverrideAppLibCheck',
   TaskNavigation = 'taskNavigation',
-<<<<<<< HEAD
-  TaskNavigationPageGroups = 'taskNavigationPageGroups',
-=======
   TaskNavigationEditCards = 'taskNavigationEditCards',
   TaskNavigationTabNav = 'taskNavigationTabNav',
->>>>>>> 2a3358d7
+  TaskNavigationPageGroups = 'taskNavigationPageGroups',
 }
 
 /*
