import { typedLocalStorage, typedSessionStorage } from '@studio/components/src/hooks/webStorage';

const featureFlagKey = 'featureFlags';
const persistFeatureKey = 'persistFeatureFlag';

// All the features that you want to be toggle on/off should be added here. To ensure that we type check the feature name.
export type SupportedFeatureFlags =
  | 'componentConfigBeta'
  | 'shouldOverrideAppLibCheck'
  | 'resourceMigration'
  | 'multipleDataModelsPerTask'
  | 'exportForm'
<<<<<<< HEAD
=======
  | 'subForm'
>>>>>>> ed8886d3
  | 'summary2';

/*
 * Please add all the features that you want to be toggle on by default here.
 * Remember that all the features that are listed here will be available to the users in production,
 * since this is the default active features.
 */
const defaultActiveFeatures: SupportedFeatureFlags[] = [];

/**
 * @param featureFlag
 * @returns boolean
 * @description This function will check if the feature should be displayed or not. The feature can be toggled on by the url query, by local storage or set as default active feature.
 * @example shouldDisplayFeature('myFeatureName') && <MyFeatureComponent />
 * @example The feature can be toggled and persisted by the url query, (url)?featureFlags=[featureName]&persistFeatureFlag=true
 */
export const shouldDisplayFeature = (featureFlag: SupportedFeatureFlags): boolean => {
  // Check if feature should be persisted in session storage, (url)?persistFeatureFlag=true
  if (shouldPersistInSession() && isFeatureActivatedByUrl(featureFlag)) {
    addFeatureFlagToSessionStorage(featureFlag);
  }

  return (
    isDefaultActivatedFeature(featureFlag) ||
    isFeatureActivatedByUrl(featureFlag) ||
    isFeatureActivatedBySessionStorage(featureFlag) ||
    isFeatureActivatedByLocalStorage(featureFlag)
  );
};

// Check if the feature is one of the default active features
const isDefaultActivatedFeature = (featureFlag: SupportedFeatureFlags): boolean => {
  return defaultActiveFeatures.includes(featureFlag);
};

// Check if feature includes in the url query, (url)?featureFlags=[featureName]
const isFeatureActivatedByUrl = (featureFlag: SupportedFeatureFlags): boolean => {
  const urlParams = new URLSearchParams(window.location.search);
  const featureParam = urlParams.get(featureFlagKey);

  if (featureParam) {
    const features = featureParam.split(',');
    return features.includes(featureFlag);
  }

  return false;
};

// Check if feature includes in local storage, featureFlags: ["featureName"]
const isFeatureActivatedByLocalStorage = (featureFlag: SupportedFeatureFlags): boolean => {
  const featureFlagsFromStorage = typedLocalStorage.getItem<string[]>(featureFlagKey) || [];
  return featureFlagsFromStorage.includes(featureFlag);
};

/**
 * @param featureFlag The feature flag to add to local storage
 * @description This function will add the feature flag to local storage
 * @example addFeatureToLocalStorage('myFeatureName')
 */
export const addFeatureFlagToLocalStorage = (featureFlag: SupportedFeatureFlags): void => {
  const featureFlagsFromStorage = typedLocalStorage.getItem<string[]>(featureFlagKey) || [];
  featureFlagsFromStorage.push(featureFlag);
  typedLocalStorage.setItem(featureFlagKey, featureFlagsFromStorage);
};

/**
 * @param featureFlag The feature flag to remove from local storage
 * @description This function will remove the feature flag from local storage
 * @example removeFeatureFromLocalStorage('myFeatureName')
 */
export const removeFeatureFlagFromLocalStorage = (featureFlag: SupportedFeatureFlags): void => {
  const featureFlagsFromStorage = typedLocalStorage.getItem<string[]>(featureFlagKey) || [];
  const filteredFeatureFlags = featureFlagsFromStorage.filter((feature) => feature !== featureFlag);
  typedLocalStorage.setItem(featureFlagKey, filteredFeatureFlags);
};

// Check if feature includes in session storage, featureFlags: ["featureName"]
const isFeatureActivatedBySessionStorage = (featureFlag: SupportedFeatureFlags): boolean => {
  const featureFlagsFromStorage = typedSessionStorage.getItem<string[]>(featureFlagKey) || [];
  return featureFlagsFromStorage.includes(featureFlag);
};

// Check if the feature should be persisted in session storage, (url)?persistFeatureFlag=true
const shouldPersistInSession = (): boolean => {
  const urlParams = new URLSearchParams(window.location.search);
  const shouldPersistInSession = urlParams.get(persistFeatureKey);
  return !!shouldPersistInSession;
};

// Add feature to session storage to persist the feature in the current session
const addFeatureFlagToSessionStorage = (featureFlag: SupportedFeatureFlags): void => {
  const featureFlagsFromStorage = typedSessionStorage.getItem<string[]>(featureFlagKey) || [];

  const featureFlagAlreadyExist = featureFlagsFromStorage.includes(featureFlag);
  if (featureFlagAlreadyExist) return;
  typedSessionStorage.setItem<string[]>(featureFlagKey, [...featureFlagsFromStorage, featureFlag]);
};<|MERGE_RESOLUTION|>--- conflicted
+++ resolved
@@ -10,10 +10,7 @@
   | 'resourceMigration'
   | 'multipleDataModelsPerTask'
   | 'exportForm'
-<<<<<<< HEAD
-=======
   | 'subForm'
->>>>>>> ed8886d3
   | 'summary2';
 
 /*
