import { typedLocalStorage, typedSessionStorage } from '@studio/components/src/hooks/webStorage';

const featureFlagKey = 'featureFlags';
const persistFeatureKey = 'persistFeatureFlag';

// All the features that you want to be toggle on/off should be added here. To ensure that we type check the feature name.
export type SupportedFeatureFlags =
  | 'componentConfigBeta'
  | 'shouldOverrideAppLibCheck'
<<<<<<< HEAD
  | 'resourceMigration';
=======
  | 'resourceMigration'
  | 'displayPaymentTaskProcessEditor'
  | 'multipleDataModelsPerTask';
>>>>>>> 51e1dd5f

/*
 * Please add all the features that you want to be toggle on by default here.
 * Remember that all the features that are listed here will be available to the users in production,
 * since this is the default active features.
 */
const defaultActiveFeatures: SupportedFeatureFlags[] = [];

/**
 * @param featureFlag
 * @returns boolean
 * @description This function will check if the feature should be displayed or not. The feature can be toggled on by the url query, by local storage or set as default active feature.
 * @example shouldDisplayFeature('myFeatureName') && <MyFeatureComponent />
 * @example The feature can be toggled and persisted by the url query, (url)?featureFlags=[featureName]&persistFeatureFlag=true
 */
export const shouldDisplayFeature = (featureFlag: SupportedFeatureFlags): boolean => {
  // Check if feature should be persisted in session storage, (url)?persistFeatureFlag=true
  if (shouldPersistInSession() && isFeatureActivatedByUrl(featureFlag)) {
    addFeatureFlagToSessionStorage(featureFlag);
  }

  return (
    isDefaultActivatedFeature(featureFlag) ||
    isFeatureActivatedByUrl(featureFlag) ||
    isFeatureActivatedBySessionStorage(featureFlag) ||
    isFeatureActivatedByLocalStorage(featureFlag)
  );
};

// Check if the feature is one of the default active features
const isDefaultActivatedFeature = (featureFlag: SupportedFeatureFlags): boolean => {
  return defaultActiveFeatures.includes(featureFlag);
};

// Check if feature includes in the url query, (url)?featureFlags=[featureName]
const isFeatureActivatedByUrl = (featureFlag: SupportedFeatureFlags): boolean => {
  const urlParams = new URLSearchParams(window.location.search);
  const featureParam = urlParams.get(featureFlagKey);

  if (featureParam) {
    const features = featureParam.split(',');
    return features.includes(featureFlag);
  }

  return false;
};

// Check if feature includes in local storage, featureFlags: ["featureName"]
const isFeatureActivatedByLocalStorage = (featureFlag: SupportedFeatureFlags): boolean => {
  const featureFlagsFromStorage = typedLocalStorage.getItem<string[]>(featureFlagKey) || [];
  return featureFlagsFromStorage.includes(featureFlag);
};

/**
 * @param featureFlag The feature flag to add to local storage
 * @description This function will add the feature flag to local storage
 * @example addFeatureToLocalStorage('myFeatureName')
 */
export const addFeatureFlagToLocalStorage = (featureFlag: SupportedFeatureFlags): void => {
  const featureFlagsFromStorage = typedLocalStorage.getItem<string[]>(featureFlagKey) || [];
  featureFlagsFromStorage.push(featureFlag);
  typedLocalStorage.setItem(featureFlagKey, featureFlagsFromStorage);
};

/**
 * @param featureFlag The feature flag to remove from local storage
 * @description This function will remove the feature flag from local storage
 * @example removeFeatureFromLocalStorage('myFeatureName')
 */
export const removeFeatureFlagFromLocalStorage = (featureFlag: SupportedFeatureFlags): void => {
  const featureFlagsFromStorage = typedLocalStorage.getItem<string[]>(featureFlagKey) || [];
  const filteredFeatureFlags = featureFlagsFromStorage.filter((feature) => feature !== featureFlag);
  typedLocalStorage.setItem(featureFlagKey, filteredFeatureFlags);
};

// Check if feature includes in session storage, featureFlags: ["featureName"]
const isFeatureActivatedBySessionStorage = (featureFlag: SupportedFeatureFlags): boolean => {
  const featureFlagsFromStorage = typedSessionStorage.getItem<string[]>(featureFlagKey) || [];
  return featureFlagsFromStorage.includes(featureFlag);
};

// Check if the feature should be persisted in session storage, (url)?persistFeatureFlag=true
const shouldPersistInSession = (): boolean => {
  const urlParams = new URLSearchParams(window.location.search);
  const shouldPersistInSession = urlParams.get(persistFeatureKey);
  return !!shouldPersistInSession;
};

// Add feature to session storage to persist the feature in the current session
const addFeatureFlagToSessionStorage = (featureFlag: SupportedFeatureFlags): void => {
  const featureFlagsFromStorage = typedSessionStorage.getItem<string[]>(featureFlagKey) || [];

  const featureFlagAlreadyExist = featureFlagsFromStorage.includes(featureFlag);
  if (featureFlagAlreadyExist) return;
  typedSessionStorage.setItem<string[]>(featureFlagKey, [...featureFlagsFromStorage, featureFlag]);
};<|MERGE_RESOLUTION|>--- conflicted
+++ resolved
@@ -7,13 +7,8 @@
 export type SupportedFeatureFlags =
   | 'componentConfigBeta'
   | 'shouldOverrideAppLibCheck'
-<<<<<<< HEAD
-  | 'resourceMigration';
-=======
   | 'resourceMigration'
-  | 'displayPaymentTaskProcessEditor'
   | 'multipleDataModelsPerTask';
->>>>>>> 51e1dd5f
 
 /*
  * Please add all the features that you want to be toggle on by default here.
