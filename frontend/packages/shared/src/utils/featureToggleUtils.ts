--- conflicted
+++ resolved
@@ -3,22 +3,6 @@
 const featureFlagKey = 'featureFlags';
 const persistFeatureKey = 'persistFeatureFlag';
 
-<<<<<<< HEAD
-// All the features that you want to be toggle on/off should be added here. To ensure that we type check the feature name.
-export type SupportedFeatureFlags =
-  | 'componentConfigBeta'
-  | 'shouldOverrideAppLibCheck'
-  | 'resourceMigration'
-  | 'accessPackages'
-  | 'multipleDataModelsPerTask'
-  | 'exportForm'
-  | 'addComponentModal'
-  | 'subform'
-  | 'summary2'
-  | 'codeListEditor'
-  | 'optionListEditor'
-  | 'maskinporten';
-=======
 export enum FeatureFlag {
   AddComponentModal = 'addComponentModal',
   ComponentConfigBeta = 'componentConfigBeta',
@@ -27,12 +11,12 @@
   MultipleDataModelsPerTask = 'multipleDataModelsPerTask',
   OptionListEditor = 'optionListEditor',
   ResourceMigration = 'resourceMigration',
+  AccessPackages = 'accessPackages',
   ShouldOverrideAppLibCheck = 'shouldOverrideAppLibCheck',
   Subform = 'subform',
   Summary2 = 'summary2',
   Undeploy = 'undeploy',
 }
->>>>>>> 94be9b99
 
 /*
  * Please add all the features that you want to be toggle on by default here.
