import { typedLocalStorage, typedSessionStorage } from '@studio/components/src/hooks/webStorage';

const featureFlagKey = 'featureFlags';
const persistFeatureKey = 'persistFeatureFlag';

// All the features that you want to be toggle on/off should be added here. To ensure that we type check the feature name.
export type SupportedFeatureFlags =
  | 'componentConfigBeta'
  | 'shouldOverrideAppLibCheck'
  | 'resourceMigration'
  | 'multipleDataModelsPerTask'
  | 'exportForm'
<<<<<<< HEAD
  | 'addComponentModal';
=======
  | 'subform'
  | 'summary2';
>>>>>>> acddf82d

/*
 * Please add all the features that you want to be toggle on by default here.
 * Remember that all the features that are listed here will be available to the users in production,
 * since this is the default active features.
 */
const defaultActiveFeatures: SupportedFeatureFlags[] = [];

/**
 * @param featureFlag
 * @returns boolean
 * @description This function will check if the feature should be displayed or not. The feature can be toggled on by the url query, by local storage or set as default active feature.
 * @example shouldDisplayFeature('myFeatureName') && <MyFeatureComponent />
 * @example The feature can be toggled and persisted by the url query, (url)?featureFlags=[featureName]&persistFeatureFlag=true
 */
export const shouldDisplayFeature = (featureFlag: SupportedFeatureFlags): boolean => {
  // Check if feature should be persisted in session storage, (url)?persistFeatureFlag=true
  if (shouldPersistInSession() && isFeatureActivatedByUrl(featureFlag)) {
    addFeatureFlagToSessionStorage(featureFlag);
  }

  return (
    isDefaultActivatedFeature(featureFlag) ||
    isFeatureActivatedByUrl(featureFlag) ||
    isFeatureActivatedBySessionStorage(featureFlag) ||
    isFeatureActivatedByLocalStorage(featureFlag)
  );
};

// Check if the feature is one of the default active features
const isDefaultActivatedFeature = (featureFlag: SupportedFeatureFlags): boolean => {
  return defaultActiveFeatures.includes(featureFlag);
};

// Check if feature includes in the url query, (url)?featureFlags=[featureName]
const isFeatureActivatedByUrl = (featureFlag: SupportedFeatureFlags): boolean => {
  const urlParams = new URLSearchParams(window.location.search);
  const featureParam = urlParams.get(featureFlagKey);

  if (featureParam) {
    const features = featureParam.split(',');
    return features.includes(featureFlag);
  }

  return false;
};

// Check if feature includes in local storage, featureFlags: ["featureName"]
const isFeatureActivatedByLocalStorage = (featureFlag: SupportedFeatureFlags): boolean => {
  const featureFlagsFromStorage = typedLocalStorage.getItem<string[]>(featureFlagKey) || [];
  return featureFlagsFromStorage.includes(featureFlag);
};

/**
 * @param featureFlag The feature flag to add to local storage
 * @description This function will add the feature flag to local storage
 * @example addFeatureToLocalStorage('myFeatureName')
 */
export const addFeatureFlagToLocalStorage = (featureFlag: SupportedFeatureFlags): void => {
  const featureFlagsFromStorage = typedLocalStorage.getItem<string[]>(featureFlagKey) || [];
  featureFlagsFromStorage.push(featureFlag);
  typedLocalStorage.setItem(featureFlagKey, featureFlagsFromStorage);
};

/**
 * @param featureFlag The feature flag to remove from local storage
 * @description This function will remove the feature flag from local storage
 * @example removeFeatureFromLocalStorage('myFeatureName')
 */
export const removeFeatureFlagFromLocalStorage = (featureFlag: SupportedFeatureFlags): void => {
  const featureFlagsFromStorage = typedLocalStorage.getItem<string[]>(featureFlagKey) || [];
  const filteredFeatureFlags = featureFlagsFromStorage.filter((feature) => feature !== featureFlag);
  typedLocalStorage.setItem(featureFlagKey, filteredFeatureFlags);
};

// Check if feature includes in session storage, featureFlags: ["featureName"]
const isFeatureActivatedBySessionStorage = (featureFlag: SupportedFeatureFlags): boolean => {
  const featureFlagsFromStorage = typedSessionStorage.getItem<string[]>(featureFlagKey) || [];
  return featureFlagsFromStorage.includes(featureFlag);
};

// Check if the feature should be persisted in session storage, (url)?persistFeatureFlag=true
const shouldPersistInSession = (): boolean => {
  const urlParams = new URLSearchParams(window.location.search);
  const shouldPersistInSession = urlParams.get(persistFeatureKey);
  return !!shouldPersistInSession;
};

// Add feature to session storage to persist the feature in the current session
const addFeatureFlagToSessionStorage = (featureFlag: SupportedFeatureFlags): void => {
  const featureFlagsFromStorage = typedSessionStorage.getItem<string[]>(featureFlagKey) || [];

  const featureFlagAlreadyExist = featureFlagsFromStorage.includes(featureFlag);
  if (featureFlagAlreadyExist) return;
  typedSessionStorage.setItem<string[]>(featureFlagKey, [...featureFlagsFromStorage, featureFlag]);
};<|MERGE_RESOLUTION|>--- conflicted
+++ resolved
@@ -10,12 +10,9 @@
   | 'resourceMigration'
   | 'multipleDataModelsPerTask'
   | 'exportForm'
-<<<<<<< HEAD
-  | 'addComponentModal';
-=======
+  | 'addComponentModal'
   | 'subform'
   | 'summary2';
->>>>>>> acddf82d
 
 /*
  * Please add all the features that you want to be toggle on by default here.
