--- conflicted
+++ resolved
@@ -3,26 +3,11 @@
 const featureFlagKey = 'featureFlags';
 const persistFeatureKey = 'persistFeatureFlag';
 
-<<<<<<< HEAD
-// All the features that you want to be toggle on/off should be added here. To ensure that we type check the feature name.
-export type SupportedFeatureFlags =
-  | 'componentConfigBeta'
-  | 'shouldOverrideAppLibCheck'
-  | 'resourceMigration'
-  | 'exportForm'
-  | 'addComponentModal'
-  | 'subform'
-  | 'summary2'
-  | 'codeListEditor'
-  | 'optionListEditor'
-  | 'maskinporten';
-=======
 export enum FeatureFlag {
   AddComponentModal = 'addComponentModal',
   ComponentConfigBeta = 'componentConfigBeta',
   ExportForm = 'exportForm',
   Maskinporten = 'maskinporten',
-  MultipleDataModelsPerTask = 'multipleDataModelsPerTask',
   OptionListEditor = 'optionListEditor',
   ResourceMigration = 'resourceMigration',
   ShouldOverrideAppLibCheck = 'shouldOverrideAppLibCheck',
@@ -30,7 +15,6 @@
   Summary2 = 'summary2',
   Undeploy = 'undeploy',
 }
->>>>>>> 37d92b59
 
 /*
  * Please add all the features that you want to be toggle on by default here.
