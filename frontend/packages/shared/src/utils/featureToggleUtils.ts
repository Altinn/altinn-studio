import { typedLocalStorage, typedSessionStorage } from '@studio/pure-functions';

const featureFlagKey = 'featureFlags';
const persistFeatureKey = 'persistFeatureFlag';

export enum FeatureFlag {
  AddComponentModal = 'addComponentModal',
  ComponentConfigBeta = 'componentConfigBeta',
  Maskinporten = 'maskinporten',
  OrgLibrary = 'orgLibrary',
  ShouldOverrideAppLibCheck = 'shouldOverrideAppLibCheck',
  TaskNavigationPageGroups = 'taskNavigationPageGroups',
  TaskNavigationTabNav = 'taskNavigationTabNav',
  ConsentResource = 'consentResource',
<<<<<<< HEAD
=======
  SettingsPage = 'settingsPage',
>>>>>>> b13dd781
  AppMetadata = 'appMetadata',
}

/*
 * Please add all the features that you want to be toggle on by default here.
 * Remember that all the features that are listed here will be available to the users in production,
 * since this is the default active features.
 */
const defaultActiveFeatures: FeatureFlag[] = [];

/**
 * @param featureFlag
 * @returns boolean
 * @description This function will check if the feature should be displayed or not. The feature can be toggled on by the url query, by local storage or set as default active feature.
 * @example shouldDisplayFeature('myFeatureName') && <MyFeatureComponent />
 * @example The feature can be toggled and persisted by the url query, (url)?featureFlags=[featureName]&persistFeatureFlag=true
 */
export const shouldDisplayFeature = (featureFlag: FeatureFlag): boolean => {
  // Check if feature should be persisted in session storage, (url)?persistFeatureFlag=true
  if (shouldPersistInSession() && isFeatureActivatedByUrl(featureFlag)) {
    addFeatureFlagToSessionStorage(featureFlag);
  }

  return (
    isDefaultActivatedFeature(featureFlag) ||
    isFeatureActivatedByUrl(featureFlag) ||
    isFeatureActivatedBySessionStorage(featureFlag) ||
    isFeatureActivatedByLocalStorage(featureFlag)
  );
};

// Check if the feature is one of the default active features
const isDefaultActivatedFeature = (featureFlag: FeatureFlag): boolean => {
  return defaultActiveFeatures.includes(featureFlag);
};

// Check if feature includes in the url query, (url)?featureFlags=[featureName]
const isFeatureActivatedByUrl = (featureFlag: FeatureFlag): boolean => {
  const urlParams = new URLSearchParams(window.location.search);
  const featureParam = urlParams.get(featureFlagKey);

  if (featureParam) {
    const features = featureParam.split(',');
    return features.includes(featureFlag);
  }

  return false;
};

// Check if feature includes in local storage, featureFlags: ["featureName"]
export const isFeatureActivatedByLocalStorage = (featureFlag: FeatureFlag): boolean => {
  const featureFlagsFromStorage = typedLocalStorage.getItem<string[]>(featureFlagKey) || [];
  return featureFlagsFromStorage.includes(featureFlag);
};

/**
 * @param featureFlag The feature flag to add to local storage
 * @description This function will add the feature flag to local storage
 * @example addFeatureToLocalStorage('myFeatureName')
 */
export const addFeatureFlagToLocalStorage = (featureFlag: FeatureFlag): void => {
  const featureFlagsFromStorage = typedLocalStorage.getItem<string[]>(featureFlagKey) || [];
  featureFlagsFromStorage.push(featureFlag);
  typedLocalStorage.setItem(featureFlagKey, featureFlagsFromStorage);
};

/**
 * @param featureFlag The feature flag to remove from local storage
 * @description This function will remove the feature flag from local storage
 * @example removeFeatureFromLocalStorage('myFeatureName')
 */
export const removeFeatureFlagFromLocalStorage = (featureFlag: FeatureFlag): void => {
  const featureFlagsFromStorage = typedLocalStorage.getItem<string[]>(featureFlagKey) || [];
  const filteredFeatureFlags = featureFlagsFromStorage.filter((feature) => feature !== featureFlag);
  typedLocalStorage.setItem(featureFlagKey, filteredFeatureFlags);
};

// Check if feature includes in session storage, featureFlags: ["featureName"]
const isFeatureActivatedBySessionStorage = (featureFlag: FeatureFlag): boolean => {
  const featureFlagsFromStorage = typedSessionStorage.getItem<string[]>(featureFlagKey) || [];
  return featureFlagsFromStorage.includes(featureFlag);
};

// Check if the feature should be persisted in session storage, (url)?persistFeatureFlag=true
const shouldPersistInSession = (): boolean => {
  const urlParams = new URLSearchParams(window.location.search);
  const shouldPersistInSession = urlParams.get(persistFeatureKey);
  return !!shouldPersistInSession;
};

// Add feature to session storage to persist the feature in the current session
const addFeatureFlagToSessionStorage = (featureFlag: FeatureFlag): void => {
  const featureFlagsFromStorage = typedSessionStorage.getItem<string[]>(featureFlagKey) || [];

  const featureFlagAlreadyExist = featureFlagsFromStorage.includes(featureFlag);
  if (featureFlagAlreadyExist) return;
  typedSessionStorage.setItem<string[]>(featureFlagKey, [...featureFlagsFromStorage, featureFlag]);
};<|MERGE_RESOLUTION|>--- conflicted
+++ resolved
@@ -12,10 +12,6 @@
   TaskNavigationPageGroups = 'taskNavigationPageGroups',
   TaskNavigationTabNav = 'taskNavigationTabNav',
   ConsentResource = 'consentResource',
-<<<<<<< HEAD
-=======
-  SettingsPage = 'settingsPage',
->>>>>>> b13dd781
   AppMetadata = 'appMetadata',
 }
 
