--- conflicted
+++ resolved
@@ -57,11 +57,7 @@
     window.history.pushState(
       {},
       'PageUrl',
-<<<<<<< HEAD
-      '/?featureFlags=shouldOverrideAppLibCheck&persistFeatureFlag=true',
-=======
       '/?featureFlags=displayPaymentTaskProcessEditor,shouldOverrideAppLibCheck&persistFeatureFlag=true',
->>>>>>> e8d43fe3
     );
     expect(shouldDisplayFeature('componentConfigBeta')).toBeFalsy();
     expect(shouldDisplayFeature('shouldOverrideAppLibCheck')).toBeTruthy();
