--- conflicted
+++ resolved
@@ -18,25 +18,6 @@
   array[array.length - 1] = replaceWith;
   return array;
 };
-
-/**
-<<<<<<< HEAD
- * Removes item from array by index.
- * @param array Array to delete item from.
- * @param indexToRemove Index of element to remove.
- * @returns Array without the element at the given index.
- */
-export const removeItemByIndex = <T>(array: T[], indexToRemove: number): T[] =>
-  array.filter((_, index) => index !== indexToRemove);
-=======
- * Removes item from array by value.
- * @param array Array to delete item from.
- * @param value Value to delete.
- * @returns Array without the given value.
- */
-export const removeItemByValue = <T>(array: T[], value: T): T[] =>
-  array.filter((item) => item !== value);
->>>>>>> 4f7ac248
 
 /**
  * Checks if all items in the given array are unique.
@@ -136,19 +117,5 @@
 };
 
 /** Removes empty strings from a string array */
-<<<<<<< HEAD
 export const removeEmptyStrings = (array: string[]): string[] =>
-  ArrayUtils.removeItemByValue(array, '');
-
-/** Replaces an element in an array with a new value */
-export const replaceByIndex = <T>(array: T[], index: number, newValue: T): T[] => {
-  if (index < 0 || index >= array.length) return array;
-
-  const newArray = [...array];
-  newArray[index] = newValue;
-
-  return newArray;
-};
-=======
-export const removeEmptyStrings = (array: string[]): string[] => removeItemByValue(array, '');
->>>>>>> 4f7ac248
+  ArrayUtils.removeItemByValue(array, '');