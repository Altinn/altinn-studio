{
  "name": "app-shared",
  "version": "0.1.0",
  "author": "Altinn",
  "dependencies": {
    "@mui/material": "5.15.15",
    "axios": "1.6.8",
    "classnames": "2.5.1",
    "qs": "6.12.1",
    "react": "18.3.1",
    "react-content-loader": "7.0.0",
    "react-dnd": "16.0.1",
    "react-dnd-html5-backend": "16.0.1",
<<<<<<< HEAD
    "react-dom": "18.2.0",
    "react-router-dom": "6.22.3"
=======
    "react-dom": "18.3.1",
    "react-redux": "9.1.2",
    "react-router-dom": "6.23.0",
    "react-select": "5.8.0",
    "redux-saga": "1.3.0"
>>>>>>> cc768e66
  },
  "devDependencies": {
    "@types/react": "18.3.1",
    "jest": "29.7.0",
    "typescript": "5.4.5"
  },
  "license": "3-Clause BSD",
  "peerDependencies": {
    "redux": "4.2.1"
  },
  "private": true,
  "scripts": {
    "test": "jest --maxWorkers=50%"
  }
}<|MERGE_RESOLUTION|>--- conflicted
+++ resolved
@@ -11,16 +11,8 @@
     "react-content-loader": "7.0.0",
     "react-dnd": "16.0.1",
     "react-dnd-html5-backend": "16.0.1",
-<<<<<<< HEAD
-    "react-dom": "18.2.0",
-    "react-router-dom": "6.22.3"
-=======
     "react-dom": "18.3.1",
-    "react-redux": "9.1.2",
-    "react-router-dom": "6.23.0",
-    "react-select": "5.8.0",
-    "redux-saga": "1.3.0"
->>>>>>> cc768e66
+    "react-router-dom": "6.23.0"
   },
   "devDependencies": {
     "@types/react": "18.3.1",
