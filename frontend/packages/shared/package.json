{
  "name": "app-shared",
  "version": "0.1.0",
  "author": "Altinn",
  "dependencies": {
<<<<<<< HEAD
    "@mui/material": "5.15.15",
    "axios": "1.6.8",
=======
    "@mui/material": "5.15.18",
    "@reduxjs/toolkit": "1.9.7",
    "axios": "1.7.2",
>>>>>>> fea8a6bd
    "classnames": "2.5.1",
    "qs": "6.12.1",
    "react": "18.3.1",
    "react-content-loader": "7.0.0",
    "react-dnd": "16.0.1",
    "react-dnd-html5-backend": "16.0.1",
    "react-dom": "18.3.1",
<<<<<<< HEAD
    "react-router-dom": "6.23.0"
=======
    "react-redux": "9.1.2",
    "react-router-dom": "6.23.1",
    "react-select": "5.8.0",
    "redux-saga": "1.3.0"
>>>>>>> fea8a6bd
  },
  "devDependencies": {
    "@types/react": "18.3.3",
    "jest": "29.7.0",
    "typescript": "5.4.5"
  },
  "license": "3-Clause BSD",
  "peerDependencies": {
    "redux": "5.0.1"
  },
  "private": true,
  "scripts": {
    "test": "jest --maxWorkers=50%"
  }
}<|MERGE_RESOLUTION|>--- conflicted
+++ resolved
@@ -3,14 +3,7 @@
   "version": "0.1.0",
   "author": "Altinn",
   "dependencies": {
-<<<<<<< HEAD
-    "@mui/material": "5.15.15",
-    "axios": "1.6.8",
-=======
-    "@mui/material": "5.15.18",
     "@reduxjs/toolkit": "1.9.7",
-    "axios": "1.7.2",
->>>>>>> fea8a6bd
     "classnames": "2.5.1",
     "qs": "6.12.1",
     "react": "18.3.1",
@@ -18,14 +11,7 @@
     "react-dnd": "16.0.1",
     "react-dnd-html5-backend": "16.0.1",
     "react-dom": "18.3.1",
-<<<<<<< HEAD
-    "react-router-dom": "6.23.0"
-=======
-    "react-redux": "9.1.2",
-    "react-router-dom": "6.23.1",
-    "react-select": "5.8.0",
-    "redux-saga": "1.3.0"
->>>>>>> fea8a6bd
+    "react-router-dom": "6.23.1"
   },
   "devDependencies": {
     "@types/react": "18.3.3",
