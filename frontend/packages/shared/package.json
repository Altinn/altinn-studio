{
  "name": "app-shared",
  "version": "0.1.0",
  "author": "Altinn",
  "dependencies": {
<<<<<<< HEAD
    "@mui/material": "5.16.4",
=======
    "@mui/material": "6.1.0",
>>>>>>> 91c94843
    "classnames": "2.5.1",
    "qs": "6.13.0",
    "react": "18.3.1",
    "react-content-loader": "7.0.2",
    "react-dnd": "16.0.1",
    "react-dnd-html5-backend": "16.0.1",
    "react-dom": "18.3.1",
<<<<<<< HEAD
    "react-router-dom": "6.25.1"
=======
    "react-router-dom": "6.26.2"
>>>>>>> 91c94843
  },
  "devDependencies": {
    "@types/react": "18.3.5",
    "jest": "29.7.0",
    "typescript": "5.6.2"
  },
  "license": "3-Clause BSD",
  "private": true,
  "scripts": {
    "test": "jest --maxWorkers=50%"
  }
}<|MERGE_RESOLUTION|>--- conflicted
+++ resolved
@@ -3,11 +3,7 @@
   "version": "0.1.0",
   "author": "Altinn",
   "dependencies": {
-<<<<<<< HEAD
-    "@mui/material": "5.16.4",
-=======
     "@mui/material": "6.1.0",
->>>>>>> 91c94843
     "classnames": "2.5.1",
     "qs": "6.13.0",
     "react": "18.3.1",
@@ -15,11 +11,7 @@
     "react-dnd": "16.0.1",
     "react-dnd-html5-backend": "16.0.1",
     "react-dom": "18.3.1",
-<<<<<<< HEAD
-    "react-router-dom": "6.25.1"
-=======
     "react-router-dom": "6.26.2"
->>>>>>> 91c94843
   },
   "devDependencies": {
     "@types/react": "18.3.5",
