--- conflicted
+++ resolved
@@ -7,11 +7,7 @@
     <>
       <StudioPageHeader>
         <StudioPageHeader.Main>
-<<<<<<< HEAD
-          <StudioPageHeader.Left title='' showTitle={false} />
-=======
           <StudioPageHeader.Left title='Tilbake' showTitle={false} />
->>>>>>> 64e84aa3
         </StudioPageHeader.Main>
       </StudioPageHeader>
       <Outlet />
