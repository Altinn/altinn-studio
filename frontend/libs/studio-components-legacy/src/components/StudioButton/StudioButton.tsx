--- conflicted
+++ resolved
@@ -20,14 +20,9 @@
 >;
 
 /**
-<<<<<<< HEAD
- * @deprecated Use `StudioButton` from `@studio/components` instead.
- */
-=======
  * @deprecated use `StudioButton` from `@studio/components` instead
  */
 
->>>>>>> 6eadc055
 const StudioButton: OverridableComponent<StudioButtonProps, HTMLButtonElement> = forwardRef(
   <As extends ElementType = 'button'>(
     {
