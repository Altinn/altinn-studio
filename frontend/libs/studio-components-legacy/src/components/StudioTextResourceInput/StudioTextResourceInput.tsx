import type { ChangeEvent, FocusEvent, HTMLAttributes, ReactElement } from 'react';
import React, { forwardRef, useCallback, useMemo, useState } from 'react';
import type { TextResource } from '../../types/TextResource';
import { StudioTextResourcePicker } from '../StudioTextResourcePicker';
import { StudioCodeFragment } from '../StudioCodeFragment';
import { ToggleGroup } from '@digdir/designsystemet-react';
import { PencilIcon, MagnifyingGlassIcon } from '@studio/icons';
import classes from './StudioTextResourceInput.module.css';
import type { StudioTextfieldProps } from '../StudioTextfield';
import { StudioTextfield } from '../StudioTextfield';
import { editTextResourceValue, createNewTextResource } from './utils';
import { usePropState } from '@studio/hooks';
import type { TextResourceInputTexts } from './types/TextResourceInputTexts';
import cn from 'classnames';
import { Mode } from './types/Mode';
import { TextResourceUtils } from '@studio/pure-functions';
import type { RequiredSelection } from '../../types/RequiredSelection';

export type StudioTextResourceInputProps = TextResourceInputPropsBase &
  HTMLAttributes<HTMLInputElement>;

type TextResourceInputPropsBase = {
  currentId?: string | null;
  currentIdClass?: string;
  inputClass?: string;
  onChangeCurrentId: (id: string | null) => void;
  onChangeTextResource?: (textResource: TextResource) => void;
  onCreateTextResource?: (newTextResource: TextResource) => void;
  onUpdateTextResource?: (textResource: TextResource) => void;
  required?: boolean;
  textResources: TextResource[];
  texts: TextResourceInputTexts;
  toggleClass?: string;
};

export const StudioTextResourceInput = forwardRef<HTMLInputElement, StudioTextResourceInputProps>(
  (
    {
      className: givenClass,
      currentId: givenCurrentId,
      currentIdClass,
      inputClass,
      onChangeCurrentId,
      onChangeTextResource,
      onCreateTextResource,
      onKeyDown,
      onUpdateTextResource,
      textResources: givenTextResources,
      texts,
      toggleClass,
      ...rest
    },
    ref,
  ): ReactElement => {
    const [currentId, setCurrentId] = usePropState<string | null | undefined>(givenCurrentId);
    const [textResources, setTextResources] = usePropState<TextResource[]>(givenTextResources);
    const [mode, setMode] = useState<Mode>(Mode.EditValue);

    const handleChangeCurrentId = (id: string): void => {
      setCurrentId(id);
      onChangeCurrentId(id);
    };

    const setTextResourceInList = (textResource: TextResource): void => {
      const newList = TextResourceUtils.fromArray(textResources).set(textResource).asArray();
      setTextResources(newList);
    };

    const handleCreateTextResource = (textResource: TextResource): void => {
      setCurrentId(textResource.id);
      setTextResourceInList(textResource);
      onCreateTextResource?.(textResource);
    };

    const handleUpdateTextResource = (textResource: TextResource): void =>
      onUpdateTextResource?.(textResource);

    const handleChangeTextResource = (newTextResource: TextResource): void => {
      setTextResourceInList(newTextResource);
      onChangeTextResource?.(newTextResource);
    };

    const handleBlurTextResource = (textResource: TextResource): void =>
      onBlurTextResource?.(textResource);

    const rootClass = cn(givenClass, classes.container);

    return (
      <div className={rootClass}>
        <InputBox
          currentId={currentId}
          inputClass={inputClass}
          mode={mode}
          onChangeCurrentId={handleChangeCurrentId}
          onChangeTextResource={handleChangeTextResource}
          onCreateTextResource={handleCreateTextResource}
          onKeyDown={onKeyDown}
          onUpdateTextResource={handleUpdateTextResource}
          ref={ref}
          textResources={textResources}
          texts={texts}
          {...rest}
        />
        <ModeToggle className={toggleClass} inputMode={mode} onToggle={setMode} texts={texts} />
        <CurrentId className={currentIdClass} currentId={currentId} label={texts.idLabel} />
      </div>
    );
  },
);

StudioTextResourceInput.displayName = 'StudioTextResourceInput';

type InputBoxProps = RequiredSelection<
  StudioTextResourceInputProps,
<<<<<<< HEAD
  'onChangeTextResource' | 'onCreateTextResource' | 'onUpdateTextResource'
=======
  'onBlurTextResource' | 'onChangeTextResource' | 'onCreateTextResource' | 'onUpdateTextResource'
>>>>>>> a7135bea
> & {
  mode: Mode;
};

const InputBox = forwardRef<HTMLInputElement, InputBoxProps>(
  (
    {
      currentId,
      inputClass,
      mode,
      onChangeCurrentId,
      onChangeTextResource,
      onCreateTextResource,
      onKeyDown,
      onUpdateTextResource,
      required,
      textResources,
      texts,
      ...rest
    },
    ref,
  ): ReactElement => {
    const className = cn(inputClass, classes.inputbox);

    switch (mode) {
      case Mode.EditValue:
        return (
          <ValueField
            className={className}
            currentId={currentId}
            label={texts.valueLabel}
            onChangeTextResource={onChangeTextResource}
            onCreateTextResource={onCreateTextResource}
            onKeyDown={onKeyDown}
            onUpdateTextResource={onUpdateTextResource}
            ref={ref}
            textResources={textResources}
            {...rest}
          />
        );
      case Mode.Search:
        return (
          <StudioTextResourcePicker
            className={className}
            label={texts.textResourcePickerLabel}
            noTextResourceOptionLabel={texts.noTextResourceOptionLabel}
            onKeyDown={onKeyDown}
            onValueChange={onChangeCurrentId}
            ref={ref}
            required={required}
            textResources={textResources}
            value={currentId}
            {...rest}
          />
        );
    }
  },
);

InputBox.displayName = 'InputBox';

type ValueFieldProps = StudioTextfieldProps &
  Pick<
    InputBoxProps,
    | 'currentId'
<<<<<<< HEAD
=======
    | 'onBlurTextResource'
>>>>>>> a7135bea
    | 'onChangeTextResource'
    | 'onCreateTextResource'
    | 'onUpdateTextResource'
    | 'textResources'
  >;

const ValueField = forwardRef<HTMLInputElement, ValueFieldProps>(
  (
    {
      currentId,
      onBlur,
      onChange,
      onChangeTextResource,
      onCreateTextResource,
      onUpdateTextResource,
      textResources,
      ...rest
    },
    ref,
  ): ReactElement => {
    const utils = useMemo(() => TextResourceUtils.fromArray(textResources), [textResources]);
    const currentTextResource = useMemo(() => utils.get(currentId), [utils, currentId]);

    const [valueState, setValueState] = useState<string>(utils.getValueIfExists(currentId) ?? '');

    const createTextResource = useCallback(
      (value: string): TextResource => {
        const newTextResource = createNewTextResource(value);
        onCreateTextResource(newTextResource);
        return newTextResource;
      },
      [onCreateTextResource],
    );

    const editCurrentTextResource = useCallback(
      (value: string): TextResource => editTextResourceValue(currentTextResource, value),
      [currentTextResource],
    );

    const editOrCreateTextResource = useCallback(
      (value: string): TextResource =>
        currentTextResource ? editCurrentTextResource(value) : createTextResource(value),
      [currentTextResource, editCurrentTextResource, createTextResource],
    );

    const updateTextResource = useCallback(
      (newTextResource: TextResource) => {
        const shouldTriggerUpdate = !!currentTextResource;
        if (shouldTriggerUpdate) onUpdateTextResource(newTextResource);
      },
      [currentTextResource, onUpdateTextResource],
    );
<<<<<<< HEAD

    const handleBlur = useCallback(
      (event: FocusEvent<HTMLInputElement>): void => {
        const { value } = event.target;
        const newTextResource = editOrCreateTextResource(value);
        updateTextResource(newTextResource);
        onBlur?.(event);
      },
      [onBlur, editOrCreateTextResource, updateTextResource],
    );

=======

    const handleBlur = useCallback(
      (event: FocusEvent<HTMLInputElement>): void => {
        const { value } = event.target;
        const newTextResource = editOrCreateTextResource(value);
        updateTextResource(newTextResource);
        onBlurTextResource(newTextResource);
        onBlur?.(event);
      },
      [onBlur, onBlurTextResource, editOrCreateTextResource, updateTextResource],
    );

>>>>>>> a7135bea
    const changeTextResourceIfExists = useCallback(
      (value: string): void => {
        if (!currentTextResource) return;
        const newTextResource = editCurrentTextResource(value);
        onChangeTextResource?.(newTextResource);
      },
      [currentTextResource, onChangeTextResource, editCurrentTextResource],
    );

    const handleChange = useCallback(
      (event: ChangeEvent<HTMLInputElement>): void => {
        const { value } = event.target;
        setValueState(value);
        changeTextResourceIfExists(value);
        onChange?.(event);
      },
      [onChange, changeTextResourceIfExists],
    );

    return (
      <StudioTextfield
        onBlur={handleBlur}
        onChange={handleChange}
        ref={ref}
        value={valueState}
        hideLabel={true}
        {...rest}
      />
    );
  },
);

ValueField.displayName = 'ValueField';

type InputModeToggleProps = {
  className?: string;
  inputMode: Mode;
  onToggle: (mode: Mode) => void;
  texts: TextResourceInputTexts;
};

function ModeToggle({
  className: givenClass,
  inputMode,
  onToggle,
  texts,
}: InputModeToggleProps): ReactElement {
  const className = cn(givenClass, classes.toggle);
  return (
    <ToggleGroup onChange={onToggle} value={inputMode} size='sm' className={className}>
      <ToggleGroup.Item icon value={Mode.EditValue} title={texts.editValue}>
        <PencilIcon />
      </ToggleGroup.Item>
      <ToggleGroup.Item icon value={Mode.Search} title={texts.search}>
        <MagnifyingGlassIcon />
      </ToggleGroup.Item>
    </ToggleGroup>
  );
}

type CurrentIdProps = {
  className?: string;
  currentId: string;
  label: string;
};

function CurrentId({ className: givenClass, currentId, label }: CurrentIdProps): ReactElement {
  const className = cn(givenClass, classes.id);
  return (
    <div className={className}>
      {label}
      <StudioCodeFragment>{currentId}</StudioCodeFragment>
    </div>
  );
}<|MERGE_RESOLUTION|>--- conflicted
+++ resolved
@@ -112,11 +112,7 @@
 
 type InputBoxProps = RequiredSelection<
   StudioTextResourceInputProps,
-<<<<<<< HEAD
   'onChangeTextResource' | 'onCreateTextResource' | 'onUpdateTextResource'
-=======
-  'onBlurTextResource' | 'onChangeTextResource' | 'onCreateTextResource' | 'onUpdateTextResource'
->>>>>>> a7135bea
 > & {
   mode: Mode;
 };
@@ -182,10 +178,6 @@
   Pick<
     InputBoxProps,
     | 'currentId'
-<<<<<<< HEAD
-=======
-    | 'onBlurTextResource'
->>>>>>> a7135bea
     | 'onChangeTextResource'
     | 'onCreateTextResource'
     | 'onUpdateTextResource'
@@ -238,7 +230,6 @@
       },
       [currentTextResource, onUpdateTextResource],
     );
-<<<<<<< HEAD
 
     const handleBlur = useCallback(
       (event: FocusEvent<HTMLInputElement>): void => {
@@ -249,21 +240,7 @@
       },
       [onBlur, editOrCreateTextResource, updateTextResource],
     );
-
-=======
-
-    const handleBlur = useCallback(
-      (event: FocusEvent<HTMLInputElement>): void => {
-        const { value } = event.target;
-        const newTextResource = editOrCreateTextResource(value);
-        updateTextResource(newTextResource);
-        onBlurTextResource(newTextResource);
-        onBlur?.(event);
-      },
-      [onBlur, onBlurTextResource, editOrCreateTextResource, updateTextResource],
-    );
-
->>>>>>> a7135bea
+    
     const changeTextResourceIfExists = useCallback(
       (value: string): void => {
         if (!currentTextResource) return;
