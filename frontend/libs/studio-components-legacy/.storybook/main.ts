--- conflicted
+++ resolved
@@ -1,28 +1,13 @@
-<<<<<<< HEAD
-import { createRequire } from 'node:module';
-import { dirname, join } from 'node:path';
 import type { StorybookConfig } from '@storybook/react-vite';
 
-const require = createRequire(import.meta.url);
-
-=======
-import type { StorybookConfig } from '@storybook/react-vite';
-
->>>>>>> 4e215917
 const config: StorybookConfig = {
   stories: ['../src/**/*.mdx', '../src/**/*.stories.@(js|jsx|mjs|ts|tsx)'],
 
   addons: [
-<<<<<<< HEAD
-    getAbsolutePath('@storybook/addon-links'),
-    getAbsolutePath('@chromatic-com/storybook'),
-    getAbsolutePath('@storybook/addon-docs'),
-=======
     '@storybook/addon-links',
     '@storybook/addon-essentials',
     '@chromatic-com/storybook',
     '@storybook/addon-interactions',
->>>>>>> 4e215917
   ],
 
   features: {
@@ -30,16 +15,8 @@
   },
 
   framework: {
-<<<<<<< HEAD
-    name: getAbsolutePath('@storybook/react-vite'),
-=======
     name: '@storybook/react-vite',
->>>>>>> 4e215917
     options: {},
   },
 };
-export default config;
-
-function getAbsolutePath(value: string): any {
-  return dirname(require.resolve(join(value, 'package.json')));
-}+export default config;