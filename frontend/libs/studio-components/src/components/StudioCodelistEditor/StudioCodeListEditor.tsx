import type { CodeList } from './types/CodeList';
import type { ReactElement } from 'react';
import React, { useMemo, useRef, useCallback } from 'react';
import { StudioInputTable } from '../StudioInputTable';
import type { CodeListItem } from './types/CodeListItem';
import { StudioButton } from '../StudioButton';
import {
  removeCodeListItem,
  addEmptyCodeListItem,
  changeCodeListItem,
  isCodeListEmpty,
} from './utils';
import { StudioCodeListEditorRow } from './StudioCodeListEditorRow/StudioCodeListEditorRow';
import type { CodeListEditorTexts } from './types/CodeListEditorTexts';
import {
  StudioCodeListEditorContext,
  useStudioCodeListEditorContext,
} from './StudioCodeListEditorContext';
import classes from './StudioCodeListEditor.module.css';
import { PlusIcon } from '@studio/icons';
import { StudioParagraph } from '../StudioParagraph';
import { areThereCodeListErrors, findCodeListErrors, isCodeListValid } from './validation';
import type { ValueErrorMap } from './types/ValueErrorMap';
import { StudioFieldset } from '../StudioFieldset';
import { StudioErrorMessage } from '../StudioErrorMessage';
<<<<<<< HEAD
import type { TextResource } from '../../types/TextResource';
import { usePropState } from '@studio/hooks';

export type StudioCodeListEditorProps = {
  codeList: CodeList;
  onChange: (codeList: CodeList) => void;
  onChangeTextResource?: (textResource: TextResource) => void;
=======
import type { Override } from '../../types/Override';
import type { StudioInputTableProps } from '../StudioInputTable/StudioInputTable';

export type StudioCodeListEditorProps = {
  codeList: CodeList;
  onBlurAny?: (codeList: CodeList) => void;
  onChange?: (codeList: CodeList) => void;
>>>>>>> db0fbcde
  onInvalid?: () => void;
  textResources?: TextResource[];
  texts: CodeListEditorTexts;
};

<<<<<<< HEAD
export function StudioCodeListEditor({ texts, ...rest }: StudioCodeListEditorProps): ReactElement {
  return (
    <StudioCodeListEditorContext.Provider value={{ texts }}>
      <StatefulCodeListEditor {...rest} />
=======
export function StudioCodeListEditor({
  codeList,
  onBlurAny,
  onChange,
  onInvalid,
  texts,
}: StudioCodeListEditorProps): ReactElement {
  return (
    <StudioCodeListEditorContext.Provider value={{ texts }}>
      <StatefulCodeListEditor
        codeList={codeList}
        onBlurAny={onBlurAny}
        onChange={onChange}
        onInvalid={onInvalid}
      />
>>>>>>> db0fbcde
    </StudioCodeListEditorContext.Provider>
  );
}

type StatefulCodeListEditorProps = Omit<StudioCodeListEditorProps, 'texts'>;

function StatefulCodeListEditor({
  codeList: defaultCodeList,
  onBlurAny,
  onChange,
  onChangeTextResource,
  onInvalid,
  textResources,
}: StatefulCodeListEditorProps): ReactElement {
  const [codeList, setCodeList] = usePropState<CodeList>(defaultCodeList);

  const handleChange = useCallback(
    (newCodeList: CodeList) => {
      setCodeList(newCodeList);
      isCodeListValid(newCodeList) ? onChange?.(newCodeList) : onInvalid?.();
    },
    [onChange, onInvalid, setCodeList],
  );

<<<<<<< HEAD
  return (
    <ControlledCodeListEditor
      codeList={codeList}
      onChange={handleChange}
      onChangeTextResource={onChangeTextResource}
      textResources={textResources}
    />
  );
}

type ControlledCodeListEditorProps = Omit<StatefulCodeListEditorProps, 'onInvalid'>;
=======
  const handleBlurAny = useCallback(() => {
    onBlurAny?.(codeList);
  }, [onBlurAny, codeList]);

  return (
    <ControlledCodeListEditor
      codeList={codeList}
      onBlurAny={handleBlurAny}
      onChange={handleChange}
    />
  );
}

type InternalCodeListEditorProps = Override<
  Pick<StudioInputTableProps, 'onBlurAny'>,
  Omit<StatefulCodeListEditorProps, 'onInvalid'>
>;
>>>>>>> db0fbcde

function ControlledCodeListEditor({
  codeList,
  onBlurAny,
  onChange,
  onChangeTextResource,
  textResources,
}: ControlledCodeListEditorProps): ReactElement {
  const { texts } = useStudioCodeListEditorContext();
  const fieldsetRef = useRef<HTMLFieldSetElement>(null);

  const errorMap = useMemo<ValueErrorMap>(() => findCodeListErrors(codeList), [codeList]);

  const handleAddButtonClick = useCallback(() => {
    const updatedCodeList = addEmptyCodeListItem(codeList);
    onChange(updatedCodeList);
  }, [codeList, onChange]);

  return (
    <StudioFieldset legend={texts.codeList} className={classes.codeListEditor} ref={fieldsetRef}>
      <CodeListTable
        codeList={codeList}
        errorMap={errorMap}
<<<<<<< HEAD
        onChange={onChange}
        onChangeTextResource={onChangeTextResource}
        textResources={textResources}
=======
        onBlurAny={onBlurAny}
        onChange={onChange}
>>>>>>> db0fbcde
      />
      <AddButton onClick={handleAddButtonClick} />
      <Errors errorMap={errorMap} />
    </StudioFieldset>
  );
}
<<<<<<< HEAD
=======

type InternalCodeListEditorWithErrorsProps = InternalCodeListEditorProps & ErrorsProps;
>>>>>>> db0fbcde

type CodeListTableProps = ControlledCodeListEditorProps & ErrorsProps;

function CodeListTable(props: CodeListTableProps): ReactElement {
  return isCodeListEmpty(props.codeList) ? (
    <EmptyCodeListTable />
  ) : (
    <CodeListTableWithContent {...props} />
  );
}

function EmptyCodeListTable(): ReactElement {
  const { texts } = useStudioCodeListEditorContext();
  return <StudioParagraph size='small'>{texts.emptyCodeList}</StudioParagraph>;
}

<<<<<<< HEAD
function CodeListTableWithContent(props: CodeListTableProps): ReactElement {
=======
function CodeListTableWithContent({
  onBlurAny,
  ...rest
}: InternalCodeListEditorWithErrorsProps): ReactElement {
>>>>>>> db0fbcde
  return (
    <StudioInputTable onBlurAny={onBlurAny}>
      <TableHeadings />
      <TableBody {...rest} />
    </StudioInputTable>
  );
}

function TableHeadings(): ReactElement {
  const { texts } = useStudioCodeListEditorContext();

  return (
    <StudioInputTable.Head>
      <StudioInputTable.Row>
        <StudioInputTable.HeaderCell>{texts.value}</StudioInputTable.HeaderCell>
        <StudioInputTable.HeaderCell>{texts.label}</StudioInputTable.HeaderCell>
        <StudioInputTable.HeaderCell>{texts.description}</StudioInputTable.HeaderCell>
        <StudioInputTable.HeaderCell>{texts.helpText}</StudioInputTable.HeaderCell>
        <StudioInputTable.HeaderCell>{texts.delete}</StudioInputTable.HeaderCell>
      </StudioInputTable.Row>
    </StudioInputTable.Head>
  );
}

function TableBody({
  codeList,
  onChange,
  onChangeTextResource,
  errorMap,
  textResources,
}: CodeListTableProps): ReactElement {
  const handleDeleteButtonClick = useCallback(
    (index: number) => {
      const updatedCodeList = removeCodeListItem(codeList, index);
      onChange(updatedCodeList);
    },
    [codeList, onChange],
  );

  const handleChange = useCallback(
    (index: number, newItem: CodeListItem) => {
      const updatedCodeList = changeCodeListItem(codeList, index, newItem);
      onChange(updatedCodeList);
    },
    [codeList, onChange],
  );

  return (
    <StudioInputTable.Body>
      {codeList.map((item, index) => (
        <StudioCodeListEditorRow
          error={errorMap[index]}
          item={item}
          key={index}
          number={index + 1}
<<<<<<< HEAD
          onBlur={(newItem) => handleBlur(index, newItem)}
          onChangeTextResource={onChangeTextResource}
=======
          onChange={(newItem) => handleChange(index, newItem)}
>>>>>>> db0fbcde
          onDeleteButtonClick={() => handleDeleteButtonClick(index)}
          textResources={textResources}
        />
      ))}
    </StudioInputTable.Body>
  );
}

type ErrorsProps = {
  errorMap: ValueErrorMap;
};

function Errors({ errorMap }: ErrorsProps): ReactElement {
  const {
    texts: { generalError },
  } = useStudioCodeListEditorContext();
  if (areThereCodeListErrors(errorMap)) {
    return <StudioErrorMessage>{generalError}</StudioErrorMessage>;
  } else {
    return null;
  }
}

type AddButtonProps = {
  onClick: () => void;
};

function AddButton({ onClick }: AddButtonProps): ReactElement {
  const { texts } = useStudioCodeListEditorContext();
  return (
    <StudioButton onClick={onClick} variant='secondary' icon={<PlusIcon />}>
      {texts.add}
    </StudioButton>
  );
}<|MERGE_RESOLUTION|>--- conflicted
+++ resolved
@@ -23,15 +23,8 @@
 import type { ValueErrorMap } from './types/ValueErrorMap';
 import { StudioFieldset } from '../StudioFieldset';
 import { StudioErrorMessage } from '../StudioErrorMessage';
-<<<<<<< HEAD
 import type { TextResource } from '../../types/TextResource';
 import { usePropState } from '@studio/hooks';
-
-export type StudioCodeListEditorProps = {
-  codeList: CodeList;
-  onChange: (codeList: CodeList) => void;
-  onChangeTextResource?: (textResource: TextResource) => void;
-=======
 import type { Override } from '../../types/Override';
 import type { StudioInputTableProps } from '../StudioInputTable/StudioInputTable';
 
@@ -39,34 +32,16 @@
   codeList: CodeList;
   onBlurAny?: (codeList: CodeList) => void;
   onChange?: (codeList: CodeList) => void;
->>>>>>> db0fbcde
+  onChangeTextResource?: (textResource: TextResource) => void;
   onInvalid?: () => void;
   textResources?: TextResource[];
   texts: CodeListEditorTexts;
 };
 
-<<<<<<< HEAD
 export function StudioCodeListEditor({ texts, ...rest }: StudioCodeListEditorProps): ReactElement {
   return (
     <StudioCodeListEditorContext.Provider value={{ texts }}>
       <StatefulCodeListEditor {...rest} />
-=======
-export function StudioCodeListEditor({
-  codeList,
-  onBlurAny,
-  onChange,
-  onInvalid,
-  texts,
-}: StudioCodeListEditorProps): ReactElement {
-  return (
-    <StudioCodeListEditorContext.Provider value={{ texts }}>
-      <StatefulCodeListEditor
-        codeList={codeList}
-        onBlurAny={onBlurAny}
-        onChange={onChange}
-        onInvalid={onInvalid}
-      />
->>>>>>> db0fbcde
     </StudioCodeListEditorContext.Provider>
   );
 }
@@ -91,10 +66,14 @@
     [onChange, onInvalid, setCodeList],
   );
 
-<<<<<<< HEAD
+  const handleBlurAny = useCallback(() => {
+    onBlurAny?.(codeList);
+  }, [onBlurAny, codeList]);
+
   return (
     <ControlledCodeListEditor
       codeList={codeList}
+      onBlurAny={handleBlurAny}
       onChange={handleChange}
       onChangeTextResource={onChangeTextResource}
       textResources={textResources}
@@ -102,26 +81,10 @@
   );
 }
 
-type ControlledCodeListEditorProps = Omit<StatefulCodeListEditorProps, 'onInvalid'>;
-=======
-  const handleBlurAny = useCallback(() => {
-    onBlurAny?.(codeList);
-  }, [onBlurAny, codeList]);
-
-  return (
-    <ControlledCodeListEditor
-      codeList={codeList}
-      onBlurAny={handleBlurAny}
-      onChange={handleChange}
-    />
-  );
-}
-
-type InternalCodeListEditorProps = Override<
+type ControlledCodeListEditorProps = Override<
   Pick<StudioInputTableProps, 'onBlurAny'>,
   Omit<StatefulCodeListEditorProps, 'onInvalid'>
 >;
->>>>>>> db0fbcde
 
 function ControlledCodeListEditor({
   codeList,
@@ -145,25 +108,16 @@
       <CodeListTable
         codeList={codeList}
         errorMap={errorMap}
-<<<<<<< HEAD
+        onBlurAny={onBlurAny}
         onChange={onChange}
         onChangeTextResource={onChangeTextResource}
         textResources={textResources}
-=======
-        onBlurAny={onBlurAny}
-        onChange={onChange}
->>>>>>> db0fbcde
       />
       <AddButton onClick={handleAddButtonClick} />
       <Errors errorMap={errorMap} />
     </StudioFieldset>
   );
 }
-<<<<<<< HEAD
-=======
-
-type InternalCodeListEditorWithErrorsProps = InternalCodeListEditorProps & ErrorsProps;
->>>>>>> db0fbcde
 
 type CodeListTableProps = ControlledCodeListEditorProps & ErrorsProps;
 
@@ -180,14 +134,7 @@
   return <StudioParagraph size='small'>{texts.emptyCodeList}</StudioParagraph>;
 }
 
-<<<<<<< HEAD
-function CodeListTableWithContent(props: CodeListTableProps): ReactElement {
-=======
-function CodeListTableWithContent({
-  onBlurAny,
-  ...rest
-}: InternalCodeListEditorWithErrorsProps): ReactElement {
->>>>>>> db0fbcde
+function CodeListTableWithContent({ onBlurAny, ...rest }: CodeListTableProps): ReactElement {
   return (
     <StudioInputTable onBlurAny={onBlurAny}>
       <TableHeadings />
@@ -243,12 +190,8 @@
           item={item}
           key={index}
           number={index + 1}
-<<<<<<< HEAD
-          onBlur={(newItem) => handleBlur(index, newItem)}
+          onChange={(newItem) => handleChange(index, newItem)}
           onChangeTextResource={onChangeTextResource}
-=======
-          onChange={(newItem) => handleChange(index, newItem)}
->>>>>>> db0fbcde
           onDeleteButtonClick={() => handleDeleteButtonClick(index)}
           textResources={textResources}
         />
