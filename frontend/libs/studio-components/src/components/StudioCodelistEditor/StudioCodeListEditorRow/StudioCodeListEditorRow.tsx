--- conflicted
+++ resolved
@@ -44,21 +44,15 @@
 
   const handleValueChange = useCallback(
     (value: string) => {
-<<<<<<< HEAD
+      // need to update codeListValueType before value is coerced
       const coercedValue = coerceValue(value, codeListValueType);
       console.log(`codeListValueType: ${codeListValueType}`);
       console.log(`coercedValue: ${coercedValue}`);
       console.log(`typeof coercedValue: ${typeof coercedValue}`);
-      const updatedItem = changeValue(item, coercedValue);
-      onBlur(updatedItem);
-    },
-    [item, onBlur, codeListValueType],
-=======
       const updatedItem = changeValue(item, value);
       onChange(updatedItem);
     },
-    [item, onChange],
->>>>>>> db0fbcde
+    [item, onChange, codeListValueType],
   );
 
   const handleHelpTextChange = useCallback(
