--- conflicted
+++ resolved
@@ -63,10 +63,6 @@
         autoComplete='off'
         error={error && texts.valueErrors[error]}
         label={texts.itemValue(number)}
-<<<<<<< HEAD
-        value={item.value as string}
-=======
->>>>>>> 18d21a01
         onChange={handleValueChange}
         value={item.value}
       />
