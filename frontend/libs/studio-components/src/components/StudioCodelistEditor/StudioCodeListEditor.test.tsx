import React from 'react';
import type { RenderResult } from '@testing-library/react';
import { render, screen, waitFor } from '@testing-library/react';
import type { StudioCodeListEditorProps } from './StudioCodeListEditor';
import { StudioCodeListEditor } from './StudioCodeListEditor';
import type { CodeList } from './types/CodeList';
import type { UserEvent } from '@testing-library/user-event';
import userEvent from '@testing-library/user-event';
import { codeListWithoutTextResources } from './test-data/codeListWithoutTextResources';
import { texts } from './test-data/texts';
import { codeListWithTextResources } from './test-data/codeListWithTextResources';
import { CodeListItemTextProperty } from './types/CodeListItemTextProperty';
import {
  description1Resource,
  description4Resource,
  helpText1Resource,
  helpText4Resource,
  label1Resource,
  label4Resource,
  textResources,
} from './test-data/textResources';
import type { TextResource } from '../../types/TextResource';

// Test data:
const onAddOrDeleteItem = jest.fn();
const onBlurAny = jest.fn();
const onChange = jest.fn();
const onChangeTextResource = jest.fn();
const onInvalid = jest.fn();
const defaultProps: StudioCodeListEditorProps = {
  codeList: codeListWithoutTextResources,
  texts,
  onAddOrDeleteItem,
  onBlurAny,
  onChange,
  onChangeTextResource,
  onInvalid,
};
const duplicatedValue = 'duplicate';
const codeListWithDuplicatedValues: CodeList = [
  {
    label: 'Test 1',
    value: duplicatedValue,
    description: 'Test 1 description',
    helpText: 'Test 1 help text',
  },
  {
    label: 'Test 2',
    value: duplicatedValue,
    description: 'Test 2 description',
    helpText: 'Test 2 help text',
  },
  {
    label: 'Test 3',
    value: 'unique',
    description: 'Test 3 description',
    helpText: 'Test 3 help text',
  },
];

const numberOfHeadingRows = 1;

describe('StudioCodeListEditor', () => {
  afterEach(jest.clearAllMocks);

  it('Renders a group element with the given title', () => {
    renderCodeListEditor();
    expect(screen.getByRole('group', { name: texts.codeList })).toBeInTheDocument();
  });

  it('Renders a table of code list items', () => {
    renderCodeListEditor();
    expect(screen.getByRole('table')).toBeInTheDocument();
    const numberOfCodeListItems = codeListWithoutTextResources.length;
    const expectedNumberOfRows = numberOfCodeListItems + numberOfHeadingRows;
    expect(screen.getAllByRole('row')).toHaveLength(expectedNumberOfRows);
  });

  it('Renders the given column headers', () => {
    renderCodeListEditor();
    expect(screen.getByRole('columnheader', { name: texts.value })).toBeInTheDocument();
    expect(screen.getByRole('columnheader', { name: texts.label })).toBeInTheDocument();
    expect(screen.getByRole('columnheader', { name: texts.description })).toBeInTheDocument();
    expect(screen.getByRole('columnheader', { name: texts.helpText })).toBeInTheDocument();
    expect(screen.getByRole('columnheader', { name: texts.delete })).toBeInTheDocument();
  });

  it('Renders a button to add a new code list item', () => {
    renderCodeListEditor();
    expect(screen.getByRole('button', { name: texts.add })).toBeInTheDocument();
  });

  it('Renders a message when the code list is empty', () => {
    renderCodeListEditor({ codeList: [] });
    expect(screen.getByText(texts.emptyCodeList)).toBeInTheDocument();
  });

  it('Calls the onChange callback with the new code list when a value is changed', async () => {
    const user = userEvent.setup();
    renderCodeListEditor();
    const valueInput = screen.getByRole('textbox', { name: texts.itemValue(1) });
    const newValue = 'new text';
    await user.type(valueInput, newValue);
    expect(onChange).toHaveBeenCalledTimes(newValue.length);
    expect(onChange).toHaveBeenLastCalledWith([
      { ...codeListWithoutTextResources[0], value: newValue },
      codeListWithoutTextResources[1],
      codeListWithoutTextResources[2],
    ]);
  });

  describe('onChange without text resources', () => {
    it('Calls the onChange callback with the new code list when a label is changed', async () => {
      const user = userEvent.setup();
      renderCodeListEditor();
      const labelInput = screen.getByRole('textbox', { name: texts.itemLabel(1) });
      const newValue = 'new text';
      await user.type(labelInput, newValue);
      expect(onChange).toHaveBeenCalledTimes(newValue.length);
      expect(onChange).toHaveBeenLastCalledWith([
        { ...codeListWithoutTextResources[0], label: newValue },
        codeListWithoutTextResources[1],
        codeListWithoutTextResources[2],
      ]);
    });

    it('Calls the onChange callback with the new code list when a description is changed', async () => {
      const user = userEvent.setup();
      renderCodeListEditor();
      const descriptionInput = screen.getByRole('textbox', { name: texts.itemDescription(1) });
      const newValue = 'new text';
      await user.type(descriptionInput, newValue);
      expect(onChange).toHaveBeenCalledTimes(newValue.length);
      expect(onChange).toHaveBeenLastCalledWith([
        { ...codeListWithoutTextResources[0], description: newValue },
        codeListWithoutTextResources[1],
        codeListWithoutTextResources[2],
      ]);
    });

    it('Calls the onChange callback with the new code list when a help text is changed', async () => {
      const user = userEvent.setup();
      renderCodeListEditor();
      const helpTextInput = screen.getByRole('textbox', { name: texts.itemHelpText(1) });
      const newValue = 'new text';
      await user.type(helpTextInput, newValue);
      expect(onChange).toHaveBeenCalledTimes(newValue.length);
      expect(onChange).toHaveBeenLastCalledWith([
        { ...codeListWithoutTextResources[0], helpText: newValue },
        codeListWithoutTextResources[1],
        codeListWithoutTextResources[2],
      ]);
    });
  });

  describe('onChange with text resources', () => {
    const propsWithTextResources: Partial<StudioCodeListEditorProps> = {
      textResources,
      codeList: codeListWithTextResources,
    };
    const testRowNumber = 1;

    it('Calls the onChange callback with the new code list when a label is changed', async () => {
      const user = userEvent.setup();
      renderCodeListEditor(propsWithTextResources);
      const propertyCoords: TextPropertyCoords = [testRowNumber, CodeListItemTextProperty.Label];
      await switchToSearchMode(user, propertyCoords);
      await user.click(getTextResourcePicker(propertyCoords));
      await user.click(getTextResourceOption(label4Resource));
      await waitFor(expect(onChange).toHaveBeenCalled);
      expect(onChange).toHaveBeenCalledTimes(1);
      expect(onChange).toHaveBeenLastCalledWith([
        { ...codeListWithTextResources[0], label: label4Resource.id },
        codeListWithTextResources[1],
        codeListWithTextResources[2],
      ]);
    });

    it('Calls the onChange callback with the new code list when a description is changed', async () => {
      const user = userEvent.setup();
      renderCodeListEditor(propsWithTextResources);
      const propertyCoords: TextPropertyCoords = [
        testRowNumber,
        CodeListItemTextProperty.Description,
      ];
      await switchToSearchMode(user, propertyCoords);
      await user.click(getTextResourcePicker(propertyCoords));
      await user.click(getTextResourceOption(description4Resource));
      await waitFor(expect(onChange).toHaveBeenCalled);
      expect(onChange).toHaveBeenCalledTimes(1);
      expect(onChange).toHaveBeenLastCalledWith([
        { ...codeListWithTextResources[0], description: description4Resource.id },
        codeListWithTextResources[1],
        codeListWithTextResources[2],
      ]);
    });

    it('Calls the onChange callback with the new code list when a help text is changed', async () => {
      const user = userEvent.setup();
      renderCodeListEditor(propsWithTextResources);
      const propertyCoords: TextPropertyCoords = [testRowNumber, CodeListItemTextProperty.HelpText];
      await switchToSearchMode(user, propertyCoords);
      await user.click(getTextResourcePicker(propertyCoords));
      await user.click(getTextResourceOption(helpText4Resource));
      await waitFor(expect(onChange).toHaveBeenCalled);
      expect(onChange).toHaveBeenCalledTimes(1);
      expect(onChange).toHaveBeenLastCalledWith([
        { ...codeListWithTextResources[0], helpText: helpText4Resource.id },
        codeListWithTextResources[1],
        codeListWithTextResources[2],
      ]);
    });
  });

  describe('onChangeTextResource', () => {
    const propsWithTextResources: Partial<StudioCodeListEditorProps> = {
      textResources,
      codeList: codeListWithTextResources,
    };
    const testRowNumber = 1;

    it('Calls the onChangeTextResource callback with the new text resource when a label is changed', async () => {
      const user = userEvent.setup();
      renderCodeListEditor(propsWithTextResources);
      const propertyCoords: TextPropertyCoords = [testRowNumber, CodeListItemTextProperty.Label];
      const newValue = 'new text';
      await user.type(getTextResourceValueInput(propertyCoords), newValue);
      expect(onChangeTextResource).toHaveBeenCalledTimes(newValue.length);
      expect(onChangeTextResource).toHaveBeenLastCalledWith({
        ...label1Resource,
        value: expect.stringContaining(newValue),
      });
    });

    it('Calls the onChangeTextResource callback with the new text resource when a description is changed', async () => {
      const user = userEvent.setup();
      renderCodeListEditor(propsWithTextResources);
      const propertyCoords: TextPropertyCoords = [
        testRowNumber,
        CodeListItemTextProperty.Description,
      ];
      const newValue = 'new text';
      await user.type(getTextResourceValueInput(propertyCoords), newValue);
      expect(onChangeTextResource).toHaveBeenCalledTimes(newValue.length);
      expect(onChangeTextResource).toHaveBeenLastCalledWith({
        ...description1Resource,
        value: expect.stringContaining(newValue),
      });
    });

    it('Calls the onChangeTextResource callback with the new text resource when a help text is changed', async () => {
      const user = userEvent.setup();
      renderCodeListEditor(propsWithTextResources);
      const propertyCoords: TextPropertyCoords = [testRowNumber, CodeListItemTextProperty.HelpText];
      const newValue = 'new text';
      await user.type(getTextResourceValueInput(propertyCoords), newValue);
      expect(onChangeTextResource).toHaveBeenCalledTimes(newValue.length);
      expect(onChangeTextResource).toHaveBeenLastCalledWith({
        ...helpText1Resource,
        value: expect.stringContaining(newValue),
      });
    });
  });

  it('Calls the onChange callback with the new code list when an item is removed', async () => {
    const user = userEvent.setup();
    renderCodeListEditor();
    const deleteButton = screen.getByRole('button', { name: texts.deleteItem(1) });
    await user.click(deleteButton);
    expect(onChange).toHaveBeenCalledTimes(1);
    expect(onChange).toHaveBeenCalledWith([
      codeListWithoutTextResources[1],
      codeListWithoutTextResources[2],
    ]);
  });

  it('Calls the onChange callback with the new code list when an item is added', async () => {
    const user = userEvent.setup();
    renderCodeListEditor();
    const addButton = screen.getByRole('button', { name: texts.add });
    await user.click(addButton);
    expect(onChange).toHaveBeenCalledTimes(1);
    expect(onChange).toHaveBeenCalledWith([
      ...codeListWithoutTextResources,
      {
        label: '',
        value: '',
      },
    ]);
  });

  it('Calls the onBlurAny callback with the current code list when an item in the table is blurred', async () => {
    const user = userEvent.setup();
    renderCodeListEditor();
    const valueInput = screen.getByRole('textbox', { name: texts.itemValue(1) });
    const newValue = 'new text';
    await user.type(valueInput, newValue);
    await user.tab();
    expect(onBlurAny).toHaveBeenCalledTimes(1);
    expect(onBlurAny).toHaveBeenLastCalledWith([
      { ...codeListWithoutTextResources[0], value: newValue },
      codeListWithoutTextResources[1],
      codeListWithoutTextResources[2],
    ]);
  });

  it('Calls the onAddOrDeleteItem callback with the new code list when an item is added', async () => {
    const user = userEvent.setup();
    renderCodeListEditor();
    const addButton = screen.getByRole('button', { name: texts.add });
    await user.click(addButton);
    expect(onAddOrDeleteItem).toHaveBeenCalledTimes(1);
    expect(onAddOrDeleteItem).toHaveBeenCalledWith([
      ...codeListWithoutTextResources,
      {
        label: '',
        value: '',
      },
    ]);
  });

  it('Calls the onAddOrDeleteItem callback with the new code list when an item is removed', async () => {
    const user = userEvent.setup();
    renderCodeListEditor();
    const deleteButton = screen.getByRole('button', { name: texts.deleteItem(1) });
    await user.click(deleteButton);
    expect(onAddOrDeleteItem).toHaveBeenCalledTimes(1);
    expect(onAddOrDeleteItem).toHaveBeenCalledWith([
      codeListWithoutTextResources[1],
      codeListWithoutTextResources[2],
    ]);
  });

  it('Updates itself when the user changes something', async () => {
    const user = userEvent.setup();
    renderCodeListEditor();
    const numberOfCodeListItems = codeListWithoutTextResources.length;
    const expectedNumberOfRows = numberOfCodeListItems + numberOfHeadingRows;
    const addButton = screen.getByRole('button', { name: texts.add });
    await user.click(addButton);
    expect(screen.getAllByRole('row')).toHaveLength(expectedNumberOfRows + 1);
  });

  it('Rerenders with the new code list when the code list prop changes', () => {
    const newCodeList = [
      {
        label: 'New test 1',
        value: 'newTest1',
        description: 'New test 1 description',
      },
      {
        label: 'New test 2',
        value: 'newTest2',
        description: 'New test 2 description',
      },
    ];
    const { rerender } = renderCodeListEditor();
    const numberOfCodeListItems = codeListWithoutTextResources.length;
    const expectedNumberOfRows = numberOfCodeListItems + numberOfHeadingRows;
    expect(screen.getAllByRole('row')).toHaveLength(expectedNumberOfRows);
    rerender(<StudioCodeListEditor {...defaultProps} codeList={newCodeList} />);
    const newNumberOfCodeListItems = newCodeList.length;
    const newExpectedNumberOfRows = newNumberOfCodeListItems + numberOfHeadingRows;
    expect(screen.getAllByRole('row')).toHaveLength(newExpectedNumberOfRows);
  });

  it('Applies invalid state to duplicated values', () => {
    renderCodeListEditor({ codeList: codeListWithDuplicatedValues });
    const firstDuplicateInput = screen.getByRole('textbox', { name: texts.itemValue(1) });
    const secondDuplicateInput = screen.getByRole('textbox', { name: texts.itemValue(2) });
    expect(firstDuplicateInput).toBeInvalid();
    expect(secondDuplicateInput).toBeInvalid();
  });

  it('Does not apply invalid state to unique values when other values are duplicated', () => {
    renderCodeListEditor();
    const uniqueValueInput = screen.getByRole('textbox', { name: texts.itemValue(3) });
    expect(uniqueValueInput).toBeValid();
  });

  it('Renders a general error message when there are errors', () => {
    renderCodeListEditor({ codeList: codeListWithDuplicatedValues });
    expect(screen.getByText(texts.generalError)).toBeInTheDocument();
  });

  it('Does not render the error message when the code list is valid', () => {
    renderCodeListEditor();
    expect(screen.queryByText(texts.generalError)).not.toBeInTheDocument();
  });

  it('Does not trigger onChange while the code list is invalid', async () => {
    const user = userEvent.setup();
    renderCodeListEditor({ codeList: codeListWithDuplicatedValues });
    const validValueInput = screen.getByRole('textbox', { name: texts.itemValue(3) });
    await user.type(validValueInput, 'new value');
    expect(onChange).not.toHaveBeenCalled();
  });

<<<<<<< HEAD
  it('Does not trigger onBlurAny while the code list is invalid', async () => {
    const user = userEvent.setup();
    renderCodeListEditor({ codeList: codeListWithDuplicatedValues });
    const validValueInput = screen.getByRole('textbox', { name: texts.itemValue(3) });
    await user.type(validValueInput, 'new value');
    await user.tab();
    expect(onBlurAny).not.toHaveBeenCalled();
=======
  it('Does not trigger onAddOrDeleteItem while the code list is invalid', async () => {
    const user = userEvent.setup();
    renderCodeListEditor({ codeList: codeListWithDuplicatedValues });
    const addButton = screen.getByRole('button', { name: texts.add });
    await user.click(addButton);
    expect(onAddOrDeleteItem).not.toHaveBeenCalled();
>>>>>>> 3a9233ce
  });

  it('Does trigger onInvalid if the code list is invalid', async () => {
    const user = userEvent.setup();
    renderCodeListEditor({ codeList: codeListWithDuplicatedValues });
    const validValueInput = screen.getByRole('textbox', { name: texts.itemValue(3) });
    const newValue = 'new value';
    await user.type(validValueInput, newValue);
    expect(onInvalid).toHaveBeenCalledTimes(newValue.length);
  });

  it('Does not trigger onInvalid if an invalid code list is changed to a valid state', async () => {
    const user = userEvent.setup();
    renderCodeListEditor({ codeList: codeListWithDuplicatedValues });
    const invalidValueInput = screen.getByRole('textbox', { name: texts.itemValue(2) });
    await user.type(invalidValueInput, 'new unique value');
    expect(onInvalid).not.toHaveBeenCalled();
  });

  it('Does not trigger onInvalid if the code list is invalid, but onInvalid is not defined', async () => {
    const user = userEvent.setup();
    renderCodeListEditor({ codeList: codeListWithDuplicatedValues, onInvalid: undefined });
    const validValueInput = screen.getByRole('textbox', { name: texts.itemValue(3) });
    const newValue = 'new value';
    await user.type(validValueInput, newValue);
    expect(onInvalid).not.toHaveBeenCalled();
  });

  it('Renders without errors when changing item and no callbacks are provided', async () => {
    const user = userEvent.setup();
    renderCodeListEditor({
      onAddOrDeleteItem: undefined,
      onBlurAny: undefined,
      onChange: undefined,
      onInvalid: undefined,
    });
    const labelInput = screen.getByRole('textbox', { name: texts.itemLabel(1) });
    const newValue = 'new text';
    await user.type(labelInput, newValue);
    expect(screen.getByRole('table')).toBeInTheDocument();
  });

  it('Renders without errors when adding an item and no callbacks are provided', async () => {
    const user = userEvent.setup();
    renderCodeListEditor({
      onAddOrDeleteItem: undefined,
      onBlurAny: undefined,
      onChange: undefined,
      onInvalid: undefined,
    });
    const addButton = screen.getByRole('button', { name: texts.add });
    await user.click(addButton);
    expect(screen.getByRole('table')).toBeInTheDocument();
  });

  it('Renders without errors when removing an item and no callbacks are provided', async () => {
    const user = userEvent.setup();
    renderCodeListEditor({
      onAddOrDeleteItem: undefined,
      onBlurAny: undefined,
      onChange: undefined,
      onInvalid: undefined,
    });
    const deleteButton = screen.getByRole('button', { name: texts.deleteItem(1) });
    await user.click(deleteButton);
    expect(screen.getByRole('table')).toBeInTheDocument();
  });
});

function renderCodeListEditor(props: Partial<StudioCodeListEditorProps> = {}): RenderResult {
  return render(<StudioCodeListEditor {...defaultProps} {...props} />);
}

async function switchToSearchMode(
  user: UserEvent,
  textPropertyCoords: TextPropertyCoords,
): Promise<void> {
  const name = texts.textResourceTexts(...textPropertyCoords).search;
  const searchModeButton = screen.getByRole('radio', { name });
  await user.click(searchModeButton);
}

type TextPropertyCoords = [number, CodeListItemTextProperty];

function getTextResourcePicker(textPropertyCoords: TextPropertyCoords): HTMLElement {
  const name = texts.textResourceTexts(...textPropertyCoords).textResourcePickerLabel;
  return screen.getByRole('combobox', { name });
}

function getTextResourceValueInput(textPropertyCoords: TextPropertyCoords): HTMLElement {
  const name = texts.textResourceTexts(...textPropertyCoords).valueLabel;
  return screen.getByRole('textbox', { name });
}

function getTextResourceOption(textResource: TextResource): HTMLElement {
  const name = retrieveTextResourceOptionName(textResource);
  return screen.getByRole('option', { name });
}

function retrieveTextResourceOptionName(textResource: TextResource): string {
  return textResource.value + ' ' + textResource.id;
}<|MERGE_RESOLUTION|>--- conflicted
+++ resolved
@@ -396,7 +396,6 @@
     expect(onChange).not.toHaveBeenCalled();
   });
 
-<<<<<<< HEAD
   it('Does not trigger onBlurAny while the code list is invalid', async () => {
     const user = userEvent.setup();
     renderCodeListEditor({ codeList: codeListWithDuplicatedValues });
@@ -404,14 +403,14 @@
     await user.type(validValueInput, 'new value');
     await user.tab();
     expect(onBlurAny).not.toHaveBeenCalled();
-=======
+  });
+
   it('Does not trigger onAddOrDeleteItem while the code list is invalid', async () => {
     const user = userEvent.setup();
     renderCodeListEditor({ codeList: codeListWithDuplicatedValues });
     const addButton = screen.getByRole('button', { name: texts.add });
     await user.click(addButton);
     expect(onAddOrDeleteItem).not.toHaveBeenCalled();
->>>>>>> 3a9233ce
   });
 
   it('Does trigger onInvalid if the code list is invalid', async () => {
