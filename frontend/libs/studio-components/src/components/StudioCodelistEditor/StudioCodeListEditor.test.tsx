import React from 'react';
import { render, screen } from '@testing-library/react';
import type { StudioCodeListEditorProps } from './StudioCodeListEditor';
import { StudioCodeListEditor } from './StudioCodeListEditor';
<<<<<<< HEAD
import type { CodeListEditorTexts } from './types/CodeListEditorTexts';
import userEvent from '@testing-library/user-event';
import { codeListWithDuplicatedValues, codeListWithNumbers, codeListWithStrings } from './testData';

// Test data:
const texts: CodeListEditorTexts = {
  add: 'Add',
  codeList: 'Code list',
  delete: 'Delete',
  deleteItem: (number) => `Delete item number ${number}`,
  description: 'Description',
  emptyCodeList: 'The code list is empty.',
  valueErrors: {
    duplicateValue: 'The value must be unique.',
  },
  generalError: 'The code list cannot be saved because it is not valid.',
  helpText: 'Help text',
  itemDescription: (number) => `Description for item number ${number}`,
  itemHelpText: (number) => `Help text for item number ${number}`,
  itemLabel: (number) => `Label for item number ${number}`,
  itemValue: (number) => `Value for item number ${number}`,
  label: 'Label',
  value: 'Value',
};
=======
import type { CodeList } from './types/CodeList';
import userEvent from '@testing-library/user-event';
import { codeListWithoutTextResources } from './test-data/codeListWithoutTextResources';
import { texts } from './test-data/texts';

// Test data:
>>>>>>> bf7e3c30
const onBlurAny = jest.fn();
const onChange = jest.fn();
const onInvalid = jest.fn();
const defaultProps: StudioCodeListEditorProps = {
<<<<<<< HEAD
  codeList: codeListWithStrings,
=======
  codeList: codeListWithoutTextResources,
>>>>>>> bf7e3c30
  texts,
  onBlurAny,
  onChange,
  onInvalid,
};
const numberOfHeadingRows = 1;

describe('StudioCodeListEditor', () => {
  afterEach(jest.clearAllMocks);

  it('Renders a group element with the given title', () => {
    renderCodeListEditor();
    expect(screen.getByRole('group', { name: texts.codeList })).toBeInTheDocument();
  });

  it('Renders a table of code list items', () => {
    renderCodeListEditor();
    expect(screen.getByRole('table')).toBeInTheDocument();
<<<<<<< HEAD
    const numberOfCodeListItems = codeListWithStrings.length;
=======
    const numberOfCodeListItems = codeListWithoutTextResources.length;
>>>>>>> bf7e3c30
    const expectedNumberOfRows = numberOfCodeListItems + numberOfHeadingRows;
    expect(screen.getAllByRole('row')).toHaveLength(expectedNumberOfRows);
  });

  it('Renders the given column headers', () => {
    renderCodeListEditor();
    expect(screen.getByRole('columnheader', { name: texts.value })).toBeInTheDocument();
    expect(screen.getByRole('columnheader', { name: texts.label })).toBeInTheDocument();
    expect(screen.getByRole('columnheader', { name: texts.description })).toBeInTheDocument();
    expect(screen.getByRole('columnheader', { name: texts.helpText })).toBeInTheDocument();
    expect(screen.getByRole('columnheader', { name: texts.delete })).toBeInTheDocument();
  });

  it('Renders a button to add a new code list item', () => {
    renderCodeListEditor();
    expect(screen.getByRole('button', { name: texts.add })).toBeInTheDocument();
  });

  it('Renders a message when the code list is empty', () => {
    renderCodeListEditor({ codeList: [] });
    expect(screen.getByText(texts.emptyCodeList)).toBeInTheDocument();
  });

  it('Calls the onChange callback with the new code list when a label is changed', async () => {
    const user = userEvent.setup();
    renderCodeListEditor();
    const labelInput = screen.getByRole('textbox', { name: texts.itemLabel(1) });
    const newValue = 'new text';
    await user.type(labelInput, newValue);
    expect(onChange).toHaveBeenCalledTimes(newValue.length);
    expect(onChange).toHaveBeenLastCalledWith([
<<<<<<< HEAD
      { ...codeListWithStrings[0], label: newValue },
      codeListWithStrings[1],
      codeListWithStrings[2],
=======
      { ...codeListWithoutTextResources[0], label: newValue },
      codeListWithoutTextResources[1],
      codeListWithoutTextResources[2],
>>>>>>> bf7e3c30
    ]);
  });

  it('Calls the onChange callback with the new code list when a value is changed', async () => {
    const user = userEvent.setup();
    renderCodeListEditor();
    const valueInput = screen.getByRole('textbox', { name: texts.itemValue(1) });
    const newValue = 'new text';
    await user.type(valueInput, newValue);
    expect(onChange).toHaveBeenCalledTimes(newValue.length);
    expect(onChange).toHaveBeenLastCalledWith([
<<<<<<< HEAD
      { ...codeListWithStrings[0], value: newValue },
      codeListWithStrings[1],
      codeListWithStrings[2],
=======
      { ...codeListWithoutTextResources[0], value: newValue },
      codeListWithoutTextResources[1],
      codeListWithoutTextResources[2],
>>>>>>> bf7e3c30
    ]);
  });

  it('Calls the onChange callback with the new code list when a description is changed', async () => {
    const user = userEvent.setup();
    renderCodeListEditor();
    const descriptionInput = screen.getByRole('textbox', { name: texts.itemDescription(1) });
    const newValue = 'new text';
    await user.type(descriptionInput, newValue);
    expect(onChange).toHaveBeenCalledTimes(newValue.length);
    expect(onChange).toHaveBeenLastCalledWith([
<<<<<<< HEAD
      { ...codeListWithStrings[0], description: newValue },
      codeListWithStrings[1],
      codeListWithStrings[2],
=======
      { ...codeListWithoutTextResources[0], description: newValue },
      codeListWithoutTextResources[1],
      codeListWithoutTextResources[2],
>>>>>>> bf7e3c30
    ]);
  });

  it('Calls the onChange callback with the new code list when a help text is changed', async () => {
    const user = userEvent.setup();
    renderCodeListEditor();
    const helpTextInput = screen.getByRole('textbox', { name: texts.itemHelpText(1) });
    const newValue = 'new text';
    await user.type(helpTextInput, newValue);
    expect(onChange).toHaveBeenCalledTimes(newValue.length);
    expect(onChange).toHaveBeenLastCalledWith([
<<<<<<< HEAD
      { ...codeListWithStrings[0], helpText: newValue },
      codeListWithStrings[1],
      codeListWithStrings[2],
=======
      { ...codeListWithoutTextResources[0], helpText: newValue },
      codeListWithoutTextResources[1],
      codeListWithoutTextResources[2],
>>>>>>> bf7e3c30
    ]);
  });

  it('Calls the onChange callback with the new code list when an item is removed', async () => {
    const user = userEvent.setup();
    renderCodeListEditor();
    const deleteButton = screen.getByRole('button', { name: texts.deleteItem(1) });
    await user.click(deleteButton);
    expect(onChange).toHaveBeenCalledTimes(1);
<<<<<<< HEAD
    expect(onChange).toHaveBeenCalledWith([codeListWithStrings[1], codeListWithStrings[2]]);
=======
    expect(onChange).toHaveBeenCalledWith([
      codeListWithoutTextResources[1],
      codeListWithoutTextResources[2],
    ]);
>>>>>>> bf7e3c30
  });

  it('Calls the onChange callback with the new code list when an item is added', async () => {
    renderCodeListEditor();
    const addButton = screen.getByRole('button', { name: texts.add });
    await userEvent.click(addButton);
    expect(onChange).toHaveBeenCalledTimes(1);
    expect(onChange).toHaveBeenCalledWith([
<<<<<<< HEAD
      ...codeListWithStrings,
=======
      ...codeListWithoutTextResources,
>>>>>>> bf7e3c30
      {
        label: '',
        value: '',
      },
    ]);
  });

  it('Calls the onBlurAny callback with the current code list when an item in the table is blurred', async () => {
    const user = userEvent.setup();
    renderCodeListEditor();
    const valueInput = screen.getByRole('textbox', { name: texts.itemValue(1) });
    const newValue = 'new text';
    await user.type(valueInput, newValue);
    await user.tab();
    expect(onBlurAny).toHaveBeenCalledTimes(1);
    expect(onBlurAny).toHaveBeenLastCalledWith([
<<<<<<< HEAD
      { ...codeListWithStrings[0], value: newValue },
      codeListWithStrings[1],
      codeListWithStrings[2],
=======
      { ...codeListWithoutTextResources[0], value: newValue },
      codeListWithoutTextResources[1],
      codeListWithoutTextResources[2],
>>>>>>> bf7e3c30
    ]);
  });

  it('Updates itself when the user changes something', async () => {
    const user = userEvent.setup();
    renderCodeListEditor();
<<<<<<< HEAD
    const numberOfCodeListItems = codeListWithStrings.length;
=======
    const numberOfCodeListItems = codeListWithoutTextResources.length;
>>>>>>> bf7e3c30
    const expectedNumberOfRows = numberOfCodeListItems + numberOfHeadingRows;
    const addButton = screen.getByRole('button', { name: texts.add });
    await user.click(addButton);
    expect(screen.getAllByRole('row')).toHaveLength(expectedNumberOfRows + 1);
  });

  it('Rerenders with the new code list when the code list prop changes', () => {
    const newCodeList = [
      {
        label: 'New test 1',
        value: 'newTest1',
        description: 'New test 1 description',
      },
      {
        label: 'New test 2',
        value: 'newTest2',
        description: 'New test 2 description',
      },
    ];
    const { rerender } = renderCodeListEditor();
<<<<<<< HEAD
    const numberOfCodeListItems = codeListWithStrings.length;
=======
    const numberOfCodeListItems = codeListWithoutTextResources.length;
>>>>>>> bf7e3c30
    const expectedNumberOfRows = numberOfCodeListItems + numberOfHeadingRows;
    expect(screen.getAllByRole('row')).toHaveLength(expectedNumberOfRows);
    rerender(<StudioCodeListEditor {...defaultProps} codeList={newCodeList} />);
    const newNumberOfCodeListItems = newCodeList.length;
    const newExpectedNumberOfRows = newNumberOfCodeListItems + numberOfHeadingRows;
    expect(screen.getAllByRole('row')).toHaveLength(newExpectedNumberOfRows);
  });

  it('Applies invalid state to duplicated values', () => {
    renderCodeListEditor({ codeList: codeListWithDuplicatedValues });
    const firstDuplicateInput = screen.getByRole('textbox', { name: texts.itemValue(1) });
    const secondDuplicateInput = screen.getByRole('textbox', { name: texts.itemValue(2) });
    expect(firstDuplicateInput).toBeInvalid();
    expect(secondDuplicateInput).toBeInvalid();
  });

  it('Does not apply invalid state to unique values when other values are duplicated', () => {
    renderCodeListEditor();
    const uniqueValueInput = screen.getByRole('textbox', { name: texts.itemValue(3) });
    expect(uniqueValueInput).toBeValid();
  });

  it('Renders a general error message when there are errors', () => {
    renderCodeListEditor({ codeList: codeListWithDuplicatedValues });
    expect(screen.getByText(texts.generalError)).toBeInTheDocument();
  });

  it('Does not render the error message when the code list is valid', () => {
    renderCodeListEditor();
    expect(screen.queryByText(texts.generalError)).not.toBeInTheDocument();
  });

  it('Does not trigger onChange while the code list is invalid', async () => {
    const user = userEvent.setup();
    renderCodeListEditor({ codeList: codeListWithDuplicatedValues });
    const validValueInput = screen.getByRole('textbox', { name: texts.itemValue(3) });
    await user.type(validValueInput, 'new value');
    expect(onChange).not.toHaveBeenCalled();
  });

  it('Does trigger onInvalid if the code list is invalid', async () => {
    const user = userEvent.setup();
    renderCodeListEditor({ codeList: codeListWithDuplicatedValues });
    const validValueInput = screen.getByRole('textbox', { name: texts.itemValue(3) });
    const newValue = 'new value';
    await user.type(validValueInput, newValue);
    expect(onInvalid).toHaveBeenCalledTimes(newValue.length);
  });

  it('Does not trigger onInvalid if an invalid code list is changed to a valid state', async () => {
    const user = userEvent.setup();
    renderCodeListEditor({ codeList: codeListWithDuplicatedValues });
    const invalidValueInput = screen.getByRole('textbox', { name: texts.itemValue(2) });
    await user.type(invalidValueInput, 'new unique value');
    expect(onInvalid).not.toHaveBeenCalled();
  });

  it('Does not trigger onInvalid if the code list is invalid, but onInvalid is not defined', async () => {
    const user = userEvent.setup();
    renderCodeListEditor({ codeList: codeListWithDuplicatedValues, onInvalid: undefined });
    const validValueInput = screen.getByRole('textbox', { name: texts.itemValue(3) });
    const newValue = 'new value';
    await user.type(validValueInput, newValue);
    expect(onInvalid).not.toHaveBeenCalled();
  });

  it('Should save all values as numbers, when a code list that contains numbers is modified', async () => {
    const user = userEvent.setup();
    renderCodeListEditor({ codeList: codeListWithNumbers });

    const valueInput = screen.getByRole('textbox', { name: texts.itemValue(1) });
    const newValue = '3.1416';
    await user.type(valueInput, newValue);

    expect(onChange).toHaveBeenCalledTimes(newValue.length);
    expect(onChange).toHaveBeenLastCalledWith([
      { ...codeListWithNumbers[0], value: Number(newValue) },
      codeListWithNumbers[1],
      codeListWithNumbers[2],
    ]);
  });

  it('Should save all values as booleans, when a code list that contains booleans is modified', async () => {
    const user = userEvent.setup();
    const codeListWithBooleans = [{ value: true, label: 'Yes' }];
    renderCodeListEditor({ codeList: codeListWithBooleans });

    const addButton = screen.getByRole('button', { name: texts.add });
    await userEvent.click(addButton);
    const addButtonClickCount = 1;

    const valueInput = screen.getByRole('textbox', { name: texts.itemValue(2) });
    const newValue = 'false';
    await user.type(valueInput, newValue);

    expect(onChange).toHaveBeenCalledTimes(addButtonClickCount + newValue.length);
    expect(onChange).toHaveBeenLastCalledWith([
      codeListWithBooleans[0],
      { label: '', value: false },
    ]);
  });
});

function renderCodeListEditor(props: Partial<StudioCodeListEditorProps> = {}) {
  return render(<StudioCodeListEditor {...defaultProps} {...props} />);
}<|MERGE_RESOLUTION|>--- conflicted
+++ resolved
@@ -2,48 +2,20 @@
 import { render, screen } from '@testing-library/react';
 import type { StudioCodeListEditorProps } from './StudioCodeListEditor';
 import { StudioCodeListEditor } from './StudioCodeListEditor';
-<<<<<<< HEAD
-import type { CodeListEditorTexts } from './types/CodeListEditorTexts';
 import userEvent from '@testing-library/user-event';
-import { codeListWithDuplicatedValues, codeListWithNumbers, codeListWithStrings } from './testData';
+import { texts } from './test-data/texts';
+import {
+  codeListWithDuplicatedValues,
+  codeListWithNumbers,
+  codeListWithStrings,
+} from './test-data/codeLists';
 
 // Test data:
-const texts: CodeListEditorTexts = {
-  add: 'Add',
-  codeList: 'Code list',
-  delete: 'Delete',
-  deleteItem: (number) => `Delete item number ${number}`,
-  description: 'Description',
-  emptyCodeList: 'The code list is empty.',
-  valueErrors: {
-    duplicateValue: 'The value must be unique.',
-  },
-  generalError: 'The code list cannot be saved because it is not valid.',
-  helpText: 'Help text',
-  itemDescription: (number) => `Description for item number ${number}`,
-  itemHelpText: (number) => `Help text for item number ${number}`,
-  itemLabel: (number) => `Label for item number ${number}`,
-  itemValue: (number) => `Value for item number ${number}`,
-  label: 'Label',
-  value: 'Value',
-};
-=======
-import type { CodeList } from './types/CodeList';
-import userEvent from '@testing-library/user-event';
-import { codeListWithoutTextResources } from './test-data/codeListWithoutTextResources';
-import { texts } from './test-data/texts';
-
-// Test data:
->>>>>>> bf7e3c30
 const onBlurAny = jest.fn();
 const onChange = jest.fn();
 const onInvalid = jest.fn();
 const defaultProps: StudioCodeListEditorProps = {
-<<<<<<< HEAD
   codeList: codeListWithStrings,
-=======
-  codeList: codeListWithoutTextResources,
->>>>>>> bf7e3c30
   texts,
   onBlurAny,
   onChange,
@@ -62,11 +34,7 @@
   it('Renders a table of code list items', () => {
     renderCodeListEditor();
     expect(screen.getByRole('table')).toBeInTheDocument();
-<<<<<<< HEAD
     const numberOfCodeListItems = codeListWithStrings.length;
-=======
-    const numberOfCodeListItems = codeListWithoutTextResources.length;
->>>>>>> bf7e3c30
     const expectedNumberOfRows = numberOfCodeListItems + numberOfHeadingRows;
     expect(screen.getAllByRole('row')).toHaveLength(expectedNumberOfRows);
   });
@@ -98,15 +66,9 @@
     await user.type(labelInput, newValue);
     expect(onChange).toHaveBeenCalledTimes(newValue.length);
     expect(onChange).toHaveBeenLastCalledWith([
-<<<<<<< HEAD
       { ...codeListWithStrings[0], label: newValue },
       codeListWithStrings[1],
       codeListWithStrings[2],
-=======
-      { ...codeListWithoutTextResources[0], label: newValue },
-      codeListWithoutTextResources[1],
-      codeListWithoutTextResources[2],
->>>>>>> bf7e3c30
     ]);
   });
 
@@ -118,15 +80,9 @@
     await user.type(valueInput, newValue);
     expect(onChange).toHaveBeenCalledTimes(newValue.length);
     expect(onChange).toHaveBeenLastCalledWith([
-<<<<<<< HEAD
       { ...codeListWithStrings[0], value: newValue },
       codeListWithStrings[1],
       codeListWithStrings[2],
-=======
-      { ...codeListWithoutTextResources[0], value: newValue },
-      codeListWithoutTextResources[1],
-      codeListWithoutTextResources[2],
->>>>>>> bf7e3c30
     ]);
   });
 
@@ -138,15 +94,9 @@
     await user.type(descriptionInput, newValue);
     expect(onChange).toHaveBeenCalledTimes(newValue.length);
     expect(onChange).toHaveBeenLastCalledWith([
-<<<<<<< HEAD
       { ...codeListWithStrings[0], description: newValue },
       codeListWithStrings[1],
       codeListWithStrings[2],
-=======
-      { ...codeListWithoutTextResources[0], description: newValue },
-      codeListWithoutTextResources[1],
-      codeListWithoutTextResources[2],
->>>>>>> bf7e3c30
     ]);
   });
 
@@ -158,15 +108,9 @@
     await user.type(helpTextInput, newValue);
     expect(onChange).toHaveBeenCalledTimes(newValue.length);
     expect(onChange).toHaveBeenLastCalledWith([
-<<<<<<< HEAD
       { ...codeListWithStrings[0], helpText: newValue },
       codeListWithStrings[1],
       codeListWithStrings[2],
-=======
-      { ...codeListWithoutTextResources[0], helpText: newValue },
-      codeListWithoutTextResources[1],
-      codeListWithoutTextResources[2],
->>>>>>> bf7e3c30
     ]);
   });
 
@@ -176,14 +120,7 @@
     const deleteButton = screen.getByRole('button', { name: texts.deleteItem(1) });
     await user.click(deleteButton);
     expect(onChange).toHaveBeenCalledTimes(1);
-<<<<<<< HEAD
     expect(onChange).toHaveBeenCalledWith([codeListWithStrings[1], codeListWithStrings[2]]);
-=======
-    expect(onChange).toHaveBeenCalledWith([
-      codeListWithoutTextResources[1],
-      codeListWithoutTextResources[2],
-    ]);
->>>>>>> bf7e3c30
   });
 
   it('Calls the onChange callback with the new code list when an item is added', async () => {
@@ -192,11 +129,7 @@
     await userEvent.click(addButton);
     expect(onChange).toHaveBeenCalledTimes(1);
     expect(onChange).toHaveBeenCalledWith([
-<<<<<<< HEAD
       ...codeListWithStrings,
-=======
-      ...codeListWithoutTextResources,
->>>>>>> bf7e3c30
       {
         label: '',
         value: '',
@@ -213,26 +146,16 @@
     await user.tab();
     expect(onBlurAny).toHaveBeenCalledTimes(1);
     expect(onBlurAny).toHaveBeenLastCalledWith([
-<<<<<<< HEAD
       { ...codeListWithStrings[0], value: newValue },
       codeListWithStrings[1],
       codeListWithStrings[2],
-=======
-      { ...codeListWithoutTextResources[0], value: newValue },
-      codeListWithoutTextResources[1],
-      codeListWithoutTextResources[2],
->>>>>>> bf7e3c30
     ]);
   });
 
   it('Updates itself when the user changes something', async () => {
     const user = userEvent.setup();
     renderCodeListEditor();
-<<<<<<< HEAD
     const numberOfCodeListItems = codeListWithStrings.length;
-=======
-    const numberOfCodeListItems = codeListWithoutTextResources.length;
->>>>>>> bf7e3c30
     const expectedNumberOfRows = numberOfCodeListItems + numberOfHeadingRows;
     const addButton = screen.getByRole('button', { name: texts.add });
     await user.click(addButton);
@@ -253,11 +176,7 @@
       },
     ];
     const { rerender } = renderCodeListEditor();
-<<<<<<< HEAD
     const numberOfCodeListItems = codeListWithStrings.length;
-=======
-    const numberOfCodeListItems = codeListWithoutTextResources.length;
->>>>>>> bf7e3c30
     const expectedNumberOfRows = numberOfCodeListItems + numberOfHeadingRows;
     expect(screen.getAllByRole('row')).toHaveLength(expectedNumberOfRows);
     rerender(<StudioCodeListEditor {...defaultProps} codeList={newCodeList} />);
