import type { Meta, StoryObj } from '@storybook/react';
import { textResourcesMock } from '../../test-data/textResourcesMock';
import { StudioTextResourceInput } from './StudioTextResourceInput';
import { ArrayUtils } from '@studio/pure-functions';
import React from 'react';
import { FixedWidthDecorator } from '../../storybook-utils/decorators/FixedWidthDecorator';

type Story = StoryObj<typeof StudioTextResourceInput>;

const meta: Meta<typeof StudioTextResourceInput> = {
  title: 'Components/StudioTextResourceInput',
  component: StudioTextResourceInput,
  argTypes: {
    currentId: {
      control: {
        type: 'select',
        options: ArrayUtils.mapByKey(textResourcesMock, 'id'),
      },
    },
  },
  parameters: {
    actions: { argTypesRegex: '^on.+' },
  },
  decorators: [
    (Story) => (
      <FixedWidthDecorator>
        <Story />
      </FixedWidthDecorator>
    ),
  ],
};
export default meta;

export const WithId: Story = {
  args: {
    currentId: 'land.NO',
    textResources: textResourcesMock,
    texts: {
      editValue: 'Rediger verdi',
      idLabel: 'ID:',
      search: 'Søk',
      textResourcePickerLabel: 'Velg tekstressurs',
<<<<<<< HEAD
      unsetOptionLabel: 'Ingen',
=======
      noTextResourceOptionLabel: 'Ikke oppgitt',
>>>>>>> 72f8cc01
      valueLabel: 'Tekstverdi',
    },
  },
};

export const WithoutId: Story = {
  args: {
    ...WithId.args,
    currentId: undefined,
  },
};<|MERGE_RESOLUTION|>--- conflicted
+++ resolved
@@ -40,11 +40,7 @@
       idLabel: 'ID:',
       search: 'Søk',
       textResourcePickerLabel: 'Velg tekstressurs',
-<<<<<<< HEAD
-      unsetOptionLabel: 'Ingen',
-=======
       noTextResourceOptionLabel: 'Ikke oppgitt',
->>>>>>> 72f8cc01
       valueLabel: 'Tekstverdi',
     },
   },
