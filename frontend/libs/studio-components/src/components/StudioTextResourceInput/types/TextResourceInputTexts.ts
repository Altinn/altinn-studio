--- conflicted
+++ resolved
@@ -4,9 +4,5 @@
   idLabel: string;
   valueLabel: string;
   textResourcePickerLabel: string;
-<<<<<<< HEAD
-  unsetOptionLabel: string;
-=======
   noTextResourceOptionLabel: string;
->>>>>>> 72f8cc01
 };