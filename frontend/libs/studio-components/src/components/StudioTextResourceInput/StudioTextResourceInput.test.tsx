--- conflicted
+++ resolved
@@ -21,11 +21,7 @@
   idLabel: 'ID:',
   search: 'Søk',
   textResourcePickerLabel: 'Velg tekstressurs',
-<<<<<<< HEAD
-  unsetOptionLabel: 'Ingen',
-=======
   noTextResourceOptionLabel: 'Ikke oppgitt',
->>>>>>> 72f8cc01
   valueLabel: 'Tekstverdi',
 };
 const currentId = 'land.NO';
