--- conflicted
+++ resolved
@@ -12,9 +12,9 @@
   iconPlacement?: IconPlacement;
 } & Omit<ButtonProps, 'asChild' | 'icon'>;
 
-<<<<<<< HEAD
 function StudioButton(
   {
+    fullWidth,
     icon,
     iconPlacement = 'left',
     'data-size': dataSize,
@@ -26,26 +26,8 @@
 ): ReactElement {
   const classNames = cn(givenClassName, classes.studioButton, {
     [classes.smallWithIconOnly]: dataSize === 'sm' && !children,
+    [classes.fullWidth]: fullWidth,
   });
-=======
-export const StudioButton = forwardRef<HTMLButtonElement, StudioButtonProps>(
-  (
-    {
-      fullWidth,
-      icon,
-      iconPlacement = 'left',
-      'data-size': dataSize,
-      className: givenClassName,
-      children,
-      ...rest
-    },
-    ref,
-  ): ReactElement => {
-    const classNames = cn(givenClassName, classes.studioButton, {
-      [classes.smallWithIconOnly]: dataSize === 'sm' && !children,
-      [classes.fullWidth]: fullWidth,
-    });
->>>>>>> babfe0c2
 
   return (
     <Button className={classNames} icon={!children} data-size={dataSize} {...rest} ref={ref}>
