import React, { ReactNode, forwardRef } from 'react';
import classes from './StudioModal.module.css';
import ReactModal from 'react-modal'; // TODO - Replace with component from Designsystemet. Issue:
import { useTranslation } from 'react-i18next';
import { MultiplyIcon } from '@studio/icons';
import { StudioButton } from '../StudioButton';

export type StudioModalProps = {
  isOpen: boolean;
  onClose: () => void;
  title: ReactNode;
  children: ReactNode;
};

/**
 * @component
 *    Component that displays a Modal for Altinn-studio
 *
 * @example
 *    <StudioModal
 *      isOpen={isOpen}
 *      onClose={() => setIsOpen(false)}
 *      title={
 *        <div>
 *          <SomeIcon />
 *          <Heading level={1} size='small'>Some name</Heading>
 *        </div>
 *      }
 *    >
 *      <div>
 *        <SomeChildrenComponents />
 *      </div>
 *    </StudioModal>
 *
 * @property {boolean}[isOpen] - Flag for if the modal is open
 * @property {function}[onClose] - Fucntion to execute when closing modal
 * @property {ReactNode}[title] - Title of the modal
 * @property {ReactNode}[children] - Content in the modal
 *
 * @returns {ReactNode} - The rendered component
 */
export const StudioModal = forwardRef<HTMLDialogElement, StudioModalProps>(
  ({ isOpen, onClose, title, children, ...rest }: StudioModalProps, ref): ReactNode => {
    const { t } = useTranslation();

    return (
      <ReactModal
        isOpen={isOpen}
        onRequestClose={onClose}
        className={classes.modal}
        overlayClassName={classes.modalOverlay}
        ariaHideApp={false}
        ref={ref}
        {...rest}
      >
        <div className={classes.headingWrapper}>
<<<<<<< HEAD
          {title}
          <div className={classes.closeButtonWrapper}>
            <StudioButton
              variant='tertiary'
              icon={<MultiplyIcon />}
              onClick={onClose}
              aria-label={t('modal.close_icon')}
            />
          </div>
=======
          <div className={classes.title}>{title}</div>
          <Button
            variant='tertiary'
            icon={<MultiplyIcon />}
            onClick={onClose}
            aria-label={t('modal.close_icon')}
          />
>>>>>>> 6119219f
        </div>
        <div className={classes.contentWrapper}>{children}</div>
      </ReactModal>
    );
  },
);

StudioModal.displayName = 'StudioModal';<|MERGE_RESOLUTION|>--- conflicted
+++ resolved
@@ -54,25 +54,13 @@
         {...rest}
       >
         <div className={classes.headingWrapper}>
-<<<<<<< HEAD
-          {title}
-          <div className={classes.closeButtonWrapper}>
-            <StudioButton
-              variant='tertiary'
-              icon={<MultiplyIcon />}
-              onClick={onClose}
-              aria-label={t('modal.close_icon')}
-            />
-          </div>
-=======
           <div className={classes.title}>{title}</div>
-          <Button
+          <StudioButton
             variant='tertiary'
             icon={<MultiplyIcon />}
             onClick={onClose}
             aria-label={t('modal.close_icon')}
           />
->>>>>>> 6119219f
         </div>
         <div className={classes.contentWrapper}>{children}</div>
       </ReactModal>
