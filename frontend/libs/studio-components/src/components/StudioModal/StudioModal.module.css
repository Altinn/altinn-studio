--- conflicted
+++ resolved
@@ -1,62 +1,2 @@
 .modal {
-<<<<<<< HEAD
-  --modal-min-width: 320px;
-  --modal-min-height: 100px;
-  --modal-max-height: 80vh;
-  --modal-max-width: 80%;
-  --modal-position: 50%;
-  --modal-translate: calc(var(--modal-position) * -1);
-  --heading-height: 70px;
-  --modal-border-size: 1px;
-  --modal-border-radius: var(--fds-border_radius-medium);
-  --modal-content-max-height: calc(
-    var(--modal-max-height) - var(--heading-height) - var(--modal-border-size)
-  );
-  --modal-padding: var(--fds-spacing-3);
-
-  background-color: var(--fds-semantic-background-default);
-  border-radius: var(--modal-border-radius);
-  border: var(--modal-border-size) solid var(--fds-semantic-border-neutral-subtle);
-  height: max-content;
-  left: var(--modal-position);
-  max-height: var(--modal-max-height);
-  max-width: var(--modal-max-width);
-  min-height: var(--modal-min-height);
-  min-width: var(--modal-min-width);
-  position: absolute;
-  top: var(--modal-position);
-  transform: translate(var(--modal-translate), var(--modal-translate));
-  width: max-content;
-}
-
-.modalOverlay {
-  background-color: rgba(30, 43, 60, 0.5);
-  bottom: 0;
-  left: 0;
-  position: fixed;
-  right: 0;
-  top: 0;
-  z-index: 3000;
-}
-
-.headingWrapper {
-  align-items: center;
-  background-color: var(--fds-semantic-background-default);
-  border-bottom: 1px solid var(--fds-semantic-border-divider-default);
-  box-sizing: border-box;
-  display: flex;
-  align-items: center;
-  height: var(--heading-height);
-  padding: var(--modal-padding);
-}
-
-.contentWrapper {
-  max-height: calc(var(--modal-content-max-height));
-  overflow-y: auto;
-}
-
-.title {
-  flex: 1;
-=======
->>>>>>> e97df181
 }