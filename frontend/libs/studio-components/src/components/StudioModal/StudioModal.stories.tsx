import React from 'react';
import type { Meta, StoryObj } from '@storybook/react';
import { StudioModalRoot } from './StudioModalRoot';
import type { StudioModalDialogProps } from './StudioModalDialog';
import { StudioModalDialog } from './StudioModalDialog';
import { StudioModalTrigger } from './StudioModalTrigger';
import { StudioModal } from './index';
import { userEvent, within, expect } from '@storybook/test';
import * as icons from '@studio/icons';

<<<<<<< HEAD
type PreviewArgs = Omit<StudioModalDialogProps, 'icon'> & {
  icon: string;
=======
type Story = StoryFn<typeof StudioModal>;

const meta: Meta = {
  title: 'StudioModal',
  component: StudioModal,
>>>>>>> c6b34148
};

const noIconOption = 'None';
const iconOptions = [noIconOption, ...Object.keys(icons)];
const renderIcon = (iconName: string) =>
  iconName === noIconOption ? undefined : React.createElement(icons[iconName]);

const render = ({ icon, children, ...rest }: PreviewArgs) => (
  <StudioModal.Root>
    <StudioModal.Trigger>Åpne modal</StudioModal.Trigger>
    <StudioModal.Dialog {...rest} icon={renderIcon(icon)}>
      {children}
    </StudioModal.Dialog>
  </StudioModal.Root>
);

const meta: Meta<PreviewArgs> = {
  title: 'Studio/StudioModal',
  component: StudioModalRoot,
  subcomponents: { StudioModalTrigger, StudioModalDialog },
  render,
  argTypes: {
    icon: {
      options: iconOptions,
      control: { type: 'select' },
    },
  },
};
export default meta;

type Story = StoryObj<PreviewArgs>;

export const Default: Story = {
  args: {
    heading: 'Lorem ipsum dolor sit amet',
    icon: 'HouseIcon',
    footer: 'Test',
    closeButtonTitle: 'Close',
    contentPadding: true,
    children:
      'Donec suscipit et nulla vel iaculis. Aliquam in tellus quis sem malesuada rhoncus non vitae lorem. Morbi sed dolor pulvinar velit eleifend eleifend. Ut molestie ex neque, vel elementum odio fringilla vel. Nunc consectetur urna eget ex congue, in accumsan dui vestibulum. Donec aliquet massa vitae nibh mollis, nec viverra eros venenatis. Sed ac accumsan enim. Quisque elementum elit sollicitudin interdum luctus. Fusce lacinia mattis consectetur. Aenean vehicula orci vitae dolor imperdiet scelerisque. Curabitur hendrerit gravida erat ut tincidunt. Proin dui ante, euismod vehicula finibus vitae, eleifend ac dolor. Etiam lobortis neque eget elit varius, quis laoreet est laoreet. Nunc ac congue turpis, non lobortis nisi. Fusce lectus leo, porta vitae ligula ut, sagittis pretium eros.',
  },
};

export const Open: Story = {
  ...Default,
  play: async ({ canvasElement, args }) => {
    const canvas = within(canvasElement);
    await userEvent.click(canvas.getByRole('button'));
    expect(canvas.getByRole('dialog')).toBeInTheDocument();
  },
};<|MERGE_RESOLUTION|>--- conflicted
+++ resolved
@@ -8,16 +8,8 @@
 import { userEvent, within, expect } from '@storybook/test';
 import * as icons from '@studio/icons';
 
-<<<<<<< HEAD
 type PreviewArgs = Omit<StudioModalDialogProps, 'icon'> & {
   icon: string;
-=======
-type Story = StoryFn<typeof StudioModal>;
-
-const meta: Meta = {
-  title: 'StudioModal',
-  component: StudioModal,
->>>>>>> c6b34148
 };
 
 const noIconOption = 'None';
@@ -35,7 +27,7 @@
 );
 
 const meta: Meta<PreviewArgs> = {
-  title: 'Studio/StudioModal',
+  title: 'StudioModal',
   component: StudioModalRoot,
   subcomponents: { StudioModalTrigger, StudioModalDialog },
   render,
