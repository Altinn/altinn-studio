--- conflicted
+++ resolved
@@ -49,8 +49,5 @@
 export type { StudioCodeFragmentProps } from './StudioCodeFragment';
 export { StudioDecimalInput } from './StudioDecimalInput';
 export type { StudioDecimalInputProps } from './StudioDecimalInput';
-<<<<<<< HEAD
 export { StudioNotFoundPage } from './StudioNotFoundPage';
-=======
-export { StudioRedirectBox } from './StudioRedirectBox';
->>>>>>> ae1f342b
+export { StudioRedirectBox } from './StudioRedirectBox';