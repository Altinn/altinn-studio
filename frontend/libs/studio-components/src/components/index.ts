--- conflicted
+++ resolved
@@ -17,13 +17,7 @@
 export { StudioTable } from './StudioTable';
 export { StudioTag } from './StudioTag';
 export { StudioValidationMessage } from './StudioValidationMessage';
-<<<<<<< HEAD
 export { StudioContentMenu } from './StudioContentMenu';
 export type { StudioContentMenuButtonTabProps } from './StudioContentMenu';
 export { StudioTextfield } from './StudioTextfield';
-=======
-export { StudioSpinner } from './StudioSpinner';
-export { StudioTextfield } from './StudioTextfield';
-export { StudioContentMenu } from './StudioContentMenu';
-export type { StudioContentMenuButtonTabProps } from './StudioContentMenu';
->>>>>>> 054469d1
+export { StudioSpinner } from './StudioSpinner';