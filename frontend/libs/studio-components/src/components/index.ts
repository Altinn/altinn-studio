--- conflicted
+++ resolved
@@ -23,8 +23,5 @@
 export { StudioContentMenu } from './StudioContentMenu';
 export type { StudioContentMenuButtonTabProps } from './StudioContentMenu';
 export { StudioFieldset } from './StudioFieldset';
-<<<<<<< HEAD
 export { StudioFormGroup } from './StudioFormGroup';
-=======
-export { StudioSwitch } from './StudioSwitch';
->>>>>>> 9bccce5e
+export { StudioSwitch } from './StudioSwitch';