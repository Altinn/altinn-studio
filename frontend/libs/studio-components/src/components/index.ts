// These imports are here to make sure that the CSS of the components are rendered correctly
import '@digdir/designsystemet-css/index.css';
import '@digdir/designsystemet-theme';

export { StudioDropdown } from './StudioDropdown';
export { StudioButton } from './StudioButton';
export { StudioHeading } from './StudioHeading';
export { StudioParagraph } from './StudioParagraph';
export { StudioField } from './StudioField';
export { StudioLabel } from './StudioLabel';
<<<<<<< HEAD
export { StudioDialog } from './StudioDialog';
=======
export { StudioSelect } from './StudioSelect';
export { StudioValidationMessage } from './StudioValidationMessage';
>>>>>>> 05ea2fca
<|MERGE_RESOLUTION|>--- conflicted
+++ resolved
@@ -8,9 +8,6 @@
 export { StudioParagraph } from './StudioParagraph';
 export { StudioField } from './StudioField';
 export { StudioLabel } from './StudioLabel';
-<<<<<<< HEAD
 export { StudioDialog } from './StudioDialog';
-=======
 export { StudioSelect } from './StudioSelect';
-export { StudioValidationMessage } from './StudioValidationMessage';
->>>>>>> 05ea2fca
+export { StudioValidationMessage } from './StudioValidationMessage';