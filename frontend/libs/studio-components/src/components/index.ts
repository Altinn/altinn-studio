// These imports are here to make sure that the CSS of the components are rendered correctly
import '@digdir/designsystemet-css/index.css';
import '@digdir/designsystemet-theme/altinn.css';

export { StudioAlert } from './StudioAlert';
export { StudioDropdown } from './StudioDropdown';
export { StudioCenter } from './StudioCenter';
export { StudioBreadcrumbs } from './StudioBreadcrumbs';
export { StudioButton } from './StudioButton';
export { StudioHeading } from './StudioHeading';
export { StudioHelpText } from './StudioHelpText';
export { StudioParagraph } from './StudioParagraph';
export { StudioPopover } from './StudioPopover';
export { StudioField } from './StudioField';
export { StudioLabel } from './StudioLabel';
export { StudioDialog } from './StudioDialog';
export { StudioSelect } from './StudioSelect';
export { StudioTable } from './StudioTable';
export { StudioTag } from './StudioTag';
export { StudioValidationMessage } from './StudioValidationMessage';
export { StudioContentMenu } from './StudioContentMenu';
export type { StudioContentMenuButtonTabProps } from './StudioContentMenu';
<<<<<<< HEAD
export { StudioTextfield } from './StudioTextfield';
export { StudioSpinner } from './StudioSpinner';
=======
export { StudioFieldset } from './StudioFieldset';
>>>>>>> 79a84b77
export { StudioCheckbox } from './StudioCheckbox';
export { StudioSwitch } from './StudioSwitch';<|MERGE_RESOLUTION|>--- conflicted
+++ resolved
@@ -20,11 +20,8 @@
 export { StudioValidationMessage } from './StudioValidationMessage';
 export { StudioContentMenu } from './StudioContentMenu';
 export type { StudioContentMenuButtonTabProps } from './StudioContentMenu';
-<<<<<<< HEAD
 export { StudioTextfield } from './StudioTextfield';
 export { StudioSpinner } from './StudioSpinner';
-=======
 export { StudioFieldset } from './StudioFieldset';
->>>>>>> 79a84b77
 export { StudioCheckbox } from './StudioCheckbox';
 export { StudioSwitch } from './StudioSwitch';