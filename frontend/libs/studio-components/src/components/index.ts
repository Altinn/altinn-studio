<<<<<<< HEAD
export { StudioHeading } from './StudioHeading';
=======
export { StudioParagraph } from './StudioParagraph';
>>>>>>> c5744f4c
<|MERGE_RESOLUTION|>--- conflicted
+++ resolved
@@ -1,5 +1,2 @@
-<<<<<<< HEAD
 export { StudioHeading } from './StudioHeading';
-=======
-export { StudioParagraph } from './StudioParagraph';
->>>>>>> c5744f4c
+export { StudioParagraph } from './StudioParagraph';