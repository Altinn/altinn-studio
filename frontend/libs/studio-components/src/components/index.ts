--- conflicted
+++ resolved
@@ -31,8 +31,5 @@
 export { StudioLink } from './StudioLink';
 export { type StudioCallToActionBarProps, StudioCallToActionBar } from './StudioCallToActionBar';
 export { StudioErrorSummary } from './StudioErrorSummary';
-<<<<<<< HEAD
 export { StudioCard } from './StudioCard';
-=======
-export { StudioDetails } from './StudioDetails';
->>>>>>> 9c78d9e2
+export { StudioDetails } from './StudioDetails';