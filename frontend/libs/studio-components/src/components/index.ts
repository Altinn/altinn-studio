--- conflicted
+++ resolved
@@ -2,11 +2,7 @@
 export { StudioButton } from './StudioButton';
 export { StudioHeading } from './StudioHeading';
 export { StudioParagraph } from './StudioParagraph';
-<<<<<<< HEAD
+export { StudioField } from './StudioField';
 export { StudioLabel } from './StudioLabel';
 export { StudioSelect } from './StudioSelect';
-export { StudioField } from './StudioField';
-=======
-export { StudioField } from './StudioField';
-export { StudioLabel } from './StudioLabel';
->>>>>>> 26b99128
+export { StudioField } from './StudioField';