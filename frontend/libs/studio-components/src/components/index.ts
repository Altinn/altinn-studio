<<<<<<< HEAD
export { StudioDropdown } from './StudioDropdown';
=======
export { StudioHeading } from './StudioHeading';
>>>>>>> f124a8cf
export { StudioParagraph } from './StudioParagraph';<|MERGE_RESOLUTION|>--- conflicted
+++ resolved
@@ -1,6 +1,3 @@
-<<<<<<< HEAD
 export { StudioDropdown } from './StudioDropdown';
-=======
 export { StudioHeading } from './StudioHeading';
->>>>>>> f124a8cf
 export { StudioParagraph } from './StudioParagraph';