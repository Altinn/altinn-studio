--- conflicted
+++ resolved
@@ -1,7 +1,4 @@
 export * from './StudioModal';
 export * from './StudioNumberInput';
-<<<<<<< HEAD
 export * from './StudioSpinner';
-=======
-export * from './StudioCenter';
->>>>>>> 506e4205
+export * from './StudioCenter';