--- conflicted
+++ resolved
@@ -20,9 +20,6 @@
 export { StudioValidationMessage } from './StudioValidationMessage';
 export { StudioContentMenu } from './StudioContentMenu';
 export type { StudioContentMenuButtonTabProps } from './StudioContentMenu';
-<<<<<<< HEAD
 export { StudioTextfield } from './StudioTextfield';
 export { StudioSpinner } from './StudioSpinner';
-=======
-export { StudioSwitch } from './StudioSwitch';
->>>>>>> 0cd536f5
+export { StudioSwitch } from './StudioSwitch';