--- conflicted
+++ resolved
@@ -1,5 +1,2 @@
-<<<<<<< HEAD
 export { StudioDropdown } from './StudioDropdown';
-=======
-export { StudioParagraph } from './StudioParagraph';
->>>>>>> c5744f4c
+export { StudioParagraph } from './StudioParagraph';