<<<<<<< HEAD
export { StudioDropdown } from './StudioDropdown';
=======
export { StudioButton } from './StudioButton';
>>>>>>> 15cccef8
export { StudioHeading } from './StudioHeading';
export { StudioParagraph } from './StudioParagraph';<|MERGE_RESOLUTION|>--- conflicted
+++ resolved
@@ -1,7 +1,4 @@
-<<<<<<< HEAD
 export { StudioDropdown } from './StudioDropdown';
-=======
 export { StudioButton } from './StudioButton';
->>>>>>> 15cccef8
 export { StudioHeading } from './StudioHeading';
 export { StudioParagraph } from './StudioParagraph';