--- conflicted
+++ resolved
@@ -1,30 +1,15 @@
 import { useMemo } from 'react';
 import { useStudioInputTableContext } from '../StudioInputTableContext';
-<<<<<<< HEAD
-import type { EventPropsBase } from '../types/EventPropsBase';
-=======
 import type { EventProps } from '../types/EventProps';
->>>>>>> a712b7d9
 
 export function useEventProps<BlurInput, FocusInput, ChangeInput>({
   onBlur,
   onFocus,
   onChange,
-<<<<<<< HEAD
-}: EventPropsBase<BlurInput, FocusInput, ChangeInput>): EventPropsBase<
-  BlurInput,
-  FocusInput,
-  ChangeInput
-> {
-  const { onChangeAny, onBlurAny, onFocusAny } = useStudioInputTableContext();
-
-  return useMemo<EventPropsBase<BlurInput, FocusInput, ChangeInput>>(
-=======
 }: EventProps<BlurInput, FocusInput, ChangeInput>): EventProps<BlurInput, FocusInput, ChangeInput> {
   const { onChangeAny, onBlurAny, onFocusAny } = useStudioInputTableContext();
 
   return useMemo<EventProps<BlurInput, FocusInput, ChangeInput>>(
->>>>>>> a712b7d9
     () => ({
       onChange: (input) => {
         onChange?.(input);
