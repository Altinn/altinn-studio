--- conflicted
+++ resolved
@@ -1,13 +1,9 @@
 .textfieldCell,
 .textareaCell,
 .textResourceCell {
-<<<<<<< HEAD
-  padding: var(--fds-spacing-1) 0;
-=======
   padding-block: var(--fds-spacing-1);
   padding-inline-end: var(--fds-spacing-2);
   padding-inline-start: 0;
->>>>>>> 829f981b
   font-size: var(--studio-input-table-font-size);
 }
 
@@ -38,9 +34,5 @@
 }
 
 .textResourceCell .currentTextId {
-<<<<<<< HEAD
-  padding-inline: var(--fds-spacing-2);
-=======
   padding-inline-start: var(--fds-spacing-2);
->>>>>>> 829f981b
 }