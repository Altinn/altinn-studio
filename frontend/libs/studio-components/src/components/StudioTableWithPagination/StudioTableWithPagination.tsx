--- conflicted
+++ resolved
@@ -35,21 +35,6 @@
   const [rowsPerPage, setRowsPerPage] = useState(initialRowsPerPage);
   const { sortedRows, handleSorting } = useSortedRows(rows);
 
-<<<<<<< HEAD
-    return (
-      <>
-        <Table size={size} className={classes.table} ref={ref}>
-          <Table.Head>
-            <Table.Row>
-              {columns.map(({ accessor, value }) => (
-                <Table.HeaderCell
-                  key={accessor}
-                  sortable={isSortable && !!value}
-                  onSortClick={() => handleSorting(accessor)}
-                >
-                  {value}
-                </Table.HeaderCell>
-=======
   const totalPages = Math.ceil(sortedRows.length / rowsPerPage);
   const rowsToRender = getRowsToRender(currentPage, rowsPerPage, sortedRows);
   if (rowsToRender.length === 0) setCurrentPage(1);
@@ -75,7 +60,6 @@
             <Table.Row key={String(row.id)}>
               {columns.map(({ accessor }) => (
                 <Table.Cell key={accessor}>{row[accessor]}</Table.Cell>
->>>>>>> ab44e575
               ))}
             </Table.Row>
           ))}
