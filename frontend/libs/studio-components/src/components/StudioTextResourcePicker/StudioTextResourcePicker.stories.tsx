--- conflicted
+++ resolved
@@ -15,11 +15,7 @@
     label: 'Velg tekst',
     textResources: textResourcesMock,
     onValueChange: (id: string) => console.log(id),
-<<<<<<< HEAD
-    unsetOptionLabel: 'Ingen',
-=======
     noTextResourceOptionLabel: 'Ikke oppgitt',
->>>>>>> 72f8cc01
     value: 'land.NO',
   },
 };