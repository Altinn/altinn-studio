--- conflicted
+++ resolved
@@ -27,15 +27,9 @@
           aria-describedby={showSpinnerTitle ? spinnerDescriptionId : null}
           data-testid='studio-spinner-test-id'
         />
-<<<<<<< HEAD
         {showSpinnerTitle && (
-          <Paragraph as='div' id={spinnerDescriptionId}>
+          <Paragraph asChild id={spinnerDescriptionId}>
             {spinnerTitle}
-=======
-        {spinnerText && (
-          <Paragraph asChild id={spinnerDescriptionId}>
-            <div>{spinnerText}</div>
->>>>>>> 164a38a2
           </Paragraph>
         )}
       </div>
