--- conflicted
+++ resolved
@@ -1,8 +1,5 @@
 export * from './useMediaQuery';
 export * from './usePrevious';
-<<<<<<< HEAD
 export * from './useRetainWhileLoading';
-=======
 export * from './useLocalStorage';
-export * from './webStorage';
->>>>>>> 20d784fc
+export * from './webStorage';