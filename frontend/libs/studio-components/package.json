{
  "name": "@studio/components",
  "packageManager": "yarn@4.5.0",
  "version": "0.1.0",
  "main": "./src/index.ts",
  "scripts": {
    "test": "jest",
    "lint": "eslint \"src/components/**/*.ts*\"",
    "storybook": "storybook dev -p 6006",
    "build-storybook": "storybook build"
  },
  "dependencies": {
    "@studio/icons": "workspace:^",
    "@studio/pure-functions": "workspace:^",
    "ajv": "8.17.1",
    "react": "^18.2.0",
    "react-dom": "^18.2.0",
    "uuid": "10.0.0"
  },
  "devDependencies": {
<<<<<<< HEAD
    "@chromatic-com/storybook": "1.9.0",
    "@storybook/addon-essentials": "8.3.0",
    "@storybook/addon-interactions": "8.3.0",
    "@storybook/addon-links": "8.3.0",
=======
    "@chromatic-com/storybook": "2.0.2",
    "@storybook/addon-essentials": "8.2.9",
    "@storybook/addon-interactions": "8.2.9",
    "@storybook/addon-links": "8.2.9",
>>>>>>> 3d30a92c
    "@storybook/addon-webpack5-compiler-swc": "1.0.5",
    "@storybook/blocks": "8.3.0",
    "@storybook/react": "8.3.0",
    "@storybook/react-webpack5": "8.3.0",
    "@storybook/test": "8.3.0",
    "@testing-library/jest-dom": "6.5.0",
    "@testing-library/react": "16.0.1",
    "@types/jest": "^29.5.5",
    "eslint": "8.57.0",
    "eslint-plugin-storybook": "^0.8.0",
    "jest": "^29.7.0",
    "jest-environment-jsdom": "^29.7.0",
    "storybook": "^8.0.4",
    "ts-jest": "^29.1.1",
    "typescript": "^5.2.2"
  }
}<|MERGE_RESOLUTION|>--- conflicted
+++ resolved
@@ -17,18 +17,11 @@
     "react-dom": "^18.2.0",
     "uuid": "10.0.0"
   },
-  "devDependencies": {
-<<<<<<< HEAD
-    "@chromatic-com/storybook": "1.9.0",
+  "devDependencies": {   
     "@storybook/addon-essentials": "8.3.0",
     "@storybook/addon-interactions": "8.3.0",
     "@storybook/addon-links": "8.3.0",
-=======
     "@chromatic-com/storybook": "2.0.2",
-    "@storybook/addon-essentials": "8.2.9",
-    "@storybook/addon-interactions": "8.2.9",
-    "@storybook/addon-links": "8.2.9",
->>>>>>> 3d30a92c
     "@storybook/addon-webpack5-compiler-swc": "1.0.5",
     "@storybook/blocks": "8.3.0",
     "@storybook/react": "8.3.0",
