--- conflicted
+++ resolved
@@ -11,12 +11,7 @@
   },
   "dependencies": {
     "@studio/icons": "^0.1.0",
-<<<<<<< HEAD
-    "ajv": "8.16.0",
-    "classnames": "2.5.1",
-=======
     "ajv": "8.17.1",
->>>>>>> 51e1dd5f
     "react": "^18.2.0",
     "react-dom": "^18.2.0",
     "uuid": "10.0.0"
