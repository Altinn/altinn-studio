--- conflicted
+++ resolved
@@ -8,12 +8,7 @@
     "lint": "eslint \"src/components/**/*.ts*\""
   },
   "dependencies": {
-<<<<<<< HEAD
-    "@digdir/design-system-react": "0.35.0",
-=======
-    "@altinn/icons": "^0.1.0",
     "@digdir/design-system-react": "0.38.0",
->>>>>>> 537fce6e
     "@digdir/design-system-tokens": "0.10.0",
     "@studio/icons": "^0.1.0",
     "react": "^18.2.0",
