import { type KeyValuePairs } from '../types/KeyValuePairs';

export class ObjectUtils {
  static deepCopy = <T>(value: T) => JSON.parse(JSON.stringify(value)) as T;

  /**
   * Checks if two objects are equal (shallow comparison).
   * @param obj1 The first object.
   * @param obj2 The second object.
   * @returns True if the objects are equal and false otherwise.
   */
  static areObjectsEqual = <T extends object>(obj1: T, obj2: T): boolean => {
    if (Object.keys(obj1).length !== Object.keys(obj2).length) return false;
    for (const key in obj1) {
      if (obj1[key] !== obj2[key]) {
        return false;
      }
    }
    return true;
  };
<<<<<<< HEAD
=======

  /**
   * Maps an array of objects to a key-value pair object, where the key is the value of the given property.
   * @param objectList
   * @param property
   * @returns An object with the values of the given property as keys and the objects as values.
   */
  static mapByProperty = <T extends object>(
    objectList: T[],
    property: keyof T,
  ): KeyValuePairs<T> => {
    return Object.fromEntries(objectList.map((object) => [object[property], object]));
  };

  /**
   * Flattens the values of an object.
   * @param object The object to flatten.
   * @returns An array of the values of the object.
   */
  static flattenObjectValues = <T extends object>(object: T): string[] => {
    return Object.entries(object)
      .map(([, value]) => {
        return value;
      })
      .flat();
  };
>>>>>>> 604dd65f
}<|MERGE_RESOLUTION|>--- conflicted
+++ resolved
@@ -18,8 +18,6 @@
     }
     return true;
   };
-<<<<<<< HEAD
-=======
 
   /**
    * Maps an array of objects to a key-value pair object, where the key is the value of the given property.
@@ -46,5 +44,4 @@
       })
       .flat();
   };
->>>>>>> 604dd65f
 }