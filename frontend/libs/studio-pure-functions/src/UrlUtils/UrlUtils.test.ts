--- conflicted
+++ resolved
@@ -48,15 +48,12 @@
       expect(result).toBe('profile');
     });
 
-<<<<<<< HEAD
-=======
     it('should return the third part of the pathname when there are many segments', () => {
       const pathname = '/home/user/profile/details/123';
       const result = UrlUtils.extractThirdRouterParam(pathname);
       expect(result).toBe('profile');
     });
 
->>>>>>> abd44471
     it('should handle a single segment pathname', () => {
       const pathname = '/profile';
       const result = UrlUtils.extractThirdRouterParam(pathname);
