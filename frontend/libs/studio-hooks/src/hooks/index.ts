export * from './useDebounce';
export * from './useForwardedRef';
export * from './usePropState';
export * from './useUniqueKeys';
<<<<<<< HEAD
export * from './useMediaQuery';
=======
export * from './usePrevious';
>>>>>>> 648afbe7
<|MERGE_RESOLUTION|>--- conflicted
+++ resolved
@@ -2,8 +2,5 @@
 export * from './useForwardedRef';
 export * from './usePropState';
 export * from './useUniqueKeys';
-<<<<<<< HEAD
 export * from './useMediaQuery';
-=======
-export * from './usePrevious';
->>>>>>> 648afbe7
+export * from './usePrevious';