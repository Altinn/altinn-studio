--- conflicted
+++ resolved
@@ -7,15 +7,10 @@
 import { useUploadCodeListNameErrorMessage } from '../../hooks/useUploadCodeListNameErrorMessage';
 import { toast } from 'react-toastify';
 import { StudioDropdown } from '@studio/components';
-<<<<<<< HEAD
 import { FileImportIcon, PlusCircleIcon, PlusIcon, UploadIcon } from '@studio/icons';
-import type { CodeListWithMetadata } from '../../CodeListPage';
-=======
-import { PlusCircleIcon, PlusIcon, UploadIcon } from '@studio/icons';
 import type { CodeListWithMetadata } from '../../types/CodeListWithMetadata';
->>>>>>> 7c437312
 import type { TextResource } from '@studio/components-legacy';
-import { ImportFromOrgLibraryModal } from './ImportFromOrgLibraryModal';
+import { ImportFromOrgLibraryDialog } from './ImportFromOrgLibraryDialog';
 
 export type AddCodeListDropdownProps = {
   onBlurTextResource?: (textResource: TextResource) => void;
@@ -101,7 +96,7 @@
         ref={addCodeListRef}
       />
       {hasExternalResources && (
-        <ImportFromOrgLibraryModal codeListIds={externalResourceIds} ref={importCodeListRef} />
+        <ImportFromOrgLibraryDialog codeListIds={externalResourceIds} ref={importCodeListRef} />
       )}
     </>
   );
