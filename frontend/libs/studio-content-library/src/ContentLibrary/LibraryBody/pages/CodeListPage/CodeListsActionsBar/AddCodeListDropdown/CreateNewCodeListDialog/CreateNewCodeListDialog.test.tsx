import React, { useEffect, useRef } from 'react';
import type { ReactElement } from 'react';
import { render, screen } from '@testing-library/react';
import type { RenderResult } from '@testing-library/react';
import type { UserEvent } from '@testing-library/user-event';
import userEvent from '@testing-library/user-event';
import { CreateNewCodeListDialog } from './CreateNewCodeListDialog';
import type { CreateNewCodeListDialogProps } from './CreateNewCodeListDialog';
import { textMock } from '@studio/testing/mocks/i18nMock';
import { textResourcesNb } from '../../../../../../../test-data/textResources';

const onCreateCodeList = jest.fn();
const newCodeListTitleMock = 'newCodeListTitleMock';
const existingCodeListTitle = 'existingCodeListTitle';

describe('CreateNewCodeListDialog', () => {
  afterEach(jest.clearAllMocks);

  it('renders an empty textfield for inputting code list name', async () => {
    renderCreateNewCodeListDialog();
    const codeListNameInput = screen.getByRole('textbox', {
      name: textMock('app_content_library.code_lists.create_new_code_list_name'),
    });
    expect(codeListNameInput).toHaveTextContent('');
  });

  it('renders the code list editor without code list', () => {
    renderCreateNewCodeListDialog();
    const typeSelector = screen.getByRole('combobox', {
      name: textMock('code_list_editor.type_selector_label'),
    });
    expect(typeSelector).toBeInTheDocument();
  });

  it('renders a disabled button by default', () => {
    renderCreateNewCodeListDialog();
    expect(getSaveButton()).toBeDisabled();
  });

  it('enables the save button if only title is provided', async () => {
    const user = userEvent.setup();
    renderCreateNewCodeListDialog();
    await inputCodeListTitle(user);
    expect(getSaveButton()).toBeEnabled();
  });

  it('keeps disabling the save button if only code list content is provided', async () => {
    const user = userEvent.setup();
    renderCreateNewCodeListDialog();
    await addCodeListItem(user);
    expect(getSaveButton()).toBeDisabled();
  });

  it('renders error message if code list title is occupied', async () => {
    const user = userEvent.setup();
    renderCreateNewCodeListDialog();
    await inputCodeListTitle(user, existingCodeListTitle);
    const codeListTitleError = screen.getByText(textMock('validation_errors.file_name_occupied'));
    expect(codeListTitleError).toBeInTheDocument();
  });

  it('renders error message if code list title does not match regex', async () => {
    const user = userEvent.setup();
    renderCreateNewCodeListDialog();
    await inputCodeListTitle(user, 'æ');
    const codeListTitleError = screen.getByText(textMock('validation_errors.name_invalid'));
    expect(codeListTitleError).toBeInTheDocument();
  });

  it('disables the save button if code list title is invalid', async () => {
    const user = userEvent.setup();
    renderCreateNewCodeListDialog();
    await inputCodeListTitle(user, existingCodeListTitle);
    expect(getSaveButton()).toBeDisabled();
  });

  it('disables the save button if code list content is invalid', async () => {
    const user = userEvent.setup();
    renderCreateNewCodeListDialog();
    await addDuplicatedCodeListValues(user);
    expect(getSaveButton()).toBeDisabled();
  });

  it('enables the save button when valid title and valid code list content are provided', async () => {
    const user = userEvent.setup();
    renderCreateNewCodeListDialog();
    await inputCodeListTitle(user);
    await addCodeListItem(user);
    expect(getSaveButton()).toBeEnabled();
  });

  it('calls onCreateCodeList and closes the dialog when save button is clicked', async () => {
    const user = userEvent.setup();
    renderCreateNewCodeListDialog();
    await inputCodeListTitle(user);
    await addCodeListItem(user);
    await user.click(getSaveButton());
    expect(onCreateCodeList).toHaveBeenCalledTimes(1);
    expect(onCreateCodeList).toHaveBeenCalledWith({
      codeList: [{ label: '', value: '' }],
      title: newCodeListTitleMock,
    });
    expect(screen.queryByRole('dialog')).not.toBeInTheDocument();
  });
});

const inputCodeListTitle = async (
  user: UserEvent,
  codeListTitle: string = newCodeListTitleMock,
) => {
  const codeListNameInput = screen.getByRole('textbox', {
    name: textMock('app_content_library.code_lists.create_new_code_list_name'),
  });
  await user.type(codeListNameInput, codeListTitle);
};

const addCodeListItem = async (user: UserEvent) => {
  const addCodeListItemButton = screen.getByRole('button', {
    name: textMock('code_list_editor.add_option'),
  });
  await user.click(addCodeListItemButton);
};

const addDuplicatedCodeListValues = async (user: UserEvent) => {
  await addCodeListItem(user);
  await addCodeListItem(user);
};

const getSaveButton = () => {
  return screen.getByRole('button', {
    name: textMock('app_content_library.code_lists.save_new_code_list'),
  });
};

const defaultProps: CreateNewCodeListDialogProps = {
  onCreateCodeList,
  codeListNames: [existingCodeListTitle],
};

const renderCreateNewCodeListDialog = (
  props?: Partial<CreateNewCodeListDialogProps>,
): RenderResult => {
  const Component = (): ReactElement => {
    const ref = useRef<HTMLDialogElement>(null);

    useShowModal(ref);

<<<<<<< HEAD
    return (
      <CreateNewCodeListDialog
        onUpdateCodeList={onUpdateCodeListMock}
        codeListNames={[existingCodeListTitle]}
        ref={ref}
        textResources={textResourcesNb}
      />
    );
=======
    return <CreateNewCodeListDialog ref={ref} {...defaultProps} {...props} />;
>>>>>>> 9c4145b7
  };

  return render(<Component />);
};

const useShowModal = (ref: React.RefObject<HTMLDialogElement>) => {
  useEffect(() => {
    ref.current?.showModal();
  }, [ref]);
};<|MERGE_RESOLUTION|>--- conflicted
+++ resolved
@@ -135,6 +135,7 @@
 const defaultProps: CreateNewCodeListDialogProps = {
   onCreateCodeList,
   codeListNames: [existingCodeListTitle],
+  textResources: textResourcesNb,
 };
 
 const renderCreateNewCodeListDialog = (
@@ -145,18 +146,7 @@
 
     useShowModal(ref);
 
-<<<<<<< HEAD
-    return (
-      <CreateNewCodeListDialog
-        onUpdateCodeList={onUpdateCodeListMock}
-        codeListNames={[existingCodeListTitle]}
-        ref={ref}
-        textResources={textResourcesNb}
-      />
-    );
-=======
     return <CreateNewCodeListDialog ref={ref} {...defaultProps} {...props} />;
->>>>>>> 9c4145b7
   };
 
   return render(<Component />);
