import type { CodeList, CodeListEditorTexts } from '@studio/components';
import {
  StudioDeleteButton,
  StudioModal,
  StudioDisplayTile,
  StudioCodeListEditor,
  StudioToggleableTextfield,
} from '@studio/components';
import React from 'react';
import { useTranslation } from 'react-i18next';
import type { CodeListWithMetadata } from '../../CodeListPage';
import { useCodeListEditorTexts } from '../../hooks/useCodeListEditorTexts';
import { EyeIcon } from '@studio/icons';
import { ArrayUtils, FileNameUtils } from '@studio/pure-functions';
import { useInputCodeListNameErrorMessage } from '../../hooks/useInputCodeListNameErrorMessage';
import classes from './EditCodeList.module.css';
import type { CodeListIdSource } from '../../types/CodeListReference';
import { CodeListUsages } from './CodeListUsages/CodeListUsages';

export type EditCodeListProps = {
  codeList: CodeList;
  codeListTitle: string;
  onDeleteCodeList: (codeListId: string) => void;
  onUpdateCodeListId: (codeListId: string, newCodeListId: string) => void;
  onUpdateCodeList: (updatedCodeList: CodeListWithMetadata) => void;
  codeListNames: string[];
  codeListSources: CodeListIdSource[];
};

export function EditCodeList({
  codeList,
  codeListTitle,
  onDeleteCodeList,
  onUpdateCodeListId,
  onUpdateCodeList,
  codeListNames,
  codeListSources,
}: EditCodeListProps): React.ReactElement {
  const editorTexts: CodeListEditorTexts = useCodeListEditorTexts();

  const handleCodeListChange = (updatedCodeList: CodeList): void => {
    const updatedCodeListWithMetadata = updateCodeListWithMetadata(
      { title: codeListTitle, codeList: codeList },
      updatedCodeList,
    );
    onUpdateCodeList(updatedCodeListWithMetadata);
  };

  const handleDeleteCodeList = (): void => onDeleteCodeList(codeListTitle);

  const codeListHasUsages = codeListSources.length > 0;
  const isCodeListEditable = codeListSources.length === 0;

  return (
    <div className={classes.editCodeList}>
<<<<<<< HEAD
      <StudioToggleableTextfield
        customValidation={handleValidateCodeListId}
        label={t('app_content_library.code_lists.code_list_edit_id_label')}
        onBlur={(event) => handleUpdateCodeListId(event.target.value)}
        title={t('app_content_library.code_lists.code_list_edit_id_title', {
          codeListName: codeListTitle,
        })}
        value={codeListTitle}
=======
      <EditCodeListTitle
        codeListTitle={codeListTitle}
        isCodeListEditable={isCodeListEditable}
        codeListNames={codeListNames}
        onUpdateCodeListId={onUpdateCodeListId}
>>>>>>> c07d8212
      />
      <StudioCodeListEditor
        codeList={codeList}
        onAddOrDeleteItem={handleCodeListChange}
        onBlurAny={handleCodeListChange}
        texts={editorTexts}
      />
      <CodeListButtons
        codeListHasUsages={codeListHasUsages}
        codeListSources={codeListSources}
        onDeleteCodeList={handleDeleteCodeList}
      />
    </div>
  );
}

export const updateCodeListWithMetadata = (
  currentCodeListWithMetadata: CodeListWithMetadata,
  updatedCodeList: CodeList,
): CodeListWithMetadata => {
  return { ...currentCodeListWithMetadata, codeList: updatedCodeList };
};

type EditCodeListTitleProps = {
  codeListTitle: string;
  isCodeListEditable: boolean;
  codeListNames: string[];
  onUpdateCodeListId: (codeListId: string, newCodeListId: string) => void;
};

function EditCodeListTitle({
  codeListTitle,
  isCodeListEditable,
  codeListNames,
  onUpdateCodeListId,
}: EditCodeListTitleProps): React.ReactElement {
  const { t } = useTranslation();
  const getInvalidInputFileNameErrorMessage = useInputCodeListNameErrorMessage();

  const handleUpdateCodeListId = (newCodeListId: string) => {
    if (newCodeListId !== codeListTitle) onUpdateCodeListId(codeListTitle, newCodeListId);
  };

  const handleValidateCodeListId = (newCodeListId: string) => {
    const invalidCodeListNames = ArrayUtils.removeItemByValue(codeListNames, codeListTitle);
    const fileNameError = FileNameUtils.findFileNameError(newCodeListId, invalidCodeListNames);
    return getInvalidInputFileNameErrorMessage(fileNameError);
  };

  return isCodeListEditable ? (
    <StudioToggleableTextfield
      customValidation={handleValidateCodeListId}
      inputProps={{
        label: t('app_content_library.code_lists.code_list_edit_id_label'),
        icon: <KeyVerticalIcon />,
        title: t('app_content_library.code_lists.code_list_edit_id_title', {
          codeListName: codeListTitle,
        }),
        value: codeListTitle,
        onBlur: (event) => handleUpdateCodeListId(event.target.value),
        size: 'small',
      }}
      viewProps={{
        label: t('app_content_library.code_lists.code_list_edit_id_label'),
        children: codeListTitle,
        variant: 'tertiary',
        title: t('app_content_library.code_lists.code_list_view_id_title', {
          codeListName: codeListTitle,
        }),
      }}
    />
  ) : (
    <StudioDisplayTile
      title={t('app_content_library.code_lists.code_list_edit_id_disabled_title')}
      label={t('app_content_library.code_lists.code_list_edit_id_label')}
      value={codeListTitle}
      icon={<KeyVerticalIcon />}
    />
  );
}

type CodeListButtonsProps = {
  codeListHasUsages: boolean;
  codeListSources: CodeListIdSource[];
  onDeleteCodeList: (codeListId: string) => void;
};

function CodeListButtons({
  codeListHasUsages,
  codeListSources,
  onDeleteCodeList,
}: CodeListButtonsProps): React.ReactElement {
  const { t } = useTranslation();
  const deleteButtonTitle = codeListHasUsages
    ? t('app_content_library.code_lists.code_list_delete_disabled_title')
    : t('app_content_library.code_lists.code_list_delete_enabled_title');

  return (
    <div className={classes.buttons}>
      <StudioDeleteButton
        onDelete={onDeleteCodeList}
        title={deleteButtonTitle}
        disabled={codeListHasUsages}
      >
        {t('app_content_library.code_lists.code_list_delete')}
      </StudioDeleteButton>
      {codeListHasUsages && <ShowCodeListUsagesSourcesModal codeListSources={codeListSources} />}
    </div>
  );
}

export type ShowCodeListUsagesSourcesModalProps = {
  codeListSources: CodeListIdSource[];
};

function ShowCodeListUsagesSourcesModal({
  codeListSources,
}: ShowCodeListUsagesSourcesModalProps): React.ReactElement {
  const { t } = useTranslation();

  return (
    <StudioModal.Root>
      <StudioModal.Trigger
        icon={<EyeIcon className={classes.seeUsageIcon} />}
        variant='tertiary'
        className={classes.codeListUsageButton}
      >
        {t('app_content_library.code_lists.code_list_show_usage')}
      </StudioModal.Trigger>
      <StudioModal.Dialog
        closeButtonTitle={t('general.close')}
        heading={t('app_content_library.code_lists.code_list_show_usage_modal_title')}
      >
        <CodeListUsages codeListSources={codeListSources} />
      </StudioModal.Dialog>
    </StudioModal.Root>
  );
}<|MERGE_RESOLUTION|>--- conflicted
+++ resolved
@@ -10,7 +10,7 @@
 import { useTranslation } from 'react-i18next';
 import type { CodeListWithMetadata } from '../../CodeListPage';
 import { useCodeListEditorTexts } from '../../hooks/useCodeListEditorTexts';
-import { EyeIcon } from '@studio/icons';
+import { EyeIcon, KeyVerticalIcon } from '@studio/icons';
 import { ArrayUtils, FileNameUtils } from '@studio/pure-functions';
 import { useInputCodeListNameErrorMessage } from '../../hooks/useInputCodeListNameErrorMessage';
 import classes from './EditCodeList.module.css';
@@ -53,22 +53,11 @@
 
   return (
     <div className={classes.editCodeList}>
-<<<<<<< HEAD
-      <StudioToggleableTextfield
-        customValidation={handleValidateCodeListId}
-        label={t('app_content_library.code_lists.code_list_edit_id_label')}
-        onBlur={(event) => handleUpdateCodeListId(event.target.value)}
-        title={t('app_content_library.code_lists.code_list_edit_id_title', {
-          codeListName: codeListTitle,
-        })}
-        value={codeListTitle}
-=======
       <EditCodeListTitle
         codeListTitle={codeListTitle}
         isCodeListEditable={isCodeListEditable}
         codeListNames={codeListNames}
         onUpdateCodeListId={onUpdateCodeListId}
->>>>>>> c07d8212
       />
       <StudioCodeListEditor
         codeList={codeList}
@@ -121,24 +110,12 @@
   return isCodeListEditable ? (
     <StudioToggleableTextfield
       customValidation={handleValidateCodeListId}
-      inputProps={{
-        label: t('app_content_library.code_lists.code_list_edit_id_label'),
-        icon: <KeyVerticalIcon />,
-        title: t('app_content_library.code_lists.code_list_edit_id_title', {
-          codeListName: codeListTitle,
-        }),
-        value: codeListTitle,
-        onBlur: (event) => handleUpdateCodeListId(event.target.value),
-        size: 'small',
-      }}
-      viewProps={{
-        label: t('app_content_library.code_lists.code_list_edit_id_label'),
-        children: codeListTitle,
-        variant: 'tertiary',
-        title: t('app_content_library.code_lists.code_list_view_id_title', {
-          codeListName: codeListTitle,
-        }),
-      }}
+      label={t('app_content_library.code_lists.code_list_edit_id_label')}
+      onBlur={(event) => handleUpdateCodeListId(event.target.value)}
+      title={t('app_content_library.code_lists.code_list_edit_id_title', {
+        codeListName: codeListTitle,
+      })}
+      value={codeListTitle}
     />
   ) : (
     <StudioDisplayTile
