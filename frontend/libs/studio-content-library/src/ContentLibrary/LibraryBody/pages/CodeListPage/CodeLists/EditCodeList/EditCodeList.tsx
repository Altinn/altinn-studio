import type {
  CodeList as StudioComponentsCodeList,
  CodeList,
  CodeListEditorTexts,
} from '@studio/components';
import { StudioModal, StudioCodeListEditor, StudioToggleableTextfield } from '@studio/components';
import React from 'react';
import { useTranslation } from 'react-i18next';
import type { CodeListWithMetadata } from '../../CodeListPage';
import { useCodeListEditorTexts } from '../../hooks/useCodeListEditorTexts';
import { EyeIcon, KeyVerticalIcon } from '@studio/icons';
import { ArrayUtils, FileNameUtils } from '@studio/pure-functions';
import { useInputCodeListNameErrorMessage } from '../../hooks/useInputCodeListNameErrorMessage';
import classes from './EditCodeList.module.css';
import type { CodeListIdSource } from '../../types/CodeListReference';
import { CodeListUsages } from './CodeListUsages/CodeListUsages';

export type EditCodeListProps = {
  codeList: CodeList;
  codeListTitle: string;
  onUpdateCodeListId: (codeListId: string, newCodeListId: string) => void;
  onUpdateCodeList: (updatedCodeList: CodeListWithMetadata) => void;
  codeListNames: string[];
  codeListSources: CodeListIdSource[];
};

export function EditCodeList({
  codeList,
  codeListTitle,
  onUpdateCodeListId,
  onUpdateCodeList,
  codeListNames,
  codeListSources,
}: EditCodeListProps): React.ReactElement {
  const { t } = useTranslation();
  const editorTexts: CodeListEditorTexts = useCodeListEditorTexts();
  const getInvalidInputFileNameErrorMessage = useInputCodeListNameErrorMessage();

  const handleUpdateCodeListId = (newCodeListId: string) => {
    if (newCodeListId !== codeListTitle) onUpdateCodeListId(codeListTitle, newCodeListId);
  };

  const handleCodeListChange = (updatedCodeList: CodeList): void => {
    const updatedCodeListWithMetadata = updateCodeListWithMetadata(
      { title: codeListTitle, codeList: codeList },
      updatedCodeList,
    );
    onUpdateCodeList(updatedCodeListWithMetadata);
  };

  const handleValidateCodeListId = (newCodeListId: string) => {
    const invalidCodeListNames = ArrayUtils.removeItemByValue(codeListNames, codeListTitle);
    const fileNameError = FileNameUtils.findFileNameError(newCodeListId, invalidCodeListNames);
    return getInvalidInputFileNameErrorMessage(fileNameError);
  };

  const codeListHasUsages = codeListSources.length > 0;

  return (
    <div className={classes.editCodeList}>
      <StudioToggleableTextfield
        customValidation={handleValidateCodeListId}
        inputProps={{
          label: t('app_content_library.code_lists.code_list_edit_id_label'),
          icon: <KeyVerticalIcon />,
          title: t('app_content_library.code_lists.code_list_edit_id_title', {
            codeListName: codeListTitle,
          }),
          value: codeListTitle,
          onBlur: (event) => handleUpdateCodeListId(event.target.value),
          size: 'small',
        }}
        viewProps={{
          label: t('app_content_library.code_lists.code_list_edit_id_label'),
          children: codeListTitle,
          variant: 'tertiary',
          title: t('app_content_library.code_lists.code_list_view_id_title', {
            codeListName: codeListTitle,
          }),
        }}
      />
<<<<<<< HEAD
      <StudioCodeListEditor
        codeList={codeList}
        onAddOrDeleteItem={handleCodeListChange}
        onBlurAny={handleCodeListChange}
        texts={editorTexts}
      />
=======
      <StudioCodeListEditor codeList={codeList} onBlurAny={handleBlurAny} texts={editorTexts} />
      {codeListHasUsages && <ShowCodeListUsagesSourcesModal codeListSources={codeListSources} />}
>>>>>>> aa46b72f
    </div>
  );
}

export const updateCodeListWithMetadata = (
  currentCodeListWithMetadata: CodeListWithMetadata,
  updatedCodeList: StudioComponentsCodeList,
): CodeListWithMetadata => {
  return { ...currentCodeListWithMetadata, codeList: updatedCodeList };
};

export type ShowCodeListUsagesSourcesModalProps = {
  codeListSources: CodeListIdSource[];
};

function ShowCodeListUsagesSourcesModal({
  codeListSources,
}: ShowCodeListUsagesSourcesModalProps): React.ReactElement {
  const { t } = useTranslation();

  return (
    <StudioModal.Root>
      <StudioModal.Trigger
        icon={<EyeIcon className={classes.seeUsageIcon} />}
        variant='tertiary'
        className={classes.codeListUsageButton}
      >
        {t('app_content_library.code_lists.code_list_show_usage')}
      </StudioModal.Trigger>
      <StudioModal.Dialog
        closeButtonTitle={t('general.close')}
        heading={t('app_content_library.code_lists.code_list_show_usage_modal_title')}
      >
        <CodeListUsages codeListSources={codeListSources} />
      </StudioModal.Dialog>
    </StudioModal.Root>
  );
}<|MERGE_RESOLUTION|>--- conflicted
+++ resolved
@@ -79,17 +79,13 @@
           }),
         }}
       />
-<<<<<<< HEAD
       <StudioCodeListEditor
         codeList={codeList}
         onAddOrDeleteItem={handleCodeListChange}
         onBlurAny={handleCodeListChange}
         texts={editorTexts}
       />
-=======
-      <StudioCodeListEditor codeList={codeList} onBlurAny={handleBlurAny} texts={editorTexts} />
       {codeListHasUsages && <ShowCodeListUsagesSourcesModal codeListSources={codeListSources} />}
->>>>>>> aa46b72f
     </div>
   );
 }
