import React, { useMemo, useState } from 'react';
import { StudioHeading } from '@studio/components';
import type { CodeList } from '@studio/components';
import { useTranslation } from 'react-i18next';
import { CodeListsActionsBar } from './CodeListsActionsBar';
import { CodeLists } from './CodeLists';
import { CodeListsCounterMessage } from './CodeListsCounterMessage';
import classes from './CodeListPage.module.css';
import { ArrayUtils, FileNameUtils } from '@studio/pure-functions';
import type { CodeListReference } from './types/CodeListReference';
import { filterCodeLists } from './utils/codeListPageUtils';

export type CodeListWithMetadata = {
  codeList: CodeList;
  title: string;
};

export type CodeListData = {
  title: string;
  data?: CodeList;
  hasError?: boolean;
};

export type CodeListPageProps = {
  codeListsData: CodeListData[];
  onDeleteCodeList: (codeListId: string) => void;
  onUpdateCodeListId: (codeListId: string, newCodeListId: string) => void;
  onUpdateCodeList: (updatedCodeList: CodeListWithMetadata) => void;
  onUploadCodeList: (uploadedCodeList: File) => void;
  codeListsUsages: CodeListReference[];
};

export function CodeListPage({
  codeListsData,
  onDeleteCodeList,
  onUpdateCodeListId,
  onUpdateCodeList,
  onUploadCodeList,
  codeListsUsages,
}: CodeListPageProps): React.ReactElement {
  const { t } = useTranslation();
  const [searchString, setSearchString] = useState<string>('');
  const [codeListInEditMode, setCodeListInEditMode] = useState<string>(undefined);

  const filteredCodeLists: CodeListData[] = useMemo(
    () => filterCodeLists(codeListsData, searchString),
    [codeListsData, searchString],
  );

  const codeListTitles = ArrayUtils.mapByKey<CodeListData, 'title'>(codeListsData, 'title');

  const handleUploadCodeList = (uploadedCodeList: File) => {
    setCodeListInEditMode(FileNameUtils.removeExtension(uploadedCodeList.name));
    onUploadCodeList(uploadedCodeList);
  };

  const handleUpdateCodeListId = (codeListId: string, newCodeListId: string) => {
    setCodeListInEditMode(newCodeListId);
    onUpdateCodeListId(codeListId, newCodeListId);
  };

  return (
    <div className={classes.codeListsContainer}>
      <StudioHeading size='small'>{t('app_content_library.code_lists.page_name')}</StudioHeading>
      <CodeListsCounterMessage codeListsCount={codeListsData.length} />
      <CodeListsActionsBar
        onUploadCodeList={handleUploadCodeList}
        onUpdateCodeList={onUpdateCodeList}
        codeListNames={codeListTitles}
        onSetSearchString={setSearchString}
      />
      <CodeLists
<<<<<<< HEAD
        codeListsData={filteredCodeLists}
=======
        codeListsData={codeListsData}
        onDeleteCodeList={onDeleteCodeList}
>>>>>>> 9f902c64
        onUpdateCodeListId={handleUpdateCodeListId}
        onUpdateCodeList={onUpdateCodeList}
        codeListInEditMode={codeListInEditMode}
        codeListNames={codeListTitles}
        codeListsUsages={codeListsUsages}
      />
    </div>
  );
}<|MERGE_RESOLUTION|>--- conflicted
+++ resolved
@@ -70,12 +70,8 @@
         onSetSearchString={setSearchString}
       />
       <CodeLists
-<<<<<<< HEAD
         codeListsData={filteredCodeLists}
-=======
-        codeListsData={codeListsData}
         onDeleteCodeList={onDeleteCodeList}
->>>>>>> 9f902c64
         onUpdateCodeListId={handleUpdateCodeListId}
         onUpdateCodeList={onUpdateCodeList}
         codeListInEditMode={codeListInEditMode}
