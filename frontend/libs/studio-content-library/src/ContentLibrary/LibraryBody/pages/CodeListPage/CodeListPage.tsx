import React, { useCallback, useMemo, useState } from 'react';
import type { CodeList, TextResource } from '@studio/components-legacy';
import { StudioHeading } from '@studio/components-legacy';
import { useTranslation } from 'react-i18next';
import { CodeListsActionsBar } from './CodeListsActionsBar';
import { CodeLists } from './CodeLists';
import { CodeListsCounterMessage } from './CodeListsCounterMessage';
import classes from './CodeListPage.module.css';
import { ArrayUtils, FileNameUtils } from '@studio/pure-functions';
import type { CodeListReference } from './types/CodeListReference';
import {
  filterCodeLists,
  getTextResourcesForLanguage,
  createTextResourceWithLanguage,
} from './utils';
import type { TextResourceWithLanguage } from '../../../../types/TextResourceWithLanguage';
import type { TextResources } from '../../../../types/TextResources';
import type { CodeListWithMetadata } from './types/CodeListWithMetadata';
<<<<<<< HEAD
import type { ExternalResource } from 'app-shared/types/ExternalResource';
=======
import { InfoBox } from '../../InfoBox';
>>>>>>> eda8beda

export type CodeListData = {
  title: string;
  data?: CodeList;
  hasError?: boolean;
};

export type CodeListPageProps = {
  codeListsData: CodeListData[];
  onDeleteCodeList: (codeListId: string) => void;
  onUpdateCodeListId: (codeListId: string, newCodeListId: string) => void;
  onUpdateCodeList: (updatedCodeList: CodeListWithMetadata) => void;
  onUpdateTextResource?: (textResource: TextResourceWithLanguage) => void;
  onUploadCodeList: (uploadedCodeList: File) => void;
  codeListsUsages?: CodeListReference[];
  textResources?: TextResources;
  externalResources?: ExternalResource[];
  onImportCodeListFromOrg?: (codeListId: string) => void;
};

export function CodeListPage({
  codeListsData,
  onDeleteCodeList,
  onUpdateCodeListId,
  onUpdateCodeList,
  onUpdateTextResource,
  onUploadCodeList,
  codeListsUsages,
  textResources,
  externalResources,
  onImportCodeListFromOrg,
}: CodeListPageProps): React.ReactElement {
  const { t } = useTranslation();
  const [searchString, setSearchString] = useState<string>('');
  const [codeListInEditMode, setCodeListInEditMode] = useState<string>(undefined);

  const codeListIsEmpty: boolean = codeListsData.length === 0;

  const filteredCodeLists: CodeListData[] = useMemo(
    () => filterCodeLists(codeListsData, searchString),
    [codeListsData, searchString],
  );

  const textResourcesForLanguage = useMemo(
    () => getTextResourcesForLanguage(language, textResources),
    [textResources],
  );

  const handleBlurTextResource = useCallback(
    (textResource: TextResource) => {
      const updatedTextResource = createTextResourceWithLanguage(language, textResource);
      onUpdateTextResource?.(updatedTextResource);
    },
    [onUpdateTextResource],
  );

  const codeListTitles = ArrayUtils.mapByKey<CodeListData, 'title'>(codeListsData, 'title');

  const handleUploadCodeList = (uploadedCodeList: File) => {
    setCodeListInEditMode(FileNameUtils.removeExtension(uploadedCodeList.name));
    onUploadCodeList(uploadedCodeList);
  };

  const handleUpdateCodeListId = (codeListId: string, newCodeListId: string) => {
    setCodeListInEditMode(newCodeListId);
    onUpdateCodeListId(codeListId, newCodeListId);
  };

  return (
    <div className={classes.codeListsContainer}>
      <StudioHeading size='small'>{t('app_content_library.code_lists.page_name')}</StudioHeading>
      <CodeListsCounterMessage codeListsCount={codeListsData.length} />
      <CodeListsActionsBar
        onBlurTextResource={handleBlurTextResource}
        onUploadCodeList={handleUploadCodeList}
        onUpdateCodeList={onUpdateCodeList}
        codeListNames={codeListTitles}
        onSetSearchString={setSearchString}
        textResources={textResourcesForLanguage}
        externalResources={externalResources}
        onImportCodeListFromOrg={onImportCodeListFromOrg}
      />
      <CodeLists
        codeListsData={filteredCodeLists}
        onBlurTextResource={handleBlurTextResource}
        onDeleteCodeList={onDeleteCodeList}
        onUpdateCodeListId={handleUpdateCodeListId}
        onUpdateCodeList={onUpdateCodeList}
        codeListInEditMode={codeListInEditMode}
        codeListNames={codeListTitles}
        codeListsUsages={codeListsUsages}
        textResources={textResourcesForLanguage}
      />
      {codeListIsEmpty && <InfoBox pageName='codeList' />}
    </div>
  );
}

const language: string = 'nb'; // Todo: Let the user choose the language: https://github.com/Altinn/altinn-studio/issues/14572<|MERGE_RESOLUTION|>--- conflicted
+++ resolved
@@ -16,11 +16,8 @@
 import type { TextResourceWithLanguage } from '../../../../types/TextResourceWithLanguage';
 import type { TextResources } from '../../../../types/TextResources';
 import type { CodeListWithMetadata } from './types/CodeListWithMetadata';
-<<<<<<< HEAD
 import type { ExternalResource } from 'app-shared/types/ExternalResource';
-=======
 import { InfoBox } from '../../InfoBox';
->>>>>>> eda8beda
 
 export type CodeListData = {
   title: string;
