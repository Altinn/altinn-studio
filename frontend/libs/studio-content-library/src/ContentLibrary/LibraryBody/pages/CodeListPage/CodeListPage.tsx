--- conflicted
+++ resolved
@@ -34,12 +34,8 @@
   onUpdateCodeList: (updatedCodeList: CodeListWithMetadata) => void;
   onUpdateTextResource?: (textResource: TextResourceWithLanguage) => void;
   onUploadCodeList: (uploadedCodeList: File) => void;
-<<<<<<< HEAD
-  codeListsUsages?: CodeListReference[];
-=======
   codeListsUsages: CodeListReference[];
   textResources?: TextResources;
->>>>>>> d2e83135
 };
 
 export function CodeListPage({
