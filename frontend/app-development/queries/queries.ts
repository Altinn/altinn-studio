import { get } from 'app-shared/utils/networking';
import {
  branchStatusPath,
  deployPermissionsPath,
  deploymentsPath,
  envConfigPath,
  releasesPath,
  repoMetaPath,
  repoPullPath,
  repoStatusPath,
  textLanguagesPath,
  textResourcesPath,
  datamodelsXsdPath,
  datamodelMetadataPath,
  formLayoutsPath,
  layoutSettingsPath,
  userCurrentPath,
} from 'app-shared/api-paths';
import { orgsListUrl } from 'app-shared/cdn-paths';
import { ITextResourcesWithLanguage } from 'app-shared/types/global';

export const getAppReleases = (owner: string, app: string) => get(releasesPath(owner, app, 'Descending'));
export const getBranchStatus = (owner: string, app: string, branch: string) => get(branchStatusPath(owner, app, branch));
export const getDeployPermissions = (owner: string, app: string) => get(deployPermissionsPath(owner, app));
export const getDeployments = (owner: string, app: string) => get(deploymentsPath(owner, app, 'Descending'));
export const getEnvironments = () => get(envConfigPath());
export const getOrgList = () => get(orgsListUrl());
<<<<<<< HEAD
export const getRepoStatus = (owner: string, app: string) => get(repoStatusPath(owner, app));
export const getRepoMetadata = (owner: string, app: string) => get(repoMetaPath(owner, app));
export const getRepoPull = (owner: string, app: string) => get(repoPullPath(owner, app));
export const getTextResources = (owner: string, app: string, lang: string): Promise<ITextResourcesWithLanguage> => get(textResourcesPath(owner, app, lang));
export const getTextLanguages = (owner: string, app: string): Promise<string[]> => get(textLanguagesPath(owner, app));
export const getDatamodelsXsd = (owner: string, app: string) => get(datamodelsXsdPath(owner, app));
export const getDatamodel = (owner: string, app: string) => get(datamodelMetadataPath(owner, app));
export const getFormLayouts = (owner: string, app: string) => get(formLayoutsPath(owner, app));
export const getFormLayoutSettings = (owner: string, app: string) => get(layoutSettingsPath(owner, app));
=======
export const getRepoStatus = (owner, app) => get(repoStatusPath(owner, app));
export const getRepoMetadata = (owner, app) => get(repoMetaPath(owner, app));
export const getRepoPull = (owner, app) => get(repoPullPath(owner, app));
export const getTextResources = (owner, app, lang) => get(textResourcesPath(owner, app, lang));
export const getTextLanguages = (owner, app) => get(textLanguagesPath(owner, app));
export const getDatamodelsXsd = (owner, app) => get(datamodelsXsdPath(owner, app));
export const getDatamodel = (owner, app) => get(datamodelMetadataPath(owner, app));
export const getFormLayouts = (owner, app) => get(formLayoutsPath(owner, app));
export const getFormLayoutSettings = (owner, app) => get(layoutSettingsPath(owner, app));
export const getUser = () => get(userCurrentPath());
>>>>>>> 3939b665
<|MERGE_RESOLUTION|>--- conflicted
+++ resolved
@@ -25,7 +25,6 @@
 export const getDeployments = (owner: string, app: string) => get(deploymentsPath(owner, app, 'Descending'));
 export const getEnvironments = () => get(envConfigPath());
 export const getOrgList = () => get(orgsListUrl());
-<<<<<<< HEAD
 export const getRepoStatus = (owner: string, app: string) => get(repoStatusPath(owner, app));
 export const getRepoMetadata = (owner: string, app: string) => get(repoMetaPath(owner, app));
 export const getRepoPull = (owner: string, app: string) => get(repoPullPath(owner, app));
@@ -35,15 +34,4 @@
 export const getDatamodel = (owner: string, app: string) => get(datamodelMetadataPath(owner, app));
 export const getFormLayouts = (owner: string, app: string) => get(formLayoutsPath(owner, app));
 export const getFormLayoutSettings = (owner: string, app: string) => get(layoutSettingsPath(owner, app));
-=======
-export const getRepoStatus = (owner, app) => get(repoStatusPath(owner, app));
-export const getRepoMetadata = (owner, app) => get(repoMetaPath(owner, app));
-export const getRepoPull = (owner, app) => get(repoPullPath(owner, app));
-export const getTextResources = (owner, app, lang) => get(textResourcesPath(owner, app, lang));
-export const getTextLanguages = (owner, app) => get(textLanguagesPath(owner, app));
-export const getDatamodelsXsd = (owner, app) => get(datamodelsXsdPath(owner, app));
-export const getDatamodel = (owner, app) => get(datamodelMetadataPath(owner, app));
-export const getFormLayouts = (owner, app) => get(formLayoutsPath(owner, app));
-export const getFormLayoutSettings = (owner, app) => get(layoutSettingsPath(owner, app));
-export const getUser = () => get(userCurrentPath());
->>>>>>> 3939b665
+export const getUser = () => get(userCurrentPath());