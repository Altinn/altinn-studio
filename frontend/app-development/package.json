--- conflicted
+++ resolved
@@ -15,26 +15,14 @@
     "@studio/pure-functions": "workspace:^",
     "axios": "1.7.2",
     "classnames": "2.5.1",
-<<<<<<< HEAD
-    "i18next": "23.11.2",
-=======
-    "history": "5.3.0",
     "i18next": "23.11.5",
->>>>>>> fea8a6bd
     "react": "18.3.1",
     "react-dom": "18.3.1",
     "react-i18next": "14.1.2",
     "react-redux": "9.1.2",
-<<<<<<< HEAD
-    "react-router-dom": "6.23.0",
-    "redux": "4.2.1",
-    "redux-saga": "1.3.0"
-=======
     "react-router-dom": "6.23.1",
     "redux": "5.0.1",
-    "redux-saga": "1.3.0",
-    "reselect": "5.1.0"
->>>>>>> fea8a6bd
+    "redux-saga": "1.3.0"
   },
   "devDependencies": {
     "cross-env": "7.0.3",
