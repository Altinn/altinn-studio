{
  "name": "app-development",
  "version": "0.1.2",
  "author": "Altinn",
  "browserslist": [
    ">0.2%",
    "not dead",
    "not ie <= 10",
    "not op_mini all"
  ],
  "dependencies": {
    "@reduxjs/toolkit": "1.9.7",
    "@studio/icons": "workspace:^",
    "@studio/pure-functions": "workspace:^",
    "axios": "1.7.2",
    "classnames": "2.5.1",
<<<<<<< HEAD
    "i18next": "23.12.1",
=======
    "i18next": "23.12.2",
>>>>>>> f4a9e45c
    "react": "18.3.1",
    "react-dom": "18.3.1",
    "react-i18next": "14.1.3",
    "react-redux": "9.1.2",
    "react-router-dom": "6.25.1",
    "redux": "5.0.1",
    "redux-saga": "1.3.0"
  },
  "devDependencies": {
    "cross-env": "7.0.3",
    "jest": "29.7.0",
    "redux-mock-store": "1.5.4",
    "typescript": "5.5.3",
    "webpack": "5.93.0",
    "webpack-dev-server": "5.0.4"
  },
  "license": "3-Clause BSD",
  "private": true,
  "scripts": {
    "build": "cross-env NODE_ENV=production webpack --config ../webpack.config.prod.js",
    "build-with-profile": "yarn build --profile --json > stats.json",
    "bundle-size": "npx webpack-bundle-analyzer ./stats.json",
    "start": "yarn typecheck:watch & cross-env NODE_ENV=development webpack-dev-server --config ../webpack.config.dev.js --mode development",
    "test": "jest --maxWorkers=50%",
    "typecheck": "npx tsc --noEmit",
    "typecheck:watch": "tsc --noEmit -w"
  }
}<|MERGE_RESOLUTION|>--- conflicted
+++ resolved
@@ -14,11 +14,7 @@
     "@studio/pure-functions": "workspace:^",
     "axios": "1.7.2",
     "classnames": "2.5.1",
-<<<<<<< HEAD
-    "i18next": "23.12.1",
-=======
     "i18next": "23.12.2",
->>>>>>> f4a9e45c
     "react": "18.3.1",
     "react-dom": "18.3.1",
     "react-i18next": "14.1.3",
