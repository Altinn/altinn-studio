--- conflicted
+++ resolved
@@ -19,13 +19,8 @@
     "i18next": "23.11.2",
     "react": "18.3.1",
     "react-dom": "18.3.1",
-<<<<<<< HEAD
-    "react-i18next": "13.5.0",
     "react-redux": "9.1.2",
-=======
     "react-i18next": "14.1.1",
-    "react-redux": "8.1.3",
->>>>>>> b96f3ae3
     "react-router-dom": "6.23.0",
     "redux": "4.2.1",
     "redux-saga": "1.3.0",
