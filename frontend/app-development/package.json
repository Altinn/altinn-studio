--- conflicted
+++ resolved
@@ -18,11 +18,7 @@
     "moment": "2.29.4",
     "react": "18.2.0",
     "react-dom": "18.2.0",
-<<<<<<< HEAD
-    "react-i18next": "13.2.0",
-=======
     "react-i18next": "13.2.1",
->>>>>>> d384fd57
     "react-redux": "8.1.2",
     "react-router-dom": "6.15.0",
     "redux": "4.2.1",
