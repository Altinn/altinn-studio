{
  "name": "app-development",
  "version": "0.1.2",
  "author": "Altinn",
  "browserslist": [
    ">0.2%",
    "not dead",
    "not ie <= 10",
    "not op_mini all"
  ],
  "dependencies": {
    "@mui/material": "5.15.15",
    "@reduxjs/toolkit": "1.9.7",
    "@studio/icons": "workspace:^",
    "@studio/pure-functions": "workspace:^",
    "axios": "1.6.8",
    "classnames": "2.5.1",
    "history": "5.3.0",
    "i18next": "23.11.2",
    "react": "18.3.1",
    "react-dom": "18.3.1",
    "react-redux": "9.1.2",
    "react-i18next": "14.1.1",
<<<<<<< HEAD
=======
    "react-redux": "9.1.2",
>>>>>>> 3d032edb
    "react-router-dom": "6.23.0",
    "redux": "4.2.1",
    "redux-saga": "1.3.0",
    "reselect": "4.1.8"
  },
  "devDependencies": {
    "cross-env": "7.0.3",
    "jest": "29.7.0",
    "typescript": "5.4.5",
    "webpack": "5.91.0",
    "webpack-dev-server": "5.0.4"
  },
  "license": "3-Clause BSD",
  "private": true,
  "scripts": {
    "build": "cross-env NODE_ENV=production webpack --config ../webpack.config.prod.js",
    "build-with-profile": "yarn build --profile --json > stats.json",
    "bundle-size": "npx webpack-bundle-analyzer ./stats.json",
    "start": "yarn typecheck:watch & cross-env NODE_ENV=development webpack-dev-server --config ../webpack.config.dev.js --mode development",
    "test": "jest --maxWorkers=50%",
    "typecheck": "npx tsc --noEmit",
    "typecheck:watch": "tsc --noEmit -w"
  }
}<|MERGE_RESOLUTION|>--- conflicted
+++ resolved
@@ -19,12 +19,8 @@
     "i18next": "23.11.2",
     "react": "18.3.1",
     "react-dom": "18.3.1",
+    "react-i18next": "14.1.1",
     "react-redux": "9.1.2",
-    "react-i18next": "14.1.1",
-<<<<<<< HEAD
-=======
-    "react-redux": "9.1.2",
->>>>>>> 3d032edb
     "react-router-dom": "6.23.0",
     "redux": "4.2.1",
     "redux-saga": "1.3.0",
