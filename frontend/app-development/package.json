--- conflicted
+++ resolved
@@ -9,16 +9,10 @@
     "not op_mini all"
   ],
   "dependencies": {
-<<<<<<< HEAD
     "@altinn/icons": "workspace:^",
-    "@mui/material": "5.14.10",
-    "@reduxjs/toolkit": "1.9.5",
-    "axios": "1.5.0",
-=======
     "@mui/material": "5.14.11",
     "@reduxjs/toolkit": "1.9.6",
     "axios": "1.5.1",
->>>>>>> 919cae0c
     "classnames": "2.3.2",
     "history": "5.3.0",
     "i18next": "23.5.1",
