{
  "name": "app-development",
  "version": "0.1.2",
  "author": "Altinn",
  "browserslist": [
    ">0.2%",
    "not dead",
    "not ie <= 10",
    "not op_mini all"
  ],
  "dependencies": {
    "@studio/icons": "workspace:^",
    "@studio/pure-functions": "workspace:^",
    "axios": "1.7.2",
    "classnames": "2.5.1",
    "i18next": "23.12.2",
    "react": "18.3.1",
    "react-dom": "18.3.1",
<<<<<<< HEAD
    "react-i18next": "14.1.2",
    "react-router-dom": "6.24.1"
=======
    "react-i18next": "14.1.3",
    "react-redux": "9.1.2",
    "react-router-dom": "6.25.1",
    "redux": "5.0.1",
    "redux-saga": "1.3.0"
>>>>>>> 2eac3439
  },
  "devDependencies": {
    "cross-env": "7.0.3",
    "jest": "29.7.0",
<<<<<<< HEAD
    "typescript": "5.5.3",
=======
    "redux-mock-store": "1.5.4",
    "typescript": "5.5.4",
>>>>>>> 2eac3439
    "webpack": "5.93.0",
    "webpack-dev-server": "5.0.4"
  },
  "license": "3-Clause BSD",
  "private": true,
  "scripts": {
    "build": "cross-env NODE_ENV=production webpack --config ../webpack.config.prod.js",
    "build-with-profile": "yarn build --profile --json > stats.json",
    "bundle-size": "npx webpack-bundle-analyzer ./stats.json",
    "start": "yarn typecheck:watch & cross-env NODE_ENV=development webpack-dev-server --config ../webpack.config.dev.js --mode development",
    "test": "jest --maxWorkers=50%",
    "typecheck": "npx tsc --noEmit",
    "typecheck:watch": "tsc --noEmit -w"
  }
}<|MERGE_RESOLUTION|>--- conflicted
+++ resolved
@@ -16,26 +16,13 @@
     "i18next": "23.12.2",
     "react": "18.3.1",
     "react-dom": "18.3.1",
-<<<<<<< HEAD
-    "react-i18next": "14.1.2",
-    "react-router-dom": "6.24.1"
-=======
     "react-i18next": "14.1.3",
-    "react-redux": "9.1.2",
-    "react-router-dom": "6.25.1",
-    "redux": "5.0.1",
-    "redux-saga": "1.3.0"
->>>>>>> 2eac3439
+    "react-router-dom": "6.25.1"
   },
   "devDependencies": {
     "cross-env": "7.0.3",
     "jest": "29.7.0",
-<<<<<<< HEAD
-    "typescript": "5.5.3",
-=======
-    "redux-mock-store": "1.5.4",
     "typescript": "5.5.4",
->>>>>>> 2eac3439
     "webpack": "5.93.0",
     "webpack-dev-server": "5.0.4"
   },
