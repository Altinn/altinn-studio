import type { SagaIterator } from 'redux-saga';
import createSagaMiddleware from 'redux-saga';
import { fork } from 'redux-saga/effects';
import {
  watchHandleFetchInitialCommitSaga,
  watchHandleFetchServiceConfigSaga,
  watchHandleFetchServiceNameSaga,
  watchHandleFetchServiceSaga,
  watchHandleSaveServiceConfigSaga,
  watchHandleSaveServiceNameSaga,
} from '../features/overview/handleServiceInformationSagas';
import { applicationMetadataSagas } from '../sharedResources/applicationMetadata/applicationMetadataSagas';
import userSagas from '../sharedResources/user/userSagas';

function* root(): SagaIterator {
  yield fork(watchHandleFetchServiceSaga);
  yield fork(watchHandleFetchServiceNameSaga);
  yield fork(watchHandleSaveServiceNameSaga);
  yield fork(watchHandleFetchInitialCommitSaga);
  yield fork(watchHandleFetchServiceConfigSaga);
  yield fork(watchHandleSaveServiceConfigSaga);
  yield fork(applicationMetadataSagas);
<<<<<<< HEAD
  yield fork(repoStatusSagas);
  yield fork(appReleaseSagas);
  yield fork(configurationSagas);
=======
  yield fork(appDeploymentSagas);
>>>>>>> 2293f1a3
  yield fork(userSagas);
}

export const sagaMiddleware = createSagaMiddleware();

export const run = () => sagaMiddleware.run(root);<|MERGE_RESOLUTION|>--- conflicted
+++ resolved
@@ -20,13 +20,6 @@
   yield fork(watchHandleFetchServiceConfigSaga);
   yield fork(watchHandleSaveServiceConfigSaga);
   yield fork(applicationMetadataSagas);
-<<<<<<< HEAD
-  yield fork(repoStatusSagas);
-  yield fork(appReleaseSagas);
-  yield fork(configurationSagas);
-=======
-  yield fork(appDeploymentSagas);
->>>>>>> 2293f1a3
   yield fork(userSagas);
 }
 
