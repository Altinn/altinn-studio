--- conflicted
+++ resolved
@@ -27,14 +27,8 @@
 import { useRepoStatusQuery } from 'app-shared/hooks/queries';
 import { PageSpinner } from 'app-shared/components';
 import * as testids from '../testing/testids';
-<<<<<<< HEAD
-import { ServerCodes } from 'app-shared/enums/ServerCodes';
-import { NotFoundPage } from './features/notFound';
-import { Alert, ErrorMessage, Paragraph } from '@digdir/design-system-react';
-=======
 import { PageRoutes } from './layout/Layout';
 import { MergeConflictWarning } from './features/simpleMerge/MergeConflictWarning';
->>>>>>> b8b208e9
 
 const TEN_MINUTES_IN_MILLISECONDS = 600000;
 
@@ -154,56 +148,6 @@
     },
     [dispatch],
   );
-<<<<<<< HEAD
-
-  switch (repoStatusStatus) {
-    case 'loading':
-      return (
-        <div className={classes.appSpinner}>
-          <PageSpinner />
-        </div>
-      );
-    case 'error':
-      if (repoStatusError?.response?.status === ServerCodes.NotFound) {
-        // This has to be moved to its own route when issue #11444 is solved.
-        return <NotFoundPage />;
-      }
-      return (
-        <Alert severity='danger'>
-          <Paragraph size='small'>{t('general.fetch_error_message')}</Paragraph>
-          <Paragraph size='small'>{t('general.error_message_with_colon')}</Paragraph>
-          {repoStatusError && <ErrorMessage size='small'>{repoStatusError.message}</ErrorMessage>}
-        </Alert>
-      );
-    case 'success':
-      return (
-        <div className={classes.container} ref={sessionExpiredPopoverRef}>
-          <AltinnPopoverSimple
-            anchorEl={sessionExpiredPopoverRef.current}
-            open={remainingSessionMinutes < 11}
-            anchorOrigin={{ vertical: 'top', horizontal: 'center' }}
-            transformOrigin={{ vertical: 'top', horizontal: 'center' }}
-            handleClose={(event: string) => handleSessionExpiresClose(event)}
-            btnCancelText={t('general.sign_out')}
-            btnConfirmText={t('general.continue')}
-            btnClick={handleSessionExpiresClose}
-            paperProps={{ style: { margin: '2.4rem' } }}
-          >
-            <h2>{t('session.expires')}</h2>
-            <p style={{ marginTop: '1.6rem' }}>{t('session.inactive')}</p>
-          </AltinnPopoverSimple>
-          <PageHeader showSubMenu={!repoStatus.hasMergeConflict} org={org} app={app} />
-          <div className={classes.contentWrapper} data-testid={testids.appContentWrapper}>
-            {repoStatus.hasMergeConflict ? (
-              <MergeConflictWarning org={org} app={app} />
-            ) : (
-              <PageContainer subAppClassName={classes.subApp} />
-            )}
-          </div>
-        </div>
-      );
-  }
-=======
   if (!repoStatus) {
     return (
       <div className={classes.appSpinner}>
@@ -236,5 +180,4 @@
       </div>
     </div>
   );
->>>>>>> b8b208e9
 }