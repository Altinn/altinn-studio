import React from 'react';
import { ProcessEditor as ProcessEditorImpl } from '@altinn/process-editor';
import { useBpmnMutation } from 'app-development/hooks/mutations';
import { useBpmnQuery } from 'app-development/hooks/queries/useBpmnQuery';
import { useStudioUrlParams } from 'app-shared/hooks/useStudioUrlParams';
import { toast } from 'react-toastify';
import { Spinner } from '@digdir/design-system-react';
import { useTranslation } from 'react-i18next';
import { useAppVersionQuery } from 'app-shared/hooks/queries';
import { processEditorWebSocketHub } from 'app-shared/api/paths';
import { WSConnector } from 'app-shared/websockets/WSConnector';
import { useWebSocket } from 'app-shared/hooks/useWebSocket';
import { type SyncSuccess, type SyncError, SyncUtils } from './syncUtils';
import { useUpdateLayoutSetMutation } from '../../hooks/mutations/useUpdateLayoutSetMutation';
import type { LayoutSetConfig } from 'app-shared/types/api/LayoutSetsResponse';
import { useCustomReceiptLayoutSetName } from 'app-shared/hooks/useCustomReceiptLayoutSetName';
import { useAddLayoutSetMutation } from '../../hooks/mutations/useAddLayoutSetMutation';
import { type MetaDataForm } from '@altinn/process-editor/src/contexts/BpmnConfigPanelContext';

export const ProcessEditor = (): React.ReactElement => {
  const { t } = useTranslation();
  const { org, app } = useStudioUrlParams();
  const { data: bpmnXml, isError: hasBpmnQueryError } = useBpmnQuery(org, app);
  const { data: appLibData, isLoading: appLibDataLoading } = useAppVersionQuery(org, app);
  const { mutate: mutateLayoutSet } = useUpdateLayoutSetMutation(org, app);
  const { mutate: addLayoutSet } = useAddLayoutSetMutation(org, app);
  const existingCustomReceipt: string | undefined = useCustomReceiptLayoutSetName(org, app);
  const bpmnMutation = useBpmnMutation(org, app);

<<<<<<< HEAD
  const { onWSMessageReceived } = useWebSocket({
    webSocketUrl: processEditorWebSocketHub(),
    webSocketConnector: WSConnector,
  });

  onWSMessageReceived<SyncError | SyncSuccess>((message): void => {
    // Check if the message is a SyncError
    if ('errorCode' in message) {
      toast.error(t(SyncUtils.getSyncErrorMessage(message)));
      return;
    }

    // Check if the message is a SyncSuccess
    if ('source' in message) {
      // Here we can handle the SyncSuccess message or invalidate the query cache
      console.log('SyncSuccess received');
    }
  });

  const saveBpmnXml = async (xml: string): Promise<void> => {
    await bpmnMutation.mutateAsync(
      { bpmnXml: xml },
=======
  const saveBpmnXml = async (xml: string, metaData: MetaDataForm): Promise<void> => {
    const formData = new FormData();
    formData.append('content', new Blob([xml]), 'process.bpmn');
    formData.append('metadata', JSON.stringify(metaData));

    bpmnMutation.mutate(
      { form: formData },
>>>>>>> 7faa6b13
      {
        onSuccess: () => {
          toast.success(t('process_editor.saved_successfully'));
        },
      },
    );
  };

  const updateLayoutSet = (layoutSetIdToUpdate: string, layoutSetConfig: LayoutSetConfig) => {
    if (layoutSetIdToUpdate === layoutSetConfig.id)
      addLayoutSet({ layoutSetIdToUpdate, layoutSetConfig });
    else mutateLayoutSet({ layoutSetIdToUpdate, layoutSetConfig });
  };

  if (appLibDataLoading) {
    return <Spinner title={t('process_editor.loading')} />;
  }

  // TODO: Handle error will be handled better after issue #10735 is resolved
  return (
    <ProcessEditorImpl
      bpmnXml={hasBpmnQueryError ? null : bpmnXml}
      existingCustomReceipt={existingCustomReceipt}
      onSave={saveBpmnXml}
      onUpdateLayoutSet={updateLayoutSet}
      appLibVersion={appLibData.backendVersion}
    />
  );
};<|MERGE_RESOLUTION|>--- conflicted
+++ resolved
@@ -27,7 +27,6 @@
   const existingCustomReceipt: string | undefined = useCustomReceiptLayoutSetName(org, app);
   const bpmnMutation = useBpmnMutation(org, app);
 
-<<<<<<< HEAD
   const { onWSMessageReceived } = useWebSocket({
     webSocketUrl: processEditorWebSocketHub(),
     webSocketConnector: WSConnector,
@@ -47,10 +46,6 @@
     }
   });
 
-  const saveBpmnXml = async (xml: string): Promise<void> => {
-    await bpmnMutation.mutateAsync(
-      { bpmnXml: xml },
-=======
   const saveBpmnXml = async (xml: string, metaData: MetaDataForm): Promise<void> => {
     const formData = new FormData();
     formData.append('content', new Blob([xml]), 'process.bpmn');
@@ -58,7 +53,6 @@
 
     bpmnMutation.mutate(
       { form: formData },
->>>>>>> 7faa6b13
       {
         onSuccess: () => {
           toast.success(t('process_editor.saved_successfully'));
