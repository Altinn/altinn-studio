import React from 'react';
import { ProcessEditor as ProcessEditorImpl } from '@altinn/process-editor';
import { useBpmnMutation } from '../../hooks/mutations';
import { useBpmnQuery } from '../../hooks/queries/useBpmnQuery';
import { useStudioUrlParams } from 'app-shared/hooks/useStudioUrlParams';
import { toast } from 'react-toastify';
import { StudioPageSpinner } from '@studio/components';
import { useTranslation } from 'react-i18next';
import { useAppVersionQuery } from 'app-shared/hooks/queries';
import { processEditorWebSocketHub } from 'app-shared/api/paths';
import { WSConnector } from 'app-shared/websockets/WSConnector';
import { useWebSocket } from 'app-shared/hooks/useWebSocket';
import { type SyncSuccess, type SyncError, SyncUtils } from './syncUtils';
import { useUpdateLayoutSetMutation } from '../../hooks/mutations/useUpdateLayoutSetMutation';
import { useAddLayoutSetMutation } from '../../hooks/mutations/useAddLayoutSetMutation';
import { useCustomReceiptLayoutSetName } from 'app-shared/hooks/useCustomReceiptLayoutSetName';
import { useLayoutSetsQuery } from 'app-shared/hooks/queries/useLayoutSetsQuery';
import { useDeleteLayoutSetMutation } from '../../hooks/mutations/useDeleteLayoutSetMutation';
import { useAppMetadataModelIdsQuery } from 'app-shared/hooks/queries/useAppMetadataModelIdsQuery';
import { useUpdateProcessDataTypeMutation } from '../../hooks/mutations/useUpdateProcessDataTypeMutation';
import type { MetaDataForm } from 'app-shared/types/BpmnMetaDataForm';
import { useAddDataTypeToAppMetadata } from '../../hooks/mutations/useAddDataTypeToAppMetadata';
import { useDeleteDataTypeFromAppMetadata } from '../../hooks/mutations/useDeleteDataTypeFromAppMetadata';
<<<<<<< HEAD
import { SyncSuccessQueriesInvalidator } from 'app-shared/queryInvalidator/SyncSuccessQueriesInvalidator';
import { useQueryClient } from '@tanstack/react-query';
=======
import { useSettingsModalContext } from '../../contexts/SettingsModalContext';
>>>>>>> e5f9cfd6

enum SyncClientsName {
  FileSyncSuccess = 'FileSyncSuccess',
  FileSyncError = 'FileSyncError',
}

export const ProcessEditor = (): React.ReactElement => {
  const { t } = useTranslation();
  const { org, app } = useStudioUrlParams();
<<<<<<< HEAD
  const queryClient = useQueryClient();
  const invalidator = new SyncSuccessQueriesInvalidator(queryClient, org, app);
=======
  const { setSettingsModalOpen, setSettingsModalSelectedTab } = useSettingsModalContext();
>>>>>>> e5f9cfd6
  const { data: bpmnXml, isError: hasBpmnQueryError } = useBpmnQuery(org, app);
  const { data: appLibData, isLoading: appLibDataLoading } = useAppVersionQuery(org, app);
  const { mutate: mutateBpmn, isPending: mutateBpmnPending } = useBpmnMutation(org, app);
  const { mutate: mutateLayoutSet, isPending: mutateLayoutSetPending } = useUpdateLayoutSetMutation(
    org,
    app,
  );
  const { mutate: addLayoutSet, isPending: addLayoutSetPending } = useAddLayoutSetMutation(
    org,
    app,
  );
  const { mutate: deleteLayoutSet, isPending: deleteLayoutSetPending } = useDeleteLayoutSetMutation(
    org,
    app,
  );
  const { mutate: mutateDataType, isPending: updateDataTypePending } =
    useUpdateProcessDataTypeMutation(org, app);
  const { mutate: addDataTypeToAppMetadata } = useAddDataTypeToAppMetadata(org, app);
  const { mutate: deleteDataTypeFromAppMetadata } = useDeleteDataTypeFromAppMetadata(org, app);
  const existingCustomReceiptName: string | undefined = useCustomReceiptLayoutSetName(org, app);
  const { data: availableDataModelIds, isPending: availableDataModelIdsPending } =
    useAppMetadataModelIdsQuery(org, app);
  const { data: layoutSets } = useLayoutSetsQuery(org, app);
  const pendingApiOperations: boolean =
    mutateBpmnPending ||
    mutateLayoutSetPending ||
    addLayoutSetPending ||
    deleteLayoutSetPending ||
    updateDataTypePending ||
    availableDataModelIdsPending;

  const { onWSMessageReceived } = useWebSocket({
    webSocketUrl: processEditorWebSocketHub(),
    clientsName: [SyncClientsName.FileSyncSuccess, SyncClientsName.FileSyncError],
    webSocketConnector: WSConnector,
  });

  onWSMessageReceived<SyncError | SyncSuccess>((message): void => {
    const isErrorMessage = 'errorCode' in message;
    if (isErrorMessage) {
      toast.error(t(SyncUtils.getSyncErrorMessage(message)), { toastId: message.errorCode });
      return;
    }

    const isSuccessMessage = 'source' in message;
    if (isSuccessMessage) {
      // Here we can handle the SyncSuccess message or invalidate the query cache
      console.log('SyncSuccess received', message.source.name);
      invalidator.invalidateQueryByFileName(message.source.name);
    }
  });

  const saveBpmnXml = async (xml: string, metaData?: MetaDataForm): Promise<void> => {
    const formData = new FormData();
    formData.append('content', new Blob([xml]), 'process.bpmn');
    formData.append('metadata', JSON.stringify(metaData));

    mutateBpmn(
      { form: formData },
      {
        onError: () => {
          toast.error(t('process_editor.save_bpmn_xml_error'));
        },
      },
    );
  };

  if (appLibDataLoading) {
    return <StudioPageSpinner spinnerTitle={t('process_editor.loading')} showSpinnerTitle />;
  }

  // TODO: Handle error will be handled better after issue #10735 is resolved
  return (
    <ProcessEditorImpl
      availableDataModelIds={availableDataModelIds}
      layoutSets={layoutSets}
      pendingApiOperations={pendingApiOperations}
      existingCustomReceiptLayoutSetName={existingCustomReceiptName}
      addLayoutSet={addLayoutSet}
      deleteLayoutSet={deleteLayoutSet}
      mutateLayoutSet={mutateLayoutSet}
      appLibVersion={appLibData.backendVersion}
      bpmnXml={hasBpmnQueryError ? null : bpmnXml}
      mutateDataType={mutateDataType}
      addDataTypeToAppMetadata={addDataTypeToAppMetadata}
      deleteDataTypeFromAppMetadata={deleteDataTypeFromAppMetadata}
      saveBpmn={saveBpmnXml}
      openPolicyEditor={() => {
        setSettingsModalSelectedTab('policy');
        setSettingsModalOpen(true);
      }}
    />
  );
};<|MERGE_RESOLUTION|>--- conflicted
+++ resolved
@@ -21,12 +21,9 @@
 import type { MetaDataForm } from 'app-shared/types/BpmnMetaDataForm';
 import { useAddDataTypeToAppMetadata } from '../../hooks/mutations/useAddDataTypeToAppMetadata';
 import { useDeleteDataTypeFromAppMetadata } from '../../hooks/mutations/useDeleteDataTypeFromAppMetadata';
-<<<<<<< HEAD
 import { SyncSuccessQueriesInvalidator } from 'app-shared/queryInvalidator/SyncSuccessQueriesInvalidator';
 import { useQueryClient } from '@tanstack/react-query';
-=======
 import { useSettingsModalContext } from '../../contexts/SettingsModalContext';
->>>>>>> e5f9cfd6
 
 enum SyncClientsName {
   FileSyncSuccess = 'FileSyncSuccess',
@@ -36,12 +33,9 @@
 export const ProcessEditor = (): React.ReactElement => {
   const { t } = useTranslation();
   const { org, app } = useStudioUrlParams();
-<<<<<<< HEAD
   const queryClient = useQueryClient();
   const invalidator = new SyncSuccessQueriesInvalidator(queryClient, org, app);
-=======
   const { setSettingsModalOpen, setSettingsModalSelectedTab } = useSettingsModalContext();
->>>>>>> e5f9cfd6
   const { data: bpmnXml, isError: hasBpmnQueryError } = useBpmnQuery(org, app);
   const { data: appLibData, isLoading: appLibDataLoading } = useAppVersionQuery(org, app);
   const { mutate: mutateBpmn, isPending: mutateBpmnPending } = useBpmnMutation(org, app);
