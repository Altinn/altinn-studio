--- conflicted
+++ resolved
@@ -47,18 +47,16 @@
   );
   const { mutate: mutateDataType, isPending: updateDataTypePending } =
     useUpdateProcessDataTypeMutation(org, app);
-<<<<<<< HEAD
 
   const existingCustomReceiptId: string | undefined = useCustomReceiptLayoutSetName(org, app);
 
-=======
   const { mutate: addDataTypeToAppMetadata } = useAddDataTypeToAppMetadata(org, app);
   const { mutate: deleteDataTypeFromAppMetadata } = useDeleteDataTypeFromAppMetadata(org, app);
-  const existingCustomReceiptName: string | undefined = useCustomReceiptLayoutSetName(org, app);
->>>>>>> 9f978de9
+
   const { data: availableDataModelIds, isPending: availableDataModelIdsPending } =
     useAppMetadataModelIdsQuery(org, app);
   const { data: layoutSets } = useLayoutSetsQuery(org, app);
+
   const pendingApiOperations: boolean =
     mutateBpmnPending ||
     mutateLayoutSetPending ||
