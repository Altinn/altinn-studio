--- conflicted
+++ resolved
@@ -16,21 +16,6 @@
 const testTextResourceValue = 'test-value';
 const languages = ['nb', 'en'];
 
-<<<<<<< HEAD
-const queriesMock: Partial<ServicesContextProps> = {
-  getTextResources: jest.fn().mockImplementation(() =>
-    Promise.resolve({
-      resources: [
-        {
-          id: testTextResourceKey,
-          value: testTextResourceValue,
-        },
-      ],
-    }),
-  ),
-  getTextLanguages: jest.fn().mockImplementation(() => Promise.resolve(languages)),
-};
-=======
 const getTextResources = jest.fn().mockImplementation(() =>
   Promise.resolve({
     resources: [
@@ -42,7 +27,6 @@
   }),
 );
 const getTextLanguages = jest.fn().mockImplementation(() => Promise.resolve(languages));
->>>>>>> 83bdfc3d
 
 const mockSetSearchParams = jest.fn();
 jest.mock('react-router-dom', () => ({
@@ -82,11 +66,7 @@
     const addButton = screen.getByRole('button', { name: textMock('text_editor.new_text') });
     await act(() => user.click(addButton));
 
-<<<<<<< HEAD
-    expect(upsertTextResources).toHaveBeenCalledTimes(2);
-=======
     expect(queriesMock.upsertTextResources).toHaveBeenCalledTimes(2);
->>>>>>> 83bdfc3d
   });
 
   it('updates text resource when editing text', async () => {
@@ -99,11 +79,7 @@
     await act(() => user.type(textarea, 'test'));
     await act(() => user.tab());
 
-<<<<<<< HEAD
-    expect(upsertTextResources).toHaveBeenCalledWith(org, app, 'nb', {
-=======
     expect(queriesMock.upsertTextResources).toHaveBeenCalledWith(org, app, 'nb', {
->>>>>>> 83bdfc3d
       [testTextResourceKey]: 'test',
     });
   });
@@ -121,11 +97,7 @@
     await act(() => user.type(textarea, 'test'));
     await act(() => user.tab());
 
-<<<<<<< HEAD
-    expect(updateTextId).toHaveBeenCalledWith(org, app, [
-=======
     expect(queriesMock.updateTextId).toHaveBeenCalledWith(org, app, [
->>>>>>> 83bdfc3d
       { newId: 'test', oldId: testTextResourceKey },
     ]);
   });
@@ -143,13 +115,9 @@
     });
     await act(() => user.click(confirmButton));
 
-<<<<<<< HEAD
-    expect(updateTextId).toHaveBeenCalledWith(org, app, [{ oldId: testTextResourceKey }]);
-=======
     expect(queriesMock.updateTextId).toHaveBeenCalledWith(org, app, [
       { oldId: testTextResourceKey },
     ]);
->>>>>>> 83bdfc3d
   });
 
   it('adds new language when clicking add button', async () => {
@@ -169,11 +137,7 @@
     expect(addBtn).not.toBeDisabled();
     await act(() => user.click(addBtn));
 
-<<<<<<< HEAD
-    expect(addLanguageCode).toHaveBeenCalledWith(org, app, 'se', {
-=======
     expect(queriesMock.addLanguageCode).toHaveBeenCalledWith(org, app, 'se', {
->>>>>>> 83bdfc3d
       language: 'se',
       resources: [{ id: testTextResourceKey, value: '' }],
     });
@@ -192,11 +156,7 @@
     });
     await act(() => user.click(confirmButton));
 
-<<<<<<< HEAD
-    expect(deleteLanguageCode).toHaveBeenCalledWith(org, app, 'en');
-=======
     expect(queriesMock.deleteLanguageCode).toHaveBeenCalledWith(org, app, 'en');
->>>>>>> 83bdfc3d
 
     await waitFor(() => expect(screen.queryByRole('dialog')).not.toBeInTheDocument());
   });
