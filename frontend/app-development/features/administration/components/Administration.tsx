--- conflicted
+++ resolved
@@ -9,12 +9,7 @@
 import { AppEnvironments } from './AppEnvironments';
 import { AppLogs } from './AppLogs';
 import { Navigation } from './Navigation';
-<<<<<<< HEAD
 import { StudioSpinner } from '@altinn/studio-components';
-import { Center } from 'app-shared/components/Center';
-=======
-import { AltinnSpinner } from 'app-shared/components';
->>>>>>> 506e4205
 import { News } from './News';
 import { PageContainer } from 'app-shared/components/PageContainer/PageContainer';
 import { StudioCenter } from '@altinn/studio-components';
@@ -43,15 +38,9 @@
 
   if (isPendingAppConfig || isPendingOrgs) {
     return (
-<<<<<<< HEAD
-      <Center>
+      <StudioCenter>
         <StudioSpinner spinnerText={t('general.loading')} className={classes.spinner} />
-      </Center>
-=======
-      <StudioCenter>
-        <AltinnSpinner spinnerText={t('general.loading')} className={classes.spinner} />
       </StudioCenter>
->>>>>>> 506e4205
     );
   }
 
