import React from 'react';
import { screen, waitForElementToBeRemoved } from '@testing-library/react';
import { Administration } from './Administration';
import { APP_DEVELOPMENT_BASENAME } from 'app-shared/constants';
import { renderWithProviders } from '../../../test/testUtils';
<<<<<<< HEAD
import { textMock } from '../../../../testing/mocks/i18nMock';
import { queriesMock } from 'app-development/test/mocks';

// Test data
const org = 'my-org';
const app = 'my-app';
const title = 'test';

describe('Administration', () => {
  it('shows spinner when loading required data', () => {
    renderWithProviders(<Administration />, {
      startUrl: `${APP_DEVELOPMENT_BASENAME}/${org}/${app}`,
    });
    expect(screen.getByText(textMock('general.loading'))).toBeInTheDocument();
    expect(screen.queryByRole('heading', { name: title })).not.toBeInTheDocument();
  });

  it('renders component', async () => {
    renderWithProviders(<Administration />, {
      startUrl: `${APP_DEVELOPMENT_BASENAME}/${org}/${app}`,
      queries: {
        ...queriesMock,
        getAppConfig: jest.fn().mockImplementation(() =>
          Promise.resolve({
            serviceName: title,
          }),
        ),
      },
    });

    await waitForElementToBeRemoved(() => screen.queryByText(textMock('general.loading')));

    expect(screen.queryByText(textMock('general.loading'))).not.toBeInTheDocument();
    expect(screen.getByRole('heading', { name: title })).toBeInTheDocument();
=======
import { queriesMock } from 'app-development/test/mocks';

// Test data
const org = 'org';
const app = 'app';
const title = 'test';

describe('Administration', () => {
  it('renders component', async () => {
    renderWithProviders(<Administration />, {
      startUrl: `${APP_DEVELOPMENT_BASENAME}/${org}/${app}`,
      queries: {
        ...queriesMock,
        getAppConfig: jest.fn().mockImplementation(() =>
          Promise.resolve({
            serviceName: title,
          }),
        ),
      },
    });

    expect(await screen.findByRole('heading', { name: title })).toBeInTheDocument();
    expect(screen.queryByRole('heading', { name: app })).not.toBeInTheDocument();
  });

  it('shows repository name when loading app name', () => {
    renderWithProviders(<Administration />, {
      startUrl: `${APP_DEVELOPMENT_BASENAME}/${org}/${app}`,
    });

    expect(screen.getByRole('heading', { name: app })).toBeInTheDocument();
    expect(screen.queryByRole('heading', { name: title })).not.toBeInTheDocument();
  });

  it('shows repository name if an error occured while fetching app name', () => {
    renderWithProviders(<Administration />, {
      startUrl: `${APP_DEVELOPMENT_BASENAME}/${org}/${app}`,
    });
    expect(screen.getByRole('heading', { name: app })).toBeInTheDocument();
    expect(screen.queryByRole('heading', { name: title })).not.toBeInTheDocument();
>>>>>>> 51bf202b
  });
});<|MERGE_RESOLUTION|>--- conflicted
+++ resolved
@@ -3,42 +3,6 @@
 import { Administration } from './Administration';
 import { APP_DEVELOPMENT_BASENAME } from 'app-shared/constants';
 import { renderWithProviders } from '../../../test/testUtils';
-<<<<<<< HEAD
-import { textMock } from '../../../../testing/mocks/i18nMock';
-import { queriesMock } from 'app-development/test/mocks';
-
-// Test data
-const org = 'my-org';
-const app = 'my-app';
-const title = 'test';
-
-describe('Administration', () => {
-  it('shows spinner when loading required data', () => {
-    renderWithProviders(<Administration />, {
-      startUrl: `${APP_DEVELOPMENT_BASENAME}/${org}/${app}`,
-    });
-    expect(screen.getByText(textMock('general.loading'))).toBeInTheDocument();
-    expect(screen.queryByRole('heading', { name: title })).not.toBeInTheDocument();
-  });
-
-  it('renders component', async () => {
-    renderWithProviders(<Administration />, {
-      startUrl: `${APP_DEVELOPMENT_BASENAME}/${org}/${app}`,
-      queries: {
-        ...queriesMock,
-        getAppConfig: jest.fn().mockImplementation(() =>
-          Promise.resolve({
-            serviceName: title,
-          }),
-        ),
-      },
-    });
-
-    await waitForElementToBeRemoved(() => screen.queryByText(textMock('general.loading')));
-
-    expect(screen.queryByText(textMock('general.loading'))).not.toBeInTheDocument();
-    expect(screen.getByRole('heading', { name: title })).toBeInTheDocument();
-=======
 import { queriesMock } from 'app-development/test/mocks';
 
 // Test data
@@ -79,6 +43,5 @@
     });
     expect(screen.getByRole('heading', { name: app })).toBeInTheDocument();
     expect(screen.queryByRole('heading', { name: title })).not.toBeInTheDocument();
->>>>>>> 51bf202b
   });
 });