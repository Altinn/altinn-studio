--- conflicted
+++ resolved
@@ -4,16 +4,9 @@
 }
 
 .administration::before {
-<<<<<<< HEAD
-  /* webpackIgnore: true */
-  background-image: url('/designer/img/Altinn-studio.svg');
-  background-position: center -220px;
-  background-size: 1620px auto;
-=======
   background-image: url('/designer/img/Altinn-studio.svg');
   background-position: left -220px;
   background-size: 1600px auto;
->>>>>>> 51bf202b
   background-repeat: no-repeat;
 
   content: ' ';
@@ -30,58 +23,6 @@
   padding: var(--fds-spacing-12);
   max-width: 1400px;
   position: relative;
-<<<<<<< HEAD
-}
-
-.header {
-  font-family: 'Inter', sans-serif;
-  padding: var(--fds-spacing-6) 0 var(--fds-spacing-6) 0;
-}
-
-.header h1 {
-  color: var(--primary-color-700);
-}
-
-.content {
-  background-color: white;
-  border-radius: 6px;
-  box-shadow: 1px 1px 4px rgba(0, 0, 0, 0.05);
-  display: flex;
-  padding: var(--fds-spacing-10);
-  position: relative;
-  gap: var(--fds-spacing-10);
-}
-
-.main,
-.aside {
-  display: flex;
-  flex-direction: column;
-  gap: var(--fds-spacing-10);
-}
-
-.main {
-  flex: 9;
-}
-
-.aside {
-  flex: 3;
-}
-
-.divider {
-  background-color: #efefef;
-  border: none;
-  height: 2px;
-  opacity: 0.5;
-  width: 100%;
-}
-
-/* TODO: remove when all sections are implemented */
-.placeholder {
-  background-color: #fbfbfc;
-  border: solid 2px #efefef;
-  border-radius: 6px;
-  height: 500px;
-=======
 }
 
 .header {
@@ -150,5 +91,4 @@
   .administration::before {
     background-position: center -220px;
   }
->>>>>>> 51bf202b
 }