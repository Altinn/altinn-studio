.spinner {
  display: flex;
  gap: var(--fds-spacing-2);
  flex-direction: column;
}

<<<<<<< HEAD
=======
.pageContainer {
  background-color: #e6eff8;
  flex: 1;
  position: relative;
}

.pageContainer::before {
  background-image: url('/designer/img/overview-background.svg');
  background-size: 768px auto;
  background-repeat: no-repeat;

  content: ' ';
  display: block;
  position: absolute;
  margin: auto;
  width: 100%;
  height: 100%;
}

>>>>>>> e59bfdfc
.container {
  margin: auto;
  padding: var(--fds-spacing-12);
  max-width: 1400px;
  position: relative;
}

.header {
  font-family: var(--studio-font-family);
  padding: var(--fds-spacing-6) 0 var(--fds-spacing-6) 0;
}

.header h1 {
  color: var(--primary-color-700);
}

.panel {
  background-color: white;
  border-radius: 4px;
  box-shadow: 1px 1px 4px rgba(0, 0, 0, 0.05);
  padding: var(--fds-spacing-10);
  position: relative;
}

.content {
  display: flex;
  flex-direction: column;
  gap: var(--fds-spacing-10);
}

.main,
.aside {
  display: flex;
  flex-direction: column;
  gap: var(--fds-spacing-10);
}

.mainSection {
  background-color: #f4f5f6;
  border-radius: 4px;
  padding: var(--fds-spacing-4);
}

.asideSection {
  background-color: #fbfbfc;
  border: solid 2px #efefef;
  border-radius: 4px;

  padding: var(--fds-spacing-4);
}

.footer {
  border-top: 2px solid #efefef;
  margin-top: var(--fds-spacing-10);
  padding-top: var(--fds-spacing-8);
}

@media (min-width: 768px) {
  .pageContainer::before {
    background-position: center 0;
    background-size: 100% auto;
  }
}

@media (min-width: 960px) {
  .content {
    flex-direction: row;
  }

  .main {
    flex: 1;
  }

  .aside {
    width: 275px;
  }

  .divider {
    display: block;
  }

  .footer {
    width: calc(100% - 275px - var(--fds-spacing-10));
  }
}

@media (min-width: 1200px) {
  .aside {
    width: 350px;
  }

  .footer {
    width: calc(100% - 350px - var(--fds-spacing-10));
  }
}<|MERGE_RESOLUTION|>--- conflicted
+++ resolved
@@ -4,28 +4,6 @@
   flex-direction: column;
 }
 
-<<<<<<< HEAD
-=======
-.pageContainer {
-  background-color: #e6eff8;
-  flex: 1;
-  position: relative;
-}
-
-.pageContainer::before {
-  background-image: url('/designer/img/overview-background.svg');
-  background-size: 768px auto;
-  background-repeat: no-repeat;
-
-  content: ' ';
-  display: block;
-  position: absolute;
-  margin: auto;
-  width: 100%;
-  height: 100%;
-}
-
->>>>>>> e59bfdfc
 .container {
   margin: auto;
   padding: var(--fds-spacing-12);
