--- conflicted
+++ resolved
@@ -90,13 +90,8 @@
             autoFocus
             onKeyUp={handleOnKeypressEnter}
           />
-<<<<<<< HEAD
-          {repoResetMutation.isLoading && <StudioSpinner />}
-          {!repoResetMutation.isLoading && (
-=======
-          {repoResetMutation.isPending && <AltinnSpinner />}
+          {repoResetMutation.isPending && <StudioSpinner />}
           {!repoResetMutation.isPending && (
->>>>>>> 1b9dee3d
             <div className={classes.buttonContainer}>
               <Button
                 color='danger'
