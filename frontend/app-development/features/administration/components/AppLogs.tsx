import React from 'react';
import classes from './AppLogs.module.css';
import { useStudioUrlParams } from 'app-shared/hooks/useStudioUrlParams';
import { useAppDeploymentsQuery, useEnvironmentsQuery } from 'app-development/hooks/queries';
import { useTranslation } from 'react-i18next';
import { StudioSpinner } from '@altinn/studio-components';
import { DeploymentStatus } from 'app-development/features/appPublish/components/appDeploymentComponent';
import { DeployEnvironment } from 'app-shared/types/DeployEnvironment';
import { IDeployment } from 'app-development/sharedResources/appDeployment/types';
import { Alert, Heading } from '@digdir/design-system-react';
import { formatDateDDMMYY, formatTimeHHmm } from 'app-shared/pure/date-format';

export const AppLogs = () => {
  const { org, app } = useStudioUrlParams();
  const { t } = useTranslation();

  const {
    data: appDeployments = [],
    isPending: isPendingDeploys,
    isError: deploysHasError,
  } = useAppDeploymentsQuery(org, app, { hideDefaultError: true });

  const {
    data: environmentList = [],
    isPending: envIsPending,
    isError: envIsError,
  } = useEnvironmentsQuery({ hideDefaultError: true });

<<<<<<< HEAD
  if (isLoadingDeploys || envIsLoading) return <StudioSpinner />;
=======
  if (isPendingDeploys || envIsPending) return <AltinnSpinner />;
>>>>>>> 1b9dee3d

  if (deploysHasError || envIsError)
    return <Alert severity='danger'>{t('administration.app_logs_error')}</Alert>;

  const succeededDeployments = appDeployments.filter(
    (deployment: IDeployment) =>
      deployment.build.result === DeploymentStatus.succeeded && deployment.build.finished !== null,
  );
  const hasSucceededDeployments = succeededDeployments.length > 0;

  const formatDateTime = (dateAsString: string): string => {
    return t('general.date_time_format', {
      date: formatDateDDMMYY(dateAsString),
      time: formatTimeHHmm(dateAsString),
    });
  };

  const keyToTranslationMap: Record<string, string> = {
    production: t('general.production_environment'),
  };

  return (
    <div className={classes.appLogs}>
      <Heading level={2} size='xxsmall' className={classes.appLogsTitle}>
        {t('administration.activity')}
      </Heading>
      <ul className={classes.logs}>
        {hasSucceededDeployments ? (
          succeededDeployments.map((appDeployment) => {
            const environmentType = environmentList
              .find((env: DeployEnvironment) => env.name === appDeployment.envName)
              ?.type.toLowerCase();
            return (
              <li key={appDeployment.tagName}>
                <div className={classes.logTitle}>
                  {t('administration.app_logs_title', {
                    tagName: appDeployment.tagName,
                    environment: keyToTranslationMap[environmentType],
                    envName: appDeployment.envName?.toUpperCase() || '',
                  })}
                </div>
                <div>
                  {t('administration.app_logs_created', {
                    createdBy: appDeployment.createdBy,
                    createdDateTime: formatDateTime(appDeployment.created),
                  })}
                </div>
              </li>
            );
          })
        ) : (
          <li>{t('administration.no_activity')}</li>
        )}
      </ul>
    </div>
  );
};<|MERGE_RESOLUTION|>--- conflicted
+++ resolved
@@ -26,11 +26,7 @@
     isError: envIsError,
   } = useEnvironmentsQuery({ hideDefaultError: true });
 
-<<<<<<< HEAD
-  if (isLoadingDeploys || envIsLoading) return <StudioSpinner />;
-=======
-  if (isPendingDeploys || envIsPending) return <AltinnSpinner />;
->>>>>>> 1b9dee3d
+  if (isPendingDeploys || envIsPending) return <StudioSpinner />;
 
   if (deploysHasError || envIsError)
     return <Alert severity='danger'>{t('administration.app_logs_error')}</Alert>;
