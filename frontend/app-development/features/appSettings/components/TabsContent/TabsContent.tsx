--- conflicted
+++ resolved
@@ -5,11 +5,8 @@
 import { PolicyTab } from './Tabs/PolicyTab';
 import { SetupTab } from './Tabs/SetupTab';
 import { AboutTab } from './Tabs/AboutTab';
-<<<<<<< HEAD
 import { MaskinportenTab } from './Tabs/MaskinportenTab';
-=======
 import { AccessControlTab } from './Tabs/AccessControlTab';
->>>>>>> d36163d8
 
 export type TabsContentProps = {
   currentTab: SettingsTabId;
