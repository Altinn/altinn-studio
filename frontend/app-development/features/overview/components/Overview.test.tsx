import React from 'react';
import { screen } from '@testing-library/react';
import { Overview } from './Overview';
import { APP_DEVELOPMENT_BASENAME } from 'app-shared/constants';
import { renderWithProviders } from '../../../test/testUtils';
import { textMock } from '../../../../testing/mocks/i18nMock';
import { privateRepositoryMock, repositoryMock } from '../../../test/repositoryMock';

// Test data
const org = 'org';
const app = 'app';
const title = 'test';

describe('Overview', () => {
  afterEach(() => {
    jest.clearAllMocks();
  });
  it('renders component', async () => {
    render({
<<<<<<< HEAD
=======
      getEnvironments: jest.fn().mockImplementation(() => Promise.resolve([])),
      getOrgList: jest.fn().mockImplementation(() => Promise.resolve({ orgs: [org] })),
>>>>>>> 062fb59c
      getAppConfig: jest.fn().mockImplementation(() =>
        Promise.resolve({
          serviceName: title,
        }),
      ),
      getRepoMetadata: jest.fn().mockImplementation(() => Promise.resolve(repositoryMock)),
    });

    expect(await screen.findByRole('heading', { name: title })).toBeInTheDocument();
    expect(screen.queryByRole('heading', { name: app })).not.toBeInTheDocument();
  });

  it('should display spinner while loading', () => {
    render();
    expect(screen.getByText(textMock('general.loading')));
  });

  it('should display error message if fetching goes wrong', async () => {
    render({
      getAppConfig: () => Promise.reject(),
      getOrgList: () => Promise.reject(),
    });
    expect(await screen.findByText(textMock('overview.fetch_title_error_message')));
  });

  it('should display AppLogs if environments exist', async () => {
    render({
      getOrgList: jest.fn().mockImplementation(() =>
        Promise.resolve({
          orgs: {
            [org]: {
              environments: ['unit', 'test'],
            },
          },
        }),
      ),
<<<<<<< HEAD
=======
      getRepoMetadata: jest.fn().mockImplementation(() => Promise.resolve(repositoryMock)),
      getDeployments: jest.fn().mockImplementation(() =>
        Promise.resolve({
          results: [
            {
              tagName: '1',
              envName: 'test',
              deployedInEnv: true,
              build: {
                id: '1',
                status: 'completed',
                result: 'succeeded',
                started: '2023-10-03T09:57:31.238Z',
                finished: null,
              },
              created: '2023-10-03T11:57:31.072013+02:00',
              createdBy: 'test',
              app,
              org,
            },
          ],
        }),
      ),
      getEnvironments: jest.fn().mockImplementation(() => Promise.resolve([{}])),
>>>>>>> 062fb59c
    });
    expect(
      await screen.findByRole('heading', { name: textMock('overview.activity') }),
    ).toBeInTheDocument();
  });

<<<<<<< HEAD
  it('should not display AppLogs if environments do not exist', async () => {
    render();
=======
  it('should not display AppLogs if environments do not exist for repo owned by org', async () => {
    render({
      getRepoMetadata: jest.fn().mockImplementation(() => Promise.resolve(repositoryMock)),
      getOrgList: jest.fn().mockImplementation(() =>
        Promise.resolve({
          orgs: {
            [org]: {
              environments: [],
            },
          },
        }),
      ),
      getEnvironments: jest.fn().mockImplementation(() => Promise.resolve([])),
    });
    expect(await screen.findByText(textMock('app_publish.no_env_title'))).toBeInTheDocument();
>>>>>>> 062fb59c
    expect(
      screen.queryByRole('heading', { name: textMock('overview.activity') }),
    ).not.toBeInTheDocument();
  });

  it('should display RepoOwnedByPersonInfo if repo is not owned by an org', async () => {
    render({
      getOrgList: jest.fn().mockImplementation(() =>
        Promise.resolve({
          orgs: {},
        }),
      ),
      getRepoMetadata: jest.fn().mockImplementation(() => Promise.resolve(privateRepositoryMock)),
    });
    expect(await screen.findByText(textMock('app_publish.private_app_owner'))).toBeInTheDocument();
  });
});

const render = (queries = {}) => {
  return renderWithProviders(<Overview />, {
    startUrl: `${APP_DEVELOPMENT_BASENAME}/${org}/${app}`,
    queries,
  });
};<|MERGE_RESOLUTION|>--- conflicted
+++ resolved
@@ -17,11 +17,7 @@
   });
   it('renders component', async () => {
     render({
-<<<<<<< HEAD
-=======
-      getEnvironments: jest.fn().mockImplementation(() => Promise.resolve([])),
       getOrgList: jest.fn().mockImplementation(() => Promise.resolve({ orgs: [org] })),
->>>>>>> 062fb59c
       getAppConfig: jest.fn().mockImplementation(() =>
         Promise.resolve({
           serviceName: title,
@@ -58,8 +54,6 @@
           },
         }),
       ),
-<<<<<<< HEAD
-=======
       getRepoMetadata: jest.fn().mockImplementation(() => Promise.resolve(repositoryMock)),
       getDeployments: jest.fn().mockImplementation(() =>
         Promise.resolve({
@@ -83,18 +77,12 @@
           ],
         }),
       ),
-      getEnvironments: jest.fn().mockImplementation(() => Promise.resolve([{}])),
->>>>>>> 062fb59c
     });
     expect(
       await screen.findByRole('heading', { name: textMock('overview.activity') }),
     ).toBeInTheDocument();
   });
 
-<<<<<<< HEAD
-  it('should not display AppLogs if environments do not exist', async () => {
-    render();
-=======
   it('should not display AppLogs if environments do not exist for repo owned by org', async () => {
     render({
       getRepoMetadata: jest.fn().mockImplementation(() => Promise.resolve(repositoryMock)),
@@ -110,7 +98,6 @@
       getEnvironments: jest.fn().mockImplementation(() => Promise.resolve([])),
     });
     expect(await screen.findByText(textMock('app_publish.no_env_title'))).toBeInTheDocument();
->>>>>>> 062fb59c
     expect(
       screen.queryByRole('heading', { name: textMock('overview.activity') }),
     ).not.toBeInTheDocument();
@@ -118,11 +105,6 @@
 
   it('should display RepoOwnedByPersonInfo if repo is not owned by an org', async () => {
     render({
-      getOrgList: jest.fn().mockImplementation(() =>
-        Promise.resolve({
-          orgs: {},
-        }),
-      ),
       getRepoMetadata: jest.fn().mockImplementation(() => Promise.resolve(privateRepositoryMock)),
     });
     expect(await screen.findByText(textMock('app_publish.private_app_owner'))).toBeInTheDocument();
