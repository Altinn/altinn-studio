--- conflicted
+++ resolved
@@ -2,14 +2,14 @@
   "$schema": "news.schema.json",
   "news": [
     {
-      "date": "2025-02-11",
-<<<<<<< HEAD
+      "date": "2025-02-12",
       "title": "Ny Oppsummering-komponent!",
       "content": "Med Oppsummering kan du trekke ut og vise opplysninger som brukere har fylt ut i et skjema. Du kan vise informasjon fra enkeltkomponenter, sider eller sidegrupper. Du kan fra nå av (eller dato) bare bruke den nye komponenten for oppsummering fra Utforming-siden, men den gamle vil fungere i apper du har fra før."
-=======
+    },
+    {
+      "date": "2025-02-11",
       "title": "Studio støtter underskjema!",
       "content": "Du kan nå legge til underskjema i Altinn Studio! Dette gjør det enklere å strukturere komplekse skjema - du kan lage egne datamodeller og skjemaoppsett for gjentagende datastrukturer, og presentere disse som skjema inne i hovedskjema."
->>>>>>> 18998700
     },
     {
       "date": "2025-01-17",
