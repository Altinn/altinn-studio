{
  "$schema": "news.schema.json",
  "news": [
    {
<<<<<<< HEAD
      "date": "2025-01-27",
      "title": "Biblioteket er nå tilgjengelig fra menylinjen",
      "content": "Vi har lagd et nytt bibliotek! Her finner du nå kodelistene dine. Vi jobber med å utvide biblioteket til at du kan finne eller lagre andre ting der, som bilder og tekster."
=======
      "date": "2025-02-14",
      "title": "",
      "content": "Vi har nå gjort det mulig å avpublisere apper. Du får informasjon underveis, om hva du må tenke på før du avpubliserer. Du kan også lese om hvordan du gjør det i dokumentasjonen vår."
    },
    {
      "date": "2025-02-12",
      "title": "Ny Oppsummering-komponent!",
      "content": "Med Oppsummering kan du trekke ut og vise opplysninger som brukere har fylt ut i et skjema. Du kan vise informasjon fra enkeltkomponenter, sider eller sidegrupper. Du kan fra nå av bare bruke den nye komponenten for oppsummering fra Utforming-siden, men den gamle vil fungere i apper du har fra før."
    },
    {
      "date": "2025-02-11",
      "title": "Studio støtter underskjema!",
      "content": "Du kan nå legge til underskjema i Altinn Studio! Dette gjør det enklere å strukturere komplekse skjema - du kan lage egne datamodeller og skjemaoppsett for gjentagende datastrukturer, og presentere disse som skjema inne i hovedskjema."
>>>>>>> 004d4017
    },
    {
      "date": "2025-01-17",
      "title": "Nå kan du ha flere datamodeller i et prosess-steg!",
      "content": "Du kan nå koble komponenter i et prosess-steg til andre datamodeller, ikke bare til den overordnede datamodellen for steget. Dette gir deg nye muligheter til å håndtere data i appene dine."
    },
    {
      "date": "2024-11-29",
      "title": "Prøv nytt design på Utforming!",
      "content": "Vi tester en ny måte å legge til komponenter på Utforming-siden. Du kan velge det nye designet  øverst til høyre på Utforming-siden og teste så mye du vil! Etterpå kan du gi tilbakemelding på hva du synes, ved å velge Gi tilbakemelding nederst til høyre."
    },
    {
      "date": "2024-10-25",
      "title": "Prosess har blitt voksen!",
      "content": "Vi har nå fjernet Beta-merket på Prosess, fordi den er godt testet og i aktiv bruk."
    },
    {
      "date": "2024-09-04",
      "title": "Vi har endret noen begreper i Studio",
      "content": "Accordion - Trekkspilliste, Lage - Utforming, Grid - Rutenett, Paragraf - Avsnitt og Likert - Likert-skala. Vi har også endret Kort svar og Langt svar til Lite tekstefelt og Stort tekstfelt."
    },
    {
      "date": "2024-08-19",
      "title": "Se endringene dine før du deler",
      "content": "Vi har gjort det mulig å se alle filer du har endret i Studio, samt innholdet som er endret i dem, før du deler endringene til Gitea."
    },
    {
      "date": "2024-08-07",
      "title": "Prosessverktøyet støtter nå betaling",
      "content": "Du kan nå legge til betalingssteg i prosessen."
    },
    {
      "date": "2024-07-18",
      "title": "Vi har fjernet regler for beregninger og betingede visninger",
      "content": "Verktøyene er utdaterte, så vi har tatt de bort fra Lage-siden. Du kan fortsatt lage regler for beregninger og betingede visninger i koden, men vi anbefaler å heller bruke dynamiske uttrykk."
    }
  ]
}<|MERGE_RESOLUTION|>--- conflicted
+++ resolved
@@ -2,11 +2,11 @@
   "$schema": "news.schema.json",
   "news": [
     {
-<<<<<<< HEAD
-      "date": "2025-01-27",
+      "date": "2025-03-10",
       "title": "Biblioteket er nå tilgjengelig fra menylinjen",
       "content": "Vi har lagd et nytt bibliotek! Her finner du nå kodelistene dine. Vi jobber med å utvide biblioteket til at du kan finne eller lagre andre ting der, som bilder og tekster."
-=======
+    },
+    {
       "date": "2025-02-14",
       "title": "",
       "content": "Vi har nå gjort det mulig å avpublisere apper. Du får informasjon underveis, om hva du må tenke på før du avpubliserer. Du kan også lese om hvordan du gjør det i dokumentasjonen vår."
@@ -20,7 +20,6 @@
       "date": "2025-02-11",
       "title": "Studio støtter underskjema!",
       "content": "Du kan nå legge til underskjema i Altinn Studio! Dette gjør det enklere å strukturere komplekse skjema - du kan lage egne datamodeller og skjemaoppsett for gjentagende datastrukturer, og presentere disse som skjema inne i hovedskjema."
->>>>>>> 004d4017
     },
     {
       "date": "2025-01-17",
