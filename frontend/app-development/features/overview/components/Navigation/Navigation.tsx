import React from 'react';
import classes from './Navigation.module.css';
import { useTranslation } from 'react-i18next';
<<<<<<< HEAD
import { Heading, Tag } from '@digdir/designsystemet-react';
import { getFilteredTopBarMenu } from 'app-development/utils/headerMenu/headerMenuUtils';
import { Link } from 'react-router-dom';
import { HeaderMenuItemKey } from 'app-development/enums/HeaderMenuItemKey';
import { RepositoryType } from 'app-shared/types/global';
=======
import { Heading } from '@digdir/designsystemet-react';
import { getFilteredMenuListForOverviewPage } from 'app-development/utils/headerMenu/headerMenuUtils';
import { Link } from 'react-router-dom';
import { StudioBetaTag } from '@studio/components';
>>>>>>> 729f6258

export const Navigation = () => {
  const { t } = useTranslation();

<<<<<<< HEAD
  const menuItems = getFilteredTopBarMenu(RepositoryType.App).filter(
    (item) => item.key !== HeaderMenuItemKey.About && item.key !== HeaderMenuItemKey.Deploy,
  );
=======
  const menuItems = getFilteredMenuListForOverviewPage();
>>>>>>> 729f6258

  return (
    <div className={classes.navigation}>
      <Heading level={2} size='xxsmall'>
        {t('overview.navigation_title')}
      </Heading>
      <div className={classes.links}>
        {menuItems.map((menuItem) => {
          return (
            <Link key={menuItem.key} to={`../${menuItem.link}`} className={classes.link}>
              <menuItem.icon className={classes.icon} />
              <span>{t(menuItem.key)}</span>
              {menuItem.isBeta && <StudioBetaTag />}
            </Link>
          );
        })}
      </div>
    </div>
  );
};<|MERGE_RESOLUTION|>--- conflicted
+++ resolved
@@ -1,29 +1,15 @@
 import React from 'react';
 import classes from './Navigation.module.css';
 import { useTranslation } from 'react-i18next';
-<<<<<<< HEAD
-import { Heading, Tag } from '@digdir/designsystemet-react';
-import { getFilteredTopBarMenu } from 'app-development/utils/headerMenu/headerMenuUtils';
-import { Link } from 'react-router-dom';
-import { HeaderMenuItemKey } from 'app-development/enums/HeaderMenuItemKey';
-import { RepositoryType } from 'app-shared/types/global';
-=======
 import { Heading } from '@digdir/designsystemet-react';
 import { getFilteredMenuListForOverviewPage } from 'app-development/utils/headerMenu/headerMenuUtils';
 import { Link } from 'react-router-dom';
 import { StudioBetaTag } from '@studio/components';
->>>>>>> 729f6258
 
 export const Navigation = () => {
   const { t } = useTranslation();
 
-<<<<<<< HEAD
-  const menuItems = getFilteredTopBarMenu(RepositoryType.App).filter(
-    (item) => item.key !== HeaderMenuItemKey.About && item.key !== HeaderMenuItemKey.Deploy,
-  );
-=======
   const menuItems = getFilteredMenuListForOverviewPage();
->>>>>>> 729f6258
 
   return (
     <div className={classes.navigation}>
