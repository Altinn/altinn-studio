--- conflicted
+++ resolved
@@ -1,9 +1,5 @@
 import * as React from 'react';
-<<<<<<< HEAD
-import { Heading, Paragraph } from '@digdir/designsystemet-react';
-=======
 import { Alert, Card, Heading, Link, Paragraph } from '@digdir/designsystemet-react';
->>>>>>> a7b02a22
 import { useNewsListQuery } from 'app-development/hooks/queries/useNewsListQuery';
 import { StudioPageError, StudioSpinner } from '@studio/components';
 import { useTranslation } from 'react-i18next';
