import React, { useState } from 'react';
import classes from './DeployDropdown.module.css';
<<<<<<< HEAD
import { AltinnIcon, AltinnConfirmDialog } from 'app-shared/components';
import { StudioSpinner } from '@altinn/studio-components';
=======
import { AltinnSpinner, AltinnConfirmDialog } from 'app-shared/components';
>>>>>>> 86dffcc5
import { Button, Select } from '@digdir/design-system-react';
import { DeploymentStatus, ImageOption } from '../appDeploymentComponent';
import { formatTimeHHmm } from 'app-shared/pure/date-format';
import { getAzureDevopsBuildResultUrl } from '../../../../utils/urlHelper';
import { shouldDisplayDeployStatus } from './utils';
import { useTranslation, Trans } from 'react-i18next';
import {
  CheckmarkCircleFillIcon,
  InformationSquareFillIcon,
  XMarkOctagonFillIcon,
} from '@altinn/icons';

export interface DeployDropdownProps {
  appDeployedVersion: string;
  envName: string;
  imageOptions: ImageOption[];
  disabled: boolean;
  deployHistoryEntry: any;
  deploymentStatus: DeploymentStatus | string | number;
  setSelectedImageTag: (tag) => void;
  selectedImageTag: string;
  startDeploy: any;
}

export const DeployDropdown = ({
  appDeployedVersion,
  imageOptions,
  envName,
  deploymentStatus,
  deployHistoryEntry,
  selectedImageTag,
  setSelectedImageTag,
  disabled,
  startDeploy,
}: DeployDropdownProps) => {
  const [isConfirmDeployDialogOpen, setIsConfirmDeployDialogOpen] = useState<boolean>();
  const { t } = useTranslation();
  const onStartDeployClick = async () => {
    await startDeploy();
  };
  return (
    <>
      <div>{t('app_deploy_messages.choose_version')}</div>
      <div className={classes.select} id={`deploy-select-${envName.toLowerCase()}`}>
        {imageOptions.length > 0 && (
          <Select
            key={imageOptions.length}
            options={imageOptions || []}
            onChange={(value: string) => setSelectedImageTag(value)}
          />
        )}
      </div>
      <div className={classes.deployButton}>
        <AltinnConfirmDialog
          open={isConfirmDeployDialogOpen}
          confirmColor='first'
          onConfirm={onStartDeployClick}
          onClose={() => setIsConfirmDeployDialogOpen(false)}
          placement='right'
          trigger={
            <Button
              disabled={disabled}
              onClick={() => setIsConfirmDeployDialogOpen((prevState) => !prevState)}
              id={`deploy-button-${envName.toLowerCase()}`}
              size='small'
            >
              {t('app_deploy_messages.btn_deploy_new_version')}
            </Button>
          }
        >
          <p>
            {appDeployedVersion
              ? t('app_deploy_messages.deploy_confirmation', {
                  selectedImageTag,
                  appDeployedVersion,
                })
              : t('app_deploy_messages.deploy_confirmation_short', { selectedImageTag })}
          </p>
        </AltinnConfirmDialog>
      </div>
      {shouldDisplayDeployStatus(deployHistoryEntry?.created) && (
        <div className={classes.deployStatusGridContainer}>
          <div className={classes.deploySpinnerGridItem}>
            {deploymentStatus === DeploymentStatus.inProgress && <StudioSpinner />}
            {deploymentStatus === DeploymentStatus.succeeded && (
              <CheckmarkCircleFillIcon className={classes.successIcon} />
            )}
            {(deploymentStatus === DeploymentStatus.partiallySucceeded ||
              deploymentStatus === DeploymentStatus.none) && (
              <InformationSquareFillIcon className={classes.infoIcon} />
            )}
            {(deploymentStatus === DeploymentStatus.canceled ||
              deploymentStatus === DeploymentStatus.failed) && (
              <XMarkOctagonFillIcon className={classes.errorIcon} />
            )}
          </div>
          <div>
            {deploymentStatus === DeploymentStatus.inProgress &&
              t('app_deploy_messages.deploy_in_progress', {
                createdBy: deployHistoryEntry?.createdBy,
                tagName: deployHistoryEntry?.tagName,
              })}
            {deploymentStatus === DeploymentStatus.succeeded &&
              t('app_deploy_messages.success', {
                tagName: deployHistoryEntry?.tagName,
                time: formatTimeHHmm(deployHistoryEntry?.build.finished),
                envName,
                createdBy: deployHistoryEntry?.createdBy,
              })}
            {deploymentStatus === DeploymentStatus.failed &&
              t('app_deploy_messages.failed', {
                tagName: deployHistoryEntry?.tagName,
                time: formatTimeHHmm(deployHistoryEntry?.build.finished),
                envName,
              })}
            {deploymentStatus === DeploymentStatus.canceled &&
              t('app_deploy_messages.canceled', {
                tagName: deployHistoryEntry?.tagName,
                time: formatTimeHHmm(deployHistoryEntry?.build.finished),
                envName,
              })}
            {deploymentStatus === DeploymentStatus.partiallySucceeded &&
              t('app_deploy_messages.partiallySucceeded', {
                tagName: deployHistoryEntry?.tagName,
                envName,
                time: formatTimeHHmm(deployHistoryEntry?.build.finished),
              })}
            {deploymentStatus === DeploymentStatus.none &&
              t('app_deploy_messages.none', {
                tagName: deployHistoryEntry?.tagName,
                time: formatTimeHHmm(deployHistoryEntry?.build.finished),
                envName,
              })}{' '}
            <Trans i18nKey={'app_deploy_messages.see_build_log'}>
              <a
                href={getAzureDevopsBuildResultUrl(deployHistoryEntry?.build.id)}
                target='_newTab'
                rel='noopener noreferrer'
              />
            </Trans>
          </div>
        </div>
      )}
    </>
  );
};<|MERGE_RESOLUTION|>--- conflicted
+++ resolved
@@ -1,11 +1,7 @@
 import React, { useState } from 'react';
 import classes from './DeployDropdown.module.css';
-<<<<<<< HEAD
-import { AltinnIcon, AltinnConfirmDialog } from 'app-shared/components';
+import { AltinnConfirmDialog } from 'app-shared/components';
 import { StudioSpinner } from '@altinn/studio-components';
-=======
-import { AltinnSpinner, AltinnConfirmDialog } from 'app-shared/components';
->>>>>>> 86dffcc5
 import { Button, Select } from '@digdir/design-system-react';
 import { DeploymentStatus, ImageOption } from '../appDeploymentComponent';
 import { formatTimeHHmm } from 'app-shared/pure/date-format';
