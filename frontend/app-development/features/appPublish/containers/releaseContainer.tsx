import React, { useEffect, useState } from 'react';
import classes from './releaseContainer.module.css';
import type { IRelease } from '../../../sharedResources/appRelease/types';
import type { KeyboardEvent, MouseEvent } from 'react';
import { AltinnIconComponent } from 'app-shared/components/AltinnIcon';
import { BuildResult, BuildStatus } from '../../../sharedResources/appRelease/types';
import { Button, ButtonSize, ButtonVariant, Popover } from '@digdir/design-system-react';
import { CreateReleaseComponent } from '../components/createAppReleaseComponent';
import { ReleaseComponent } from '../components/appReleaseComponent';
import { UploadIcon, CheckmarkIcon } from '@navikt/aksel-icons';
import { gitCommitPath } from 'app-shared/api-paths';
import { useMediaQuery } from '../../../hooks';
import { useParams } from 'react-router-dom';
import { useAppReleases, useBranchStatus, useRepoStatus } from '../hooks/query-hooks';
import { Trans, useTranslation } from 'react-i18next';
import { useQueryClient } from '@tanstack/react-query';
<<<<<<< HEAD
import { QueryKey } from '../../../types/QueryKey';
=======
import { CacheKey } from 'app-shared/api-paths/cache-key';
import { AltinnSpinner } from 'app-shared/components';
>>>>>>> f55acdad

export function ReleaseContainer() {
  const hiddenMdDown = useMediaQuery('(max-width: 1025px)');
  const { org, app } = useParams();
  const [popoverOpenClick, setPopoverOpenClick] = useState<boolean>(false);
  const [popoverOpenHover, setPopoverOpenHover] = useState<boolean>(false);

  const { data: releases = [] } = useAppReleases(org, app);
  const { data: repoStatus, isLoading: repoStatusIsLoading } = useRepoStatus(org, app);
  const { data: masterBranchStatus, isLoading: masterBranchStatusIsLoading } = useBranchStatus(
    org,
    app,
    'master'
  );

  const latestRelease: IRelease = releases && releases[0] ? releases[0] : null;

  const { t } = useTranslation();

  function handlePopoverKeyPress(event: KeyboardEvent) {
    if (event.key === 'Enter' || event.key === ' ') {
      setPopoverOpenClick(!popoverOpenClick);
    }
  }

  const queryClient = useQueryClient();
  useEffect(() => {
    const interval = setInterval(async () => {
      const index = releases.findIndex((release) => release.build.status !== BuildStatus.completed);
      if (index > -1) {
        await queryClient.invalidateQueries([QueryKey.AppReleases, org, app]);
      }
    }, 7777);
    return () => clearInterval(interval);
  }, [releases, queryClient, org, app]);

  const handlePopoverOpenClicked = (_: MouseEvent) => setPopoverOpenClick(!popoverOpenClick);
  const handlePopoverOpenHover = (_: MouseEvent) => setPopoverOpenHover(true);
  const handlePopoverClose = () => setPopoverOpenHover(false);

  function renderCreateRelease() {
    if (!masterBranchStatus) {
      return (
        <div className={classes.cannotCreateReleaseContainer}>
          {hiddenMdDown ? null : (
            <AltinnIconComponent
              iconClass={`${classes.renderCannotCreateReleaseIcon} ai ai-circle-exclamation`}
              iconColor='#E23B53'
            />
          )}
          <div>
            <div className={classes.cannotCreateReleaseTitle}>
              <Trans i18nKey={'app_create_release_errors.fetch_release_failed'}>
                <a target='_blank' rel='noopener noreferrer' />
              </Trans>
            </div>
            <div className={classes.cannotCreateReleaseSubTitle}>
              {t('app_create_release_errors.technical_error_code')}
            </div>
          </div>
        </div>
      );
    }
    if (repoStatusIsLoading || masterBranchStatusIsLoading) {
      return (
        <div style={{ padding: '2rem' }}>
          <div>
            <AltinnSpinner />
          </div>
          <div style={{ padding: '1.2rem' }}>{t('app_create_release.check_status')}</div>
        </div>
      );
    }
    if (!masterBranchStatus || !repoStatus) {
      return null;
    }
    // Check if latest
    if (
      latestRelease &&
      latestRelease.targetCommitish === masterBranchStatus.commit.id &&
      latestRelease.build.status === BuildStatus.completed &&
      latestRelease.build.result === BuildResult.succeeded
    ) {
      return (
        <div style={{ padding: '2rem' }}>
          {t('app_create_release.no_changes_on_current_release')}
        </div>
      );
    }
    if (
      latestRelease &&
      latestRelease.targetCommitish === masterBranchStatus.commit.id &&
      latestRelease.build.status !== BuildStatus.completed
    ) {
      return (
        <div style={{ padding: '2rem' }}>
          {t('app_create_release.still_building_release', {
            version: latestRelease.targetCommitish,
          })}
        </div>
      );
    }
    return <CreateReleaseComponent />;
  }

  function renderStatusIcon() {
    if (
      !masterBranchStatus ||
      !repoStatus?.contentStatus ||
      !repoStatus?.contentStatus.length ||
      !releases.length
    ) {
      return <CheckmarkIcon />;
    }
    if (!!repoStatus?.contentStatus || !!repoStatus.aheadBy) {
      return <UploadIcon />;
    }
    return null;
  }

  function renderStatusMessage() {
    if (
      !masterBranchStatus ||
      !repoStatus?.contentStatus ||
      !repoStatus?.contentStatus.length ||
      !releases.length
    ) {
      return 'Ok';
    }
    if (!releases || !releases.length) {
      return null;
    }
    if (!!latestRelease && latestRelease.targetCommitish === masterBranchStatus.commit.id) {
      return t('app_create_release.local_changes_cant_build');
    }
    if (repoStatus.contentStatus) {
      return t('app_create_release.local_changes_can_build');
    }
    return null;
  }

  function renderCreateReleaseTitle() {
    if (!masterBranchStatus || !repoStatus?.contentStatus) {
      return null;
    }

    if (
      !latestRelease ||
      latestRelease.targetCommitish !== masterBranchStatus.commit.id ||
      !repoStatus?.contentStatus
    ) {
      return (
        <>
          {t('app_release.release_title')} &nbsp;
          <a
            href={gitCommitPath(org, app, masterBranchStatus.commit.id)}
            target='_blank'
            rel='noopener noreferrer'
          >
            {t('app_release.release_title_link')}
          </a>
        </>
      );
    }
    if (latestRelease.targetCommitish === masterBranchStatus.commit.id) {
      return (
        <>
          {t('general.version')}
          &nbsp;
          {latestRelease.tagName}
          &nbsp;
          {t('general.contains')}
          &nbsp;
          <a href={gitCommitPath(org, app, masterBranchStatus.commit.id)}>
            {t('app_release.release_title_link')}
          </a>
        </>
      );
    }
    return null;
  }

  return (
    <div className={classes.appReleaseWrapper}>
      <div className={classes.versionHeader}>
        <div className={classes.versionHeaderTitle}>{t('app_release.release_tab_versions')}</div>
      </div>
      <div className={classes.versionSubHeader}>
        <div className={classes.appCreateReleaseTitle}>{renderCreateReleaseTitle()}</div>
        <Popover
          className={classes.popover}
          open={popoverOpenClick || popoverOpenHover}
          trigger={
            <Button
              className={classes.appCreateReleaseStatusButton}
              onClick={handlePopoverOpenClicked}
              onMouseOver={handlePopoverOpenHover}
              onMouseLeave={handlePopoverClose}
              tabIndex={0}
              onKeyUp={handlePopoverKeyPress}
              icon={renderStatusIcon()}
              size={ButtonSize.Small}
              variant={ButtonVariant.Quiet}
            />
          }
        >
          {renderStatusMessage()}
        </Popover>
      </div>
      <div className={classes.appReleaseCreateRelease}>{renderCreateRelease()}</div>
      <div className={classes.appReleaseHistoryTitle}>{t('app_release.earlier_releases')}</div>
      <div className={classes.appReleaseHistory}>
        {!!releases.length &&
          releases.map((release: IRelease, index: number) => (
            <ReleaseComponent key={index} release={release} />
          ))}
      </div>
    </div>
  );
}<|MERGE_RESOLUTION|>--- conflicted
+++ resolved
@@ -14,12 +14,8 @@
 import { useAppReleases, useBranchStatus, useRepoStatus } from '../hooks/query-hooks';
 import { Trans, useTranslation } from 'react-i18next';
 import { useQueryClient } from '@tanstack/react-query';
-<<<<<<< HEAD
 import { QueryKey } from '../../../types/QueryKey';
-=======
-import { CacheKey } from 'app-shared/api-paths/cache-key';
 import { AltinnSpinner } from 'app-shared/components';
->>>>>>> f55acdad
 
 export function ReleaseContainer() {
   const hiddenMdDown = useMediaQuery('(max-width: 1025px)');
