import React from 'react';
import classes from './DeployPage.module.css';
import { DeploymentContainer } from '../containers/DeploymentContainer';
import { InfoCard } from '../components/InfoCard';
import { ReleaseContainer } from '../containers/ReleaseContainer';
import { useDeployPermissionsQuery, useOrgListQuery } from '../../../hooks/queries';
import { Trans, useTranslation } from 'react-i18next';
import { AltinnContentLoader } from 'app-shared/components/molecules/AltinnContentLoader';
import { useInvalidator } from '../../../hooks/useInvalidator';
import { useStudioEnvironmentParams } from 'app-shared/hooks/useStudioEnvironmentParams';
<<<<<<< HEAD
import { Alert } from '@digdir/designsystemet-react';
import { GetInTouchWith } from 'app-shared/getInTouch';
import { EmailContactProvider } from 'app-shared/getInTouch/providers';
=======
import { Alert, Link } from '@digdir/designsystemet-react';
>>>>>>> 2534c083

export function DeployPage() {
  const { org, app } = useStudioEnvironmentParams();
  const { t } = useTranslation();
  const { data: orgs, isPending: orgsIsPending, isError: orgsIsError } = useOrgListQuery();
  const {
    data: permissions,
    isPending: permissionsIsPending,
    isError: permissionsIsError,
  } = useDeployPermissionsQuery(org, app);
  useInvalidator();

  const contactByEmail = new GetInTouchWith(new EmailContactProvider());

  if (orgsIsPending || permissionsIsPending) {
    return (
      <AltinnContentLoader width={1200} height={600} title={t('app_deployment.loading')}>
        <rect x='862' y='3' rx='0' ry='0' width='300' height='600' />
        <rect x='1' y='1' rx='0' ry='0' width='800' height='200' />
        <rect x='1' y='220' rx='0' ry='0' width='800' height='200' />
      </AltinnContentLoader>
    );
  }

  if (orgsIsError || permissionsIsError)
    return (
      <Alert severity='danger' className={classes.alert}>
        {t('app_deployment.error')}
      </Alert>
    );

  // If org isn't listed, or doesn't have any environments
  if (!orgs[org] || !orgs[org].environments || !orgs[org].environments.length) {
    return (
      <InfoCard headerText={t('app_deployment.no_env_title')} shadow={true}>
        <div>
<<<<<<< HEAD
          <Trans i18nKey={'app_deployment.no_env_1'}>
            <a href={contactByEmail.url('serviceOwner')} />
          </Trans>
=======
          <Trans
            i18nKey={'app_deployment.no_env_1'}
            components={{
              a: <Link href='/contact'> </Link>,
            }}
          ></Trans>
>>>>>>> 2534c083
        </div>
        <div style={{ paddingTop: '2.4rem' }}>
          <Trans i18nKey={'app_deployment.no_env_2'}>
            <a target='_new' rel='noopener noreferrer' />
          </Trans>
        </div>
      </InfoCard>
    );
  }

  if (!permissions || !permissions.length) {
    return (
      <InfoCard headerText={t('app_deployment.no_team')} shadow={true}>
        <div style={{ paddingTop: '2.4rem' }}>{t('app_deployment.no_team_info')}</div>
      </InfoCard>
    );
  }

  return (
    <div className={classes.container}>
      <DeploymentContainer />
      <ReleaseContainer />
    </div>
  );
}<|MERGE_RESOLUTION|>--- conflicted
+++ resolved
@@ -8,13 +8,7 @@
 import { AltinnContentLoader } from 'app-shared/components/molecules/AltinnContentLoader';
 import { useInvalidator } from '../../../hooks/useInvalidator';
 import { useStudioEnvironmentParams } from 'app-shared/hooks/useStudioEnvironmentParams';
-<<<<<<< HEAD
-import { Alert } from '@digdir/designsystemet-react';
-import { GetInTouchWith } from 'app-shared/getInTouch';
-import { EmailContactProvider } from 'app-shared/getInTouch/providers';
-=======
 import { Alert, Link } from '@digdir/designsystemet-react';
->>>>>>> 2534c083
 
 export function DeployPage() {
   const { org, app } = useStudioEnvironmentParams();
@@ -26,8 +20,6 @@
     isError: permissionsIsError,
   } = useDeployPermissionsQuery(org, app);
   useInvalidator();
-
-  const contactByEmail = new GetInTouchWith(new EmailContactProvider());
 
   if (orgsIsPending || permissionsIsPending) {
     return (
@@ -51,18 +43,12 @@
     return (
       <InfoCard headerText={t('app_deployment.no_env_title')} shadow={true}>
         <div>
-<<<<<<< HEAD
-          <Trans i18nKey={'app_deployment.no_env_1'}>
-            <a href={contactByEmail.url('serviceOwner')} />
-          </Trans>
-=======
           <Trans
             i18nKey={'app_deployment.no_env_1'}
             components={{
               a: <Link href='/contact'> </Link>,
             }}
           ></Trans>
->>>>>>> 2534c083
         </div>
         <div style={{ paddingTop: '2.4rem' }}>
           <Trans i18nKey={'app_deployment.no_env_2'}>
