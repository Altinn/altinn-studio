--- conflicted
+++ resolved
@@ -18,11 +18,8 @@
 import { PolicyTab } from './components/Tabs/PolicyTab';
 import { AboutTab } from './components/Tabs/AbouTab';
 import { AppConfig } from 'app-shared/types/AppConfig';
-<<<<<<< HEAD
 import { Repository } from 'app-shared/types/Repository';
-=======
 import { LocalChangesTab } from './components/Tabs/LocalChangesTab';
->>>>>>> 16bf7450
 import { AccessControlTab } from './components/Tabs/AccessControlTab';
 import { ApplicationMetadata } from 'app-shared/types/ApplicationMetadata';
 
@@ -164,13 +161,11 @@
       case 'policy': {
         return <PolicyTab policy={policy} org={org} app={app} />;
       }
-<<<<<<< HEAD
       case 'accessControl': {
         return <AccessControlTab appMetadata={appMetadata} org={org} app={app} />;
-=======
+      }
       case 'localChanges': {
         return <LocalChangesTab org={org} app={app} />;
->>>>>>> 16bf7450
       }
     }
   };
