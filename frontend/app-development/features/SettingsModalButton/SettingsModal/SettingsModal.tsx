import React, { ReactNode, useState } from 'react';
import classes from './SettingsModal.module.css';
import { Heading } from '@digdir/design-system-react';
<<<<<<< HEAD
import { CogIcon, InformationSquareIcon, MonitorIcon, ShieldLockIcon } from '@navikt/aksel-icons';
=======
import {
  CogIcon,
  InformationSquareIcon,
  PersonSuitIcon,
  ShieldLockIcon,
} from '@navikt/aksel-icons';
>>>>>>> 65d1d599
import { Modal } from 'app-shared/components/Modal';
import { LeftNavigationTab } from 'app-shared/types/LeftNavigationTab';
import { LeftNavigationBar } from 'app-shared/components/LeftNavigationBar';
import { SettingsModalTab } from 'app-development/types/SettingsModalTab';
import { createNavigationTab } from './utils';
import { useTranslation } from 'react-i18next';
import { Policy } from '@altinn/policy-editor';
import { PolicyTab } from './components/Tabs/PolicyTab';
import { AboutTab } from './components/Tabs/AbouTab';
import { AppConfig } from 'app-shared/types/AppConfig';
<<<<<<< HEAD
import { LocalChangesTab } from './components/Tabs/LocalChangesTab';
=======
import { AccessControlTab } from './components/Tabs/AccessControlTab';
import { ApplicationMetadata } from 'app-shared/types/ApplicationMetadata';
>>>>>>> 65d1d599

export type SettingsModalProps = {
  /**
   * Flag for if the modal is open
   */
  isOpen: boolean;
  /**
   * Function to be executed on close
   * @returns void
   */
  onClose: () => void;
  /**
   * The policy of the app
   */
  policy: Policy;
  /**
   * The org
   */
  org: string;
  /**
   * The app
   */
  app: string;
  /**
   * The config for the application
   */
  appConfig: AppConfig;
  /**
   * The application's metadata
   */
  appMetadata: ApplicationMetadata;
};

/**
 * @component
 *    Displays the settings modal.
 *
 * @property {boolean}[isOpen] - Flag for if the modal is open
 * @property {function}[onClose] - Function to be executed on close
 * @property {Policy}[policy] - The policy of the app
 * @property {string}[org] - The org
 * @property {string}[app] - The app
 * @property {AppConfig}[appConfig] - The service name
 * @property {ApplicationMetadata}[appMetadata] - The application's metadata
 *
 * @returns {ReactNode} - The rendered component
 */
export const SettingsModal = ({
  isOpen,
  onClose,
  policy,
  org,
  app,
  appConfig,
  appMetadata,
}: SettingsModalProps): ReactNode => {
  const { t } = useTranslation();

  const [currentTab, setCurrentTab] = useState<SettingsModalTab>('about');

  /**
   * Ids for the navigation tabs
   */
  const aboutTabId: SettingsModalTab = 'about';
  const policyTabId: SettingsModalTab = 'policy';
<<<<<<< HEAD
  const localChangesTabId: SettingsModalTab = 'localChanges';
=======
  const accessControlTabId: SettingsModalTab = 'accessControl';
>>>>>>> 65d1d599

  /**
   * The tabs to display in the navigation bar
   */
  const leftNavigationTabs: LeftNavigationTab[] = [
    createNavigationTab(
      <InformationSquareIcon className={classes.icon} />,
      aboutTabId,
      () => changeTabTo(aboutTabId),
      currentTab
    ),
    createNavigationTab(
      <ShieldLockIcon className={classes.icon} />,
      policyTabId,
      () => changeTabTo(policyTabId),
      currentTab
    ),
    createNavigationTab(
<<<<<<< HEAD
      <MonitorIcon className={classes.icon} />,
      localChangesTabId,
      () => changeTabTo(localChangesTabId),
=======
      <PersonSuitIcon className={classes.icon} />,
      accessControlTabId,
      () => changeTabTo(accessControlTabId),
>>>>>>> 65d1d599
      currentTab
    ),
  ];

  /**
   * Changes the active tab
   * @param tabId
   */
  const changeTabTo = (tabId: SettingsModalTab) => {
    setCurrentTab(tabId);
  };

  /**
   * Displays the currently selected tab and its content
   * @returns
   */
  const displayTabs = () => {
    switch (currentTab) {
      case 'about': {
        return <AboutTab appConfig={appConfig} org={org} app={app} />;
      }
      case 'accessControl': {
        return <AccessControlTab appMetadata={appMetadata} org={org} app={app} />;
      }
      case 'policy': {
        return <PolicyTab policy={policy} org={org} app={app} />;
      }
      case 'localChanges': {
        return <LocalChangesTab org={org} app={app} />;
      }
    }
  };

  return (
    <Modal
      isOpen={isOpen}
      onClose={onClose}
      title={
        <div className={classes.headingWrapper}>
          <CogIcon className={classes.icon} />
          <Heading level={1} size='medium'>
            {t('settings_modal.heading')}
          </Heading>
        </div>
      }
    >
      <div className={classes.modalContent}>
        <div className={classes.leftNavWrapper}>
          <LeftNavigationBar tabs={leftNavigationTabs} className={classes.leftNavigationBar} />
        </div>
        <div className={classes.tabWrapper}>{displayTabs()}</div>
      </div>
    </Modal>
  );
};<|MERGE_RESOLUTION|>--- conflicted
+++ resolved
@@ -1,16 +1,13 @@
 import React, { ReactNode, useState } from 'react';
 import classes from './SettingsModal.module.css';
 import { Heading } from '@digdir/design-system-react';
-<<<<<<< HEAD
-import { CogIcon, InformationSquareIcon, MonitorIcon, ShieldLockIcon } from '@navikt/aksel-icons';
-=======
 import {
   CogIcon,
   InformationSquareIcon,
   PersonSuitIcon,
+  MonitorIcon,
   ShieldLockIcon,
 } from '@navikt/aksel-icons';
->>>>>>> 65d1d599
 import { Modal } from 'app-shared/components/Modal';
 import { LeftNavigationTab } from 'app-shared/types/LeftNavigationTab';
 import { LeftNavigationBar } from 'app-shared/components/LeftNavigationBar';
@@ -21,12 +18,9 @@
 import { PolicyTab } from './components/Tabs/PolicyTab';
 import { AboutTab } from './components/Tabs/AbouTab';
 import { AppConfig } from 'app-shared/types/AppConfig';
-<<<<<<< HEAD
 import { LocalChangesTab } from './components/Tabs/LocalChangesTab';
-=======
 import { AccessControlTab } from './components/Tabs/AccessControlTab';
 import { ApplicationMetadata } from 'app-shared/types/ApplicationMetadata';
->>>>>>> 65d1d599
 
 export type SettingsModalProps = {
   /**
@@ -92,11 +86,8 @@
    */
   const aboutTabId: SettingsModalTab = 'about';
   const policyTabId: SettingsModalTab = 'policy';
-<<<<<<< HEAD
   const localChangesTabId: SettingsModalTab = 'localChanges';
-=======
   const accessControlTabId: SettingsModalTab = 'accessControl';
->>>>>>> 65d1d599
 
   /**
    * The tabs to display in the navigation bar
@@ -106,25 +97,25 @@
       <InformationSquareIcon className={classes.icon} />,
       aboutTabId,
       () => changeTabTo(aboutTabId),
-      currentTab
+      currentTab,
     ),
     createNavigationTab(
       <ShieldLockIcon className={classes.icon} />,
       policyTabId,
       () => changeTabTo(policyTabId),
-      currentTab
+      currentTab,
     ),
     createNavigationTab(
-<<<<<<< HEAD
       <MonitorIcon className={classes.icon} />,
       localChangesTabId,
       () => changeTabTo(localChangesTabId),
-=======
+      currentTab,
+    ),
+    createNavigationTab(
       <PersonSuitIcon className={classes.icon} />,
       accessControlTabId,
       () => changeTabTo(accessControlTabId),
->>>>>>> 65d1d599
-      currentTab
+      currentTab,
     ),
   ];
 
