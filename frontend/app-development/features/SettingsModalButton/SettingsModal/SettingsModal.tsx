--- conflicted
+++ resolved
@@ -17,12 +17,9 @@
 import { PolicyTab } from './components/Tabs/PolicyTab';
 import { AboutTab } from './components/Tabs/AbouTab';
 import { AppConfig } from 'app-shared/types/AppConfig';
-<<<<<<< HEAD
 import { Repository } from 'app-shared/types/Repository';
-=======
 import { AccessControlTab } from './components/Tabs/AccessControlTab';
 import { ApplicationMetadata } from 'app-shared/types/ApplicationMetadata';
->>>>>>> 91dc0c41
 
 export type SettingsModalProps = {
   /**
@@ -51,7 +48,6 @@
    */
   appConfig: AppConfig;
   /**
-<<<<<<< HEAD
    * The repository of the app
    */
   repository: Repository;
@@ -59,11 +55,10 @@
    * The name of the user that created the app
    */
   createdBy: string;
-=======
+  /*
    * The application's metadata
    */
   appMetadata: ApplicationMetadata;
->>>>>>> 91dc0c41
 };
 
 /**
@@ -75,14 +70,11 @@
  * @property {Policy}[policy] - The policy of the app
  * @property {string}[org] - The org
  * @property {string}[app] - The app
-<<<<<<< HEAD
  * @property {AppConfig}[appConfig] - The serice name
  * @property {Repository}[repository] - The repository of the app
  * @property {strign}[createdBy] - The name of the user that created the app
-=======
  * @property {AppConfig}[appConfig] - The service name
  * @property {ApplicationMetadata}[appMetadata] - The application's metadata
->>>>>>> 91dc0c41
  *
  * @returns {ReactNode} - The rendered component
  */
@@ -93,12 +85,9 @@
   org,
   app,
   appConfig,
-<<<<<<< HEAD
   repository,
   createdBy,
-=======
   appMetadata,
->>>>>>> 91dc0c41
 }: SettingsModalProps): ReactNode => {
   const { t } = useTranslation();
 
@@ -160,11 +149,11 @@
           />
         );
       }
+      case 'policy': {
+        return <PolicyTab policy={policy} org={org} app={app} />;
+      }
       case 'accessControl': {
         return <AccessControlTab appMetadata={appMetadata} org={org} app={app} />;
-      }
-      case 'policy': {
-        return <PolicyTab policy={policy} org={org} app={app} />;
       }
     }
   };
