import React from 'react';
import { render, screen, act } from '@testing-library/react';
import userEvent from '@testing-library/user-event';
import { SettingsModal, SettingsModalProps } from './SettingsModal';
import { textMock } from '../../../../testing/mocks/i18nMock';
import { createQueryClientMock } from 'app-shared/mocks/queryClientMock';
import { QueryClient, UseMutationResult } from '@tanstack/react-query';
import { ServicesContextProps, ServicesContextProvider } from 'app-shared/contexts/ServicesContext';
import { queriesMock } from 'app-shared/mocks/queriesMock';
import { AppConfig } from 'app-shared/types/AppConfig';
import { ApplicationMetadata, PartyTypesAllowed } from 'app-shared/types/ApplicationMetadata';
import { useAppConfigMutation } from 'app-development/hooks/mutations';
import { mockAppConfig } from './mocks/appConfigMock';
import { mockRepository1 } from './mocks/repositoryMock';
import { mockPolicy } from './mocks/policyMock';

const mockApp: string = 'app';
const mockOrg: string = 'org';
const mockCreatedBy: string = 'Mock Mockesen';

const mockPartyTypesAllowed: PartyTypesAllowed = {
  bankruptcyEstate: true,
  organisation: false,
  person: false,
  subUnit: false,
};

const mockAppMetadata: ApplicationMetadata = {
  id: 'mockId',
  org: mockOrg,
  partyTypesAllowed: mockPartyTypesAllowed,
};
jest.mock('../../../hooks/mutations/useAppConfigMutation');
const updateAppConfigMutation = jest.fn();
const mockUpdateAppConfigMutation = useAppConfigMutation as jest.MockedFunction<
  typeof useAppConfigMutation
>;
mockUpdateAppConfigMutation.mockReturnValue({
  mutate: updateAppConfigMutation,
} as unknown as UseMutationResult<void, unknown, AppConfig, unknown>);

describe('SettingsModal', () => {
  const user = userEvent.setup();
  afterEach(jest.clearAllMocks);

  const mockOnClose = jest.fn();

  const defaultProps: SettingsModalProps = {
    isOpen: true,
    onClose: mockOnClose,
    policy: mockPolicy,
    org: mockOrg,
    app: mockApp,
    appConfig: mockAppConfig,
<<<<<<< HEAD
    repository: mockRepository1,
    createdBy: mockCreatedBy,
=======
    appMetadata: mockAppMetadata,
>>>>>>> 91dc0c41
  };

  it('closes the modal when the close button is clicked', async () => {
    render(<SettingsModal {...defaultProps} isOpen />);

    const closeButton = screen.getByRole('button', { name: textMock('modal.close_icon') });
    await act(() => user.click(closeButton));

    expect(mockOnClose).toHaveBeenCalledTimes(1);
  });

  it('displays left navigation bar on mount', () => {
    render(<SettingsModal {...defaultProps} />);
    expect(
      screen.getByRole('button', { name: textMock('settings_modal.left_nav_tab_about') })
    ).toBeInTheDocument();
    expect(
      screen.getByRole('button', { name: textMock('settings_modal.left_nav_tab_policy') })
    ).toBeInTheDocument();
    expect(
      screen.getByRole('button', { name: textMock('settings_modal.left_nav_tab_accessControl') })
    ).toBeInTheDocument();
  });

  it('displays the about tab, and not the other tabs, when modal opens first time', () => {
    render(<SettingsModal {...defaultProps} />);

    expect(screen.getByText(textMock('settings_modal.about_tab_heading'))).toBeInTheDocument();
    expect(
      screen.queryByRole('heading', {
        name: textMock('settings_modal.policy_tab_heading'),
        level: 2,
      })
    ).not.toBeInTheDocument();
    expect(
      screen.queryByRole('heading', {
        name: textMock('settings_modal.access_control_tab_heading'),
        level: 2,
      })
    ).not.toBeInTheDocument();
  });

  it('changes the tab from "about" to "policy" when policy tab is clicked', async () => {
    renderWithQueryClient({}, createQueryClientMock(), defaultProps);

    expect(
      screen.queryByRole('heading', {
        name: textMock('settings_modal.policy_tab_heading'),
        level: 2,
      })
    ).not.toBeInTheDocument();
    expect(screen.getByText(textMock('settings_modal.about_tab_heading'))).toBeInTheDocument();

    const policyTab = screen.getByRole('button', {
      name: textMock('settings_modal.left_nav_tab_policy'),
    });
    await act(() => user.click(policyTab));

    expect(
      screen.getByRole('heading', {
        name: textMock('settings_modal.policy_tab_heading'),
        level: 2,
      })
    ).toBeInTheDocument();
    expect(
      screen.queryByText(textMock('settings_modal.about_tab_heading'))
    ).not.toBeInTheDocument();
  });

  it('changes the tab from "policy" to "about" when about tab is clicked', async () => {
    renderWithQueryClient({}, createQueryClientMock(), defaultProps);

    const policyTab = screen.getByRole('button', {
      name: textMock('settings_modal.left_nav_tab_policy'),
    });
    await act(() => user.click(policyTab));

    const aboutTab = screen.getByRole('button', {
      name: textMock('settings_modal.left_nav_tab_about'),
    });
    await act(() => user.click(aboutTab));

    expect(
      screen.queryByRole('heading', {
        name: textMock('settings_modal.policy_tab_heading'),
        level: 2,
      })
    ).not.toBeInTheDocument();
    expect(screen.getByText(textMock('settings_modal.about_tab_heading'))).toBeInTheDocument();
  });

  it('changes the tab from "about" to "accessControl" when access control tab is clicked', async () => {
    renderWithQueryClient({}, createQueryClientMock(), defaultProps);

    expect(
      screen.queryByRole('heading', {
        name: textMock('settings_modal.access_control_tab_heading'),
        level: 2,
      })
    ).not.toBeInTheDocument();
    expect(screen.getByText(textMock('settings_modal.about_tab_heading'))).toBeInTheDocument();

    const accessControlTab = screen.getByRole('button', {
      name: textMock('settings_modal.left_nav_tab_accessControl'),
    });
    await act(() => user.click(accessControlTab));

    expect(
      screen.getByRole('heading', {
        name: textMock('settings_modal.access_control_tab_heading'),
        level: 2,
      })
    ).toBeInTheDocument();
    expect(
      screen.queryByText(textMock('settings_modal.about_tab_heading'))
    ).not.toBeInTheDocument();
  });
});

const renderWithQueryClient = (
  queries: Partial<ServicesContextProps> = {},
  queryClient: QueryClient = createQueryClientMock(),
  props: SettingsModalProps
) => {
  const allQueries: ServicesContextProps = {
    ...queriesMock,
    ...queries,
  };

  return render(
    <ServicesContextProvider {...allQueries} client={queryClient}>
      <SettingsModal {...props} />
    </ServicesContextProvider>
  );
};<|MERGE_RESOLUTION|>--- conflicted
+++ resolved
@@ -52,12 +52,9 @@
     org: mockOrg,
     app: mockApp,
     appConfig: mockAppConfig,
-<<<<<<< HEAD
     repository: mockRepository1,
     createdBy: mockCreatedBy,
-=======
     appMetadata: mockAppMetadata,
->>>>>>> 91dc0c41
   };
 
   it('closes the modal when the close button is clicked', async () => {
