import React from 'react';
import { render, screen, act } from '@testing-library/react';
import userEvent from '@testing-library/user-event';
import { SettingsModal, SettingsModalProps } from './SettingsModal';
import { textMock } from '../../../../testing/mocks/i18nMock';
import { createQueryClientMock } from 'app-shared/mocks/queryClientMock';
import { QueryClient, UseMutationResult } from '@tanstack/react-query';
import { ServicesContextProps, ServicesContextProvider } from 'app-shared/contexts/ServicesContext';
import { queriesMock } from 'app-shared/mocks/queriesMock';
import { AppConfig } from 'app-shared/types/AppConfig';
import { useAppConfigMutation } from 'app-development/hooks/mutations';
import { mockAppConfig } from './mocks/appConfigMock';
import { mockRepository1 } from './mocks/repositoryMock';
import { mockPolicy } from './mocks/policyMock';
import { mockAppMetadata } from './mocks/applicationMetadataMock';

const mockApp: string = 'app';
const mockOrg: string = 'org';
const mockCreatedBy: string = 'Mock Mockesen';

jest.mock('../../../hooks/mutations/useAppConfigMutation');
const updateAppConfigMutation = jest.fn();
const mockUpdateAppConfigMutation = useAppConfigMutation as jest.MockedFunction<
  typeof useAppConfigMutation
>;
mockUpdateAppConfigMutation.mockReturnValue({
  mutate: updateAppConfigMutation,
} as unknown as UseMutationResult<void, unknown, AppConfig, unknown>);

describe('SettingsModal', () => {
  const user = userEvent.setup();
  afterEach(jest.clearAllMocks);

  const mockOnClose = jest.fn();

  const defaultProps: SettingsModalProps = {
    isOpen: true,
    onClose: mockOnClose,
    policy: mockPolicy,
    org: mockOrg,
    app: mockApp,
    appConfig: mockAppConfig,
    repository: mockRepository1,
    createdBy: mockCreatedBy,
    appMetadata: mockAppMetadata,
  };

  it('closes the modal when the close button is clicked', async () => {
    render(<SettingsModal {...defaultProps} isOpen />);

    const closeButton = screen.getByRole('button', { name: textMock('modal.close_icon') });
    await act(() => user.click(closeButton));

    expect(mockOnClose).toHaveBeenCalledTimes(1);
  });

  it('displays left navigation bar on mount', () => {
    render(<SettingsModal {...defaultProps} />);
    expect(
      screen.getByRole('button', { name: textMock('settings_modal.left_nav_tab_about') }),
    ).toBeInTheDocument();
    expect(
      screen.getByRole('button', { name: textMock('settings_modal.left_nav_tab_policy') }),
    ).toBeInTheDocument();
    expect(
<<<<<<< HEAD
=======
      screen.getByRole('button', { name: textMock('settings_modal.left_nav_tab_localChanges') }),
    );
    expect(
>>>>>>> 16bf7450
      screen.getByRole('button', { name: textMock('settings_modal.left_nav_tab_accessControl') }),
    ).toBeInTheDocument();
  });

  it('displays the about tab, and not the other tabs, when modal opens first time', () => {
    render(<SettingsModal {...defaultProps} />);

    expect(screen.getByText(textMock('settings_modal.about_tab_heading'))).toBeInTheDocument();
    expect(
      screen.queryByRole('heading', {
        name: textMock('settings_modal.policy_tab_heading'),
        level: 2,
      }),
    ).not.toBeInTheDocument();
    expect(
      screen.queryByRole('heading', {
        name: textMock('settings_modal.access_control_tab_heading'),
        level: 2,
      }),
    ).not.toBeInTheDocument();
  });

  it('changes the tab from "about" to "policy" when policy tab is clicked', async () => {
    renderWithQueryClient({}, createQueryClientMock(), defaultProps);

    expect(
      screen.queryByRole('heading', {
        name: textMock('settings_modal.policy_tab_heading'),
        level: 2,
      }),
    ).not.toBeInTheDocument();
    expect(screen.getByText(textMock('settings_modal.about_tab_heading'))).toBeInTheDocument();

    const policyTab = screen.getByRole('button', {
      name: textMock('settings_modal.left_nav_tab_policy'),
    });
    await act(() => user.click(policyTab));

    expect(
      screen.getByRole('heading', {
        name: textMock('settings_modal.policy_tab_heading'),
        level: 2,
      }),
    ).toBeInTheDocument();
    expect(
      screen.queryByText(textMock('settings_modal.about_tab_heading')),
    ).not.toBeInTheDocument();
  });

  it('changes the tab from "policy" to "about" when about tab is clicked', async () => {
    renderWithQueryClient({}, createQueryClientMock(), defaultProps);

    const policyTab = screen.getByRole('button', {
      name: textMock('settings_modal.left_nav_tab_policy'),
    });
    await act(() => user.click(policyTab));

    const aboutTab = screen.getByRole('button', {
      name: textMock('settings_modal.left_nav_tab_about'),
    });
    await act(() => user.click(aboutTab));

    expect(
      screen.queryByRole('heading', {
        name: textMock('settings_modal.policy_tab_heading'),
        level: 2,
      }),
<<<<<<< HEAD
=======
    ).not.toBeInTheDocument();
    expect(screen.getByText(textMock('settings_modal.about_tab_heading'))).toBeInTheDocument();
  });

  it('changes the tab from "about" to "localChanges" when local changes tab is clicked', async () => {
    renderWithQueryClient({}, createQueryClientMock(), defaultProps);

    expect(
      screen.queryByRole('heading', {
        name: textMock('settings_modal.local_changes_tab_heading'),
        level: 2,
      }),
>>>>>>> 16bf7450
    ).not.toBeInTheDocument();
    expect(screen.getByText(textMock('settings_modal.about_tab_heading'))).toBeInTheDocument();

    const localChangesTab = screen.getByRole('button', {
      name: textMock('settings_modal.left_nav_tab_localChanges'),
    });
    await act(() => user.click(localChangesTab));

    expect(
      screen.getByRole('heading', {
        name: textMock('settings_modal.local_changes_tab_heading'),
      }),
    ).toBeInTheDocument();
    expect(
      screen.queryByText(textMock('settings_modal.about_tab_heading')),
    ).not.toBeInTheDocument();
  });

  it('changes the tab from "about" to "accessControl" when access control tab is clicked', async () => {
    renderWithQueryClient({}, createQueryClientMock(), defaultProps);

    expect(
      screen.queryByRole('heading', {
        name: textMock('settings_modal.access_control_tab_heading'),
        level: 2,
      }),
    ).not.toBeInTheDocument();
    expect(screen.getByText(textMock('settings_modal.about_tab_heading'))).toBeInTheDocument();

    const accessControlTab = screen.getByRole('button', {
      name: textMock('settings_modal.left_nav_tab_accessControl'),
    });
    await act(() => user.click(accessControlTab));

    expect(
      screen.getByRole('heading', {
        name: textMock('settings_modal.access_control_tab_heading'),
        level: 2,
      }),
    ).toBeInTheDocument();
    expect(
      screen.queryByText(textMock('settings_modal.about_tab_heading')),
    ).not.toBeInTheDocument();
  });
});

const renderWithQueryClient = (
  queries: Partial<ServicesContextProps> = {},
  queryClient: QueryClient = createQueryClientMock(),
  props: SettingsModalProps,
) => {
  const allQueries: ServicesContextProps = {
    ...queriesMock,
    ...queries,
  };

  return render(
    <ServicesContextProvider {...allQueries} client={queryClient}>
      <SettingsModal {...props} />
    </ServicesContextProvider>,
  );
};<|MERGE_RESOLUTION|>--- conflicted
+++ resolved
@@ -63,12 +63,9 @@
       screen.getByRole('button', { name: textMock('settings_modal.left_nav_tab_policy') }),
     ).toBeInTheDocument();
     expect(
-<<<<<<< HEAD
-=======
       screen.getByRole('button', { name: textMock('settings_modal.left_nav_tab_localChanges') }),
-    );
-    expect(
->>>>>>> 16bf7450
+    ).toBeInTheDocument();
+    expect(
       screen.getByRole('button', { name: textMock('settings_modal.left_nav_tab_accessControl') }),
     ).toBeInTheDocument();
   });
@@ -136,8 +133,6 @@
         name: textMock('settings_modal.policy_tab_heading'),
         level: 2,
       }),
-<<<<<<< HEAD
-=======
     ).not.toBeInTheDocument();
     expect(screen.getByText(textMock('settings_modal.about_tab_heading'))).toBeInTheDocument();
   });
@@ -150,7 +145,6 @@
         name: textMock('settings_modal.local_changes_tab_heading'),
         level: 2,
       }),
->>>>>>> 16bf7450
     ).not.toBeInTheDocument();
     expect(screen.getByText(textMock('settings_modal.about_tab_heading'))).toBeInTheDocument();
 
