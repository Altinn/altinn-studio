import React, { ReactNode, useState } from 'react';
import classes from './SettingsModalButton.module.css';
import { useTranslation } from 'react-i18next';
import { useStudioUrlParams } from 'app-shared/hooks/useStudioUrlParams';
import { useAppPolicyQuery } from 'app-development/hooks/queries';
import { Alert, Button, ErrorMessage, Paragraph, Spinner } from '@digdir/design-system-react';
import { SettingsModal } from './SettingsModal';
<<<<<<< HEAD
import { useAppConfig } from 'app-development/hooks/queries';
=======
import { useAppConfigQuery } from 'app-development/hooks/queries/useAppConfigQuery';
import { mergeQueryStatuses } from 'app-shared/utils/tanstackQueryUtils';
import { Center } from 'app-shared/components/Center';
>>>>>>> 4b326938

/**
 * @component
 *    Displays a button to open the Settings modal
 *
 * @returns {ReactNode} - The rendered component
 */
export const SettingsModalButton = (): ReactNode => {
  const { t } = useTranslation();

  const { org, app } = useStudioUrlParams();

  const {
    status: policyStatus,
    data: policyData,
    error: policyError,
  } = useAppPolicyQuery(org, app);
  const {
    status: appConfigStatus,
    data: appConfigData,
    error: appConfigError,
  } = useAppConfigQuery(org, app);

  const [isOpen, setIsOpen] = useState(false);

  /**
   * Display spinner, error, or content based on the merged status
   */
  switch (mergeQueryStatuses(policyStatus, appConfigStatus)) {
    case 'loading': {
      return (
        <div>
          <Spinner
            size='2xLarge'
            variant='interaction'
            title={t('settings_modal.loading_content')}
          />
        </div>
      );
    }
    case 'error': {
      return (
        <Center>
          <Alert severity='danger'>
            <Paragraph>{t('general.fetch_error_message')}</Paragraph>
            <Paragraph>{t('general.error_message_with_colon')}</Paragraph>
            {policyError && <ErrorMessage>{policyError.message}</ErrorMessage>}
            {appConfigError && <ErrorMessage>{appConfigError.message}</ErrorMessage>}
          </Alert>
        </Center>
      );
    }
    case 'success': {
      return (
        <div>
          {/*TODO - Move button to the correct place to open the modal from. Issue: #11047*/}
          <Button className={classes.button} onClick={() => setIsOpen(true)}>
            {t('settings_modal.open_button')}
          </Button>
          <SettingsModal
            isOpen={isOpen}
            onClose={() => setIsOpen(false)}
            policy={policyData}
            org={org}
            app={app}
            appConfig={appConfigData}
          />
        </div>
      );
    }
  }
};<|MERGE_RESOLUTION|>--- conflicted
+++ resolved
@@ -5,13 +5,9 @@
 import { useAppPolicyQuery } from 'app-development/hooks/queries';
 import { Alert, Button, ErrorMessage, Paragraph, Spinner } from '@digdir/design-system-react';
 import { SettingsModal } from './SettingsModal';
-<<<<<<< HEAD
-import { useAppConfig } from 'app-development/hooks/queries';
-=======
 import { useAppConfigQuery } from 'app-development/hooks/queries/useAppConfigQuery';
 import { mergeQueryStatuses } from 'app-shared/utils/tanstackQueryUtils';
 import { Center } from 'app-shared/components/Center';
->>>>>>> 4b326938
 
 /**
  * @component
