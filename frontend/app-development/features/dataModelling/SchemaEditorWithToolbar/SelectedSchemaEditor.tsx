--- conflicted
+++ resolved
@@ -1,13 +1,7 @@
 import React from 'react';
 import { useSchemaQuery } from '../../../hooks/queries';
 import { useSchemaMutation } from '../../../hooks/mutations';
-<<<<<<< HEAD
-import { StudioPageSpinner } from '@studio/components';
-import { StudioCenter } from '@altinn/studio-components';
-=======
-import { PageSpinner } from 'app-shared/components';
-import { StudioCenter } from '@studio/components';
->>>>>>> 537fce6e
+import { StudioCenter, StudioPageSpinner } from '@studio/components';
 import { Alert, ErrorMessage, Paragraph } from '@digdir/design-system-react';
 import { SchemaEditorApp } from '@altinn/schema-editor/SchemaEditorApp';
 import { useTranslation } from 'react-i18next';
