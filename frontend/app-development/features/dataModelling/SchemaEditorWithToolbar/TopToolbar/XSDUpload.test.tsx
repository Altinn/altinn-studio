--- conflicted
+++ resolved
@@ -7,16 +7,6 @@
 import { createQueryClientMock } from 'app-shared/mocks/queryClientMock';
 import * as testids from '@studio/testing/testids';
 import { renderWithMockStore } from '../../../../test/mocks';
-<<<<<<< HEAD
-import { QueryKey } from 'app-shared/types/QueryKey';
-import { app, org } from '@studio/testing/testids';
-
-const user = userEvent.setup();
-
-// Mocks:
-jest.mock('axios');
-const mockedAxios = axios as jest.Mocked<typeof axios>;
-=======
 import type { ServicesContextProps } from 'app-shared/contexts/ServicesContext';
 import { createApiErrorMock } from 'app-shared/mocks/apiErrorMock';
 
@@ -31,7 +21,6 @@
   require('../../../../hooks/mutations/useUploadDatamodelMutation'),
   'useUploadDatamodelMutation',
 );
->>>>>>> adcba0d6
 
 const clickUploadButton = async () => {
   const btn = screen.getByText(textMock('app_data_modelling.upload_xsd'));
