import handleServiceInformationReducer from '../features/overview/handleServiceInformationSlice';
import applicationMetadataReducer from '../sharedResources/applicationMetadata/applicationMetadataSlice';
import userReducer from '../sharedResources/user/userSlice';

export const rootReducer = {
  serviceInformation: handleServiceInformationReducer,
  applicationMetadataState: applicationMetadataReducer,
<<<<<<< HEAD
  repoStatus: repoStatusReducer,
  appReleases: appReleaseReducer,
  configuration: configurationReducer,
=======
  appDeployments: appDeploymentReducer,
>>>>>>> 2293f1a3
  userState: userReducer,
};<|MERGE_RESOLUTION|>--- conflicted
+++ resolved
@@ -5,12 +5,5 @@
 export const rootReducer = {
   serviceInformation: handleServiceInformationReducer,
   applicationMetadataState: applicationMetadataReducer,
-<<<<<<< HEAD
-  repoStatus: repoStatusReducer,
-  appReleases: appReleaseReducer,
-  configuration: configurationReducer,
-=======
-  appDeployments: appDeploymentReducer,
->>>>>>> 2293f1a3
   userState: userReducer,
 };