import React, { type ReactNode, type ReactElement } from 'react';
import { useTranslation } from 'react-i18next';
import { TabContent } from '../../TabContent';
import { StudioButton, StudioHeading, StudioParagraph, StudioSpinner } from '@studio/components';
<<<<<<< HEAD
import { useIsLoggedInWithAnsattportenQuery } from '../../../../../../../../hooks/queries/useIsLoggedInWithAnsattportenQuery';
import { loginWithAnsattPorten } from 'app-shared/api/paths';
=======
import { useIsLoggedInWithAnsattportenQuery } from 'app-development/hooks/queries/useIsLoggedInWithAnsattportenQuery';
import { ScopeList } from './ScopeList';
>>>>>>> 354593e8

export const Maskinporten = (): ReactElement => {
  const { data: ansattportenAuthStatus, isPending: isPendingAuthStatus } =
    useIsLoggedInWithAnsattportenQuery();

  const { t } = useTranslation();

  const handleLoginWithAnsattporten = (): void => {
    window.location.href = loginWithAnsattPorten(window.location.pathname + window.location.search);
  };

  if (isPendingAuthStatus) {
    return <StudioSpinner spinnerTitle={t('general.loading')} />;
  }

<<<<<<< HEAD
  if (ansattportenAuthStatus.isLoggedIn) {
    return <div>View when logged in comes here</div>;
=======
  if (isLoggedInWithAnsattporten) {
    return (
      <MaskinportenPageTemplate>
        <ScopeList />
      </MaskinportenPageTemplate>
    );
>>>>>>> 354593e8
  }

  return (
    <MaskinportenPageTemplate>
      <StudioParagraph spacing>{t('settings_modal.maskinporten_tab_description')}</StudioParagraph>
      <StudioButton onClick={handleLoginWithAnsattporten}>
        {t('settings_modal.maskinporten_tab_login_with_ansattporten')}
      </StudioButton>
    </MaskinportenPageTemplate>
  );
};

type MaskinportenPageTemplateProps = {
  children: ReactNode;
};

const MaskinportenPageTemplate = ({ children }: MaskinportenPageTemplateProps): ReactElement => {
  const { t } = useTranslation();
  return (
    <TabContent>
      <StudioHeading level={2} size='sm' spacing>
        {t('settings_modal.maskinporten_tab_title')}
      </StudioHeading>
      {children}
    </TabContent>
  );
};<|MERGE_RESOLUTION|>--- conflicted
+++ resolved
@@ -2,13 +2,9 @@
 import { useTranslation } from 'react-i18next';
 import { TabContent } from '../../TabContent';
 import { StudioButton, StudioHeading, StudioParagraph, StudioSpinner } from '@studio/components';
-<<<<<<< HEAD
 import { useIsLoggedInWithAnsattportenQuery } from '../../../../../../../../hooks/queries/useIsLoggedInWithAnsattportenQuery';
 import { loginWithAnsattPorten } from 'app-shared/api/paths';
-=======
-import { useIsLoggedInWithAnsattportenQuery } from 'app-development/hooks/queries/useIsLoggedInWithAnsattportenQuery';
 import { ScopeList } from './ScopeList';
->>>>>>> 354593e8
 
 export const Maskinporten = (): ReactElement => {
   const { data: ansattportenAuthStatus, isPending: isPendingAuthStatus } =
@@ -24,17 +20,12 @@
     return <StudioSpinner spinnerTitle={t('general.loading')} />;
   }
 
-<<<<<<< HEAD
   if (ansattportenAuthStatus.isLoggedIn) {
-    return <div>View when logged in comes here</div>;
-=======
-  if (isLoggedInWithAnsattporten) {
     return (
       <MaskinportenPageTemplate>
         <ScopeList />
       </MaskinportenPageTemplate>
     );
->>>>>>> 354593e8
   }
 
   return (
