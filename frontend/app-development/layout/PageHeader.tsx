--- conflicted
+++ resolved
@@ -58,41 +58,15 @@
 export const PageHeader = ({ org, app }: PageHeaderProps) => {
   const repoType = getRepositoryType(org, app);
   const { data: user } = useUserQuery();
-<<<<<<< HEAD
-  const repository = useAppSelector((state) => {
-    // This gives null when invalid url
-    console.log('state in pageHeader', state.serviceInformation.repositoryInfo);
-    return state.serviceInformation.repositoryInfo;
-  });
-  const menu = getTopBarMenu(repoType, t);
-=======
   const repository = useAppSelector((state) => state.serviceInformation.repositoryInfo);
   const menuItems = getFilteredTopBarMenu(repoType);
 
   const { data: repoStatus } = useRepoStatusQuery(org, app);
->>>>>>> fa28270d
 
   console.log('repository in pageHeader', repository);
   // TODO - Handle empty repository / repo error
   // When editing URL, repo gets issues
   return (
-<<<<<<< HEAD
-    user && (
-      <AltinnHeader
-        menu={menu}
-        // TODO - SET TO FALSE IF THERE IS A MERGE CONFLICT?
-        // TODO - Hide on error page
-        showSubMenu={true} //route.activeSubHeaderSelection !== TopBarMenu.None}
-        subMenuContent={subMenuContent({ org, app })}
-        activeMenuSelection={activeRoute}
-        org={org}
-        app={app}
-        user={user}
-        repository={repository} //{ ...repository }}
-        buttonActions={buttonActions(org, app)}
-      />
-    )
-=======
     <AltinnHeader
       menuItems={menuItems}
       showSubMenu={!repoStatus.hasMergeConflict}
@@ -103,6 +77,5 @@
       repository={{ ...repository }}
       buttonActions={buttonActions(org, app)}
     />
->>>>>>> fa28270d
   );
 };