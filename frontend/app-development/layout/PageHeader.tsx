import React from 'react';
import { AltinnHeader } from 'app-shared/components/altinnHeader/AltinnHeader';
import { getFilteredTopBarMenu } from './AppBar/appBarConfig';
import { getRepositoryType } from 'app-shared/utils/repository';
import { useAppSelector } from 'app-development/hooks';
import type { AltinnButtonActionItem } from 'app-shared/components/altinnHeader/types';
import { GiteaHeader } from 'app-shared/components/GiteaHeader';
import { SettingsModalButton } from './SettingsModalButton';
import { TopBarMenu } from 'app-shared/enums/TopBarMenu';
import type { User } from 'app-shared/types/Repository';
import { PackagesRouter } from 'app-shared/navigation/PackagesRouter';
import { RepositoryType } from 'app-shared/types/global';
import { useSelectedFormLayoutSetName, useSelectedFormLayoutName } from '@altinn/ux-editor/hooks';
<<<<<<< HEAD
import { useStudioEnvironmentParams } from 'app-shared/hooks/useStudioEnvironmentParams';
=======
import { usePreviewContext } from 'app-development/contexts/PreviewContext';
>>>>>>> acb20f63

type SubMenuContentProps = {
  hasRepoError?: boolean;
};

<<<<<<< HEAD
export const SubMenuContent = ({ hasRepoError }: SubMenuContentProps): React.ReactElement => {
  const { org, app } = useStudioEnvironmentParams();
=======
export const SubMenuContent = ({
  org,
  app,
  hasRepoError,
}: SubMenuContentProps): React.ReactElement => {
>>>>>>> acb20f63
  const repositoryType = getRepositoryType(org, app);
  const { doReloadPreview } = usePreviewContext();

  return (
    <GiteaHeader
      hasCloneModal
      leftComponent={repositoryType !== RepositoryType.DataModels && <SettingsModalButton />}
      hasRepoError={hasRepoError}
      onPullSuccess={doReloadPreview}
    />
  );
};

export const buttonActions = (
  org: string,
  app: string,
  selectedFormLayoutName: string,
): AltinnButtonActionItem[] => {
  const packagesRouter = new PackagesRouter({ org, app });

  return [
    {
      menuKey: TopBarMenu.Preview,
      to: `${packagesRouter.getPackageNavigationUrl('preview')}${selectedFormLayoutName ? `?layout=${selectedFormLayoutName}` : ''}`,
      isInverted: true,
    },
    {
      menuKey: TopBarMenu.Deploy,
      to: packagesRouter.getPackageNavigationUrl('editorPublish'),
    },
  ];
};

type PageHeaderProps = {
  showSubMenu: boolean;
  user: User;
  repoOwnerIsOrg: boolean;
  isRepoError?: boolean;
};

export const PageHeader = ({ showSubMenu, user, repoOwnerIsOrg, isRepoError }: PageHeaderProps) => {
  const { org, app } = useStudioEnvironmentParams();
  const repoType = getRepositoryType(org, app);
  const repository = useAppSelector((state) => state.serviceInformation.repositoryInfo);
  const menuItems = getFilteredTopBarMenu(repoType);
  const { selectedFormLayoutSetName } = useSelectedFormLayoutSetName();
  const { selectedFormLayoutName } = useSelectedFormLayoutName(selectedFormLayoutSetName);

  return (
    <AltinnHeader
      menuItems={!isRepoError && menuItems}
      showSubMenu={showSubMenu || !isRepoError}
<<<<<<< HEAD
      subMenuContent={<SubMenuContent hasRepoError={isRepoError} />}
=======
      subMenuContent={SubMenuContent({ org, app, hasRepoError: isRepoError })}
>>>>>>> acb20f63
      org={org}
      app={!isRepoError && app}
      user={user}
      repository={repository}
      repoOwnerIsOrg={repoOwnerIsOrg}
      buttonActions={!isRepoError && buttonActions(org, app, selectedFormLayoutName)}
    />
  );
};<|MERGE_RESOLUTION|>--- conflicted
+++ resolved
@@ -11,26 +11,15 @@
 import { PackagesRouter } from 'app-shared/navigation/PackagesRouter';
 import { RepositoryType } from 'app-shared/types/global';
 import { useSelectedFormLayoutSetName, useSelectedFormLayoutName } from '@altinn/ux-editor/hooks';
-<<<<<<< HEAD
 import { useStudioEnvironmentParams } from 'app-shared/hooks/useStudioEnvironmentParams';
-=======
 import { usePreviewContext } from 'app-development/contexts/PreviewContext';
->>>>>>> acb20f63
 
 type SubMenuContentProps = {
   hasRepoError?: boolean;
 };
 
-<<<<<<< HEAD
 export const SubMenuContent = ({ hasRepoError }: SubMenuContentProps): React.ReactElement => {
   const { org, app } = useStudioEnvironmentParams();
-=======
-export const SubMenuContent = ({
-  org,
-  app,
-  hasRepoError,
-}: SubMenuContentProps): React.ReactElement => {
->>>>>>> acb20f63
   const repositoryType = getRepositoryType(org, app);
   const { doReloadPreview } = usePreviewContext();
 
@@ -83,11 +72,7 @@
     <AltinnHeader
       menuItems={!isRepoError && menuItems}
       showSubMenu={showSubMenu || !isRepoError}
-<<<<<<< HEAD
       subMenuContent={<SubMenuContent hasRepoError={isRepoError} />}
-=======
-      subMenuContent={SubMenuContent({ org, app, hasRepoError: isRepoError })}
->>>>>>> acb20f63
       org={org}
       app={!isRepoError && app}
       user={user}
