--- conflicted
+++ resolved
@@ -7,12 +7,8 @@
 import { GiteaHeader } from 'app-shared/components/GiteaHeader';
 import { SettingsModalButton } from './SettingsModalButton';
 import { TopBarMenu } from 'app-shared/enums/TopBarMenu';
-<<<<<<< HEAD
 import { User } from 'app-shared/types/Repository';
-=======
-import { User } from 'app-shared/types/User';
 import { PackagesRouter } from 'app-shared/navigation/PackagesRouter';
->>>>>>> ba2d202c
 
 type SubMenuContentProps = {
   org: string;
