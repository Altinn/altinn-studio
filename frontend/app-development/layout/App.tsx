import React, { useEffect } from 'react';
import postMessages from 'app-shared/utils/postMessages';
<<<<<<< HEAD
import { HandleServiceInformationActions } from '../features/overview/handleServiceInformationSlice';
import {
  fetchRemainingSession,
  keepAliveSession,
  signOutUser,
} from '../sharedResources/user/userSlice';
=======
import './App.css';
>>>>>>> 89a4aed8
import { Outlet, matchPath, useLocation } from 'react-router-dom';
import classes from './App.module.css';
import i18next from 'i18next';
import { initReactI18next } from 'react-i18next';
import nb from '../../language/src/nb.json';
import en from '../../language/src/en.json';
import { DEFAULT_LANGUAGE } from 'app-shared/constants';
import { useRepoStatusQuery } from 'app-shared/hooks/queries';
import { appContentWrapperId } from '@studio/testing/testids';

i18next.use(initReactI18next).init({
  lng: DEFAULT_LANGUAGE,
  resources: {
    nb: { translation: nb },
    en: { translation: en },
  },
  fallbackLng: 'nb',
  react: {
    transSupportBasicHtmlNodes: true,
    transKeepBasicHtmlNodesFor: ['em'],
  },
});

export function App() {
  const { pathname } = useLocation();
  const match = matchPath({ path: '/:org/:app', caseSensitive: true, end: false }, pathname);
  const org = match?.params?.org ?? '';
  const app = match?.params?.app ?? '';

  const { refetch: reFetchRepoStatus } = useRepoStatusQuery(org, app);

  useEffect(() => {
    window.scrollTo(0, 0);
  }, [pathname]);

  useEffect(() => {
    const windowEventReceived = async (event: any) => {
      if (event.data === postMessages.forceRepoStatusCheck) {
        await reFetchRepoStatus();
      }
    };

    window.addEventListener('message', windowEventReceived);
    return function cleanup() {
      window.removeEventListener('message', windowEventReceived);
    };
  }, [reFetchRepoStatus]);

  return (
    <div className={classes.container}>
      <div data-testid={appContentWrapperId}>
        <Outlet />
      </div>
    </div>
  );
}<|MERGE_RESOLUTION|>--- conflicted
+++ resolved
@@ -1,15 +1,5 @@
 import React, { useEffect } from 'react';
 import postMessages from 'app-shared/utils/postMessages';
-<<<<<<< HEAD
-import { HandleServiceInformationActions } from '../features/overview/handleServiceInformationSlice';
-import {
-  fetchRemainingSession,
-  keepAliveSession,
-  signOutUser,
-} from '../sharedResources/user/userSlice';
-=======
-import './App.css';
->>>>>>> 89a4aed8
 import { Outlet, matchPath, useLocation } from 'react-router-dom';
 import classes from './App.module.css';
 import i18next from 'i18next';
