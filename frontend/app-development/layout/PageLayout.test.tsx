--- conflicted
+++ resolved
@@ -6,39 +6,14 @@
 import { textMock } from '../../testing/mocks/i18nMock';
 import { ServicesContextProps } from 'app-shared/contexts/ServicesContext';
 import { RoutePaths } from 'app-development/enums/RoutePaths';
-<<<<<<< HEAD
 import { repoStatus } from 'app-shared/mocks/mocks';
-=======
 import { privateRepositoryMock, repositoryMock } from '../test/repositoryMock';
->>>>>>> 062fb59c
 
 const mockOrg: string = 'org';
 const mockApp: string = 'app';
 
-<<<<<<< HEAD
-=======
-const getRepoStatus = jest.fn().mockImplementation(() => Promise.resolve({}));
-const getUser = jest.fn().mockImplementation(() => Promise.resolve({}));
 const getRepoMetadata = jest.fn().mockImplementation(() => Promise.resolve(repositoryMock));
-const getOrgList = jest.fn().mockImplementation(() => Promise.resolve({ orgs: [] }));
 
-const mockRepoStatus: RepoStatus = {
-  aheadBy: 0,
-  behindBy: 0,
-  contentStatus: [],
-  hasMergeConflict: false,
-  repositoryStatus: 'Ok',
-};
-
-const mockUser: User = {
-  avatar_url: 'test',
-  email: 'test@test.com',
-  full_name: 'Mock Tester',
-  id: 1,
-  login: 'MT1',
-};
-
->>>>>>> 062fb59c
 jest.mock('react-router-dom', () => ({
   ...jest.requireActual('react-router-dom'),
   useParams: () => ({
@@ -111,20 +86,13 @@
 };
 
 const render = async (queries: Partial<ServicesContextProps> = {}) => {
-<<<<<<< HEAD
-=======
   const allQueries: ServicesContextProps = {
-    ...queriesMock,
-    getRepoStatus,
-    getUser,
-    getOrgList,
     getRepoMetadata,
     ...queries,
   };
 
->>>>>>> 062fb59c
   renderWithProviders(<PageLayout />, {
     startUrl: `${APP_DEVELOPMENT_BASENAME}/my-org/my-app/${RoutePaths.Overview}`,
-    queries,
+    queries: allQueries,
   });
 };