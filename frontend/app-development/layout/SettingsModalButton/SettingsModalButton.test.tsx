import React from 'react';
import { render as rtlRender, screen } from '@testing-library/react';
import userEvent from '@testing-library/user-event';
import type { SettingsModalButtonProps } from './SettingsModalButton';
import { SettingsModalButton } from './SettingsModalButton';
import { textMock } from '@studio/testing/mocks/i18nMock';
import type { QueryClient } from '@tanstack/react-query';
import type { ServicesContextProps } from 'app-shared/contexts/ServicesContext';
import { ServicesContextProvider } from 'app-shared/contexts/ServicesContext';
import { createQueryClientMock } from 'app-shared/mocks/queryClientMock';
import { queriesMock } from 'app-shared/mocks/queriesMock';
import { MemoryRouter } from 'react-router-dom';
<<<<<<< HEAD
import { app, org } from '@studio/testing/testids';
=======
import { AppDevelopmentContextProvider } from '../../contexts/AppDevelopmentContext';

const mockApp: string = 'app';
const mockOrg: string = 'org';
>>>>>>> adcba0d6

const defaultProps: SettingsModalButtonProps = {
  org,
  app,
};

describe('SettingsModal', () => {
  const user = userEvent.setup();
  afterEach(jest.clearAllMocks);

  it('has SettingsModal default to closed', async () => {
    renderSettingsModalButton();

    const modalHeading = screen.queryByRole('heading', {
      name: textMock('settings_modal.heading'),
      level: 1,
    });

    expect(modalHeading).not.toBeInTheDocument();
  });

  it('opens the SettingsModal when the button is clicked', async () => {
    renderSettingsModalButton();

    const modalHeading = screen.queryByRole('heading', {
      name: textMock('settings_modal.heading'),
      level: 1,
    });
    expect(modalHeading).not.toBeInTheDocument();

    const button = screen.getByRole('button', { name: textMock('sync_header.settings') });
    await user.click(button);

    const modalHeadingAfter = screen.getByRole('heading', {
      name: textMock('settings_modal.heading'),
      level: 1,
    });
    expect(modalHeadingAfter).toBeInTheDocument();
  });

  it('closes the SettingsModal when the modal is closed', async () => {
    renderSettingsModalButton();
    const button = screen.getByRole('button', { name: textMock('sync_header.settings') });
    await user.click(button);

    const modalHeading = screen.getByRole('heading', {
      name: textMock('settings_modal.heading'),
      level: 1,
    });
    expect(modalHeading).toBeInTheDocument();

    const closeButton = screen.getByRole('button', {
      name: textMock('settings_modal.close_button_label'),
    });
    await user.click(closeButton);

    const modalHeadingAfter = screen.queryByRole('heading', {
      name: textMock('settings_modal.heading'),
      level: 1,
    });
    expect(modalHeadingAfter).not.toBeInTheDocument();
  });
});

const renderSettingsModalButton = (
  queries: Partial<ServicesContextProps> = {},
  queryClient: QueryClient = createQueryClientMock(),
) => {
  const allQueries: ServicesContextProps = {
    ...queriesMock,
    ...queries,
  };
  return rtlRender(
    <MemoryRouter>
      <ServicesContextProvider {...allQueries} client={queryClient}>
        <AppDevelopmentContextProvider>
          <SettingsModalButton {...defaultProps} />
        </AppDevelopmentContextProvider>
      </ServicesContextProvider>
    </MemoryRouter>,
  );
};<|MERGE_RESOLUTION|>--- conflicted
+++ resolved
@@ -10,14 +10,8 @@
 import { createQueryClientMock } from 'app-shared/mocks/queryClientMock';
 import { queriesMock } from 'app-shared/mocks/queriesMock';
 import { MemoryRouter } from 'react-router-dom';
-<<<<<<< HEAD
+import { AppDevelopmentContextProvider } from '../../contexts/AppDevelopmentContext';
 import { app, org } from '@studio/testing/testids';
-=======
-import { AppDevelopmentContextProvider } from '../../contexts/AppDevelopmentContext';
-
-const mockApp: string = 'app';
-const mockOrg: string = 'org';
->>>>>>> adcba0d6
 
 const defaultProps: SettingsModalButtonProps = {
   org,
