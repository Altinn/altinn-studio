--- conflicted
+++ resolved
@@ -33,36 +33,14 @@
 
   const {
     status: appMetadataStatus,
-<<<<<<< HEAD
-    isPending: appMetadataPending,
-=======
->>>>>>> 5a9c9d4f
     data: appMetadata,
     error: appMetadataError,
   } = useAppMetadataQuery(org, app);
 
   const { mutate: updateAppMetadataMutation } = useAppMetadataMutation(org, app);
 
-<<<<<<< HEAD
-  const [partyTypesAllowed, setPartyTypesAllowed] = useState<PartyTypesAllowed>(
-    appMetadata?.partyTypesAllowed ?? initialPartyTypes,
-  );
-
-  useEffect(() => {
-    if (!appMetadataPending) {
-      setPartyTypesAllowed(appMetadata?.partyTypesAllowed ?? initialPartyTypes);
-    }
-  }, [appMetadataPending, appMetadata]);
-
-  /**
-   * Update the selected party types when clicking an option
-   */
-  const handleChange = (partyTypes: string[]) => {
-    const newPartyTypesAllowed = { ...partyTypesAllowed };
-=======
   const handleChange = (newPartyTypes: string[], currentPartyTypesAllowed: PartyTypesAllowed) => {
     const newPartyTypesAllowed = { ...currentPartyTypesAllowed };
->>>>>>> 5a9c9d4f
 
     Object.keys(currentPartyTypesAllowed).forEach((key) => {
       newPartyTypesAllowed[key] = newPartyTypes.includes(key);
