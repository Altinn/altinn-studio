import React from 'react';
import {
  render as rtlRender,
  screen,
  act,
  waitForElementToBeRemoved,
} from '@testing-library/react';
import userEvent from '@testing-library/user-event';
import { SettingsModal, SettingsModalProps } from './SettingsModal';
import { textMock } from '../../../../testing/mocks/i18nMock';
import { createQueryClientMock } from 'app-shared/mocks/queryClientMock';
import { QueryClient, UseMutationResult } from '@tanstack/react-query';
import { ServicesContextProps, ServicesContextProvider } from 'app-shared/contexts/ServicesContext';
import { queriesMock } from 'app-shared/mocks/queriesMock';
import { AppConfig } from 'app-shared/types/AppConfig';
import { useAppConfigMutation } from 'app-development/hooks/mutations';
import { MemoryRouter } from 'react-router-dom';

const mockApp: string = 'app';
const mockOrg: string = 'org';

jest.mock('react-router-dom', () => ({
  ...jest.requireActual('react-router-dom'),
  useParams: () => ({
    app: mockApp,
    org: mockOrg,
  }),
}));

jest.mock('../../../hooks/mutations/useAppConfigMutation');
const updateAppConfigMutation = jest.fn();
const mockUpdateAppConfigMutation = useAppConfigMutation as jest.MockedFunction<
  typeof useAppConfigMutation
>;
mockUpdateAppConfigMutation.mockReturnValue({
  mutate: updateAppConfigMutation,
} as unknown as UseMutationResult<void, Error, AppConfig, unknown>);

describe('SettingsModal', () => {
<<<<<<< HEAD
=======
  const user = userEvent.setup();
  beforeEach(() => {
    global.console = {
      ...console,
      error: jest.fn(),
    };
  });
>>>>>>> 6505582c
  afterEach(() => {
    jest.clearAllMocks();
  });

  const mockOnClose = jest.fn();

  const defaultProps: SettingsModalProps = {
    isOpen: true,
    onClose: mockOnClose,
    org: mockOrg,
    app: mockApp,
  };

  it('closes the modal when the close button is clicked', async () => {
    render(defaultProps);

    const closeButton = screen.getByRole('button', { name: textMock('modal.close_icon') });
    await act(() => user.click(closeButton));

    expect(mockOnClose).toHaveBeenCalledTimes(1);
  });

  it('displays left navigation bar when promises resolves', async () => {
    await resolveAndWaitForSpinnerToDisappear();

    expect(
      screen.getByRole('tab', { name: textMock('settings_modal.left_nav_tab_about') }),
    ).toBeInTheDocument();
    expect(
      screen.getByRole('tab', { name: textMock('settings_modal.left_nav_tab_setup') }),
    ).toBeInTheDocument();
    expect(
      screen.getByRole('tab', { name: textMock('settings_modal.left_nav_tab_policy') }),
    ).toBeInTheDocument();
    expect(
      screen.getByRole('tab', { name: textMock('settings_modal.left_nav_tab_localChanges') }),
    ).toBeInTheDocument();
    expect(
      screen.getByRole('tab', { name: textMock('settings_modal.left_nav_tab_accessControl') }),
    ).toBeInTheDocument();
  });

  it('displays the about tab, and not the other tabs, when promises resolves first time', async () => {
    await resolveAndWaitForSpinnerToDisappear();

    expect(screen.getByText(textMock('settings_modal.about_tab_heading'))).toBeInTheDocument();
    expect(
      screen.queryByRole('heading', {
        name: textMock('settings_modal.policy_tab_heading'),
        level: 2,
      }),
    ).not.toBeInTheDocument();
    expect(
      screen.queryByRole('heading', {
        name: textMock('settings_modal.access_control_tab_heading'),
        level: 2,
      }),
    ).not.toBeInTheDocument();
  });

  it('changes the tab from "about" to "policy" when policy tab is clicked', async () => {
    await resolveAndWaitForSpinnerToDisappear();

    expect(
      screen.queryByRole('heading', {
        name: textMock('settings_modal.policy_tab_heading'),
        level: 2,
      }),
    ).not.toBeInTheDocument();
    expect(screen.getByText(textMock('settings_modal.about_tab_heading'))).toBeInTheDocument();

    const policyTab = screen.getByRole('tab', {
      name: textMock('settings_modal.left_nav_tab_policy'),
    });
    await act(() => user.click(policyTab));

    expect(
      screen.getByRole('heading', {
        name: textMock('settings_modal.policy_tab_heading'),
        level: 2,
      }),
    ).toBeInTheDocument();
    expect(
      screen.queryByText(textMock('settings_modal.about_tab_heading')),
    ).not.toBeInTheDocument();
  });

  it('changes the tab from "policy" to "about" when about tab is clicked', async () => {
    await resolveAndWaitForSpinnerToDisappear();

    const policyTab = screen.getByRole('tab', {
      name: textMock('settings_modal.left_nav_tab_policy'),
    });
    await act(() => user.click(policyTab));

    const aboutTab = screen.getByRole('tab', {
      name: textMock('settings_modal.left_nav_tab_about'),
    });
    await act(() => user.click(aboutTab));

    expect(
      screen.queryByRole('heading', {
        name: textMock('settings_modal.policy_tab_heading'),
        level: 2,
      }),
    ).not.toBeInTheDocument();
    expect(screen.getByText(textMock('settings_modal.about_tab_heading'))).toBeInTheDocument();
  });

  it.only('changes the tab from "about" to "localChanges" when local changes tab is clicked', async () => {
    await resolveAndWaitForSpinnerToDisappear();

    expect(
      screen.queryByRole('heading', {
        name: textMock('settings_modal.local_changes_tab_heading'),
        level: 2,
      }),
    ).not.toBeInTheDocument();
    expect(screen.getByText(textMock('settings_modal.about_tab_heading'))).toBeInTheDocument();

    const localChangesTab = screen.getByRole('tab', {
      name: textMock('settings_modal.left_nav_tab_localChanges'),
    });
    await act(() => user.click(localChangesTab));

    expect(
      screen.getByRole('heading', {
        name: textMock('settings_modal.local_changes_tab_heading'),
      }),
    ).toBeInTheDocument();
    expect(
      screen.queryByText(textMock('settings_modal.about_tab_heading')),
    ).not.toBeInTheDocument();
  });

  it('changes the tab from "about" to "accessControl" when access control tab is clicked', async () => {
    await resolveAndWaitForSpinnerToDisappear();

    expect(
      screen.queryByRole('heading', {
        name: textMock('settings_modal.access_control_tab_heading'),
        level: 2,
      }),
    ).not.toBeInTheDocument();
    expect(screen.getByText(textMock('settings_modal.about_tab_heading'))).toBeInTheDocument();

    const accessControlTab = screen.getByRole('tab', {
      name: textMock('settings_modal.left_nav_tab_accessControl'),
    });
    await act(() => user.click(accessControlTab));

    expect(
      screen.getByRole('heading', {
        name: textMock('settings_modal.access_control_tab_heading'),
        level: 2,
      }),
    ).toBeInTheDocument();
    expect(
      screen.queryByText(textMock('settings_modal.about_tab_heading')),
    ).not.toBeInTheDocument();
  });

  it('changes the tab from "about" to "setup" when setup control tab is clicked', async () => {
    await resolveAndWaitForSpinnerToDisappear();

    expect(
      screen.queryByRole('heading', {
        name: textMock('settings_modal.setup_tab_heading'),
        level: 2,
      }),
    ).not.toBeInTheDocument();
    expect(screen.getByText(textMock('settings_modal.about_tab_heading'))).toBeInTheDocument();

    const setupTab = screen.getByRole('tab', {
      name: textMock('settings_modal.left_nav_tab_setup'),
    });
    await act(() => user.click(setupTab));

    expect(
      screen.getByRole('heading', {
        name: textMock('settings_modal.setup_tab_heading'),
        level: 2,
      }),
    ).toBeInTheDocument();
    expect(
      screen.queryByText(textMock('settings_modal.about_tab_heading')),
    ).not.toBeInTheDocument();
  });

  /**
   * Resolves the mocks, renders the component and waits for the spinner
   * to be removed from the screen
   */
  const resolveAndWaitForSpinnerToDisappear = async () => {
    render(defaultProps);

    await waitForElementToBeRemoved(() =>
      screen.queryByTitle(textMock('settings_modal.loading_content')),
    );
  };
});

const render = (
  props: SettingsModalProps,
  queries: Partial<ServicesContextProps> = {},
  queryClient: QueryClient = createQueryClientMock(),
) => {
  const allQueries: ServicesContextProps = {
    ...queriesMock,
    ...queries,
  };
  return rtlRender(
    <MemoryRouter>
      <ServicesContextProvider {...allQueries} client={queryClient}>
        <SettingsModal {...props} />
      </ServicesContextProvider>
    </MemoryRouter>,
  );
};<|MERGE_RESOLUTION|>--- conflicted
+++ resolved
@@ -37,16 +37,7 @@
 } as unknown as UseMutationResult<void, Error, AppConfig, unknown>);
 
 describe('SettingsModal', () => {
-<<<<<<< HEAD
-=======
   const user = userEvent.setup();
-  beforeEach(() => {
-    global.console = {
-      ...console,
-      error: jest.fn(),
-    };
-  });
->>>>>>> 6505582c
   afterEach(() => {
     jest.clearAllMocks();
   });
