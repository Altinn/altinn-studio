--- conflicted
+++ resolved
@@ -2,30 +2,21 @@
 import { StudioNotFoundPage } from '@studio/components';
 import { Paragraph, Link } from '@digdir/designsystemet-react';
 import { useTranslation, Trans } from 'react-i18next';
-import { GetInTouchWith } from 'app-shared/getInTouch';
-import { EmailContactProvider } from 'app-shared/getInTouch/providers';
 
 export const NotFoundPage = () => {
   const { t } = useTranslation();
-  const contactByEmail = new GetInTouchWith(new EmailContactProvider());
 
   return (
     <StudioNotFoundPage
       title={t('not_found_page.heading')}
       body={
         <Paragraph size='small'>
-<<<<<<< HEAD
-          <Trans i18nKey='not_found_page.text'>
-            <Link href={contactByEmail.url('serviceOwner')}>tjenesteeier@altinn.no</Link>
-          </Trans>
-=======
           <Trans
             i18nKey='not_found_page.text'
             components={{
               a: <Link href='/contact'> </Link>,
             }}
           ></Trans>
->>>>>>> 2534c083
         </Paragraph>
       }
       redirectHref='/'
