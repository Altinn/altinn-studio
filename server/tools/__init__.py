from mcp.server.fastmcp import FastMCP
from mcp.types import (
    ToolAnnotations,
)
from typing import Set
# Instructions for the Altinity MCP Server
ALTINITY_INSTRUCTIONS = """
# Altinity MCP Server - Altinn Studio Assistant

You are an AI assistant specialized in Altinn Studio application development. This MCP server provides tools for generating, configuring, and documenting Altinn applications.

## Available Tools Overview

Use these tools to help developers build Altinn Studio applications:

### Core Development Tools

1. **logic_generator_tool(query: str)** - Generate C# logic code
   - Use for: Creating validation logic, calculations, business rules
   - Input: Natural language description of the logic needed
   - Returns: Generated C# code files for Altinn applications

2. **layout_components_tool(query: str)** - Find relevant UI components
   - Use for: Discovering existing layout components and UI patterns
   - Input: Description of the UI component or functionality needed
   - Returns: Relevant component JSONs with relevance scores
   - Note: LLM-powered relevance matching, avoid multiple queries without keyword changes

3. **schema_validator_tool(owner: str, repo: str, layout_json: str)** - Validate layout JSON
   - Use for: Validating entire layout JSON files against Altinn Studio layout schema definitions
   - Input: Repository owner, repo name, and layout JSON string
   - Returns: Validation status, missing required properties, and detailed error messages
   - Focused on validation only - use for checking layout correctness

4. **layout_properties_tool(owner: str, repo: str, component_type: str)** - Get component schema info
   - Use for: Understanding available properties and requirements for component types
   - Input: Repository owner, repo name, and component type (e.g., "Input", "Button")
   - Returns: Allowed properties, required properties, and detailed property specifications
   - Focused on schema discovery - use for understanding component capabilities

### Documentation Tools

5. **datamodel_tool()** - Get datamodel documentation
   - Use for: Understanding Altinn data models and schemas
   - No parameters needed - returns comprehensive documentation
   - Call once per session as content is static

6. **resource_tool()** - Get resource implementation guide
   - Use for: Learning how to implement resources in Altinn applications
   - No parameters needed - returns implementation documentation
   - Call once per session as content is static

7. **policy_tool()** - Get authorization and policy context
   - Use for: Understanding access control, user roles, and policy.xml configuration
   - No parameters needed - returns policy generation context
   - Call once per session as content is static

8. **prefill_tool()** - Get prefill configuration guide
   - Use for: Learning how to implement data prefilling
   - No parameters needed - returns prefill implementation instructions
   - Call once per session as content is static

9. **dynamic_expression()** - Get dynamic expressions documentation
   - Use for: Understanding and implementing dynamic expressions
   - No parameters needed - returns expressions documentation and examples
   - Call once per session as content is static

## Usage Guidelines

### For Code Generation
- Start with documentation tools to understand the domain
- Use logic_generator_tool for specific code requirements
- Use layout_components_tool to find existing UI patterns

### For Learning and Reference
- Documentation tools provide comprehensive guides
- Each documentation tool only needs to be called once per session
- Use these to understand Altinn concepts before generating code

### Best Practices
1. Call documentation tools first to establish context
2. Be specific in queries to logic_generator_tool and layout_components_tool
3. Documentation tools return markdown content - present it clearly to users
4. For complex applications, break down requirements into smaller, focused queries

## Workflow Recommendations

1. **New Project Setup**: Start with datamodel_tool and resource_tool
2. **UI Development**: Use layout_components_tool to find existing patterns
3. **Business Logic**: Use logic_generator_tool for validation and calculations
4. **Authorization**: Use policy_tool for access control implementation
5. **Data Management**: Use prefill_tool for data initialization
6. **Advanced Features**: Use dynamic_expression for complex UI behavior

Remember: This server specializes in Norwegian government applications using the Altinn platform. All generated code and guidance follows Altinn Studio conventions and patterns.
"""

<<<<<<< HEAD
mcp = FastMCP(
    name="altinity_mcp_server", 
    instructions=ALTINITY_INSTRUCTIONS,
    host="0.0.0.0", 
    port=8069, 
    timeout=60
)
=======
# Global MCP instance - will be initialized by main.py after parsing arguments
mcp = None

def initialize_mcp(port: int = 8069):
    """Initialize the MCP server with the specified port."""
    global mcp
    if mcp is not None:
        return mcp  # Already initialized
    
    mcp = FastMCP(
        name="altinity_mcp_server", 
        instructions=ALTINITY_INSTRUCTIONS,
        host="127.0.0.1", 
        port=port, 
        timeout=60,
        version="1.0.5"
    )
    return mcp
>>>>>>> 0034425d

# Registry for dynamically loaded tools
tool_registry = []

def register_tool(name=None, description=None, title=None, annotations=None):
    """Decorator to register an MCP tool and store it in the registry."""
    def decorator(f):
        # Store the tool metadata on the function
        f._tool_name = name or f.__name__
        f._tool_description = description or f.__doc__ or ""
        f._tool_title = title
        f._tool_annotations = annotations
        
        tool_registry.append(f)
        # FastMCP.tool() doesn't accept 'title' parameter, only name and description
        # Tool will be registered when MCP is initialized
        return f
    return decorator

def register_all_tools():
    """Register all collected tools with the MCP instance."""
    global mcp
    if mcp is None:
        raise RuntimeError("MCP instance not initialized. Call initialize_mcp() first.")
    
    for tool_func in tool_registry:
        # Extract tool metadata from function attributes set by register_tool decorator
        name = getattr(tool_func, '_tool_name', tool_func.__name__)
        description = getattr(tool_func, '_tool_description', tool_func.__doc__ or "")
        
        mcp.tool(name=name, description=description)(tool_func)

# Import all tools to register them
# from .agent_status_tool import agent_status_tool  # Commented out - empty implementation
from .app_lib_examples_tool import app_lib_examples_tool
from .datamodel_tool import datamodel_tool
from .dynamic_expression_tool import dynamic_expression
# from .fastagent_tool import fastagent_tool  # Commented out - empty implementation
from .layout_components_tool import layout_components_tool
from .layout_properties_tool import layout_properties_tool
from .planning_tool import planning_tool
from .policy_summarization_tool import policy_summarization_tool
from .policy_tool import policy_tool
from .policy_validation_tool import policy_validation_tool
from .prefill_tool import prefill_tool
from .resource_validator_tool import resource_validator_tool
from .schema_validator_tool import schema_validator_tool
from .server_info_tool import server_info
from .studio_examples_tool import studio_examples_tool<|MERGE_RESOLUTION|>--- conflicted
+++ resolved
@@ -95,15 +95,6 @@
 Remember: This server specializes in Norwegian government applications using the Altinn platform. All generated code and guidance follows Altinn Studio conventions and patterns.
 """
 
-<<<<<<< HEAD
-mcp = FastMCP(
-    name="altinity_mcp_server", 
-    instructions=ALTINITY_INSTRUCTIONS,
-    host="0.0.0.0", 
-    port=8069, 
-    timeout=60
-)
-=======
 # Global MCP instance - will be initialized by main.py after parsing arguments
 mcp = None
 
@@ -116,13 +107,12 @@
     mcp = FastMCP(
         name="altinity_mcp_server", 
         instructions=ALTINITY_INSTRUCTIONS,
-        host="127.0.0.1", 
+        host="0.0.0.0", 
         port=port, 
         timeout=60,
         version="1.0.5"
     )
     return mcp
->>>>>>> 0034425d
 
 # Registry for dynamically loaded tools
 tool_registry = []
