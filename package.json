--- conflicted
+++ resolved
@@ -53,11 +53,7 @@
     "jest-environment-jsdom": "29.6.2",
     "jest-fail-on-console": "3.1.1",
     "jest-junit": "16.0.0",
-<<<<<<< HEAD
-    "lint-staged": "13.3.0",
-=======
     "lint-staged": "14.0.0",
->>>>>>> 68483474
     "mini-css-extract-plugin": "2.7.6",
     "msw": "1.2.3",
     "prettier": "3.0.2",
