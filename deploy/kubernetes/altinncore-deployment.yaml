--- conflicted
+++ resolved
@@ -37,11 +37,7 @@
     spec:
       containers:
       - name: altinn-designer
-<<<<<<< HEAD
-        image: altinntjenestercontainerregistry.azurecr.io/altinn-core:858
-=======
-        image: altinntjenestercontainerregistry.azurecr.io/altinn-core:805
->>>>>>> 16b3f118
+        image: altinntjenestercontainerregistry.azurecr.io/altinn-core:858master
         ports:
         - containerPort: 5000
         volumeMounts:
