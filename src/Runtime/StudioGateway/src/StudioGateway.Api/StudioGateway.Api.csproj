--- conflicted
+++ resolved
@@ -10,13 +10,10 @@
   </PropertyGroup>
 
   <ItemGroup>
-<<<<<<< HEAD
     <PackageReference Include="Azure.Identity" />
     <PackageReference Include="Azure.Monitor.Query" />
     <PackageReference Include="KubernetesClient" />
-=======
     <PackageReference Include="Microsoft.AspNetCore.Authentication.JwtBearer" />
->>>>>>> 56bee5a3
     <PackageReference Include="Microsoft.AspNetCore.OpenApi" />
     <PackageReference Include="Swashbuckle.AspNetCore.SwaggerUI" />
   </ItemGroup>
