<Project>
  <PropertyGroup>
    <!-- Enable central package management, https://learn.microsoft.com/en-us/nuget/consume-packages/Central-Package-Management -->
    <ManagePackageVersionsCentrally>true</ManagePackageVersionsCentrally>
    <CentralPackageTransitivePinningEnabled>true</CentralPackageTransitivePinningEnabled>
  </PropertyGroup>
  <ItemGroup>
<<<<<<< HEAD
    <PackageVersion Include="Azure.Identity" Version="1.13.2" />
    <PackageVersion Include="Azure.Monitor.Query" Version="1.6.0" />
    <PackageVersion Include="Azure.ResourceManager" Version="1.13.2" />
    <PackageVersion Include="Azure.ResourceManager.OperationalInsights" Version="1.3.1" />
    <PackageVersion Include="Microsoft.AspNetCore.Authentication.JwtBearer" Version="10.0.0" />
=======
    <PackageVersion Include="Microsoft.AspNetCore.Authentication.JwtBearer" Version="10.0.1" />
>>>>>>> cdfbc66a
    <PackageVersion Include="Microsoft.IdentityModel.JsonWebTokens" Version="8.15.0" />
    <PackageVersion Include="Microsoft.AspNetCore.OpenApi" Version="10.0.1" />
    <PackageVersion Include="Microsoft.Extensions.Http.Resilience" Version="10.0.0" />
    <PackageVersion Include="Swashbuckle.AspNetCore.SwaggerUI" Version="10.0.1" />
    <PackageVersion Include="KubernetesClient.Aot" Version="18.0.13" />
<<<<<<< HEAD
    <PackageVersion Include="Microsoft.AspNetCore.Mvc.Testing" Version="10.0.0" />
=======

    <PackageVersion Include="Microsoft.AspNetCore.Mvc.Testing" Version="10.0.1" />
>>>>>>> cdfbc66a
    <PackageVersion Include="Microsoft.NET.Test.Sdk" Version="18.0.1" />
    <PackageVersion Include="xunit.v3" Version="3.2.1" />
    <PackageVersion Include="xunit.runner.visualstudio" Version="3.1.5" />
    <PackageVersion Include="CSharpier.MsBuild" Version="1.2.1" />
    <PackageVersion Include="Nullable.Extended.Analyzer" Version="1.15.6581" />
    <PackageVersion Include="SonarAnalyzer.CSharp" Version="10.16.1.129956" />
  </ItemGroup>
</Project><|MERGE_RESOLUTION|>--- conflicted
+++ resolved
@@ -5,26 +5,17 @@
     <CentralPackageTransitivePinningEnabled>true</CentralPackageTransitivePinningEnabled>
   </PropertyGroup>
   <ItemGroup>
-<<<<<<< HEAD
     <PackageVersion Include="Azure.Identity" Version="1.13.2" />
     <PackageVersion Include="Azure.Monitor.Query" Version="1.6.0" />
     <PackageVersion Include="Azure.ResourceManager" Version="1.13.2" />
     <PackageVersion Include="Azure.ResourceManager.OperationalInsights" Version="1.3.1" />
-    <PackageVersion Include="Microsoft.AspNetCore.Authentication.JwtBearer" Version="10.0.0" />
-=======
     <PackageVersion Include="Microsoft.AspNetCore.Authentication.JwtBearer" Version="10.0.1" />
->>>>>>> cdfbc66a
     <PackageVersion Include="Microsoft.IdentityModel.JsonWebTokens" Version="8.15.0" />
     <PackageVersion Include="Microsoft.AspNetCore.OpenApi" Version="10.0.1" />
     <PackageVersion Include="Microsoft.Extensions.Http.Resilience" Version="10.0.0" />
     <PackageVersion Include="Swashbuckle.AspNetCore.SwaggerUI" Version="10.0.1" />
     <PackageVersion Include="KubernetesClient.Aot" Version="18.0.13" />
-<<<<<<< HEAD
-    <PackageVersion Include="Microsoft.AspNetCore.Mvc.Testing" Version="10.0.0" />
-=======
-
     <PackageVersion Include="Microsoft.AspNetCore.Mvc.Testing" Version="10.0.1" />
->>>>>>> cdfbc66a
     <PackageVersion Include="Microsoft.NET.Test.Sdk" Version="18.0.1" />
     <PackageVersion Include="xunit.v3" Version="3.2.1" />
     <PackageVersion Include="xunit.runner.visualstudio" Version="3.1.5" />
