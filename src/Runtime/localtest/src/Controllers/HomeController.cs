--- conflicted
+++ resolved
@@ -150,16 +150,11 @@
 
             var hostname = sourceIp.ToString();
             var parsedSourceIp = sourceIp.IsIPv4MappedToIPv6 ? sourceIp.MapToIPv4() : sourceIp;
-<<<<<<< HEAD
-            if (IsContainerHostAddress(parsedSourceIp))
-            {
-=======
 
             // Reach the host machine when apps are running outside of container runtime
             if (ShouldUseDockerHostInternal(parsedSourceIp))
             {
                 // TODO: This does not work with all container runtimes. Make sure it does.
->>>>>>> 5ba21650
                 hostname = "host.docker.internal";
             }
 
@@ -660,15 +655,11 @@
             );
         }
 
-<<<<<<< HEAD
-        private bool IsContainerHostAddress(IPAddress? address)
-=======
         /// <summary>
         /// Determines whether to use host.docker.internal based on the source IP address.
         /// Returns true if host.docker.internal should be used, false if the actual IP should be used.
         /// </summary>
         private bool ShouldUseDockerHostInternal(IPAddress? address)
->>>>>>> 5ba21650
         {
             if (address == null)
             {
@@ -692,11 +683,6 @@
                     .Select(g => g.Address)
                     .FirstOrDefault(a => a?.AddressFamily == AddressFamily.InterNetwork);
 
-<<<<<<< HEAD
-                // In docker, the registration request comes from the default gateway when container is started on the
-                // host, but in podman it apparently comes from the containers own IP.
-                return Equals(address, defaultGateway) || Equals(address, myIp);
-=======
                 // Request comes from default gateway (typically using docker)
                 if (Equals(address, defaultGateway))
                 {
@@ -750,7 +736,6 @@
                 // Otherwise, the request came from outside our inner network, so we assume it came from the container
                 // host. This makes it impossible to run an app on an entirely different machine, but that's OK.
                 return true;
->>>>>>> 5ba21650
             }
             catch
             {
