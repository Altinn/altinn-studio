--- conflicted
+++ resolved
@@ -201,7 +201,6 @@
 	t.Logf("Generated PDF size: %d bytes", len(resp.Data))
 }
 
-<<<<<<< HEAD
 func requestPDFWithCancellation(t *testing.T, req *types.PdfRequest, cancelAfter time.Duration) {
 	// Marshal the request
 	reqBody, err := json.Marshal(req)
@@ -288,7 +287,8 @@
 	req.WaitFor = types.NewWaitForTimeout(5000)
 
 	requestPDFWithCancellation(t, req, 250*time.Millisecond)
-=======
+}
+
 func Test_CookieIsolation(t *testing.T) {
 	req1 := harness.GetDefaultPdfRequest(t)
 	req1.URL = harness.TestServerURL + "/app/?render=light&setcookie" // Set the various cookies
@@ -328,5 +328,4 @@
 
 	// We now expect from these snapshots that there are just the single default cookie in this snapshot
 	harness.Snapshot(t, []byte(output2.SnapshotString()), "second_request", "json")
->>>>>>> 92962704
 }