--- conflicted
+++ resolved
@@ -95,15 +95,6 @@
   addErrorCount(success);
   stopIterationOnFail('Unable to get next element id', success, res);
 
-<<<<<<< HEAD
-  //Test to call get instance details and verify the presence of archived date
-  res = appInstances.getInstanceById(runtimeToken, partyId, instanceId, appOwner, level2App);
-  success = check(res, {
-    'E2E App Instance is archived': (r) => r.body.length > 0 && JSON.parse(r.body).status.archived != null,
-  });
-  addErrorCount(success);
-  stopIterationOnFail('E2E App Instance is not archived', success, res);
-=======
     //Test to complete process of an app instance again and verify response code to be 200
     res = appProcess.putCompleteProcess(runtimeToken, partyId, instanceId, appOwner, level2App);
     success = check(res, {
@@ -120,7 +111,6 @@
     addErrorCount(success);
     stopIterationOnFail('E2E App Instance is not archived', success, res);
 
->>>>>>> 14586883
 
   //hard delete or soft delete an instance if delete flag is set
   if (toDelete == 'true') deleteSblInstance(runtimeToken, partyId, instanceId, hardDelete);
