--- conflicted
+++ resolved
@@ -82,11 +82,7 @@
   var userData3 = setUpData.getUserData(altinnStudioRuntimeCookie3, appOwner, appName, user3OrgNo);
 
   var ecUserData;
-<<<<<<< HEAD
-  if(helper.minimumSBLVersion(22, 5)) {
-=======
-  if(minimumSBLVersion(22, 5) && environment != 'tt02') {
->>>>>>> d5b1f1fe
+  if(helper.minimumSBLVersion(22, 5) && environment != 'tt02') {
     ecUserData = setUpData.authenticateECUser(ecUserName, ecUserPwd, ecUserOrgNo);
   }
   else if (environment == 'tt02') {
@@ -196,22 +192,13 @@
     'Direct delegation from org to user - type is 1': (r) => r.json('0.type') === 1,
   });
   addErrorCount(success);
-<<<<<<< HEAD
   helper.checkPDPDecision(offeredByPartyId, coveredByUserId, 'Task_1', 'read', 'Permit', 1);
     
   // Cleanup
-  res = delegation.getRules(altinnToken, policyMatchKeys, offeredByPartyId, coveredByUserId, resources, null, null);
   helper.deleteAllRules(altinnToken, performedByUserId, offeredByPartyId, coveredByUserId, 'userid', appOwner, appName);
   helper.checkPDPDecision(offeredByPartyId, coveredByUserId, 'Task_1', 'read', 'NotApplicable', 1);
-  console.log('directDelegationFromOrgToUser: ' + success);
-=======
-  checkPDPDecision(offeredByPartyId, coveredByUserId, 'Task_1', 'read', 'Permit', showResults);
-    
-  // Cleanup
-  deleteAllRules(performedByUserId, offeredByPartyId, coveredByUserId, 'userid');
-  checkPDPDecision(offeredByPartyId, coveredByUserId, 'Task_1', 'read', 'NotApplicable', showResults);
   if(showResults == 1) {console.log('directDelegationFromOrgToUser:' + success);}
->>>>>>> d5b1f1fe
+  
   sleep(3);
 }
 
@@ -246,25 +233,12 @@
     'Direct delegation from org to org - type is 1': (r) => r.json('0.type') === 1,
   });
   addErrorCount(success)
-
-
-<<<<<<< HEAD
   helper.checkPDPDecision(offeredByPartyId, DAGLUserIdForCoveredBy, 'Task_1', 'read', 'Permit', 1);
-
 
   // Cleanup
   helper.deleteAllRules(altinnToken, performedByUserId, offeredByPartyId, coveredByPartyId, 'partyid', appOwner, appName);
   helper.checkPDPDecision(offeredByPartyId, DAGLUserIdForCoveredBy, 'Task_1', 'read', 'NotApplicable', 1);
-  console.log('directDelegationFromOrgToOrg: ' + success);
-=======
-  checkPDPDecision(offeredByPartyId, DAGLUserIdForCoveredBy, 'Task_1', 'read', 'Permit', showResults);
-
-
-  // Cleanup
-  deleteAllRules(performedByUserId, offeredByPartyId, coveredByPartyId, 'partyid');
-  checkPDPDecision(offeredByPartyId, DAGLUserIdForCoveredBy, 'Task_1', 'read', 'NotApplicable', showResults);
   if(showResults == 1) {console.log('directDelegationFromOrgToOrg:' + success);}
->>>>>>> d5b1f1fe
   sleep(3);
 }
 
@@ -298,22 +272,12 @@
     'Direct delegation from mainunit to user - type is 3': (r) => r.json('0.type') === 3,
   });
   addErrorCount(success);
-<<<<<<< HEAD
   helper.checkPDPDecision(subUnitPartyId, coveredByUserId, 'Task_1', 'read', 'Permit', 1);
     
   // Cleanup
   helper.deleteAllRules(altinnToken, performedByUserId, offeredByParentPartyId, coveredByUserId, 'userid', appOwner, appName);
   helper.checkPDPDecision(subUnitPartyId, coveredByUserId, 'Task_1', 'read', 'NotApplicable', 1);
-  console.log('directDelegationFromMainUnitToUser: ' + success);
-=======
-  checkPDPDecision(subUnitPartyId, coveredByUserId, 'Task_1', 'read', 'Permit', showResults);
-    
-  // Cleanup
-  deleteAllRules(performedByUserId, offeredByParentPartyId, coveredByUserId, 'userid');
-  res = delegation.getRules(altinnToken, policyMatchKeys, subUnitPartyId, coveredByUserId, resources, offeredByParentPartyId, null);
-  checkPDPDecision(subUnitPartyId, coveredByUserId, 'Task_1', 'read', 'NotApplicable', showResults);
   if(showResults == 1) {console.log('directDelegationFromMainUnitToUser:' + success);}
->>>>>>> d5b1f1fe
   sleep(3);
 }
 
@@ -349,21 +313,12 @@
   });
   addErrorCount(success);
 
-<<<<<<< HEAD
   helper.checkPDPDecision(subUnitPartyId, DAGLUserIdForCoveredBy, 'Task_1', 'read', 'Permit', 1);
     
   // Cleanup
   helper.deleteAllRules(altinnToken, performedByUserId, offeredByParentPartyId, coveredByPartyId, 'partyid', appOwner, appName);
   helper.checkPDPDecision(subUnitPartyId, DAGLUserIdForCoveredBy, 'Task_1', 'read', 'NotApplicable', 1);
-  console.log('directDelegationFromMainUnitToOrg: ' + success);
-=======
-  checkPDPDecision(subUnitPartyId, DAGLUserIdForCoveredBy, 'Task_1', 'read', 'Permit', showResults);
-    
-  // Cleanup
-  deleteAllRules(performedByUserId, offeredByParentPartyId, coveredByPartyId, 'partyid');
-  checkPDPDecision(subUnitPartyId, DAGLUserIdForCoveredBy, 'Task_1', 'read', 'NotApplicable', showResults);
   if(showResults == 1) {console.log('directDelegationFromMainUnitToOrg:' + success);}
->>>>>>> d5b1f1fe
   sleep(3);
 }
 
@@ -398,21 +353,12 @@
   });
   addErrorCount(success);
 
-<<<<<<< HEAD
   helper.checkPDPDecision(subUnitPartyId, DAGLUserIdForCoveredBy, 'Task_1', 'read', 'Permit', 1);
     
   // Cleanup
   helper.deleteAllRules(altinnToken, performedByUserId, offeredByParentPartyId, coveredByPartyId, 'partyid', appOwner, appName);
   helper.checkPDPDecision(subUnitPartyId, DAGLUserIdForCoveredBy, 'Task_1', 'read', 'NotApplicable', 1);
-  console.log('directDelegationFromMainUnitToOrg: ' + success);
-=======
-  checkPDPDecision(subUnitPartyId, DAGLUserIdForCoveredBy, 'Task_1', 'read', 'Permit', showResults);
-    
-  // Cleanup
-  deleteAllRules(performedByUserId, offeredByParentPartyId, coveredByPartyId, 'partyid');
-  checkPDPDecision(subUnitPartyId, DAGLUserIdForCoveredBy, 'Task_1', 'read', 'NotApplicable', showResults);
   if(showResults == 1) {console.log('directDelegationFromMainUnitToOrgInheritedByDAGLViaKeyRole:' + success);}
->>>>>>> d5b1f1fe
   sleep(3);
 }
 
@@ -421,12 +367,8 @@
  */
 export function delegationToOrgIsInheritedByECUserViaKeyrole() {
 
-<<<<<<< HEAD
     if(!helper.minimumSBLVersion(22, 5)) {
       console.log('delegationToOrgIsInheritedByECUserViaKeyrole: skipped');
-=======
-    if(!minimumSBLVersion(22, 5)) {
->>>>>>> d5b1f1fe
       return;
     }
     // Arrange
@@ -457,22 +399,12 @@
     addErrorCount(success);
   
     // Cleanup
-<<<<<<< HEAD
     helper.checkPDPDecision(offeredByPartyId, ecUserIdForCoveredBy, 'Task_1', 'read', 'Permit', 1);
       
     // Cleanup
     helper.deleteAllRules(altinnToken, performedByUserId, offeredByPartyId, coveredByPartyId, 'partyid', appOwner, appName);
     helper.checkPDPDecision(offeredByPartyId, ecUserIdForCoveredBy, 'Task_1', 'read', 'NotApplicable', 1);
-    console.log('delegationToOrgIsInheritedByECUserViaKeyrole: ' + success);
-=======
-    checkPDPDecision(offeredByPartyId, ecUserIdForCoveredBy, 'Task_1', 'read', 'Permit', showResults);
-      
-    // Cleanup
-    deleteAllRules(performedByUserId, offeredByPartyId, coveredByPartyId, 'partyid');
-    checkPDPDecision(offeredByPartyId, ecUserIdForCoveredBy, 'Task_1', 'read', 'NotApplicable', showResults);
     if(showResults == 1) {console.log('delegationToOrgIsInheritedByECUserViaKeyrole:' + success);}
-
->>>>>>> d5b1f1fe
 }
 
 export function handleSummary(data) {
