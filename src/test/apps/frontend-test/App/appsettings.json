{
  "Kestrel": {
    "EndPoints": {
      "Http": {
        "Url": "http://*:5005"
      }
    }
  },
  "AppSettings": {
    "OpenIdWellKnownEndpoint": "http://localhost:5101/authentication/api/v1/openid/",
    "Hostname": "local.altinn.cloud",
    "RuntimeCookieName": "AltinnStudioRuntime",
    "RegisterEventsWithEventsComponent": false
  },
  "GeneralSettings": {
    "HostName": "local.altinn.cloud",
    "SoftValidationPrefix": "*WARNING*",
    "FixedValidationPrefix": "*FIXED*",
    "AltinnPartyCookieName": "AltinnPartyId"
  },
  "PlatformSettings": {
    "ApiStorageEndpoint": "http://localhost:5101/storage/api/v1/",
    "ApiRegisterEndpoint": "http://localhost:5101/register/api/v1/",
    "ApiProfileEndpoint": "http://localhost:5101/profile/api/v1/",
    "ApiAuthenticationEndpoint": "http://localhost:5101/authentication/api/v1/",
    "ApiAuthorizationEndpoint": "http://localhost:5101/authorization/api/v1/",
    "ApiEventsEndpoint": "http://localhost:5101/events/api/v1/",
<<<<<<< HEAD
    "ApiPdfEndpoint": "http://localhost:5070/api/v1/",
    "ApiPdf2Endpoint": "http://localhost:5300/pdf",
=======
>>>>>>> 5ba21650
    "SubscriptionKey": "retrieved from environment at runtime"
  },
  "ApplicationInsights": {
    "InstrumentationKey": "retrieved from environment at runtime"
  },
  "FeatureManagement": {
    "NewPdfGeneration": true,
    "JsonObjectInDataResponse": true
  },
  "PdfGeneratorSettings": {
    "AppPdfPagePathTemplate": "/instance/{instanceId}?pdf=1"
  }
}<|MERGE_RESOLUTION|>--- conflicted
+++ resolved
@@ -25,11 +25,7 @@
     "ApiAuthenticationEndpoint": "http://localhost:5101/authentication/api/v1/",
     "ApiAuthorizationEndpoint": "http://localhost:5101/authorization/api/v1/",
     "ApiEventsEndpoint": "http://localhost:5101/events/api/v1/",
-<<<<<<< HEAD
-    "ApiPdfEndpoint": "http://localhost:5070/api/v1/",
     "ApiPdf2Endpoint": "http://localhost:5300/pdf",
-=======
->>>>>>> 5ba21650
     "SubscriptionKey": "retrieved from environment at runtime"
   },
   "ApplicationInsights": {
