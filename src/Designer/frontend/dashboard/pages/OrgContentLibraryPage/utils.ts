--- conflicted
+++ resolved
@@ -11,6 +11,7 @@
   UpdateSharedResourcesRequest,
   FileMetadata,
 } from 'app-shared/types/api/UpdateSharedResourcesRequest';
+import type { CodeListDataNew } from 'app-shared/types/CodeListDataNew';
 
 export function textResourceWithLanguageToMutationArgs({
   language,
@@ -117,12 +118,6 @@
     baseCommitSha: currentData.commitSha,
     commitMessage,
   };
-<<<<<<< HEAD
-=======
-}
-
-function mapUpdatedLists(updatedCodeLists: LibraryCodeListData[]): DeletableCodeListData[] {
-  return updatedCodeLists.map(libraryCodeListDataToBackendCodeListData);
 }
 
 export function libraryCodeListDataToBackendCodeListData({
@@ -133,16 +128,4 @@
     title: name,
     codeList: { codes },
   };
-}
-
-function extractDeletedLists(
-  currentCodeLists: CodeListDataNew[],
-  updatedCodeLists: LibraryCodeListData[],
-): DeletableCodeListData[] {
-  const updatedTitles = updatedCodeLists.map((cl) => cl.name);
-  return currentCodeLists
-    .filter(isWithoutError)
-    .filter((cl) => !updatedTitles.includes(cl.title))
-    .map((cl) => ({ title: cl.title, codeList: null }));
->>>>>>> b0f1d011
 }