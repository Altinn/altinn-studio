--- conflicted
+++ resolved
@@ -1,12 +1,6 @@
 import React, { type FormEvent, type ChangeEvent, useState } from 'react';
 import classes from './NewApplicationForm.module.css';
-<<<<<<< HEAD
-import { StudioButton } from '@studio/components-legacy';
-import { StudioSpinner } from '@studio/components';
-=======
-import { StudioSpinner } from '@studio/components-legacy';
-import { StudioButton } from '@studio/components';
->>>>>>> 93d5d802
+import { StudioButton, StudioSpinner } from '@studio/components';
 import { useTranslation } from 'react-i18next';
 import { ServiceOwnerSelector } from '../ServiceOwnerSelector';
 import { RepoNameInput } from '../RepoNameInput';
