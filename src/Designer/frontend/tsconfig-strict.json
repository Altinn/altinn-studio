{
  "extends": "./tsconfig.json",
  "compilerOptions": {
    "strictNullChecks": true
  },
  "include": [
    "libs/studio-assistant",
    "libs/studio-browser-storage",
    "libs/studio-components",
    "libs/studio-components-legacy",
<<<<<<< HEAD
    "libs/studio-content-library/src/pages/CodeLists/CodeListsPage",
    "libs/studio-content-library/src/utils",
=======
    "libs/studio-content-library",
>>>>>>> 3e43f36d
    "libs/studio-feature-flags",
    "libs/studio-hooks",
    "libs/studio-icons",
    "libs/studio-pure-functions"
  ]
}<|MERGE_RESOLUTION|>--- conflicted
+++ resolved
@@ -8,12 +8,7 @@
     "libs/studio-browser-storage",
     "libs/studio-components",
     "libs/studio-components-legacy",
-<<<<<<< HEAD
-    "libs/studio-content-library/src/pages/CodeLists/CodeListsPage",
-    "libs/studio-content-library/src/utils",
-=======
     "libs/studio-content-library",
->>>>>>> 3e43f36d
     "libs/studio-feature-flags",
     "libs/studio-hooks",
     "libs/studio-icons",
