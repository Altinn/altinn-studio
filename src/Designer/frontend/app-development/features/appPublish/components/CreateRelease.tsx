import React, { useState } from 'react';
import classes from './CreateRelease.module.css';
import type { ChangeEvent } from 'react';
import { versionNameValid } from './utils';
import { useBranchStatusQuery, useAppReleasesQuery } from '../../../hooks/queries';
import { useCreateReleaseMutation } from '../../../hooks/mutations';
import { useTranslation } from 'react-i18next';
import { useStudioEnvironmentParams } from 'app-shared/hooks/useStudioEnvironmentParams';
import { FormField } from 'app-shared/components/FormField';
<<<<<<< HEAD
import { StudioTextarea } from '@studio/components-legacy';
import { StudioButton, StudioTextfield } from '@studio/components';
=======
import { StudioTextfield } from '@studio/components-legacy';
import { StudioButton, StudioTextarea } from '@studio/components';
>>>>>>> 352d4ac5

export function CreateRelease() {
  const { org, app } = useStudioEnvironmentParams();
  const [tagName, setTagName] = useState<string>('');
  const [body, setBody] = useState<string>('');
  const { data: releases = [] } = useAppReleasesQuery(org, app);
  const { refetch: getMasterBranchStatus } = useBranchStatusQuery(org, app, 'master');
  const { t } = useTranslation();

  const handleTagNameChange = (e: ChangeEvent<HTMLInputElement>) =>
    setTagName(e.currentTarget.value.toLowerCase());

  const handleBodyChange = (e: ChangeEvent<HTMLTextAreaElement>) => setBody(e.currentTarget.value);

  const mutation = useCreateReleaseMutation(org, app);
  const handleBuildVersionClick = async () => {
    if (versionNameValid(releases, tagName) && tagName !== '') {
      const { data: newMasterBranchStatus } = await getMasterBranchStatus();
      mutation.mutate({
        tagName,
        name: tagName,
        body,
        targetCommitish: newMasterBranchStatus.commit.id,
      });
      setTagName('');
      setBody('');
    }
  };

  return (
    <div className={classes.createReleaseForm}>
      <FormField
        value={tagName}
        customValidationRules={(value: string) => {
          const trimmedValue = value.trim().toLowerCase();
          if (releases.some((release) => release.tagName.toLowerCase() === trimmedValue)) {
            return t('app_create_release.release_version_number_already_exists');
          }
          return versionNameValid(releases, trimmedValue)
            ? ''
            : t('app_create_release.release_version_number_validation');
        }}
        customValidationMessages={(errorCode) => errorCode}
        renderField={({ fieldProps }) => (
          <div className={classes.releaseVersionInput}>
            <StudioTextfield
              {...fieldProps}
              label={t('app_create_release.release_version_number')}
              onChange={handleTagNameChange}
            />
          </div>
        )}
      />
      <FormField
        value={body}
        renderField={({ fieldProps }) => (
          <StudioTextarea
            {...fieldProps}
            label={t('app_create_release.release_description')}
            value={body}
            onChange={handleBodyChange}
            rows={4}
          />
        )}
      />
      <div>
        <StudioButton
          onClick={handleBuildVersionClick}
          disabled={!versionNameValid(releases, tagName) || !tagName}
        >
          {t('app_create_release.build_version')}
        </StudioButton>
      </div>
    </div>
  );
}<|MERGE_RESOLUTION|>--- conflicted
+++ resolved
@@ -7,13 +7,7 @@
 import { useTranslation } from 'react-i18next';
 import { useStudioEnvironmentParams } from 'app-shared/hooks/useStudioEnvironmentParams';
 import { FormField } from 'app-shared/components/FormField';
-<<<<<<< HEAD
-import { StudioTextarea } from '@studio/components-legacy';
-import { StudioButton, StudioTextfield } from '@studio/components';
-=======
-import { StudioTextfield } from '@studio/components-legacy';
-import { StudioButton, StudioTextarea } from '@studio/components';
->>>>>>> 352d4ac5
+import { StudioButton, StudioTextarea, StudioTextfield } from '@studio/components';
 
 export function CreateRelease() {
   const { org, app } = useStudioEnvironmentParams();
