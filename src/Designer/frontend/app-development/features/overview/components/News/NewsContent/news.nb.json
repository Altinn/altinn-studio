--- conflicted
+++ resolved
@@ -3,13 +3,8 @@
   "news": [
     {
       "date": "2025-11-05",
-<<<<<<< HEAD
-      "title": "Ny bildeopplaster-komponent",
+      "title": "Ny komponent: Nå kan bruker laste opp og beskjære bilder i appen",
       "content": "Nå kan de som bruker appen din laste opp bilder. Når du legger inn den nye bildeopplaster-komponenten i appen, kan brukerne laste opp og og beskjære et bilde, for eksempel til et profilbilde."
-=======
-      "title": "Ny komponent: Nå kan du laste opp og beskjære bilder i appen",
-      "content": "Studio støtter nå bildeopplasting med innebygd beskjæring. Brukere kan laste opp og klippe bildet før lagring, for eksempel til profilbilder eller andre formål i appen."
->>>>>>> dba74c7e
     },
     {
       "date": "2025-08-22",
