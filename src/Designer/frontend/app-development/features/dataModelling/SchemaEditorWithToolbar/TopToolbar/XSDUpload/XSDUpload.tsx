--- conflicted
+++ resolved
@@ -1,12 +1,6 @@
 import React from 'react';
-<<<<<<< HEAD
-import type { StudioButtonProps } from '@studio/components-legacy';
 import { StudioFileUploader } from '@studio/components-legacy';
-import { StudioSpinner } from '@studio/components';
-=======
-import type { StudioButtonProps } from '@studio/components';
-import { StudioFileUploader, StudioSpinner } from '@studio/components-legacy';
->>>>>>> 93d5d802
+import { StudioSpinner, type StudioButtonProps } from '@studio/components';
 import type { FileNameErrorResult } from '@studio/pure-functions';
 import { FileNameUtils } from '@studio/pure-functions';
 import { useTranslation } from 'react-i18next';
