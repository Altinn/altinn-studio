import React, { useState } from 'react';
<<<<<<< HEAD
import { StudioPopover, useMediaQuery } from '@studio/components-legacy';
import { StudioPageHeader } from '@studio/components';
=======
import { useMediaQuery } from '@studio/components-legacy';
import { StudioPopover } from '@studio/components';
>>>>>>> 75353296
import { UploadIcon } from '@studio/icons';
import classes from './ShareChangesPopover.module.css';
import { useTranslation } from 'react-i18next';
import { Notification } from '../Notification';
import { GiteaFetchCompleted } from '../GiteaFetchCompleted';
import { useRepoStatusQuery } from 'app-shared/hooks/queries';
import { useVersionControlButtonsContext } from '../../context';
import { SyncLoadingIndicator } from '../SyncLoadingIndicator';
import type { IContentStatus, IGitStatus } from 'app-shared/types/global';
import { CommitAndPushContent } from './CommitAndPushContent';
import type { RepoContentStatus } from 'app-shared/types/RepoStatus';
import { MEDIA_QUERY_MAX_WIDTH } from 'app-shared/constants';
import { useGiteaHeaderContext } from '../../../context/GiteaHeaderContext';

export const ShareChangesPopover = () => {
  const { isLoading, setIsLoading, hasPushRights, hasMergeConflict, repoStatus } =
    useVersionControlButtonsContext();

  const { t } = useTranslation();
  const shouldDisplayText = !useMediaQuery(MEDIA_QUERY_MAX_WIDTH);

  const { owner, repoName } = useGiteaHeaderContext();
  const { refetch: refetchRepoStatus } = useRepoStatusQuery(owner, repoName);

  const [popoverOpen, setPopoverOpen] = useState(false);
  const [hasChangesToPush, setHasChangesToPush] = useState(true);

  const fetchCompleted: boolean = !isLoading && !hasChangesToPush;
  const displayNotification: boolean =
    repoStatus?.contentStatus && repoStatus?.contentStatus?.length > 0 && !hasMergeConflict;

  const fileChanges: RepoContentStatus[] = repoStatus?.contentStatus;

  const handleClosePopover = () => setPopoverOpen(false);

  const handleOpenPopover = async (event?: React.MouseEvent) => {
    event?.stopPropagation();
    setPopoverOpen(true);
    setIsLoading(true);

    const { data: repoStatusResult } = await refetchRepoStatus();
    if (repoStatusResult) {
      setIsLoading(false);

      if (!hasLocalChanges(repoStatusResult) && repoStatusResult.aheadBy === 0) {
        setHasChangesToPush(false);
      } else {
        setHasChangesToPush(true);
      }
    }
  };

  const renderCorrectTitle = () => {
    if (!hasPushRights) {
      return t('sync_header.sharing_changes_no_access');
    }
    return t('sync_header.changes_to_share');
  };

  return (
    <StudioPopover.TriggerContext>
      {/* Used StudioPopover insted of StudioPageHeader because StudioPageHeader has not replaced with v1 yet,
       and the component maybe needs some style before migration to v1.
       */}
      <StudioPopover.Trigger
        className={classes.pushButton}
        onClick={handleOpenPopover}
        disabled={!hasPushRights || hasMergeConflict}
        title={renderCorrectTitle()}
        icon={<UploadIcon />}
<<<<<<< HEAD
        data-color='neutral'
=======
>>>>>>> 75353296
        variant='tertiary'
        aria-label={t('sync_header.changes_to_share')}
      >
        {shouldDisplayText && t('sync_header.changes_to_share')}
        {displayNotification && <Notification />}
      </StudioPopover.Trigger>
      <StudioPopover
        open={popoverOpen}
        onClose={handleClosePopover}
        placement='bottom-end'
        data-color-scheme='light'
        className={fetchCompleted ? classes.popoverContentCenter : classes.popoverContent}
      >
        {popoverOpen && (
          <>
            {isLoading && (
              <SyncLoadingIndicator heading={t('sync_header.controlling_service_status')} />
            )}
            {!isLoading && hasChangesToPush && fileChanges && (
              <CommitAndPushContent onClosePopover={handleClosePopover} fileChanges={fileChanges} />
            )}
            {fetchCompleted && <GiteaFetchCompleted heading={t('sync_header.nothing_to_push')} />}
          </>
        )}
      </StudioPopover>
    </StudioPopover.TriggerContext>
  );
};

const hasLocalChanges = (result: IGitStatus) => {
  return (
    result && result.contentStatus.some((file: IContentStatus) => file.fileStatus !== 'Ignored')
  );
};<|MERGE_RESOLUTION|>--- conflicted
+++ resolved
@@ -1,11 +1,6 @@
 import React, { useState } from 'react';
-<<<<<<< HEAD
-import { StudioPopover, useMediaQuery } from '@studio/components-legacy';
-import { StudioPageHeader } from '@studio/components';
-=======
 import { useMediaQuery } from '@studio/components-legacy';
 import { StudioPopover } from '@studio/components';
->>>>>>> 75353296
 import { UploadIcon } from '@studio/icons';
 import classes from './ShareChangesPopover.module.css';
 import { useTranslation } from 'react-i18next';
@@ -76,10 +71,6 @@
         disabled={!hasPushRights || hasMergeConflict}
         title={renderCorrectTitle()}
         icon={<UploadIcon />}
-<<<<<<< HEAD
-        data-color='neutral'
-=======
->>>>>>> 75353296
         variant='tertiary'
         aria-label={t('sync_header.changes_to_share')}
       >
