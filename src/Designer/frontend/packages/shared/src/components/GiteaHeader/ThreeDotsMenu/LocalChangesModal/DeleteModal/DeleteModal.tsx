import React, { forwardRef, useState } from 'react';
import classes from './DeleteModal.module.css';
import { useTranslation } from 'react-i18next';
<<<<<<< HEAD
import { StudioModal, StudioSpinner } from '@studio/components-legacy';
import { StudioButton, StudioTextfield } from '@studio/components';
=======
import { StudioSpinner, StudioTextfield } from '@studio/components-legacy';
import { StudioButton, StudioDialog, StudioHeading } from '@studio/components';
>>>>>>> de9bf052
import { useForwardedRef } from '@studio/hooks';
import { TrashIcon } from '@studio/icons';
import { useResetRepositoryMutation } from 'app-shared/hooks/mutations/useResetRepositoryMutation';
import { Paragraph } from '@digdir/designsystemet-react';

export type DeleteModalProps = {
  org: string;
  app: string;
};

export const DeleteModal = forwardRef<HTMLDialogElement, DeleteModalProps>(
  ({ app, org }, ref): JSX.Element => {
    const { t } = useTranslation();
    const dialogRef = useForwardedRef<HTMLDialogElement>(ref);

    const { mutate: deleteLocalChanges, isPending: isPendingDeleteLocalChanges } =
      useResetRepositoryMutation(org, app);

    const [nameToDelete, setNameToDelete] = useState('');

    const closeDialog = () => {
      dialogRef.current?.close();
      handleClose();
    };

    const handleClose = () => {
      setNameToDelete('');
    };

    const handleDelete = () => {
      deleteLocalChanges(undefined, {
        onSuccess: async () => location.reload(),
      });
    };

    return (
      <StudioDialog onClose={handleClose} ref={dialogRef} closedby='any'>
        <StudioDialog.Block>
          <StudioHeading className={classes.headerWrapper} level={2}>
            <TrashIcon className={classes.trashIcon} />
            {t('local_changes.modal_delete_modal_title')}
          </StudioHeading>
        </StudioDialog.Block>
        <StudioDialog.Block>
          <Paragraph size='small' spacing>
            {t('local_changes.modal_delete_modal_text')}
          </Paragraph>
          <StudioTextfield
            label={t('local_changes.modal_delete_modal_textfield_label')}
            description={t('local_changes.modal_delete_modal_textfield_description', {
              appName: app,
            })}
            value={nameToDelete}
            onChange={(e) => setNameToDelete(e.target.value)}
          />
          <div className={classes.buttonWrapper}>
            {isPendingDeleteLocalChanges ? (
              <StudioSpinner
                showSpinnerTitle={false}
                spinnerTitle={t('local_changes.modal_loading_delete_local_changes')}
              />
            ) : (
              <>
                <StudioButton
                  variant='secondary'
                  data-color='danger'
                  onClick={handleDelete}
                  disabled={app !== nameToDelete}
                >
                  {t('local_changes.modal_confirm_delete_button')}
                </StudioButton>
                <StudioButton variant='secondary' onClick={closeDialog}>
                  {t('general.cancel')}
                </StudioButton>
              </>
            )}
          </div>
        </StudioDialog.Block>
      </StudioDialog>
    );
  },
);

DeleteModal.displayName = 'DeleteModal';<|MERGE_RESOLUTION|>--- conflicted
+++ resolved
@@ -1,13 +1,13 @@
 import React, { forwardRef, useState } from 'react';
 import classes from './DeleteModal.module.css';
 import { useTranslation } from 'react-i18next';
-<<<<<<< HEAD
-import { StudioModal, StudioSpinner } from '@studio/components-legacy';
-import { StudioButton, StudioTextfield } from '@studio/components';
-=======
-import { StudioSpinner, StudioTextfield } from '@studio/components-legacy';
-import { StudioButton, StudioDialog, StudioHeading } from '@studio/components';
->>>>>>> de9bf052
+import {
+  StudioButton,
+  StudioDialog,
+  StudioHeading,
+  StudioSpinner,
+  StudioTextfield,
+} from '@studio/components';
 import { useForwardedRef } from '@studio/hooks';
 import { TrashIcon } from '@studio/icons';
 import { useResetRepositoryMutation } from 'app-shared/hooks/mutations/useResetRepositoryMutation';
@@ -66,7 +66,7 @@
           <div className={classes.buttonWrapper}>
             {isPendingDeleteLocalChanges ? (
               <StudioSpinner
-                showSpinnerTitle={false}
+                aria-hidden
                 spinnerTitle={t('local_changes.modal_loading_delete_local_changes')}
               />
             ) : (
