/* istanbul ignore file */

import type { ServicesContextProps } from 'app-shared/contexts/ServicesContext';
import type { Altinn2LinkService } from 'app-shared/types/Altinn2LinkService';
import type { AppConfig } from 'app-shared/types/AppConfig';
import type { AppVersion } from 'app-shared/types/AppVersion';
import type { ApplicationMetadata } from 'app-shared/types/ApplicationMetadata';
import type { BranchStatus } from 'app-shared/types/BranchStatus';
import type {
  DataModelMetadataJson,
  DataModelMetadataXsd,
} from 'app-shared/types/DataModelMetadata';
import type { Environment } from 'app-shared/types/Environment';
import type { JsonSchema } from 'app-shared/types/JsonSchema';
import type { Organization } from 'app-shared/types/Organization';
import type { OrgList } from 'app-shared/types/OrgList';
import type { RepoStatus } from 'app-shared/types/RepoStatus';
import type { Repository, User } from 'app-shared/types/Repository';
import type {
  AccessList,
  AccessListsResponse,
  BrregPartySearchResult,
  BrregSubPartySearchResult,
  Resource,
  ResourceListItem,
  ResourceVersionStatus,
  Validation,
} from 'app-shared/types/ResourceAdm';
import type { RuleConfig } from 'app-shared/types/RuleConfig';

import type {
  AppReleasesResponse,
  CreateRepoCommitPayload,
  DataModelMetadataResponse,
  FormLayoutsResponse,
  SearchRepositoryResponse,
} from 'app-shared/types/api';
import type { LayoutSets } from 'app-shared/types/api/LayoutSetsResponse';
import type {
  IFrontEndSettings,
  ILayoutSettings,
  ITextResourcesWithLanguage,
} from 'app-shared/types/global';
import type { WidgetSettingsResponse } from 'app-shared/types/widgetTypes';
import type { Policy, PolicyAction, PolicySubject } from 'packages/policy-editor';
import {
  appConfig,
  deploymentsResponse,
  appVersion,
  appReleasesResponse,
  applicationMetadata,
  branchStatus,
  createRepoCommitPayload,
  dataModelMetadataResponse,
  layoutSets,
  orgList,
  policy,
  repoStatus,
  repository,
  resource,
  resourceVersionStatus,
  ruleConfig,
  searchRepositoryResponse,
  textResourcesWithLanguage,
  user,
  validation,
} from './mocks';
import type { FormLayoutsResponseV3 } from 'app-shared/types/api/FormLayoutsResponseV3';
import type { DeploymentsResponse } from 'app-shared/types/api/DeploymentsResponse';
import type { RepoDiffResponse } from 'app-shared/types/api/RepoDiffResponse';
import type { ExternalImageUrlValidationResponse } from 'app-shared/types/api/ExternalImageUrlValidationResponse';
import type { MaskinportenScope } from 'app-shared/types/MaskinportenScope';
import type { OptionList } from 'app-shared/types/OptionList';
import type { OptionListReferences } from 'app-shared/types/OptionListReferences';
import type { LayoutSetModel } from '../types/api/dto/LayoutSetModel';
import { layoutSetsExtendedMock } from '@altinn/ux-editor/testing/layoutSetsMock';
import type { OptionListsResponse } from 'app-shared/types/api/OptionListsResponse';
import type { CodeListsResponse } from 'app-shared/types/api/CodeListsResponse';
import type { ExternalResource } from 'app-shared/types/ExternalResource';
import { emptyTextResourceListMock } from 'app-shared/mocks/emptyTextResourceListMock';
import type { CanUseFeature } from 'app-shared/types/api/CanUseFeatureResponse';
import type { SharedResourcesResponse } from 'app-shared/types/api/SharedResourcesResponse';

export const queriesMock: ServicesContextProps = {
  // Queries
  getAppMetadataModelIds: jest.fn().mockImplementation(() => Promise.resolve<string[]>([])),
  getAppReleases: jest
    .fn()
    .mockImplementation(() => Promise.resolve<AppReleasesResponse>(appReleasesResponse)),
  getAppVersion: jest.fn().mockImplementation(() => Promise.resolve<AppVersion>(appVersion)),
  getAvailableResourcesFromOrg: jest
    .fn()
    .mockImplementation(() => Promise.resolve<ExternalResource[]>([])),
  getBranchStatus: jest.fn().mockImplementation(() => Promise.resolve<BranchStatus>(branchStatus)),
  getDataModel: jest.fn().mockImplementation(() => Promise.resolve<JsonSchema>({})),
  getDataModelMetadata: jest
    .fn()
    .mockImplementation(() =>
      Promise.resolve<DataModelMetadataResponse>(dataModelMetadataResponse),
    ),
  getDataModelsJson: jest
    .fn()
    .mockImplementation(() => Promise.resolve<DataModelMetadataJson[]>([])),
  getDataModelsXsd: jest.fn().mockImplementation(() => Promise.resolve<DataModelMetadataXsd[]>([])),
  getDataType: jest.fn().mockImplementation(() => Promise.resolve<JsonSchema>({})),
  getDeployPermissions: jest.fn().mockImplementation(() => Promise.resolve<string[]>([])),
  getDeployments: jest
    .fn()
    .mockImplementation(() => Promise.resolve<DeploymentsResponse>(deploymentsResponse)),
  getRepoDiff: jest.fn().mockImplementation(() => Promise.resolve<RepoDiffResponse>({})),
  getEnvironments: jest.fn().mockImplementation(() => Promise.resolve<Environment[]>([])),
  getFormLayoutSettings: jest.fn().mockImplementation(() => Promise.resolve<ILayoutSettings>({})),
  getFormLayouts: jest.fn().mockImplementation(() => Promise.resolve<FormLayoutsResponse>({})),
  getFormLayoutsV3: jest.fn().mockImplementation(() => Promise.resolve<FormLayoutsResponseV3>({})),
  getFrontEndSettings: jest.fn().mockImplementation(() => Promise.resolve<IFrontEndSettings>({})),
  getImageFileNames: jest.fn().mockImplementation(() => Promise.resolve<string[]>([])),
  getLayoutNames: jest.fn().mockImplementation(() => Promise.resolve<string[]>([])),
  getLayoutSets: jest.fn().mockImplementation(() => Promise.resolve<LayoutSets>(layoutSets)),
  getLayoutSetsExtended: jest
    .fn()
    .mockImplementation(() => Promise.resolve<LayoutSetModel[]>(layoutSetsExtendedMock)),
  getOptionListIds: jest.fn().mockImplementation(() => Promise.resolve<string[]>([])),
  getOptionList: jest.fn().mockImplementation(() => Promise.resolve<OptionList>([])),
  getOptionLists: jest.fn().mockImplementation(() => Promise.resolve<OptionListsResponse>([])),
  getOptionListsReferences: jest
    .fn()
    .mockImplementation(() => Promise.resolve<OptionListReferences>([])),
  getOrganizations: jest.fn().mockImplementation(() => Promise.resolve<Organization[]>([])),
  getOrgCodeLists: jest.fn().mockImplementation(() => Promise.resolve<CodeListsResponse>([])),
  getOrgList: jest.fn().mockImplementation(() => Promise.resolve<OrgList>(orgList)),
  getOrgTextLanguages: jest.fn().mockImplementation(() => Promise.resolve<string[] | null>([])),
  getOrgTextResources: jest
    .fn()
    .mockImplementation(() =>
      Promise.resolve<ITextResourcesWithLanguage>(textResourcesWithLanguage),
    ),
<<<<<<< HEAD
  getSharedResources: jest.fn().mockImplementation(() =>
    Promise.resolve<SharedResourcesResponse>({
      files: [],
      commitSha: '',
    }),
  ),
=======
  getPublishedResources: jest.fn().mockImplementation(() => Promise.resolve<string[]>([])),
>>>>>>> 93261e14
  getRepoMetadata: jest.fn().mockImplementation(() => Promise.resolve<Repository>(repository)),
  getRepoPull: jest.fn().mockImplementation(() => Promise.resolve<RepoStatus>(repoStatus)),
  getRepoStatus: jest.fn().mockImplementation(() => Promise.resolve<RepoStatus>(repoStatus)),
  getRuleConfig: jest.fn().mockImplementation(() => Promise.resolve<RuleConfig>(ruleConfig)),
  getRuleModel: jest.fn().mockImplementation(() => Promise.resolve<string>('')),
  getStarredRepos: jest.fn().mockImplementation(() => Promise.resolve<Repository[]>([])),
  getTaskNavigationGroup: jest.fn().mockImplementation(() => Promise.resolve([])),
  getTextLanguages: jest.fn().mockImplementation(() => Promise.resolve<string[]>([])),
  getTextResources: jest
    .fn()
    .mockImplementation(() =>
      Promise.resolve<ITextResourcesWithLanguage>(textResourcesWithLanguage),
    ),
  getUser: jest.fn().mockImplementation(() => Promise.resolve<User>(user)),
  getWidgetSettings: jest
    .fn()
    .mockImplementation(() => Promise.resolve<WidgetSettingsResponse | null>({})),
  searchRepos: jest
    .fn()
    .mockImplementation(() => Promise.resolve<SearchRepositoryResponse>(searchRepositoryResponse)),
  validateImageFromExternalUrl: jest
    .fn()
    .mockImplementation(() => Promise.resolve<ExternalImageUrlValidationResponse>('Ok')),
  getUserOrgPermissions: jest.fn().mockImplementation(() =>
    Promise.resolve({
      canCreateOrgRepo: true,
    }),
  ),
  getPages: jest.fn().mockImplementation(() => Promise.resolve([])),
  canUseFeature: jest
    .fn()
    .mockImplementation(() => Promise.resolve<CanUseFeature>({ canUseFeature: false })),

  // Queries - Settings modal
  getAppConfig: jest.fn().mockImplementation(() => Promise.resolve<AppConfig>(appConfig)),
  getAppPolicy: jest.fn().mockImplementation(() => Promise.resolve<Policy>(policy)),
  getAppMetadata: jest
    .fn()
    .mockImplementation(() => Promise.resolve<ApplicationMetadata>(applicationMetadata)),

  // Queries - Resourceadm
  getAltinn2LinkServices: jest
    .fn()
    .mockImplementation(() => Promise.resolve<Altinn2LinkService[]>([])),
  getPolicyActions: jest.fn().mockImplementation(() => Promise.resolve<PolicyAction[]>([])),
  getPolicy: jest.fn().mockImplementation(() => Promise.resolve<Policy>(policy)),
  getPolicySubjects: jest.fn().mockImplementation(() => Promise.resolve<PolicySubject[]>([])),
  getAccessPackages: jest.fn().mockImplementation(() => Promise.resolve([])),
  getAccessPackageServices: jest.fn().mockImplementation(() => Promise.resolve([])),
  getResource: jest.fn().mockImplementation(() => Promise.resolve<Resource>(resource)),
  getResourceList: jest.fn().mockImplementation(() => Promise.resolve<ResourceListItem[]>([])),
  getResourcePublishStatus: jest
    .fn()
    .mockImplementation(() => Promise.resolve<ResourceVersionStatus>(resourceVersionStatus)),
  getValidatePolicy: jest.fn().mockImplementation(() => Promise.resolve<Validation>(validation)),
  getValidateResource: jest.fn().mockImplementation(() => Promise.resolve<Validation>(validation)),
  getAccessLists: jest
    .fn()
    .mockImplementation(() => Promise.resolve<AccessListsResponse>({ data: [] })),
  getAllAccessLists: jest.fn().mockImplementation(() => Promise.resolve<AccessList[]>([])),
  getAccessList: jest.fn().mockImplementation(() => Promise.resolve<AccessList>(null)),
  getResourceAccessLists: jest
    .fn()
    .mockImplementation(() => Promise.resolve<AccessListsResponse>({ data: [] })),
  getParties: jest.fn().mockImplementation(() => Promise.resolve<BrregPartySearchResult>(null)),
  getSubParties: jest
    .fn()
    .mockImplementation(() => Promise.resolve<BrregSubPartySearchResult>(null)),
  getAccessListMembers: jest.fn().mockImplementation(() => Promise.resolve({ data: [] })),
  getAltinn2DelegationsCount: jest.fn().mockImplementation(() => Promise.resolve({})),

  // Queries - PrgetBpmnFile
  getBpmnFile: jest.fn().mockImplementation(() => Promise.resolve<string>('')),
  getProcessTaskType: jest.fn().mockImplementation(() => Promise.resolve<string>('')),
  getIsLoggedInWithAnsattporten: jest
    .fn()
    .mockImplementation(() => Promise.resolve<{ isLoggedIn: false }>({ isLoggedIn: false })),
  getMaskinportenScopes: jest
    .fn()
    .mockImplementation(() => Promise.resolve<MaskinportenScope[]>([])),
  getSelectedMaskinportenScopes: jest
    .fn()
    .mockImplementation(() => Promise.resolve<MaskinportenScope[]>([])),
  updateSelectedMaskinportenScopes: jest.fn().mockImplementation(() => Promise.resolve()),
  getConsentTemplates: jest.fn().mockImplementation(() => Promise.resolve([])),

  // Queries - Contact
  fetchBelongsToGiteaOrg: jest
    .fn()
    .mockImplementation(() => Promise.resolve({ belongsToOrg: true })),

  // Mutations
  addAppAttachmentMetadata: jest.fn().mockImplementation(() => Promise.resolve()),
  addDataTypeToAppMetadata: jest.fn().mockImplementation(() => Promise.resolve()),
  addImage: jest.fn().mockImplementation(() => Promise.resolve()),
  addLayoutSet: jest.fn().mockImplementation(() => Promise.resolve()),
  addLanguageCode: jest.fn().mockImplementation(() => Promise.resolve()),
  addRepo: jest.fn().mockImplementation(() => Promise.resolve<Repository>(repository)),
  addXsdFromRepo: jest.fn().mockImplementation(() => Promise.resolve<JsonSchema>({})),
  commitAndPushChanges: jest
    .fn()
    .mockImplementation(() => Promise.resolve<CreateRepoCommitPayload>(createRepoCommitPayload)),
  copyApp: jest.fn().mockImplementation(() => Promise.resolve()),
  createDataModel: jest.fn().mockImplementation(() => Promise.resolve<JsonSchema>({})),
  createDeployment: jest.fn().mockImplementation(() => Promise.resolve()),
  createOrgCodeList: jest.fn().mockImplementation(() => Promise.resolve()),
  createOrgTextResources: jest.fn().mockImplementation(() => Promise.resolve()),
  createRelease: jest.fn().mockImplementation(() => Promise.resolve()),
  createRepoCommit: jest
    .fn()
    .mockImplementation(() => Promise.resolve<CreateRepoCommitPayload>(createRepoCommitPayload)),
  deleteAppAttachmentMetadata: jest.fn().mockImplementation(() => Promise.resolve()),
  deleteDataModel: jest.fn().mockImplementation(() => Promise.resolve()),
  deleteDataTypeFromAppMetadata: jest.fn().mockImplementation(() => Promise.resolve()),
  deleteFormLayout: jest.fn().mockImplementation(() => Promise.resolve()),
  deleteImage: jest.fn().mockImplementation(() => Promise.resolve()),
  deleteLanguageCode: jest.fn().mockImplementation(() => Promise.resolve()),
  deleteLayoutSet: jest.fn().mockImplementation(() => Promise.resolve()),
  deleteOptionList: jest.fn().mockImplementation(() => Promise.resolve()),
  deleteOrgCodeList: jest.fn().mockImplementation(() => Promise.resolve()),
  generateModels: jest.fn().mockImplementation(() => Promise.resolve()),
  importCodeListFromOrgToApp: jest.fn().mockImplementation(() => Promise.resolve<OptionList>([])),
  logout: jest.fn().mockImplementation(() => Promise.resolve()),
  publishCodeList: jest.fn().mockImplementation(() => Promise.resolve()),
  pushRepoChanges: jest.fn().mockImplementation(() => Promise.resolve()),
  resetRepoChanges: jest.fn().mockImplementation(() => Promise.resolve()),
  saveDataModel: jest.fn().mockImplementation(() => Promise.resolve()),
  saveFormLayout: jest.fn().mockImplementation(() => Promise.resolve()),
  saveFormLayoutV3: jest.fn().mockImplementation(() => Promise.resolve()),
  saveFormLayoutSettings: jest.fn().mockImplementation(() => Promise.resolve<ILayoutSettings>({})),
  saveRuleConfig: jest.fn().mockImplementation(() => Promise.resolve<RuleConfig>(ruleConfig)),
  setStarredRepo: jest.fn().mockImplementation(() => Promise.resolve()),
  updateTaskNavigationGroup: jest.fn().mockImplementation(() => Promise.resolve()),
  unsetStarredRepo: jest.fn().mockImplementation(() => Promise.resolve()),
  updateAppAttachmentMetadata: jest.fn().mockImplementation(() => Promise.resolve()),
  updateDataType: jest.fn().mockImplementation(() => Promise.resolve<JsonSchema>({})),
  updateFormLayoutName: jest.fn().mockImplementation(() => Promise.resolve()),
  updateLayoutSetId: jest.fn().mockImplementation(() => Promise.resolve()),
  updateTextId: jest.fn().mockImplementation(() => Promise.resolve()),
  updateTranslationByLangCode: jest.fn().mockImplementation(() => Promise.resolve()),
  updateAppPolicy: jest.fn().mockImplementation(() => Promise.resolve()),
  updateAppMetadata: jest.fn().mockImplementation(() => Promise.resolve()),
  updateAppConfig: jest.fn().mockImplementation(() => Promise.resolve()),
  updateOptionList: jest.fn().mockImplementation(() => Promise.resolve()),
  updateOptionListId: jest.fn().mockImplementation(() => Promise.resolve()),
  updateOrgCodeListId: jest.fn().mockImplementation(() => Promise.resolve()),
  updateOrgCodeList: jest.fn().mockImplementation(() => Promise.resolve()),
  updateOrgTextResources: jest.fn().mockImplementation(() => Promise.resolve()),
  updateSharedResources: jest.fn().mockImplementation(() => Promise.resolve()),
  uploadOrgCodeList: jest.fn().mockImplementation(() => Promise.resolve()),
  uploadDataModel: jest.fn().mockImplementation(() => Promise.resolve<JsonSchema>({})),
  uploadOptionList: jest.fn().mockImplementation(() => Promise.resolve()),
  upsertTextResources: jest.fn().mockImplementation(async (_org, _app, language) => {
    return Promise.resolve<ITextResourcesWithLanguage>(emptyTextResourceListMock(language));
  }),
  undeployAppFromEnv: jest.fn().mockImplementation(() => Promise.resolve()),
  deletePage: jest.fn().mockImplementation(() => Promise.resolve()),
  modifyPage: jest.fn().mockImplementation(() => Promise.resolve()),
  createPage: jest.fn().mockImplementation(() => Promise.resolve()),
  changePageOrder: jest.fn().mockImplementation(() => Promise.resolve()),
  changePageGroups: jest.fn().mockImplementation(() => Promise.resolve()),
  convertToPageGroups: jest.fn().mockImplementation(() => Promise.resolve()),
  convertToPageOrder: jest.fn().mockImplementation(() => Promise.resolve()),

  // Mutations - Resourceadm
  createResource: jest.fn().mockImplementation(() => Promise.resolve()),
  importResourceFromAltinn2: jest.fn().mockImplementation(() => Promise.resolve<Resource>(null)),
  importResourceFromAltinn3: jest.fn().mockImplementation(() => Promise.resolve({})),
  publishResource: jest.fn().mockImplementation(() => Promise.resolve()),
  updatePolicy: jest.fn().mockImplementation(() => Promise.resolve()),
  updateResource: jest.fn().mockImplementation(() => Promise.resolve()),
  createAccessList: jest.fn().mockImplementation(() => Promise.resolve()),
  updateAccessList: jest.fn().mockImplementation(() => Promise.resolve()),
  deleteAccessList: jest.fn().mockImplementation(() => Promise.resolve()),
  addAccessListMember: jest.fn().mockImplementation(() => Promise.resolve()),
  removeAccessListMember: jest.fn().mockImplementation(() => Promise.resolve()),
  addResourceAccessList: jest.fn().mockImplementation(() => Promise.resolve()),
  removeResourceAccessList: jest.fn().mockImplementation(() => Promise.resolve()),
  migrateDelegations: jest.fn().mockImplementation(() => Promise.resolve()),

  // Mutations - Preview
  createPreviewInstance: jest.fn().mockImplementation(() => Promise.resolve()),

  // Mutations - ProcessEditor
  updateBpmnXml: jest.fn().mockImplementation(() => Promise.resolve()),
  updateProcessDataTypes: jest.fn().mockImplementation(() => Promise.resolve()),
};<|MERGE_RESOLUTION|>--- conflicted
+++ resolved
@@ -134,16 +134,13 @@
     .mockImplementation(() =>
       Promise.resolve<ITextResourcesWithLanguage>(textResourcesWithLanguage),
     ),
-<<<<<<< HEAD
   getSharedResources: jest.fn().mockImplementation(() =>
     Promise.resolve<SharedResourcesResponse>({
       files: [],
       commitSha: '',
     }),
   ),
-=======
   getPublishedResources: jest.fn().mockImplementation(() => Promise.resolve<string[]>([])),
->>>>>>> 93261e14
   getRepoMetadata: jest.fn().mockImplementation(() => Promise.resolve<Repository>(repository)),
   getRepoPull: jest.fn().mockImplementation(() => Promise.resolve<RepoStatus>(repoStatus)),
   getRepoStatus: jest.fn().mockImplementation(() => Promise.resolve<RepoStatus>(repoStatus)),
