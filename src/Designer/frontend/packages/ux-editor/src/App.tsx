--- conflicted
+++ resolved
@@ -1,13 +1,7 @@
 import React, { useEffect } from 'react';
 import { FormDesigner } from './containers/FormDesigner';
-<<<<<<< HEAD
-import { useText, useAppContext } from './hooks';
+import { useText } from './hooks';
 import { StudioPageError, StudioPageSpinner } from '@studio/components';
-=======
-import { useText } from './hooks';
-import { StudioPageSpinner } from '@studio/components-legacy';
-import { StudioPageError } from '@studio/components';
->>>>>>> b77ef986
 import { useDataModelMetadataQuery } from './hooks/queries/useDataModelMetadataQuery';
 import { useWidgetsQuery } from './hooks/queries/useWidgetsQuery';
 import { useTextResourcesQuery } from 'app-shared/hooks/queries/useTextResourcesQuery';
