import React from 'react';
import type { IToolbarElement } from '../../../types/global';
import classes from './DefaultItems.module.css';
<<<<<<< HEAD
import { StudioHeading } from '@studio/components-legacy';
import { StudioButton } from '@studio/components';
=======
import { StudioButton } from '@studio/components-legacy';
import { StudioHeading } from '@studio/components';
>>>>>>> 0f6c0ba7
import { XMarkIcon } from '@studio/icons';
import type { AddedItem } from './types';
import { ComponentButton } from './ComponentButton';
import { useFormLayouts } from '../../../hooks';
import { generateComponentId } from '@altinn/ux-editor/utils/generateId';
import type { ComponentType } from 'app-shared/types/ComponentType';
import { getTitleByComponentType } from '../../../utils/language';
import { useTranslation } from 'react-i18next';

export type DefaultItemsProps = {
  onAddItem: (addedItem: AddedItem) => void;
  onCancel: () => void;
  availableComponents: IToolbarElement[];
  showAllButton: React.ReactNode;
};

export const DefaultItems = ({
  onAddItem,
  availableComponents,
  onCancel,
  showAllButton,
}: DefaultItemsProps) => {
  const layouts = useFormLayouts();
  const { t } = useTranslation(['translation', 'addComponentModal']);

  return (
    <div className={classes.root}>
      <div className={classes.closeButtonContainer}>
        <StudioHeading level={4} className={classes.header}>
          {t('ux_editor.add_item.select_component_header')}
        </StudioHeading>
        <StudioButton
          icon={<XMarkIcon title={t('general.close')} />}
          onClick={onCancel}
          variant='tertiary'
        />
      </div>
      <div className={classes.componentsWrapper}>
        {availableComponents.map((key) => {
          return (
            <ComponentButton
              key={key.type}
              tooltipContent={getTitleByComponentType(key.type as ComponentType, t) || key.label}
              selected={false}
              icon={key.icon}
              onClick={() =>
                onAddItem({
                  componentType: key.type,
                  componentId: generateComponentId(key.type as ComponentType, layouts),
                })
              }
              inline={true}
            />
          );
        })}
        {showAllButton}
      </div>
    </div>
  );
};<|MERGE_RESOLUTION|>--- conflicted
+++ resolved
@@ -1,13 +1,7 @@
 import React from 'react';
 import type { IToolbarElement } from '../../../types/global';
 import classes from './DefaultItems.module.css';
-<<<<<<< HEAD
-import { StudioHeading } from '@studio/components-legacy';
-import { StudioButton } from '@studio/components';
-=======
-import { StudioButton } from '@studio/components-legacy';
-import { StudioHeading } from '@studio/components';
->>>>>>> 0f6c0ba7
+import { StudioButton, StudioHeading } from '@studio/components';
 import { XMarkIcon } from '@studio/icons';
 import type { AddedItem } from './types';
 import { ComponentButton } from './ComponentButton';
