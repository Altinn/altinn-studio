--- conflicted
+++ resolved
@@ -57,24 +57,12 @@
 }: PageAccordionProps): ReactNode => {
   const { t } = useTranslation();
   const { org, app } = useStudioEnvironmentParams();
-<<<<<<< HEAD
-  const { selectedFormLayoutSetName, selectedItem, setSelectedItem } = useAppContext();
-  const { data: pages } = usePagesQuery(org, app, selectedFormLayoutSetName);
-  const pageName = useTextResourceValue(pageId);
-  const { mutate: deletePage, isPending } = useDeletePageMutation(
-    org,
-    app,
-    selectedFormLayoutSetName,
-  );
-  const { mutate: changePageGroups } = useChangePageGroupOrder(org, app, selectedFormLayoutSetName);
-=======
   const { selectedItem, setSelectedItem } = useAppContext();
   const { layoutSet } = useUxEditorParams();
   const { data: pages } = usePagesQuery(org, app, layoutSet);
-
+  const pageName = useTextResourceValue(pageId);
   const { mutate: deletePage, isPending } = useDeletePageMutation(org, app, layoutSet);
   const { mutate: changePageGroups } = useChangePageGroupOrder(org, app, layoutSet);
->>>>>>> cdf7d65f
 
   const isUsingGroups = isPagesModelWithGroups(pages);
   const handleConfirmDelete = () => {
