--- conflicted
+++ resolved
@@ -1,16 +1,11 @@
 import type { ReactElement } from 'react';
 import React from 'react';
-<<<<<<< HEAD
-import { StudioHeading, StudioTabs } from '@studio/components-legacy';
-=======
-import { StudioAlert, StudioTabs } from '@studio/components-legacy';
-import { StudioHeading } from '@studio/components';
->>>>>>> 97658128
+import { StudioTabs } from '@studio/components-legacy';
+import { StudioHeading, StudioAlert } from '@studio/components';
 import { useTranslation } from 'react-i18next';
 import classes from './SettingsTabs.module.css';
 import { CompassIcon, DatabaseIcon } from '@studio/icons';
 import { SettingsNavigation } from './SettingsNavigation/SettingsNavigation';
-import { StudioAlert } from '@studio/components';
 
 enum Tabs {
   Navigation = 'navigation',
