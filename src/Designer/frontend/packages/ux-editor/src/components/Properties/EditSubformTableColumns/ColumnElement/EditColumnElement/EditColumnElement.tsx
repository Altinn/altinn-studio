import React, { useState, type ReactElement } from 'react';
import classes from './EditColumnElement.module.css';
import type { TableColumn } from '../../types/TableColumn';
import { useTranslation } from 'react-i18next';
<<<<<<< HEAD
import { StudioCombobox, StudioDeleteButton, StudioDivider } from '@studio/components-legacy';
import {
  StudioParagraph,
  StudioActionCloseButton,
  StudioCard,
  StudioHeading,
} from '@studio/components';
=======
import { StudioCard, StudioCombobox, StudioDivider } from '@studio/components-legacy';
import { StudioParagraph, StudioActionCloseButton, StudioDeleteButton } from '@studio/components';
>>>>>>> 23d10a6d
import { useStudioEnvironmentParams } from 'app-shared/hooks/useStudioEnvironmentParams';
import { useFormLayoutsQuery } from '../../../../../hooks/queries/useFormLayoutsQuery';
import type { FormItem } from '../../../../../types/FormItem';
import { EditColumnElementContent } from './EditColumnElementContent';
import {
  getComponentsForSubformTable,
  getDefaultDataModel,
} from '../../utils/editSubformTableColumnsUtils';
import { convertDataBindingToInternalFormat } from '../../../../../utils/dataModelUtils';
import { DataModelBindingsCombobox } from './DataModelBindingsCombobox';
import { useLayoutSetsQuery } from 'app-shared/hooks/queries/useLayoutSetsQuery';
import type { IDataModelBindingsKeyValue } from '../../../../../types/global';

export type EditColumnElementProps = {
  tableColumn: TableColumn;
  columnNumber: number;
  onDeleteColumn: () => void;
  onChange: (tableColumn: TableColumn) => void;
  onClose: () => void;
  subformLayout: string;
};

export const EditColumnElement = ({
  tableColumn,
  columnNumber,
  onDeleteColumn,
  onChange,
  onClose,
  subformLayout,
}: EditColumnElementProps): ReactElement => {
  const { t } = useTranslation();
  const { org, app } = useStudioEnvironmentParams();
  const { data: formLayouts } = useFormLayoutsQuery(org, app, subformLayout);
  const { data: layoutSets } = useLayoutSetsQuery(org, app);

  const [selectedComponentId, setSelectedComponentId] = useState<string>();

  const selectComponent = (values: string[]) => {
    const componentId = values[0];
    setSelectedComponentId(componentId);

    const selectedComponent = availableComponents.find((comp) => comp.id === componentId);

    const bindingKey = Object.keys(selectedComponent.dataModelBindings)[0];

    const binding = convertDataBindingToInternalFormat(
      selectedComponent?.dataModelBindings?.[bindingKey],
    );

    onChange({
      ...tableColumn,
      headerContent: selectedComponent.textResourceBindings?.title,
      cellContent: { query: binding.field },
    });
  };

  const handleBindingChange = (
    dataModelBindings: IDataModelBindingsKeyValue,
    dataModelBindingKey: string,
  ) => {
    const { field } = convertDataBindingToInternalFormat(dataModelBindings[dataModelBindingKey]);
    const updatedTableColumn = {
      ...tableColumn,
      cellContent: { query: field },
    };
    onChange(updatedTableColumn);
  };

  const subformDefaultDataModel = getDefaultDataModel(layoutSets, subformLayout);
  const availableComponents = getComponentsForSubformTable(formLayouts, subformDefaultDataModel);
  const isSaveButtonDisabled = !tableColumn.headerContent || !tableColumn.cellContent?.query;

  const component = availableComponents.find((comp) => comp.id === selectedComponentId);
  const dataModelBindingKeys = Object.keys(component?.dataModelBindings ?? {});
  const hasMultipleDataModelBindings = dataModelBindingKeys.length > 1;
  const isTableColumnDefined = tableColumn.headerContent || tableColumn.cellContent?.query;

  return (
    <StudioCard className={classes.wrapper}>
      <EditColumnElementHeader columnNumber={columnNumber} />
      <EditColumnElementComponentSelect
        components={availableComponents}
        onSelectComponent={selectComponent}
      />
      {hasMultipleDataModelBindings && (
        <DataModelBindingsCombobox
          componentType={component?.type}
          dataModelBindings={component?.dataModelBindings}
          onDataModelBindingChange={(dataModelBindingKey: string) =>
            handleBindingChange(component?.dataModelBindings, dataModelBindingKey)
          }
          initialDataModelBindingKey={dataModelBindingKeys[0]}
        />
<<<<<<< HEAD
      )}
      {isTableColumnDefined && (
        <EditColumnElementContent
          subformLayout={subformLayout}
          tableColumn={tableColumn}
          onChange={onChange}
        />
      )}
      <div className={classes.buttons}>
        <StudioActionCloseButton
          data-size='2xs'
          onClick={onClose}
          title={t('general.save')}
          disabled={isSaveButtonDisabled}
        />
        <StudioDeleteButton title={t('general.delete')} onDelete={onDeleteColumn} />
      </div>
=======
        {hasMultipleDataModelBindings && (
          <DataModelBindingsCombobox
            componentType={component?.type}
            dataModelBindings={component?.dataModelBindings}
            onDataModelBindingChange={(dataModelBindingKey: string) =>
              handleBindingChange(component?.dataModelBindings, dataModelBindingKey)
            }
            initialDataModelBindingKey={dataModelBindingKeys[0]}
          />
        )}
        {isTableColumnDefined && (
          <EditColumnElementContent
            subformLayout={subformLayout}
            tableColumn={tableColumn}
            onChange={onChange}
          />
        )}
        <div className={classes.buttons}>
          <StudioActionCloseButton
            data-size='2xs'
            onClick={onClose}
            title={t('general.save')}
            disabled={isSaveButtonDisabled}
          />
          <StudioDeleteButton
            data-size='2xs'
            title={t('general.delete')}
            onDelete={onDeleteColumn}
          />
        </div>
      </StudioCard.Content>
>>>>>>> 23d10a6d
    </StudioCard>
  );
};

type EditColumnElementHeaderProps = {
  columnNumber: number;
};
const EditColumnElementHeader = ({ columnNumber }: EditColumnElementHeaderProps) => {
  const { t } = useTranslation();
  return (
    <>
      <StudioHeading className={classes.header}>
        <StudioParagraph data-size='md'>
          {t('ux_editor.properties_panel.subform_table_columns.column_header', { columnNumber })}
        </StudioParagraph>
      </StudioHeading>
      <StudioDivider className={classes.divider} color='subtle' />
    </>
  );
};

export type EditColumnElementComponentSelectProps = {
  components: FormItem[];
  onSelectComponent: (values: string[]) => void;
};
export const EditColumnElementComponentSelect = ({
  components,
  onSelectComponent,
}: EditColumnElementComponentSelectProps) => {
  const { t } = useTranslation();

  return (
    <StudioCombobox
      label={t('ux_editor.properties_panel.subform_table_columns.choose_component')}
      description={t(
        'ux_editor.properties_panel.subform_table_columns.choose_component_description',
      )}
      size='sm'
      onValueChange={onSelectComponent}
      id='columncomponentselect'
    >
      {components.map((comp: FormItem) => (
        <StudioCombobox.Option key={comp.id} value={comp.id} description={comp.type}>
          {comp.id}
        </StudioCombobox.Option>
      ))}
      <StudioCombobox.Empty key={'noComponentsWithLabel'}>
        {t('ux_editor.properties_panel.subform_table_columns.no_components_available_message')}
      </StudioCombobox.Empty>
    </StudioCombobox>
  );
};<|MERGE_RESOLUTION|>--- conflicted
+++ resolved
@@ -2,18 +2,14 @@
 import classes from './EditColumnElement.module.css';
 import type { TableColumn } from '../../types/TableColumn';
 import { useTranslation } from 'react-i18next';
-<<<<<<< HEAD
-import { StudioCombobox, StudioDeleteButton, StudioDivider } from '@studio/components-legacy';
+import { StudioCombobox, StudioDivider } from '@studio/components-legacy';
 import {
   StudioParagraph,
   StudioActionCloseButton,
   StudioCard,
   StudioHeading,
+  StudioDeleteButton,
 } from '@studio/components';
-=======
-import { StudioCard, StudioCombobox, StudioDivider } from '@studio/components-legacy';
-import { StudioParagraph, StudioActionCloseButton, StudioDeleteButton } from '@studio/components';
->>>>>>> 23d10a6d
 import { useStudioEnvironmentParams } from 'app-shared/hooks/useStudioEnvironmentParams';
 import { useFormLayoutsQuery } from '../../../../../hooks/queries/useFormLayoutsQuery';
 import type { FormItem } from '../../../../../types/FormItem';
@@ -107,7 +103,6 @@
           }
           initialDataModelBindingKey={dataModelBindingKeys[0]}
         />
-<<<<<<< HEAD
       )}
       {isTableColumnDefined && (
         <EditColumnElementContent
@@ -125,39 +120,6 @@
         />
         <StudioDeleteButton title={t('general.delete')} onDelete={onDeleteColumn} />
       </div>
-=======
-        {hasMultipleDataModelBindings && (
-          <DataModelBindingsCombobox
-            componentType={component?.type}
-            dataModelBindings={component?.dataModelBindings}
-            onDataModelBindingChange={(dataModelBindingKey: string) =>
-              handleBindingChange(component?.dataModelBindings, dataModelBindingKey)
-            }
-            initialDataModelBindingKey={dataModelBindingKeys[0]}
-          />
-        )}
-        {isTableColumnDefined && (
-          <EditColumnElementContent
-            subformLayout={subformLayout}
-            tableColumn={tableColumn}
-            onChange={onChange}
-          />
-        )}
-        <div className={classes.buttons}>
-          <StudioActionCloseButton
-            data-size='2xs'
-            onClick={onClose}
-            title={t('general.save')}
-            disabled={isSaveButtonDisabled}
-          />
-          <StudioDeleteButton
-            data-size='2xs'
-            title={t('general.delete')}
-            onDelete={onDeleteColumn}
-          />
-        </div>
-      </StudioCard.Content>
->>>>>>> 23d10a6d
     </StudioCard>
   );
 };
