--- conflicted
+++ resolved
@@ -1,12 +1,6 @@
 import React, { useState, type ReactElement, type ReactNode } from 'react';
 import classes from './EditSubformTableColumns.module.css';
-<<<<<<< HEAD
-import { StudioHeading } from '@studio/components-legacy';
-import { StudioButton } from '@studio/components';
-=======
-import { StudioButton } from '@studio/components-legacy';
-import { StudioHeading } from '@studio/components';
->>>>>>> 0f6c0ba7
+import { StudioButton, StudioHeading } from '@studio/components';
 import { PlusIcon } from '@studio/icons';
 import { useTranslation } from 'react-i18next';
 import { type IGenericEditComponent } from '../../config/componentConfig';
