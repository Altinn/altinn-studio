--- conflicted
+++ resolved
@@ -1,11 +1,6 @@
 import { PencilIcon } from '@studio/icons';
-<<<<<<< HEAD
-import { StudioButton, StudioHeading } from '@studio/components-legacy';
-import { StudioAlert, StudioParagraph } from '@studio/components';
-=======
-import { StudioAlert, StudioButton } from '@studio/components-legacy';
-import { StudioParagraph, StudioHeading } from '@studio/components';
->>>>>>> 97658128
+import { StudioButton } from '@studio/components-legacy';
+import { StudioParagraph, StudioHeading, StudioAlert } from '@studio/components';
 import type { ReactElement } from 'react';
 import React from 'react';
 import { useTranslation } from 'react-i18next';
@@ -28,13 +23,8 @@
   };
 
   return (
-<<<<<<< HEAD
     <StudioAlert data-color='warning'>
-      <StudioHeading size='2xs' level={2}>
-=======
-    <StudioAlert severity='warning'>
-      <StudioHeading level={2} spacing>
->>>>>>> 97658128
+      <StudioHeading level={2}>
         {t('ux_editor.component_properties.subform.layout_set_is_missing_content_heading')}
       </StudioHeading>
       <StudioParagraph>
