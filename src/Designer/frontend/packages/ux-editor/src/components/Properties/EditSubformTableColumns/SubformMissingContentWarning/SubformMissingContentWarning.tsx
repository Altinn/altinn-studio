--- conflicted
+++ resolved
@@ -1,11 +1,5 @@
 import { PencilIcon } from '@studio/icons';
-<<<<<<< HEAD
-import { StudioAlert, StudioHeading } from '@studio/components-legacy';
-import { StudioButton, StudioParagraph } from '@studio/components';
-=======
-import { StudioButton } from '@studio/components-legacy';
-import { StudioParagraph, StudioHeading, StudioAlert } from '@studio/components';
->>>>>>> 0f6c0ba7
+import { StudioButton, StudioParagraph, StudioHeading, StudioAlert } from '@studio/components';
 import type { ReactElement } from 'react';
 import React from 'react';
 import { useTranslation } from 'react-i18next';
