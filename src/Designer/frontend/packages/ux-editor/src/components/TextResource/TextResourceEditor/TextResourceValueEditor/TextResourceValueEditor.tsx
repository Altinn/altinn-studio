--- conflicted
+++ resolved
@@ -1,12 +1,6 @@
-<<<<<<< HEAD
-import type { ChangeEvent } from 'react';
-import React, { useCallback, useEffect, useState } from 'react';
+import React from 'react';
 import { StudioTextarea } from '@studio/components-legacy';
 import { StudioCodeFragment } from '@studio/components';
-=======
-import React from 'react';
-import { StudioCodeFragment, StudioTextarea } from '@studio/components-legacy';
->>>>>>> 4879c742
 import { useStudioEnvironmentParams } from 'app-shared/hooks/useStudioEnvironmentParams';
 import { useTextResourcesQuery } from 'app-shared/hooks/queries';
 import { DEFAULT_LANGUAGE } from 'app-shared/constants';
