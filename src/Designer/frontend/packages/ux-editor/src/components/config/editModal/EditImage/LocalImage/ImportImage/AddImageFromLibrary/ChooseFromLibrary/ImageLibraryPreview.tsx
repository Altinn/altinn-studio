--- conflicted
+++ resolved
@@ -4,13 +4,7 @@
 import { FileNameUtils } from '@studio/pure-functions';
 import { useStudioEnvironmentParams } from 'app-shared/hooks/useStudioEnvironmentParams';
 import { WWWROOT_FILE_PATH } from '../../../../../EditImage/constants';
-<<<<<<< HEAD
-import { StudioHeading } from '@studio/components-legacy';
-import { StudioCard } from '@studio/components';
-=======
-import { StudioCard } from '@studio/components-legacy';
-import { StudioHeading } from '@studio/components';
->>>>>>> 23d10a6d
+import { StudioCard, StudioHeading } from '@studio/components';
 
 type ImageLibraryPreviewProps = {
   imagesFileNames: string[];
@@ -56,13 +50,7 @@
       <StudioCard onClick={() => onAddImageReference(`${WWWROOT_FILE_PATH}${imageFilePath}`)}>
         <StudioCard.Block>
           <img src={imageSource} alt={imageFilePath} />
-<<<<<<< HEAD
-          <StudioHeading size='xs' className={classes.fileName} title={fileName}>
-=======
-        </StudioCard.Media>
-        <StudioCard.Header>
           <StudioHeading className={classes.fileName} title={fileName}>
->>>>>>> 23d10a6d
             {fileName}
           </StudioHeading>
         </StudioCard.Block>
