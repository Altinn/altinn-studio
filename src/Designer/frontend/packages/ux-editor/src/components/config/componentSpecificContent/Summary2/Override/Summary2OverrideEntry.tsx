<<<<<<< HEAD
import { StudioAlert, StudioDivider } from '@studio/components-legacy';
=======
import { StudioCard, StudioDivider } from '@studio/components-legacy';
>>>>>>> 23d10a6d
import { CheckmarkIcon } from '@studio/icons';
import type { Summary2OverrideConfig } from 'app-shared/types/ComponentSpecificConfig';
import { ComponentType } from 'app-shared/types/ComponentType';
import React from 'react';
import { useTranslation } from 'react-i18next';
import { Summary2ComponentReferenceSelector } from '../Summary2ComponentReferenceSelector';
import type { TargetComponentProps } from '../Summary2Target/targetUtils';
import { Summary2OverrideCompactSwitch } from './OverrideFields/CompactViewSwitch';
import { EmptyTextField } from './OverrideFields/EmptyTextField';
import { OverrideShowComponentSwitch } from './OverrideFields/OverrideShowComponentSwitch';
import { Summary2OverrideDisplaySelect } from './OverrideFields/Summary2OverrideDisplaySelect';
import { Summary2OverrideDisplayType } from './OverrideFields/Summary2OverrideDisplayType';
import classes from './Summary2OverrideEntry.module.css';
<<<<<<< HEAD
import { StudioButton, StudioDeleteButton, StudioProperty, StudioCard } from '@studio/components';
=======
import { StudioAlert, StudioButton, StudioDeleteButton, StudioProperty } from '@studio/components';
>>>>>>> 23d10a6d

type Summary2OverrideEntryProps = {
  index: number;
  open: boolean;
  setOpen: (open: boolean) => void;
  componentOptions: TargetComponentProps[];
  override: Summary2OverrideConfig;
  onChange: (override: Summary2OverrideConfig) => void;
  onDelete: () => void;
};

export const Summary2OverrideEntry = ({
  index,
  open,
  setOpen,
  componentOptions,
  override,
  onChange,
  onDelete,
}: Summary2OverrideEntryProps) => {
  const { t } = useTranslation();

  if (!componentOptions) return null;

  if (!open) {
    const componentNameType = componentOptions.find(
      (comp) => comp.id === override.componentId,
    )?.description;
    return (
      <StudioProperty.Button
        className={classes.property}
        property={t('ux_editor.component_properties.summary.overrides.nth', { n: index })}
        value={componentNameType && `${componentNameType} (ID:${override.componentId})`}
        icon={false}
        onClick={() => setOpen(true)}
      />
    );
  }

  const defaultOverrideConfig = (
    componentType: ComponentType,
  ): Omit<Summary2OverrideConfig, 'componentId'> => {
    switch (componentType) {
      case ComponentType.RepeatingGroup:
        return { display: 'full' };
      case ComponentType.Subform:
        return { display: 'table' };
      case ComponentType.Checkboxes:
      case ComponentType.MultipleSelect:
        return { displayType: 'list' };
      default:
        return {};
    }
  };

  const onChangeTarget = (value: string) => {
    const componentType = componentOptions.find((comp) => comp.id === value)?.type;
    const defaults = defaultOverrideConfig(componentType);
    onChange({ componentId: value, ...defaults });
  };

  return (
    <StudioCard className={classes.card}>
      <StudioCard.Block className={classes.content}>
        <Summary2ComponentReferenceSelector
          label={t('ux_editor.component_properties.summary.override.choose_component')}
          value={override.componentId}
          options={componentOptions}
          onValueChange={(value) => onChangeTarget(value)}
        ></Summary2ComponentReferenceSelector>

        <OverrideShowComponentSwitch onChange={onChange} override={override} />
        {override.hidden ? (
          <StudioAlert>
            {t('ux_editor.component_properties.summary.override.hide_empty_fields.info_message')}
          </StudioAlert>
        ) : (
          <>
            <StudioDivider className={classes.divider} />
            <Summary2OverrideComponentSpecificConfig
              componentOptions={componentOptions}
              onChange={onChange}
              override={override}
            />
            <EmptyTextField onChange={onChange} override={override} />
          </>
        )}
        <div className={classes.buttongroup}>
          <StudioButton
            icon={<CheckmarkIcon />}
            type='submit'
            disabled={!override.componentId}
            variant='primary'
            onClick={() => setOpen(false)}
          >
            {t('ux_editor.component_properties.summary.override.save_button')}
          </StudioButton>
          <StudioDeleteButton onDelete={onDelete}>
            {t('ux_editor.component_properties.summary.override.delete_button')}
          </StudioDeleteButton>
        </div>
      </StudioCard.Block>
    </StudioCard>
  );
};

type Summary2OverrideComponentSpecificConfigProps = {
  componentOptions: TargetComponentProps[];
  onChange: (override: Summary2OverrideConfig) => void;
  override: Summary2OverrideConfig;
};

const Summary2OverrideComponentSpecificConfig = ({
  onChange,
  override,
  componentOptions,
}: Summary2OverrideComponentSpecificConfigProps) => {
  const selectedComponent = componentOptions?.find((comp) => comp.id === override.componentId);

  if (!selectedComponent) {
    return null;
  }

  switch (selectedComponent.type) {
    case ComponentType.RepeatingGroup:
    case ComponentType.Subform:
      return <Summary2OverrideDisplaySelect onChange={onChange} override={override} />;
    case ComponentType.Checkboxes:
    case ComponentType.MultipleSelect:
      return <Summary2OverrideDisplayType onChange={onChange} override={override} />;
    case ComponentType.Group:
      return <Summary2OverrideCompactSwitch onChange={onChange} override={override} />;
    default:
      return null;
  }
};<|MERGE_RESOLUTION|>--- conflicted
+++ resolved
@@ -1,8 +1,4 @@
-<<<<<<< HEAD
-import { StudioAlert, StudioDivider } from '@studio/components-legacy';
-=======
-import { StudioCard, StudioDivider } from '@studio/components-legacy';
->>>>>>> 23d10a6d
+import { StudioDivider } from '@studio/components-legacy';
 import { CheckmarkIcon } from '@studio/icons';
 import type { Summary2OverrideConfig } from 'app-shared/types/ComponentSpecificConfig';
 import { ComponentType } from 'app-shared/types/ComponentType';
@@ -16,11 +12,13 @@
 import { Summary2OverrideDisplaySelect } from './OverrideFields/Summary2OverrideDisplaySelect';
 import { Summary2OverrideDisplayType } from './OverrideFields/Summary2OverrideDisplayType';
 import classes from './Summary2OverrideEntry.module.css';
-<<<<<<< HEAD
-import { StudioButton, StudioDeleteButton, StudioProperty, StudioCard } from '@studio/components';
-=======
-import { StudioAlert, StudioButton, StudioDeleteButton, StudioProperty } from '@studio/components';
->>>>>>> 23d10a6d
+import {
+  StudioAlert,
+  StudioButton,
+  StudioDeleteButton,
+  StudioProperty,
+  StudioCard,
+} from '@studio/components';
 
 type Summary2OverrideEntryProps = {
   index: number;
