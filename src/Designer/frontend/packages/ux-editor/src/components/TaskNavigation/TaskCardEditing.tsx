<<<<<<< HEAD
import { StudioNativeSelect } from '@studio/components-legacy';
=======
import { StudioTextfield } from '@studio/components-legacy';
>>>>>>> de9bf052
import {
  StudioButton,
  StudioParagraph,
  StudioCard,
  StudioSpinner,
<<<<<<< HEAD
  StudioTextfield,
=======
  StudioSelect,
>>>>>>> de9bf052
} from '@studio/components';
import { useUpdateLayoutSetIdMutation } from 'app-development/hooks/mutations/useUpdateLayoutSetIdMutation';
import { useUpdateProcessDataTypesMutation } from 'app-development/hooks/mutations/useUpdateProcessDataTypesMutation';
import { useAppMetadataModelIdsQuery } from 'app-shared/hooks/queries/useAppMetadataModelIdsQuery';
import { useLayoutSetsQuery } from 'app-shared/hooks/queries/useLayoutSetsQuery';
import { useStudioEnvironmentParams } from 'app-shared/hooks/useStudioEnvironmentParams';
import { useValidateLayoutSetName } from 'app-shared/hooks/useValidateLayoutSetName';
import type { LayoutSetModel } from 'app-shared/types/api/dto/LayoutSetModel';
import React, { type ChangeEvent } from 'react';
import classes from './TaskCardEditing.module.css';
import { getLayoutSetTypeTranslationKey } from 'app-shared/utils/layoutSetsUtils';
import { useTranslation } from 'react-i18next';
import { CheckmarkIcon, XMarkIcon } from '@studio/icons';

export type TaskCardEditingProps = {
  layoutSetModel: LayoutSetModel;
  onClose: () => void;
};

export const TaskCardEditing = ({ layoutSetModel, onClose }: TaskCardEditingProps) => {
  const { org, app } = useStudioEnvironmentParams();
  const { t } = useTranslation();

  const { mutate: updateProcessDataType, isPending: updateProcessDataTypePending } =
    useUpdateProcessDataTypesMutation(org, app);
  const { mutate: mutateLayoutSetId, isPending: mutateLayoutSetIdPending } =
    useUpdateLayoutSetIdMutation(org, app);
  const { validateLayoutSetName } = useValidateLayoutSetName();
  const { data: dataModels } = useAppMetadataModelIdsQuery(org, app, true);
  const { data: layoutSets } = useLayoutSetsQuery(org, app);

  const taskName = getLayoutSetTypeTranslationKey(layoutSetModel);
  const [id, setId] = React.useState(layoutSetModel.id);
  const [dataType, setDataType] = React.useState(layoutSetModel.dataType || '');

  const idChanged = id !== layoutSetModel.id;
  const dataTypeChanged = dataType !== layoutSetModel.dataType;
  const fieldChanged = idChanged || dataTypeChanged;

  const idValidationError = validateLayoutSetName(id, layoutSets, layoutSetModel.id);
  const pendingMutation = updateProcessDataTypePending || mutateLayoutSetIdPending;
  const disableSaveButton = !fieldChanged || Boolean(idValidationError) || pendingMutation;

  const taskNameFieldLabel =
    layoutSetModel.type === 'subform'
      ? t('ux_editor.task_card.subform_name_label')
      : t('ux_editor.task_card.task_name_label');

  const onSettled = () => {
    if (!pendingMutation) onClose();
  };

  const saveChanges = () => {
    if (dataTypeChanged) {
      if (!confirm(t('ux_editor.task_card.edit.confirm_data_model_change'))) {
        return;
      }
    }

    if (idChanged) {
      mutateLayoutSetId(
        { layoutSetIdToUpdate: layoutSetModel.id, newLayoutSetId: id },
        { onSettled },
      );
    }
    if (dataTypeChanged) {
      updateProcessDataType(
        {
          newDataTypes: [dataType],
          connectedTaskId: layoutSetModel.task?.id,
        },
        { onSettled },
      );
    }
  };

  return (
    <StudioCard className={classes.editCard}>
      <StudioParagraph data-size='xs'>{t(taskName)}</StudioParagraph>
      <StudioTextfield
        label={taskNameFieldLabel}
        value={id}
        error={idValidationError}
        onKeyUp={(event) => {
          if (event.key === 'Enter' && !disableSaveButton) saveChanges();
        }}
        onChange={(event: ChangeEvent<HTMLInputElement>) => setId(event.target.value)}
      ></StudioTextfield>
      <StudioSelect
        label={t('ux_editor.modal_properties_data_model_binding')}
        disabled={layoutSetModel.type === 'subform'}
        value={dataType}
        onChange={(event) => setDataType(event.target.value)}
      >
        <StudioSelect.Option value='' disabled>
          {t('ux_editor.task_card.choose_datamodel')}
        </StudioSelect.Option>
        {layoutSetModel.dataType && (
          <StudioSelect.Option value={layoutSetModel.dataType}>
            {layoutSetModel.dataType}
          </StudioSelect.Option>
        )}
        {dataModels?.map((dataModel) => (
          <StudioSelect.Option key={dataModel} value={dataModel}>
            {dataModel}
          </StudioSelect.Option>
        ))}
      </StudioSelect>
      <div className={classes.btnGroup}>
        <StudioButton
          disabled={disableSaveButton}
          icon={<CheckmarkIcon />}
          onClick={() => saveChanges()}
          variant='primary'
        >
          {pendingMutation ? <StudioSpinner aria-hidden /> : t('general.save')}
        </StudioButton>
        <StudioButton
          disabled={pendingMutation}
          icon={<XMarkIcon />}
          onClick={() => onClose()}
          variant='secondary'
        >
          {t('general.cancel')}
        </StudioButton>
      </div>
    </StudioCard>
  );
};<|MERGE_RESOLUTION|>--- conflicted
+++ resolved
@@ -1,18 +1,10 @@
-<<<<<<< HEAD
-import { StudioNativeSelect } from '@studio/components-legacy';
-=======
-import { StudioTextfield } from '@studio/components-legacy';
->>>>>>> de9bf052
 import {
   StudioButton,
   StudioParagraph,
   StudioCard,
   StudioSpinner,
-<<<<<<< HEAD
+  StudioSelect,
   StudioTextfield,
-=======
-  StudioSelect,
->>>>>>> de9bf052
 } from '@studio/components';
 import { useUpdateLayoutSetIdMutation } from 'app-development/hooks/mutations/useUpdateLayoutSetIdMutation';
 import { useUpdateProcessDataTypesMutation } from 'app-development/hooks/mutations/useUpdateProcessDataTypesMutation';
