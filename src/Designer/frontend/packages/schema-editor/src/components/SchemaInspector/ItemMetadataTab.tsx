--- conflicted
+++ resolved
@@ -1,15 +1,10 @@
-<<<<<<< HEAD
-import { StudioErrorMessage } from '@studio/components-legacy';
-import { StudioSpinner, StudioFieldset, StudioSwitch, StudioTextfield } from '@studio/components';
-=======
-import { StudioTextfield } from '@studio/components-legacy';
 import {
   StudioSpinner,
   StudioFieldset,
   StudioSwitch,
   StudioValidationMessage,
+  StudioTextfield,
 } from '@studio/components';
->>>>>>> de9bf052
 import { useDataTypeQuery } from 'app-shared/hooks/queries/useDataTypeQuery';
 import React from 'react';
 import { useTranslation } from 'react-i18next';
