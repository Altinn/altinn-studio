<<<<<<< HEAD
import React, { useMemo } from 'react';
import { StudioTabs } from '@studio/components';
import { getUpdatedRules } from '../../../../utils/PolicyRuleUtils';
import { usePolicyEditorContext } from '../../../../contexts/PolicyEditorContext';
import { usePolicyRuleContext } from '../../../../contexts/PolicyRuleContext';
import classes from './PolicySubjects.module.css';
import { PackageIcon, PersonTallShortIcon } from '@studio/icons';
import { PolicyAccessPackages } from '../PolicyAccessPackages';
import { ErrorMessage } from '@digdir/designsystemet-react';
import { useTranslation } from 'react-i18next';
import type { PolicyAccessPackage } from 'app-shared/types/PolicyAccessPackages';
import { RoleList } from './RoleList/RoleList';
import { findSubject, hasSubject } from '@altinn/policy-editor/utils';
import { SubjectListItem } from './SubjectListItem';
=======
import React, { useState } from 'react';
import classes from './PolicySubjects.module.css';
import { Chip } from '@digdir/designsystemet-react';
import type { PolicySubject } from '../../../../types';
import { findSubjectByPolicyRuleSubject } from '../../../../utils';
import { getSubjectOptions, getUpdatedRules } from '../../../../utils/PolicyRuleUtils';
import { useTranslation } from 'react-i18next';
import { usePolicyEditorContext } from '../../../../contexts/PolicyEditorContext';
import { usePolicyRuleContext } from '../../../../contexts/PolicyRuleContext';
import { StudioSelect } from '@studio/components';
>>>>>>> c4223811

enum TabId {
  ErRoles = 'ErRoles',
  AccessPackages = 'AccessPackages',
  AltinnRoles = 'AltinnRoles',
  Other = 'Other',
}

export const PolicySubjects = () => {
  const { t } = useTranslation();
  const { policyRules, subjects, accessPackages, setPolicyRules, savePolicy } =
    usePolicyEditorContext();
  const { policyRule, showAllErrors, policyError, setPolicyError } = usePolicyRuleContext();

  const accessPackageList = useMemo(() => {
    return accessPackages.flatMap((a) => a.areas).flatMap((a) => a.packages);
  }, [accessPackages]);

  const handleSubjectChange = (subjectUrn: string, subjectLegacyUrn?: string): void => {
    const updatedSubjects = hasSubject(policyRule.subject, subjectUrn, subjectLegacyUrn)
      ? policyRule.subject.filter((s) => s !== subjectUrn && s !== subjectLegacyUrn)
      : [...policyRule.subject, subjectLegacyUrn ?? subjectUrn]; // prefer legacyUrn over urn, until AM is updated to handle new subject urns

    const updatedRules = getUpdatedRules(
      { ...policyRule, subject: updatedSubjects },
      policyRule.ruleId,
      policyRules,
    );

    setPolicyRules(updatedRules);
    savePolicy(updatedRules);
    setPolicyError({
      ...policyError,
      subjectsError: policyRule.accessPackages.length === 0 && updatedSubjects.length === 0,
    });
  };

<<<<<<< HEAD
  const handleRemoveAccessPackage = (selectedAccessPackageUrn: string): void => {
    // access packages can only be removed from this control
    const updateAccessPackages = policyRule.accessPackages.filter(
      (s) => s !== selectedAccessPackageUrn,
    );
=======
  const handleClickSubjectInList = (clickedOption: string) => {
    if (!clickedOption) return;
    // Remove from options list
    const index = subjectOptions.findIndex((o) => o.value === clickedOption);
    const updatedOptions = [...subjectOptions];
    updatedOptions.splice(index, 1);
    setSubjectOptions(updatedOptions);
>>>>>>> c4223811

    const updatedRules = getUpdatedRules(
      {
        ...policyRule,
        accessPackages: updateAccessPackages,
      },
      policyRule.ruleId,
      policyRules,
    );
    setPolicyRules(updatedRules);
    savePolicy(updatedRules);
  };

  const createUnknownAccessPackageData = (urn: string): PolicyAccessPackage => {
    return {
      id: urn,
      urn,
      name: t('policy_editor.access_package_unknown_heading'),
      description: t('policy_editor.access_package_unknown_description', {
        accessPackageUrn: urn,
      }),
      isDelegable: true,
    };
  };

  const description =
    subjectOptions.length === 0
      ? t('policy_editor.rule_card_subjects_select_all_selected')
      : t('policy_editor.rule_card_subjects_select_add');

  const error =
    showAllErrors && policyError.subjectsError
      ? t('policy_editor.rule_card_subjects_error')
      : false;

  return (
<<<<<<< HEAD
    <div>
      <div className={classes.subjectHeader}>{t('policy_editor.rule_card_subjects_title')}</div>
      <div data-color='neutral' className={classes.subjectDescription}>
        {t('policy_editor.rule_card_subjects_subtitle')}
      </div>
      {policyRule.subject.length > 0 && (
        <div className={classes.selectedSubjectList}>
          <div className={classes.selectedListTitle}>
            {t('policy_editor.rule_card_subjects_chosen_roles')}
          </div>
          {policyRule.subject.map((urn) => {
            const subject = findSubject(subjects, urn);
            const legacyRoleCode = subject?.legacyRoleCode ? ` (${subject.legacyRoleCode})` : '';
            return (
              <SubjectListItem
                key={`${urn}-selected`}
                urn={urn}
                legacyUrn={subject?.legacyUrn}
                title={`${subject?.name}${legacyRoleCode}`}
                icon={PersonTallShortIcon}
                isChecked={true}
                isSelectedListItem
                handleChange={handleSubjectChange}
              />
            );
          })}
        </div>
      )}
      {policyRule.accessPackages.length > 0 && (
        <div className={classes.selectedSubjectList}>
          <div className={classes.selectedListTitle}>
            {t('policy_editor.rule_card_subjects_chosen_access_packages')}
          </div>
          {policyRule.accessPackages.map((accessPackageUrn) => {
            let accessPackage = accessPackageList.find((s) => s.urn === accessPackageUrn);
            if (!accessPackage) {
              accessPackage = createUnknownAccessPackageData(accessPackageUrn);
            }
            return (
              <SubjectListItem
                key={`${accessPackageUrn}-selected`}
                urn={accessPackageUrn}
                title={accessPackage.name}
                icon={PackageIcon}
                isChecked={true}
                isSelectedListItem
                handleChange={handleRemoveAccessPackage}
              />
            );
          })}
        </div>
      )}
      <StudioTabs defaultValue={TabId.ErRoles}>
        <StudioTabs.List>
          <StudioTabs.Tab value={TabId.ErRoles}>
            {t('policy_editor.rule_card_subjects_ccr_roles')}
          </StudioTabs.Tab>
          <StudioTabs.Tab value={TabId.AccessPackages}>
            {t('policy_editor.rule_card_subjects_access_packages')}
          </StudioTabs.Tab>
          <StudioTabs.Tab value={TabId.AltinnRoles}>
            {t('policy_editor.rule_card_subjects_altinn_roles')}
          </StudioTabs.Tab>
          {subjects.some((s) => s.provider?.code === 'sys-internal') && (
            <StudioTabs.Tab value={TabId.Other}>
              {t('policy_editor.rule_card_subjects_other_roles')}
            </StudioTabs.Tab>
          )}
        </StudioTabs.List>
        <StudioTabs.Panel value={TabId.ErRoles}>
          <RoleList
            selectedSubjects={policyRule.subject}
            subjects={subjects.filter((s) => s.provider?.code === 'sys-ccr')}
            heading={t('policy_editor.rule_card_subjects_ccr_roles')}
            handleChange={handleSubjectChange}
          />
        </StudioTabs.Panel>
        <StudioTabs.Panel value={TabId.AccessPackages}>
          <PolicyAccessPackages />
        </StudioTabs.Panel>
        <StudioTabs.Panel value={TabId.AltinnRoles}>
          <RoleList
            selectedSubjects={policyRule.subject}
            subjects={subjects.filter(
              (s) => s.provider?.code === 'sys-altinn2' || s.provider?.code === 'sys-altinn3',
            )}
            heading={t('policy_editor.rule_card_subjects_altinn_roles')}
            handleChange={handleSubjectChange}
          />
        </StudioTabs.Panel>
        <StudioTabs.Panel value={TabId.Other}>
          <RoleList
            selectedSubjects={policyRule.subject}
            subjects={subjects.filter((s) => s.provider?.code === 'sys-internal')}
            heading={t('policy_editor.rule_card_subjects_other_roles')}
            handleChange={handleSubjectChange}
          />
        </StudioTabs.Panel>
      </StudioTabs>
      {showAllErrors && policyError.subjectsError && (
        <ErrorMessage size='small'>{t('policy_editor.rule_card_subjects_error')}</ErrorMessage>
      )}
    </div>
=======
    <>
      <div className={classes.dropdownWrapper}>
        <StudioSelect
          description={description}
          label={t('policy_editor.rule_card_subjects_title')}
          onChange={(event) => handleClickSubjectInList(event.target.value)}
          disabled={subjectOptions.length === 0}
          error={error}
          id={`selectSubject-${uniqueId}`}
        >
          <StudioSelect.Option hidden value=''></StudioSelect.Option>
          {subjectOptions.map((option) => (
            <StudioSelect.Option key={option.value} value={option.value}>
              {option.label}
            </StudioSelect.Option>
          ))}
        </StudioSelect>
      </div>
      <div className={classes.chipWrapper}>{displaySubjects}</div>
    </>
>>>>>>> c4223811
  );
};<|MERGE_RESOLUTION|>--- conflicted
+++ resolved
@@ -1,4 +1,3 @@
-<<<<<<< HEAD
 import React, { useMemo } from 'react';
 import { StudioTabs } from '@studio/components';
 import { getUpdatedRules } from '../../../../utils/PolicyRuleUtils';
@@ -13,18 +12,6 @@
 import { RoleList } from './RoleList/RoleList';
 import { findSubject, hasSubject } from '@altinn/policy-editor/utils';
 import { SubjectListItem } from './SubjectListItem';
-=======
-import React, { useState } from 'react';
-import classes from './PolicySubjects.module.css';
-import { Chip } from '@digdir/designsystemet-react';
-import type { PolicySubject } from '../../../../types';
-import { findSubjectByPolicyRuleSubject } from '../../../../utils';
-import { getSubjectOptions, getUpdatedRules } from '../../../../utils/PolicyRuleUtils';
-import { useTranslation } from 'react-i18next';
-import { usePolicyEditorContext } from '../../../../contexts/PolicyEditorContext';
-import { usePolicyRuleContext } from '../../../../contexts/PolicyRuleContext';
-import { StudioSelect } from '@studio/components';
->>>>>>> c4223811
 
 enum TabId {
   ErRoles = 'ErRoles',
@@ -62,21 +49,11 @@
     });
   };
 
-<<<<<<< HEAD
   const handleRemoveAccessPackage = (selectedAccessPackageUrn: string): void => {
     // access packages can only be removed from this control
     const updateAccessPackages = policyRule.accessPackages.filter(
       (s) => s !== selectedAccessPackageUrn,
     );
-=======
-  const handleClickSubjectInList = (clickedOption: string) => {
-    if (!clickedOption) return;
-    // Remove from options list
-    const index = subjectOptions.findIndex((o) => o.value === clickedOption);
-    const updatedOptions = [...subjectOptions];
-    updatedOptions.splice(index, 1);
-    setSubjectOptions(updatedOptions);
->>>>>>> c4223811
 
     const updatedRules = getUpdatedRules(
       {
@@ -113,7 +90,6 @@
       : false;
 
   return (
-<<<<<<< HEAD
     <div>
       <div className={classes.subjectHeader}>{t('policy_editor.rule_card_subjects_title')}</div>
       <div data-color='neutral' className={classes.subjectDescription}>
@@ -217,27 +193,5 @@
         <ErrorMessage size='small'>{t('policy_editor.rule_card_subjects_error')}</ErrorMessage>
       )}
     </div>
-=======
-    <>
-      <div className={classes.dropdownWrapper}>
-        <StudioSelect
-          description={description}
-          label={t('policy_editor.rule_card_subjects_title')}
-          onChange={(event) => handleClickSubjectInList(event.target.value)}
-          disabled={subjectOptions.length === 0}
-          error={error}
-          id={`selectSubject-${uniqueId}`}
-        >
-          <StudioSelect.Option hidden value=''></StudioSelect.Option>
-          {subjectOptions.map((option) => (
-            <StudioSelect.Option key={option.value} value={option.value}>
-              {option.label}
-            </StudioSelect.Option>
-          ))}
-        </StudioSelect>
-      </div>
-      <div className={classes.chipWrapper}>{displaySubjects}</div>
-    </>
->>>>>>> c4223811
   );
 };