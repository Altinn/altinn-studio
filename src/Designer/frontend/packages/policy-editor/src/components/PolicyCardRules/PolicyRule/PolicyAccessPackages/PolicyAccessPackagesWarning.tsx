import React, { type ReactElement } from 'react';
import { Trans, useTranslation } from 'react-i18next';
<<<<<<< HEAD
import { StudioLabelAsParagraph, StudioList } from '@studio/components-legacy';
import { StudioAlert, StudioParagraph, StudioLink } from '@studio/components';
=======
import { StudioLabelAsParagraph, StudioLink } from '@studio/components-legacy';
import { StudioAlert, StudioParagraph, StudioList } from '@studio/components';
>>>>>>> 7b3776b2
import { altinnDocsUrl } from 'app-shared/ext-urls';

export const PolicyAccessPackagesWarning = (): ReactElement => {
  const { t } = useTranslation();
  return (
    <StudioAlert data-color='warning'>
      <StudioLabelAsParagraph size='md' spacing>
        {t('policy_editor.access_package_warning_header')}
      </StudioLabelAsParagraph>
      <StudioParagraph spacing>
        <Trans i18nKey='policy_editor.access_package_warning_body1'>
          <StudioLink
            href={altinnDocsUrl({
              relativeUrl: 'authorization/what-do-you-get/accessgroups/',
            })}
            target='_newTab'
            rel='noopener noreferrer'
          >
            {''}
          </StudioLink>
        </Trans>
      </StudioParagraph>
      <StudioParagraph spacing>{t('policy_editor.access_package_warning_body2')}</StudioParagraph>
      <StudioLabelAsParagraph size='sm'>
        {t('policy_editor.access_package_warning_header2')}
      </StudioLabelAsParagraph>
      <StudioList.Root data-size='sm'>
        <StudioList.Unordered>
          <StudioList.Item>{t('policy_editor.access_package_warning_listitem1')}</StudioList.Item>
          <StudioList.Item>{t('policy_editor.access_package_warning_listitem2')}</StudioList.Item>
          <StudioList.Item>{t('policy_editor.access_package_warning_listitem3')}</StudioList.Item>
        </StudioList.Unordered>
      </StudioList.Root>
    </StudioAlert>
  );
};<|MERGE_RESOLUTION|>--- conflicted
+++ resolved
@@ -1,12 +1,7 @@
 import React, { type ReactElement } from 'react';
 import { Trans, useTranslation } from 'react-i18next';
-<<<<<<< HEAD
-import { StudioLabelAsParagraph, StudioList } from '@studio/components-legacy';
-import { StudioAlert, StudioParagraph, StudioLink } from '@studio/components';
-=======
-import { StudioLabelAsParagraph, StudioLink } from '@studio/components-legacy';
-import { StudioAlert, StudioParagraph, StudioList } from '@studio/components';
->>>>>>> 7b3776b2
+import { StudioLabelAsParagraph } from '@studio/components-legacy';
+import { StudioAlert, StudioParagraph, StudioList, StudioLink } from '@studio/components';
 import { altinnDocsUrl } from 'app-shared/ext-urls';
 
 export const PolicyAccessPackagesWarning = (): ReactElement => {
