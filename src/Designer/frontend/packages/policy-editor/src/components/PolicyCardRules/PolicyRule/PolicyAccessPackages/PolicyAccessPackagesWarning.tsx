import React, { type ReactElement } from 'react';
import { Trans, useTranslation } from 'react-i18next';
<<<<<<< HEAD
import { StudioAlert, StudioParagraph, StudioList, StudioLabelAsParagraph } from '@studio/components';
import { StudioLink } from '@studio/components-legacy';
=======
import { StudioLabelAsParagraph } from '@studio/components-legacy';
import { StudioAlert, StudioParagraph, StudioList, StudioLink } from '@studio/components';
>>>>>>> d2a6f0db
import { altinnDocsUrl } from 'app-shared/ext-urls';
import classes from './PolicyAccessPackagesWarning.module.css';

export const PolicyAccessPackagesWarning = (): ReactElement => {
  const { t } = useTranslation();
  return (
    <StudioAlert data-color='warning'>
      <StudioLabelAsParagraph data-size='md' className={classes.header}>
        {t('policy_editor.access_package_warning_header')}
      </StudioLabelAsParagraph>
      <StudioParagraph spacing>
        <Trans i18nKey='policy_editor.access_package_warning_body1'>
          <StudioLink
            href={altinnDocsUrl({
              relativeUrl: 'authorization/what-do-you-get/accessgroups/',
            })}
            target='_newTab'
            rel='noopener noreferrer'
          >
            {''}
          </StudioLink>
        </Trans>
      </StudioParagraph>
      <StudioParagraph spacing>{t('policy_editor.access_package_warning_body2')}</StudioParagraph>
      <StudioLabelAsParagraph data-size='sm'>
        {t('policy_editor.access_package_warning_header2')}
      </StudioLabelAsParagraph>
      <StudioList.Root data-size='sm'>
        <StudioList.Unordered>
          <StudioList.Item>{t('policy_editor.access_package_warning_listitem1')}</StudioList.Item>
          <StudioList.Item>{t('policy_editor.access_package_warning_listitem2')}</StudioList.Item>
          <StudioList.Item>{t('policy_editor.access_package_warning_listitem3')}</StudioList.Item>
        </StudioList.Unordered>
      </StudioList.Root>
    </StudioAlert>
  );
};<|MERGE_RESOLUTION|>--- conflicted
+++ resolved
@@ -1,12 +1,12 @@
 import React, { type ReactElement } from 'react';
 import { Trans, useTranslation } from 'react-i18next';
-<<<<<<< HEAD
-import { StudioAlert, StudioParagraph, StudioList, StudioLabelAsParagraph } from '@studio/components';
-import { StudioLink } from '@studio/components-legacy';
-=======
-import { StudioLabelAsParagraph } from '@studio/components-legacy';
-import { StudioAlert, StudioParagraph, StudioList, StudioLink } from '@studio/components';
->>>>>>> d2a6f0db
+import {
+  StudioAlert,
+  StudioParagraph,
+  StudioList,
+  StudioLabelAsParagraph,
+  StudioLink,
+} from '@studio/components';
 import { altinnDocsUrl } from 'app-shared/ext-urls';
 import classes from './PolicyAccessPackagesWarning.module.css';
 
