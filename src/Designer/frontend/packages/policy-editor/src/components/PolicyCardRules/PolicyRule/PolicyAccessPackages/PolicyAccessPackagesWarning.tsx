import React, { type ReactElement } from 'react';
import { Trans, useTranslation } from 'react-i18next';
<<<<<<< HEAD
import { StudioLink, StudioList } from '@studio/components-legacy';
import { StudioAlert, StudioParagraph, StudioLabelAsParagraph } from '@studio/components';
=======
import { StudioLabelAsParagraph, StudioLink } from '@studio/components-legacy';
import { StudioAlert, StudioParagraph, StudioList } from '@studio/components';
>>>>>>> 7b3776b2
import { altinnDocsUrl } from 'app-shared/ext-urls';
import classes from './PolicyAccessPackagesWarning.module.css';

export const PolicyAccessPackagesWarning = (): ReactElement => {
  const { t } = useTranslation();
  return (
    <StudioAlert data-color='warning'>
      <StudioLabelAsParagraph data-size='md' className={classes.header}>
        {t('policy_editor.access_package_warning_header')}
      </StudioLabelAsParagraph>
      <StudioParagraph spacing>
        <Trans i18nKey='policy_editor.access_package_warning_body1'>
          <StudioLink
            href={altinnDocsUrl({
              relativeUrl: 'authorization/what-do-you-get/accessgroups/',
            })}
            target='_newTab'
            rel='noopener noreferrer'
          >
            {''}
          </StudioLink>
        </Trans>
      </StudioParagraph>
      <StudioParagraph spacing>{t('policy_editor.access_package_warning_body2')}</StudioParagraph>
      <StudioLabelAsParagraph data-size='sm'>
        {t('policy_editor.access_package_warning_header2')}
      </StudioLabelAsParagraph>
      <StudioList.Root data-size='sm'>
        <StudioList.Unordered>
          <StudioList.Item>{t('policy_editor.access_package_warning_listitem1')}</StudioList.Item>
          <StudioList.Item>{t('policy_editor.access_package_warning_listitem2')}</StudioList.Item>
          <StudioList.Item>{t('policy_editor.access_package_warning_listitem3')}</StudioList.Item>
        </StudioList.Unordered>
      </StudioList.Root>
    </StudioAlert>
  );
};<|MERGE_RESOLUTION|>--- conflicted
+++ resolved
@@ -1,12 +1,7 @@
 import React, { type ReactElement } from 'react';
 import { Trans, useTranslation } from 'react-i18next';
-<<<<<<< HEAD
-import { StudioLink, StudioList } from '@studio/components-legacy';
-import { StudioAlert, StudioParagraph, StudioLabelAsParagraph } from '@studio/components';
-=======
-import { StudioLabelAsParagraph, StudioLink } from '@studio/components-legacy';
-import { StudioAlert, StudioParagraph, StudioList } from '@studio/components';
->>>>>>> 7b3776b2
+import { StudioAlert, StudioParagraph, StudioList, StudioLabelAsParagraph } from '@studio/components';
+import { StudioLink } from '@studio/components-legacy';
 import { altinnDocsUrl } from 'app-shared/ext-urls';
 import classes from './PolicyAccessPackagesWarning.module.css';
 
