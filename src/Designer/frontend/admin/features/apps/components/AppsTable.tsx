import { useRunningAppsQuery } from 'admin/hooks/queries/useRunningAppsQuery';
import classes from './AppsTable.module.css';
<<<<<<< HEAD
import type { RunningApplication } from 'admin/types/RunningApplication';
import {
  StudioSpinner,
  StudioTable,
  StudioSearch,
  StudioError,
  StudioTabs,
} from '@studio/components';
=======
import type { PublishedApplication } from 'admin/types/PublishedApplication';
import { StudioSpinner, StudioTable, StudioSearch, StudioError } from '@studio/components';
>>>>>>> f12f5b58
import React, { useState } from 'react';
import { useTranslation } from 'react-i18next';
import { Link } from 'react-router-dom';
import type { TFunction } from 'i18next';

type AppsTableProps = {
  org: string;
};

export const AppsTable = ({ org }: AppsTableProps) => {
  const { data, status } = useRunningAppsQuery(org);
  const { t } = useTranslation();

  switch (status) {
    case 'pending':
      return <StudioSpinner aria-label={t('general.loading')} />;
    case 'error':
      return <StudioError>{t('general.page_error_title')}</StudioError>;
    case 'success':
      return <AppsTableWithData runningApps={data} />;
  }
};

type AppsTableWithDataProps = {
  runningApps: Record<string, PublishedApplication[]>;
};

function getEnvironmentName(env: string, t: TFunction) {
  if (env === 'production') {
    return t('Produksjon');
  }
  return env.toUpperCase();
}

const AppsTableWithData = ({ runningApps }: AppsTableWithDataProps) => {
  const { t } = useTranslation();
  const [search, setSearch] = useState('');

  const availableEnvironments = Object.keys(runningApps);

  return (
    <StudioTabs defaultValue={availableEnvironments.at(0)}>
      <StudioTabs.List>
        {availableEnvironments.map((env) => (
          <StudioTabs.Tab key={env} value={env}>
            {getEnvironmentName(env, t)}
          </StudioTabs.Tab>
        ))}
      </StudioTabs.List>
      {availableEnvironments.map((env) => (
        <StudioTabs.Panel key={env} value={env}>
          <StudioSearch
            className={classes.appSearch}
            value={search}
            onChange={(e: React.ChangeEvent<HTMLInputElement>) => setSearch(e.target.value)}
            label={t('Søk i apper')}
          />
          <StudioTable>
            <StudioTable.Head>
              <StudioTable.Row>
                <StudioTable.Cell>{t('Navn')}</StudioTable.Cell>
                <StudioTable.Cell>{t('Versjon')}</StudioTable.Cell>
              </StudioTable.Row>
            </StudioTable.Head>
            <StudioTable.Body>
              {runningApps[env]
                .filter((app) => !search || app.app.toLowerCase().includes(search.toLowerCase()))
                .map((app) => (
                  <StudioTable.Row key={app.app}>
                    <StudioTable.Cell>
                      <Link to={`${env}/${app.app}`}>{app.app}</Link>
                    </StudioTable.Cell>
                    <StudioTable.Cell>{app.version}</StudioTable.Cell>
                  </StudioTable.Row>
                ))}
            </StudioTable.Body>
          </StudioTable>
        </StudioTabs.Panel>
      ))}
    </StudioTabs>
  );
};<|MERGE_RESOLUTION|>--- conflicted
+++ resolved
@@ -1,7 +1,6 @@
 import { useRunningAppsQuery } from 'admin/hooks/queries/useRunningAppsQuery';
 import classes from './AppsTable.module.css';
-<<<<<<< HEAD
-import type { RunningApplication } from 'admin/types/RunningApplication';
+import type { PublishedApplication } from 'admin/types/PublishedApplication';
 import {
   StudioSpinner,
   StudioTable,
@@ -9,10 +8,6 @@
   StudioError,
   StudioTabs,
 } from '@studio/components';
-=======
-import type { PublishedApplication } from 'admin/types/PublishedApplication';
-import { StudioSpinner, StudioTable, StudioSearch, StudioError } from '@studio/components';
->>>>>>> f12f5b58
 import React, { useState } from 'react';
 import { useTranslation } from 'react-i18next';
 import { Link } from 'react-router-dom';
