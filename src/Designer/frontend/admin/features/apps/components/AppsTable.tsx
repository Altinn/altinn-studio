import { useRunningAppsQuery } from 'admin/hooks/queries/useRunningAppsQuery';
import classes from './AppsTable.module.css';
import type { PublishedApplication } from 'admin/types/PublishedApplication';
import {
  StudioSpinner,
  StudioTable,
  StudioSearch,
  StudioError,
  StudioTabs,
  StudioAlert,
  StudioLink,
} from '@studio/components';
import React from 'react';
import { Trans, useTranslation } from 'react-i18next';
import { Link } from 'react-router-dom';
import { useQueryParamState } from 'admin/hooks/useQueryParamState';
import { useMetricsQuery } from 'admin/hooks/queries/useMetricsQuery';

export type AppsTableProps = {
  org: string;
};

export const AppsTable = ({ org }: AppsTableProps) => {
  const { data: runningApps, status: runningAppsStatus } = useRunningAppsQuery(org);
  const { t } = useTranslation();

  switch (runningAppsStatus) {
    case 'pending':
      return <StudioSpinner aria-label={t('general.loading')} />;
    case 'error':
      return <StudioError>{t('general.page_error_title')}</StudioError>;
    case 'success':
      return <AppsTableWithData org={org} runningApps={runningApps} />;
  }
};

type AppsTableWithDataProps = {
  runningApps: Record<string, PublishedApplication[]>;
  org: string;
};

const environmentOrder = ['production', 'tt02', 'at22', 'at23', 'at24', 'yt01'];

const sortEnvironments = (a: string, b: string) => {
  const indexA = environmentOrder.indexOf(a);
  const indexB = environmentOrder.indexOf(b);
  return indexA - indexB;
};

const AppsTableWithData = ({ org, runningApps }: AppsTableWithDataProps) => {
  const { t } = useTranslation();
  const [search, setSearch] = useQueryParamState<string>('appSearch', '');
  const [tab, setTab] = useQueryParamState<string>('environment', undefined);

  const availableEnvironments = Object.keys(runningApps).toSorted(sortEnvironments);

  return (
    <StudioTabs value={tab ?? availableEnvironments.at(0)} onChange={setTab}>
      <StudioTabs.List>
        {availableEnvironments.map((env) => (
          <StudioTabs.Tab key={env} value={env}>
            {t(`admin.environment.${env}`)} ({runningApps[env].length})
          </StudioTabs.Tab>
        ))}
      </StudioTabs.List>
      {availableEnvironments.map((env) => (
        <StudioTabs.Panel key={env} value={env}>
<<<<<<< HEAD
          <AppsTableWithDataByEnv
            key={env}
            org={org}
            env={env}
            search={search}
            setSearch={setSearch}
            runningApps={runningApps}
          />
=======
          <StudioSearch
            className={classes.appSearch}
            value={search ?? ''}
            onChange={(e: React.ChangeEvent<HTMLInputElement>) => setSearch(e.target.value)}
            label={t('admin.apps.search')}
          />
          <StudioTable>
            <StudioTable.Head>
              <StudioTable.Row>
                <StudioTable.Cell>{t('admin.apps.name')}</StudioTable.Cell>
                <StudioTable.Cell>{t('admin.apps.version')}</StudioTable.Cell>
              </StudioTable.Row>
            </StudioTable.Head>
            <StudioTable.Body>
              {runningApps[env]
                .filter((app) => !search || app.app.toLowerCase().includes(search.toLowerCase()))
                .map((app) => (
                  <StudioTable.Row key={app.app}>
                    <StudioTable.Cell>
                      <Link to={`${env}/${app.app}`}>{app.app}</Link>
                    </StudioTable.Cell>
                    <StudioTable.Cell>{app.version}</StudioTable.Cell>
                  </StudioTable.Row>
                ))}
            </StudioTable.Body>
          </StudioTable>
>>>>>>> 53c25eb7
        </StudioTabs.Panel>
      ))}
    </StudioTabs>
  );
};

type AppsTableWithDataByEnvProps = AppsTableWithDataProps & {
  env: string;
  search?: string;
  setSearch: (newState: string) => void;
};

const AppsTableWithDataByEnv = ({
  org,
  env,
  search,
  setSearch,
  runningApps,
}: AppsTableWithDataByEnvProps) => {
  const { t } = useTranslation();
  const time = 2280;
  const {
    data: metrics,
    isPending: metricsIsPending,
    isError: metricsIsError,
  } = useMetricsQuery(org, env, time, {
    hideDefaultError: true,
  });

  if (metricsIsPending) {
    return <StudioSpinner aria-label={t('general.loading')} />;
  }

  return (
    <>
      {metricsIsError && (
        <StudioAlert data-color={'danger'} className={classes.metricsError}>
          <Trans i18nKey={'admin.alerts.error'} values={{ env }} />
        </StudioAlert>
      )}
      <StudioSearch
        className={classes.appSearch}
        value={search ?? ''}
        onChange={(e: React.ChangeEvent<HTMLInputElement>) => setSearch(e.target.value)}
        label={t('Søk i apper')}
      />
      <StudioTable>
        <StudioTable.Head>
          <StudioTable.Row>
            <StudioTable.Cell>{t('Navn')}</StudioTable.Cell>
            <StudioTable.Cell>{t('Versjon')}</StudioTable.Cell>
            <StudioTable.Cell className={classes.metricsHeaderCell}>
              {t('Varsler')}
            </StudioTable.Cell>
          </StudioTable.Row>
        </StudioTable.Head>
        <StudioTable.Body>
          {runningApps[env]
            .filter((app) => !search || app.app.toLowerCase().includes(search.toLowerCase()))
            .map((app) => {
              const appMetrics = metrics?.filter((metric) => metric.appName === app.app);
              return {
                ...app,
                metrics: appMetrics,
                hasMetrics: appMetrics?.length ?? 0 > 0,
              };
            })
            .sort(
              (a, b) => Number(b.hasMetrics) - Number(a.hasMetrics) || a.app.localeCompare(b.app),
            )
            .map((app) => (
              <StudioTable.Row key={app.app}>
                <StudioTable.Cell>
                  <Link to={`${env}/${app.app}`}>{app.app}</Link>
                </StudioTable.Cell>
                <StudioTable.Cell>{app.version}</StudioTable.Cell>
                <StudioTable.Cell>
                  <div className={classes.metricCell}>
                    {app.metrics?.map((metric) => {
                      return (
                        <StudioAlert
                          key={metric.name}
                          data-color='danger'
                          data-size='xs'
                          className={classes.metric}
                        >
                          <span className={classes.metricText}>
                            {t(`admin.alerts.${metric.name}`, { count: metric.count })}
                          </span>
                          <StudioLink
                            href={'metric.url'}
                            rel='noopener noreferrer'
                            target='_blank'
                            className={classes.metricLink}
                          >
                            {t('admin.alerts.link')}
                          </StudioLink>
                        </StudioAlert>
                      );
                    })}
                  </div>
                </StudioTable.Cell>
              </StudioTable.Row>
            ))}
        </StudioTable.Body>
      </StudioTable>
    </>
  );
};<|MERGE_RESOLUTION|>--- conflicted
+++ resolved
@@ -7,36 +7,32 @@
   StudioSearch,
   StudioError,
   StudioTabs,
-  StudioAlert,
-  StudioLink,
 } from '@studio/components';
 import React from 'react';
-import { Trans, useTranslation } from 'react-i18next';
+import { useTranslation } from 'react-i18next';
 import { Link } from 'react-router-dom';
 import { useQueryParamState } from 'admin/hooks/useQueryParamState';
-import { useMetricsQuery } from 'admin/hooks/queries/useMetricsQuery';
 
-export type AppsTableProps = {
+type AppsTableProps = {
   org: string;
 };
 
 export const AppsTable = ({ org }: AppsTableProps) => {
-  const { data: runningApps, status: runningAppsStatus } = useRunningAppsQuery(org);
+  const { data, status } = useRunningAppsQuery(org);
   const { t } = useTranslation();
 
-  switch (runningAppsStatus) {
+  switch (status) {
     case 'pending':
       return <StudioSpinner aria-label={t('general.loading')} />;
     case 'error':
       return <StudioError>{t('general.page_error_title')}</StudioError>;
     case 'success':
-      return <AppsTableWithData org={org} runningApps={runningApps} />;
+      return <AppsTableWithData runningApps={data} />;
   }
 };
 
 type AppsTableWithDataProps = {
   runningApps: Record<string, PublishedApplication[]>;
-  org: string;
 };
 
 const environmentOrder = ['production', 'tt02', 'at22', 'at23', 'at24', 'yt01'];
@@ -47,7 +43,7 @@
   return indexA - indexB;
 };
 
-const AppsTableWithData = ({ org, runningApps }: AppsTableWithDataProps) => {
+const AppsTableWithData = ({ runningApps }: AppsTableWithDataProps) => {
   const { t } = useTranslation();
   const [search, setSearch] = useQueryParamState<string>('appSearch', '');
   const [tab, setTab] = useQueryParamState<string>('environment', undefined);
@@ -65,16 +61,6 @@
       </StudioTabs.List>
       {availableEnvironments.map((env) => (
         <StudioTabs.Panel key={env} value={env}>
-<<<<<<< HEAD
-          <AppsTableWithDataByEnv
-            key={env}
-            org={org}
-            env={env}
-            search={search}
-            setSearch={setSearch}
-            runningApps={runningApps}
-          />
-=======
           <StudioSearch
             className={classes.appSearch}
             value={search ?? ''}
@@ -101,113 +87,8 @@
                 ))}
             </StudioTable.Body>
           </StudioTable>
->>>>>>> 53c25eb7
         </StudioTabs.Panel>
       ))}
     </StudioTabs>
   );
-};
-
-type AppsTableWithDataByEnvProps = AppsTableWithDataProps & {
-  env: string;
-  search?: string;
-  setSearch: (newState: string) => void;
-};
-
-const AppsTableWithDataByEnv = ({
-  org,
-  env,
-  search,
-  setSearch,
-  runningApps,
-}: AppsTableWithDataByEnvProps) => {
-  const { t } = useTranslation();
-  const time = 2280;
-  const {
-    data: metrics,
-    isPending: metricsIsPending,
-    isError: metricsIsError,
-  } = useMetricsQuery(org, env, time, {
-    hideDefaultError: true,
-  });
-
-  if (metricsIsPending) {
-    return <StudioSpinner aria-label={t('general.loading')} />;
-  }
-
-  return (
-    <>
-      {metricsIsError && (
-        <StudioAlert data-color={'danger'} className={classes.metricsError}>
-          <Trans i18nKey={'admin.alerts.error'} values={{ env }} />
-        </StudioAlert>
-      )}
-      <StudioSearch
-        className={classes.appSearch}
-        value={search ?? ''}
-        onChange={(e: React.ChangeEvent<HTMLInputElement>) => setSearch(e.target.value)}
-        label={t('Søk i apper')}
-      />
-      <StudioTable>
-        <StudioTable.Head>
-          <StudioTable.Row>
-            <StudioTable.Cell>{t('Navn')}</StudioTable.Cell>
-            <StudioTable.Cell>{t('Versjon')}</StudioTable.Cell>
-            <StudioTable.Cell className={classes.metricsHeaderCell}>
-              {t('Varsler')}
-            </StudioTable.Cell>
-          </StudioTable.Row>
-        </StudioTable.Head>
-        <StudioTable.Body>
-          {runningApps[env]
-            .filter((app) => !search || app.app.toLowerCase().includes(search.toLowerCase()))
-            .map((app) => {
-              const appMetrics = metrics?.filter((metric) => metric.appName === app.app);
-              return {
-                ...app,
-                metrics: appMetrics,
-                hasMetrics: appMetrics?.length ?? 0 > 0,
-              };
-            })
-            .sort(
-              (a, b) => Number(b.hasMetrics) - Number(a.hasMetrics) || a.app.localeCompare(b.app),
-            )
-            .map((app) => (
-              <StudioTable.Row key={app.app}>
-                <StudioTable.Cell>
-                  <Link to={`${env}/${app.app}`}>{app.app}</Link>
-                </StudioTable.Cell>
-                <StudioTable.Cell>{app.version}</StudioTable.Cell>
-                <StudioTable.Cell>
-                  <div className={classes.metricCell}>
-                    {app.metrics?.map((metric) => {
-                      return (
-                        <StudioAlert
-                          key={metric.name}
-                          data-color='danger'
-                          data-size='xs'
-                          className={classes.metric}
-                        >
-                          <span className={classes.metricText}>
-                            {t(`admin.alerts.${metric.name}`, { count: metric.count })}
-                          </span>
-                          <StudioLink
-                            href={'metric.url'}
-                            rel='noopener noreferrer'
-                            target='_blank'
-                            className={classes.metricLink}
-                          >
-                            {t('admin.alerts.link')}
-                          </StudioLink>
-                        </StudioAlert>
-                      );
-                    })}
-                  </div>
-                </StudioTable.Cell>
-              </StudioTable.Row>
-            ))}
-        </StudioTable.Body>
-      </StudioTable>
-    </>
-  );
 };