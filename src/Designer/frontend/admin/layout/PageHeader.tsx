import { MEDIA_QUERY_MAX_WIDTH } from 'app-shared/constants';
import type { Org } from 'app-shared/types/OrgList';
import type { StudioProfileMenuGroup } from '@studio/components';
import { useMediaQuery } from '@studio/components-legacy';
import { StudioAvatar, StudioLinkButton, StudioPageHeader } from '@studio/components';
import type { ReactElement } from 'react';
import React from 'react';
import { useTranslation } from 'react-i18next';
import type { User } from 'app-shared/types/Repository';
import { useLogoutMutation } from 'app-shared/hooks/mutations/useLogoutMutation';
import { altinnDocsUrl } from 'app-shared/ext-urls';
<<<<<<< HEAD
=======
import { NavLink, useParams } from 'react-router-dom';
import classes from './PageHeader.module.css';
>>>>>>> a18e9200

type PageHeaderProps = {
  org: Org;
  user: User;
};

export const PageHeader = ({ org, user }: PageHeaderProps): ReactElement => {
  const shouldDisplayDesktopMenu = !useMediaQuery(MEDIA_QUERY_MAX_WIDTH);
  const { i18n } = useTranslation();

  return (
    <StudioPageHeader>
      <StudioPageHeader.Main>
        <StudioPageHeader.Left
          showTitle={shouldDisplayDesktopMenu}
          title={org.name[i18n.language]}
        />
        {shouldDisplayDesktopMenu && <CenterContent />}
        <StudioPageHeader.Right>
          <ProfileMenu org={org} user={user} />
        </StudioPageHeader.Right>
      </StudioPageHeader.Main>
    </StudioPageHeader>
  );
};

const CenterContent = (): ReactElement => {
  const { t } = useTranslation();
  const { org } = useParams();

  return (
    <StudioPageHeader.Center>
      <StudioPageHeader.HeaderLink
        renderLink={(props) => (
<<<<<<< HEAD
          <StudioLinkButton href={'/'} {...props} variant='tertiary'>
            <span>{t('top_menu.about')}</span>
          </StudioLinkButton>
=======
          <a href={`/dashboard/app-dashboard/${org}`} {...props}>
            <span>{t('dashboard.header_item_dashboard')}</span>
          </a>
        )}
      />
      <StudioPageHeader.HeaderLink
        color='dark'
        variant='regular'
        renderLink={(props) => (
          <NavLink to={`/${org}/apps`} {...props}>
            <span className={classes.active}>{t('Publiserte apper')}</span>
          </NavLink>
>>>>>>> a18e9200
        )}
      />
      <StudioPageHeader.HeaderLink
        color='dark'
        variant='regular'
        isBeta={true}
        renderLink={(props) => (
          <a href={`/dashboard/org-library/${org}`} {...props}>
            <span>{t('dashboard.header_item_library')}</span>
          </a>
        )}
      />
    </StudioPageHeader.Center>
  );
};

type ProfileMenuProps = {
  org: Org;
  user: User;
};

const ProfileMenu = ({ user, org }: ProfileMenuProps): ReactElement => {
  const { t, i18n } = useTranslation();

  const userNameAndOrg = t('shared.header_user_for_org', {
    user: user.full_name || user.login,
    org: org.name[i18n.language],
  });

  const { mutate: logout } = useLogoutMutation();

  const profileMenuGroups: StudioProfileMenuGroup[] = [
    {
      items: [
        {
          action: { type: 'link', href: altinnDocsUrl() },
          itemName: t('sync_header.documentation'),
        },
      ],
    },
    {
      items: [
        {
          action: { type: 'button', onClick: logout },
          itemName: t('shared.header_logout'),
        },
      ],
    },
  ];

  return (
    <StudioPageHeader.ProfileMenu
      profileMenuGroups={profileMenuGroups}
      triggerButtonText={userNameAndOrg}
      profileImage={
        <StudioAvatar
          src={user?.avatar_url}
          alt={t('general.profile_icon')}
          title={t('shared.header_profile_icon_text')}
        />
      }
    />
  );
};<|MERGE_RESOLUTION|>--- conflicted
+++ resolved
@@ -9,11 +9,8 @@
 import type { User } from 'app-shared/types/Repository';
 import { useLogoutMutation } from 'app-shared/hooks/mutations/useLogoutMutation';
 import { altinnDocsUrl } from 'app-shared/ext-urls';
-<<<<<<< HEAD
-=======
 import { NavLink, useParams } from 'react-router-dom';
 import classes from './PageHeader.module.css';
->>>>>>> a18e9200
 
 type PageHeaderProps = {
   org: Org;
@@ -48,11 +45,6 @@
     <StudioPageHeader.Center>
       <StudioPageHeader.HeaderLink
         renderLink={(props) => (
-<<<<<<< HEAD
-          <StudioLinkButton href={'/'} {...props} variant='tertiary'>
-            <span>{t('top_menu.about')}</span>
-          </StudioLinkButton>
-=======
           <a href={`/dashboard/app-dashboard/${org}`} {...props}>
             <span>{t('dashboard.header_item_dashboard')}</span>
           </a>
@@ -65,7 +57,6 @@
           <NavLink to={`/${org}/apps`} {...props}>
             <span className={classes.active}>{t('Publiserte apper')}</span>
           </NavLink>
->>>>>>> a18e9200
         )}
       />
       <StudioPageHeader.HeaderLink
