import React from 'react';
import classes from './MergeConflict.module.css';
import { useTranslation } from 'react-i18next';
import { repoDownloadPath } from 'app-shared/api/paths';
import { StudioButton, StudioHeading, StudioLink, StudioParagraph } from '@studio/components';
import { useResetRepositoryMutation } from '../../hooks/mutations';

type MergeConflictProps = {
  /**
   * The name of the organisation
   */
  org: string;
  /**
   * The name of the repo
   */
  repo: string;
};

/**
 * @component
 *    Displays the a message telling the user that there is a merge conflict
 *
 * @property {string}[org] - The name of the organisation
 * @property {string}[repo] - The name of the repo
 *
 * @returns {React.JSX.Element} - The rendered component
 */
export const MergeConflict = ({ org, repo }: MergeConflictProps): React.JSX.Element => {
  const { t } = useTranslation();

  const { mutate: resetRepo, isPending: isRemovingChanges } = useResetRepositoryMutation(org, repo);

  /**
   * Function that resets the repo
   */
  const handleClickResetRepo = () => {
    if (!isRemovingChanges) {
      resetRepo(undefined, {
        onSuccess: () => window.location.reload(),
      });
    }
  };

  return (
    <div className={classes.mergeConflictWrapper}>
      <StudioHeading data-size='lg' level={1}>
        {t('resourceadm.merge_conflict_header')}
      </StudioHeading>
<<<<<<< HEAD
      <StudioParagraph data-size='sm' spacing>
        {t('resourceadm.merge_conflict_body')}
      </StudioParagraph>
=======
      <StudioParagraph spacing>{t('resourceadm.merge_conflict_body')}</StudioParagraph>
>>>>>>> c02d7347
      <div className={classes.downloadWrapper}>
        <StudioHeading data-size='xs' level={2}>
          {t('merge_conflict.download')}
        </StudioHeading>
        <StudioLink href={repoDownloadPath(org, repo)}>
          {t('merge_conflict.download_edited_files')}
        </StudioLink>
        <StudioLink href={repoDownloadPath(org, repo, true)}>
          {t('merge_conflict.download_entire_repo')}
        </StudioLink>
<<<<<<< HEAD
        <StudioParagraph data-size='sm' spacing>
          {t('resourceadm.merge_conflict_footer')}
        </StudioParagraph>
=======
        <StudioParagraph spacing>{t('resourceadm.merge_conflict_footer')}</StudioParagraph>
>>>>>>> c02d7347
      </div>
      <div>
        <StudioButton onClick={handleClickResetRepo}>
          {t('merge_conflict.remove_my_changes')}
        </StudioButton>
      </div>
    </div>
  );
};<|MERGE_RESOLUTION|>--- conflicted
+++ resolved
@@ -46,13 +46,7 @@
       <StudioHeading data-size='lg' level={1}>
         {t('resourceadm.merge_conflict_header')}
       </StudioHeading>
-<<<<<<< HEAD
-      <StudioParagraph data-size='sm' spacing>
-        {t('resourceadm.merge_conflict_body')}
-      </StudioParagraph>
-=======
       <StudioParagraph spacing>{t('resourceadm.merge_conflict_body')}</StudioParagraph>
->>>>>>> c02d7347
       <div className={classes.downloadWrapper}>
         <StudioHeading data-size='xs' level={2}>
           {t('merge_conflict.download')}
@@ -63,13 +57,7 @@
         <StudioLink href={repoDownloadPath(org, repo, true)}>
           {t('merge_conflict.download_entire_repo')}
         </StudioLink>
-<<<<<<< HEAD
-        <StudioParagraph data-size='sm' spacing>
-          {t('resourceadm.merge_conflict_footer')}
-        </StudioParagraph>
-=======
         <StudioParagraph spacing>{t('resourceadm.merge_conflict_footer')}</StudioParagraph>
->>>>>>> c02d7347
       </div>
       <div>
         <StudioButton onClick={handleClickResetRepo}>
