--- conflicted
+++ resolved
@@ -36,11 +36,7 @@
     let buttonText: string;
     if (invalidItems?.indexOf(item.orgNr) > -1) {
       return (
-<<<<<<< HEAD
-        <StudioValidationMessage data-size='sm' data-color='danger'>
-=======
         <StudioValidationMessage data-color='danger'>
->>>>>>> c02d7347
           {t('resourceadm.listadmin_invalid_org')}
         </StudioValidationMessage>
       );
