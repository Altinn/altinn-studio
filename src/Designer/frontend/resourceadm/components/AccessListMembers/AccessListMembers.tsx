import React, { useEffect, useState } from 'react';
import { useTranslation } from 'react-i18next';
import { toast } from 'react-toastify';
import classes from './AccessListMembers.module.css';
import type { AccessList, AccessListMember, ResourceError } from 'app-shared/types/ResourceAdm';
import { useRemoveAccessListMemberMutation } from '../../hooks/mutations/useRemoveAccessListMemberMutation';
import { useAddAccessListMemberMutation } from '../../hooks/mutations/useAddAccessListMemberMutation';
import { usePartiesRegistryQuery } from '../../hooks/queries/usePartiesRegistryQuery';
import { useSubPartiesRegistryQuery } from '../../hooks/queries/useSubPartiesRegistryQuery';
import { getPartiesQueryUrl } from '../../utils/urlUtils';
import {
  StudioAlert,
  StudioButton,
  StudioHeading,
  StudioParagraph,
  StudioRadio,
  StudioRadioGroup,
  useStudioRadioGroup,
  StudioTextfield,
} from '@studio/components';
import { useDebounce } from '@studio/hooks';
import { PlusIcon } from '@studio/icons';
import { AccessListMembersPaging } from './AccessListMembersPaging';
import { AccessListMembersTable } from './AccessListMembersTable';
import { isOrgNrString } from '../../utils/stringUtils';
import { useGetAccessListMembersQuery } from '../../hooks/queries/useGetAccessListMembersQuery';
import { ServerCodes } from 'app-shared/enums/ServerCodes';
import { AccessListPreconditionFailedToast } from '../AccessListPreconditionFailedToast';

const PARTY_SEARCH_TYPE = 'PARTY';
const SUBPARTY_SEARCH_TYPE = 'SUBPARTY';
const INVALID_ORG_ERROR_CODE = 'RR-00001';

export interface AccessListMembersProps {
  org: string;
  env: string;
  list: AccessList;
  latestEtag: string;
  setLatestEtag: (newETag: string) => void;
}

export const AccessListMembers = ({
  org,
  env,
  list,
  latestEtag,
  setLatestEtag,
}: AccessListMembersProps): React.JSX.Element => {
  const { t } = useTranslation();

  // if list has more than 100 members and not all are loaded, keep added members in local array for display
  const [localItems, setLocalItems] = useState<AccessListMember[]>([]);
  const [invalidOrgnrs, setInvalidOrgnrs] = useState<string[]>([]);
  const [isAddMode, setIsAddMode] = useState<boolean>(false);
  const [isSubPartySearch, setIsSubPartySearch] = useState<boolean>(false);
  const [searchText, setSearchText] = useState<string>('');
  const [debouncedSearchText, setDebouncedSearchText] = useState<string>('');
  const [searchUrl, setSearchUrl] = useState<string>('');
  const { debounce } = useDebounce({ debounceTimeInMs: 500 });

  const { getRadioProps } = useStudioRadioGroup({
    value: isSubPartySearch ? SUBPARTY_SEARCH_TYPE : PARTY_SEARCH_TYPE,
    onChange: () => setIsSubPartySearch((old) => !old),
  });

  const { mutate: removeListMember, isPending: isRemovingMember } =
    useRemoveAccessListMemberMutation(org, list.identifier, env);
  const { mutate: addListMember, isPending: isAddingNewListMember } =
    useAddAccessListMemberMutation(org, list.identifier, env);

  const { data: partiesSearchData } = usePartiesRegistryQuery(!isSubPartySearch ? searchUrl : '');
  const { data: subPartiesSearchData } = useSubPartiesRegistryQuery(
    isSubPartySearch ? searchUrl : '',
  );
  const {
    data: members,
    hasNextPage,
    isFetchingNextPage,
    fetchNextPage,
  } = useGetAccessListMembersQuery(org, list.identifier, env);

  useEffect(() => {
    setSearchUrl(
      debouncedSearchText ? getPartiesQueryUrl(debouncedSearchText, isSubPartySearch) : '',
    );
  }, [debouncedSearchText, isSubPartySearch]);

  useEffect(() => {
    if (members?.pages?.length === 0) {
      setIsAddMode(true);
    }
  }, [members]);

  const checkForEtagVersionError = (error: Error): void => {
    if ((error as ResourceError).response.status === ServerCodes.PreconditionFailed) {
      toast.error(<AccessListPreconditionFailedToast />);
    }
  };

  const handleAddMember = (memberToAdd: AccessListMember): void => {
    addListMember(
      { data: [memberToAdd.orgNr], etag: latestEtag },
      {
        onSuccess: (data) => {
          setLatestEtag(data.etag);
          setLocalItems((prev) => [...prev, memberToAdd]);
        },
        onError: (error: Error) => {
          if (
            ((error as ResourceError).response?.data as { code: string }).code ===
            INVALID_ORG_ERROR_CODE
          ) {
            setInvalidOrgnrs((old) => [...old, memberToAdd.orgNr]);
          } else {
            checkForEtagVersionError(error);
          }
        },
      },
    );
  };

  const handleRemoveMember = (memberIdToRemove: string): void => {
    removeListMember(
      { data: [memberIdToRemove], etag: latestEtag },
      {
        onSuccess: (data) => {
          setLatestEtag(data.etag);
          setLocalItems((prev) => prev.filter((item) => item.orgNr !== memberIdToRemove));
        },
        onError: (error: Error) => {
          checkForEtagVersionError(error);
        },
      },
    );
  };

  const getResultData = () => {
    if (
      (partiesSearchData?.parties?.length === 0 || subPartiesSearchData?.parties?.length === 0) &&
      isOrgNrString(searchText) &&
      env !== 'prod'
    ) {
      return {
        parties: [
          {
            orgNr: searchText,
            orgName: t('resourceadm.listadmin_list_tenor_org'),
            isSubParty: false,
          },
        ],
      };
    } else if (partiesSearchData && !isSubPartySearch) {
      return partiesSearchData;
    } else if (subPartiesSearchData && isSubPartySearch) {
      return subPartiesSearchData;
    } else {
      return undefined;
    }
  };

  const getMergedMembersData = (): AccessListMember[] => {
    const returnData = [...(members?.pages ?? [])];
    // if hasNextPage is true, there are more members in the list that can be shown. Always show newly added items
    if (hasNextPage) {
      localItems.forEach((localItem) => {
        if (!returnData.some((member) => member.orgNr === localItem.orgNr)) {
          returnData.push(localItem);
        }
      });
    }
    return returnData;
  };

  const resultData = getResultData();

  return (
    <div>
      <StudioHeading level={2} data-size='xs' spacing>
        {t('resourceadm.listadmin_list_organizations')}
      </StudioHeading>
<<<<<<< HEAD
      <StudioParagraph variant='short' data-size='sm'>
=======
      <StudioParagraph variant='short'>
>>>>>>> c02d7347
        {t('resourceadm.listadmin_list_organizations_description')}
      </StudioParagraph>
      <AccessListMembersTable
        listItems={getMergedMembersData()}
        isLoading={isRemovingMember}
        onButtonClick={(item: AccessListMember) => handleRemoveMember(item.orgNr)}
      />
      {hasNextPage && (
        <StudioButton
          disabled={isFetchingNextPage}
          variant='tertiary'
          onClick={() => fetchNextPage()}
        >
          {t('resourceadm.listadmin_load_more', {
            unit: t('resourceadm.listadmin_member_unit'),
          })}
        </StudioButton>
      )}
      {!!members && members.pages?.length === 0 && (
        <StudioAlert data-color='info'>{t('resourceadm.listadmin_empty_list')}</StudioAlert>
      )}
      {isAddMode && (
        <>
          <div className={classes.searchWrapper}>
            <StudioTextfield
              label={t('resourceadm.listadmin_search')}
              value={searchText}
              onChange={(event) => {
                debounce(() => setDebouncedSearchText(event.target.value));
                setSearchText(event.target.value);
              }}
            />
            <StudioRadioGroup legend='' aria-label={t('resourceadm.listadmin_search_party_type')}>
              <StudioRadio
                label={t('resourceadm.listadmin_parties')}
                {...getRadioProps({ value: PARTY_SEARCH_TYPE })}
              />
              <StudioRadio
                label={t('resourceadm.listadmin_sub_parties')}
                {...getRadioProps({ value: SUBPARTY_SEARCH_TYPE })}
              />
            </StudioRadioGroup>
          </div>
          <div aria-live='polite'>
            {resultData?.parties?.length === 0 && (
              <div>
                {isSubPartySearch
                  ? t('resourceadm.listadmin_search_no_sub_parties')
                  : t('resourceadm.listadmin_search_no_parties')}
              </div>
            )}
          </div>
          <AccessListMembersTable
            isHeaderHidden
            listItems={resultData?.parties ?? []}
            isLoading={isAddingNewListMember}
            disabledItems={getMergedMembersData()}
            invalidItems={invalidOrgnrs}
            isAdd
            onButtonClick={handleAddMember}
          />
          <AccessListMembersPaging resultData={resultData} setSearchUrl={setSearchUrl} />
        </>
      )}
      {!isAddMode && (
        <div className={classes.addMoreWrapper}>
          <StudioButton
            variant='secondary'
            icon={<PlusIcon />}
            iconPlacement='left'
            onClick={() => setIsAddMode(true)}
            data-size='md'
          >
            {t('resourceadm.listadmin_search_add_more')}
          </StudioButton>
        </div>
      )}
    </div>
  );
};<|MERGE_RESOLUTION|>--- conflicted
+++ resolved
@@ -178,11 +178,7 @@
       <StudioHeading level={2} data-size='xs' spacing>
         {t('resourceadm.listadmin_list_organizations')}
       </StudioHeading>
-<<<<<<< HEAD
-      <StudioParagraph variant='short' data-size='sm'>
-=======
       <StudioParagraph variant='short'>
->>>>>>> c02d7347
         {t('resourceadm.listadmin_list_organizations_description')}
       </StudioParagraph>
       <AccessListMembersTable
