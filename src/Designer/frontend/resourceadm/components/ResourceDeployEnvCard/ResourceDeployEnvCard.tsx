import React, { useState } from 'react';
import { toast } from 'react-toastify';
import { useTranslation } from 'react-i18next';
import classes from './ResourceDeployEnvCard.module.css';
import { ArrowRightIcon } from '@studio/icons';
import {
  StudioAlert,
  StudioButton,
  StudioParagraph,
  StudioSpinner,
  StudioTag,
} from '@studio/components';
import { usePublishResourceMutation } from '../../hooks/mutations';
import { type Environment } from '../../utils/resourceUtils';
import { useUrlParams } from '../../hooks/useUrlParams';
import type { ResourceError } from 'app-shared/types/ResourceAdm';

export type ResourceDeployEnvCardProps = {
  isDeployPossible: boolean;
  env: Environment;
  currentEnvVersion: string;
  newEnvVersion?: string;
};

/**
 * @component
 *    Component for the card displaying the button for publishing the resource
 *    to an environment and information about the resource version
 *
 * @property {boolean}[isDeployPossible] - Flag for if deploy is possible or not
 * @property {Environment}[env] - The name of the environment
 * @property {string}[currentEnvVersion] - The current version in the environment
 * @property {string}[newEnvVersion] - The new version the resource will deploy to
 *
 * @returns {React.JSX.Element} - The rendered component
 */
export const ResourceDeployEnvCard = ({
  isDeployPossible,
  env,
  currentEnvVersion,
  newEnvVersion,
}: ResourceDeployEnvCardProps): React.JSX.Element => {
  const { t } = useTranslation();

  const [hasNoPublishAccess, setHasNoPublishAccess] = useState<boolean>(false);
  const { org, app, resourceId } = useUrlParams();

  // Query function for publishing a resource
  const { mutate: publishResource, isPending: publisingResourcePending } =
    usePublishResourceMutation(org, app, resourceId);

  const handlePublish = () => {
    publishResource(env.id, {
      onSuccess: () => {
        toast.success(t('resourceadm.resource_published_success', { envName: t(env.label) }));
      },
      onError: (error: Error) => {
        if ((error as ResourceError).response?.status === 403) {
          setHasNoPublishAccess(true);
        }
      },
    });
  };

  return (
    <div className={classes.cardWrapper}>
      {publisingResourcePending ? (
        <StudioSpinner aria-label={t('resourceadm.deploy_deploying')}></StudioSpinner>
      ) : (
        <>
<<<<<<< HEAD
          <StudioParagraph data-size='sm'>
            <strong>{t(env.label)}</strong>
          </StudioParagraph>
          <StudioParagraph data-size='sm'>
            {t('resourceadm.deploy_version_number_text')}
          </StudioParagraph>
          <div className={classes.envWrapper}>
            <StudioTag data-color='neutral' data-size='sm'>
              {currentEnvVersion}
            </StudioTag>
=======
          <StudioParagraph>
            <strong>{t(env.label)}</strong>
          </StudioParagraph>
          <StudioParagraph>{t('resourceadm.deploy_version_number_text')}</StudioParagraph>
          <div className={classes.envWrapper}>
            <StudioTag data-color='neutral'>{currentEnvVersion}</StudioTag>
>>>>>>> c02d7347
            {newEnvVersion && (
              <>
                <ArrowRightIcon
                  title={t('resourceadm.deploy_card_arrow_icon', { env: t(env.label) })}
                  fontSize='1.5rem'
                />
<<<<<<< HEAD
                <StudioTag data-color='success' data-size='sm'>
                  {newEnvVersion}
                </StudioTag>
=======
                <StudioTag data-color='success'>{newEnvVersion}</StudioTag>
>>>>>>> c02d7347
              </>
            )}
          </div>
          <StudioButton disabled={!isDeployPossible || hasNoPublishAccess} onClick={handlePublish}>
            {t('resourceadm.deploy_card_publish', { env: t(env.label) })}
          </StudioButton>
          {hasNoPublishAccess && (
            <StudioAlert data-color='danger'>
<<<<<<< HEAD
              <StudioParagraph data-size='sm'>
=======
              <StudioParagraph>
>>>>>>> c02d7347
                {t('resourceadm.resource_publish_no_access', { envName: t(env.label) })}
              </StudioParagraph>
            </StudioAlert>
          )}
        </>
      )}
    </div>
  );
};<|MERGE_RESOLUTION|>--- conflicted
+++ resolved
@@ -68,38 +68,19 @@
         <StudioSpinner aria-label={t('resourceadm.deploy_deploying')}></StudioSpinner>
       ) : (
         <>
-<<<<<<< HEAD
-          <StudioParagraph data-size='sm'>
-            <strong>{t(env.label)}</strong>
-          </StudioParagraph>
-          <StudioParagraph data-size='sm'>
-            {t('resourceadm.deploy_version_number_text')}
-          </StudioParagraph>
-          <div className={classes.envWrapper}>
-            <StudioTag data-color='neutral' data-size='sm'>
-              {currentEnvVersion}
-            </StudioTag>
-=======
           <StudioParagraph>
             <strong>{t(env.label)}</strong>
           </StudioParagraph>
           <StudioParagraph>{t('resourceadm.deploy_version_number_text')}</StudioParagraph>
           <div className={classes.envWrapper}>
             <StudioTag data-color='neutral'>{currentEnvVersion}</StudioTag>
->>>>>>> c02d7347
             {newEnvVersion && (
               <>
                 <ArrowRightIcon
                   title={t('resourceadm.deploy_card_arrow_icon', { env: t(env.label) })}
                   fontSize='1.5rem'
                 />
-<<<<<<< HEAD
-                <StudioTag data-color='success' data-size='sm'>
-                  {newEnvVersion}
-                </StudioTag>
-=======
                 <StudioTag data-color='success'>{newEnvVersion}</StudioTag>
->>>>>>> c02d7347
               </>
             )}
           </div>
@@ -108,11 +89,7 @@
           </StudioButton>
           {hasNoPublishAccess && (
             <StudioAlert data-color='danger'>
-<<<<<<< HEAD
-              <StudioParagraph data-size='sm'>
-=======
               <StudioParagraph>
->>>>>>> c02d7347
                 {t('resourceadm.resource_publish_no_access', { envName: t(env.label) })}
               </StudioParagraph>
             </StudioAlert>
