--- conflicted
+++ resolved
@@ -69,10 +69,6 @@
           />
         }
         description={t('resourceadm.about_resource_contact_description')}
-<<<<<<< HEAD
-        data-size='sm'
-=======
->>>>>>> c02d7347
       >
         <StudioTextfield
           id={`contactPoints-${index}`}
