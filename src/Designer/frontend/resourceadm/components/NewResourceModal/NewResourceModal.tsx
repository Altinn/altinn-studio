import React, { forwardRef, useState } from 'react';
import { useNavigate } from 'react-router-dom';
import { toast } from 'react-toastify';
import { ResourceNameAndId } from '../ResourceNameAndId';
import { useCreateResourceMutation } from '../../hooks/mutations';
import type { NewResource } from 'app-shared/types/ResourceAdm';
import { getResourcePageURL } from '../../utils/urlUtils';
import { useTranslation } from 'react-i18next';
import { ServerCodes } from 'app-shared/enums/ServerCodes';
import { useUrlParams } from '../../hooks/useUrlParams';
import { StudioButton, StudioDialog, StudioParagraph } from '@studio/components';
import { getResourceIdentifierErrorMessage } from '../../utils/resourceUtils';
import { ResourceAdmDialogContent } from '../ResourceAdmDialogContent/ResourceAdmDialogContent';

export type NewResourceModalProps = {
  onClose: () => void;
};

/**
 * @component
 *    Displays the modal telling the user that there is a merge conflict
 *
 * @property {function}[onClose] - Function to handle close
 *
 * @returns {React.JSX.Element} - The rendered component
 */
export const NewResourceModal = forwardRef<HTMLDialogElement, NewResourceModalProps>(
  ({ onClose }, ref): React.JSX.Element => {
    const { t } = useTranslation();

    const navigate = useNavigate();

    const { org, app } = useUrlParams();

    const [id, setId] = useState('');
    const [title, setTitle] = useState('');
    const [resourceIdExists, setResourceIdExists] = useState(false);

    // Mutation function to create new resource
    const { mutate: createNewResource, isPending: isCreatingResource } =
      useCreateResourceMutation(org);

    const idErrorMessage = getResourceIdentifierErrorMessage(id, resourceIdExists);
    const hasValidValues =
      id.length >= 4 && title.length !== 0 && !idErrorMessage && !isCreatingResource;

    /**
     * Creates a new resource in backend, and navigates if success
     */
    const handleCreateNewResource = () => {
      const idAndTitle: NewResource = {
        identifier: id,
        title: {
          nb: title,
          nn: '',
          en: '',
        },
      };

      createNewResource(idAndTitle, {
        onSuccess: () => {
          toast.success(
            t('resourceadm.dashboard_create_resource_success', {
              resourceName: idAndTitle.title.nb,
            }),
          );
          navigate(getResourcePageURL(org, app, idAndTitle.identifier, 'about'));
        },

        onError: (error: any) => {
          if (error.response.status === ServerCodes.Conflict) {
            setResourceIdExists(true);
          }
        },
      });
    };

    /**
     * Closes the modal and resets the fields
     */
    const handleClose = () => {
      onClose();
      setId('');
      setTitle('');
      setResourceIdExists(false);
    };

    return (
      <StudioDialog ref={ref} onClose={handleClose}>
        <ResourceAdmDialogContent
          heading={t('resourceadm.dashboard_create_modal_title')}
          footer={
            <>
              <StudioButton
                onClick={() => (hasValidValues ? handleCreateNewResource() : undefined)}
                color='first'
                aria-disabled={!hasValidValues}
              >
                {t('resourceadm.dashboard_create_modal_create_button')}
              </StudioButton>
              <StudioButton onClick={handleClose} color='first' variant='tertiary'>
                {t('general.cancel')}
              </StudioButton>
            </>
          }
        >
<<<<<<< HEAD
          <StudioParagraph data-size='sm'>
=======
          <StudioParagraph>
>>>>>>> c02d7347
            {t('resourceadm.dashboard_create_modal_resource_name_and_id_text')}
          </StudioParagraph>
          <ResourceNameAndId
            idLabel={t('resourceadm.dashboard_resource_name_and_id_resource_id')}
            titleLabel={t('resourceadm.dashboard_resource_name_and_id_resource_name')}
            id={id}
            title={title}
            onIdChange={(newId: string) => {
              setResourceIdExists(false);
              setId(newId);
            }}
            onTitleChange={(newTitle: string) => setTitle(newTitle)}
            conflictErrorMessage={idErrorMessage ? t(idErrorMessage) : ''}
          />
        </ResourceAdmDialogContent>
      </StudioDialog>
    );
  },
);

NewResourceModal.displayName = 'NewResourceModal';<|MERGE_RESOLUTION|>--- conflicted
+++ resolved
@@ -104,11 +104,7 @@
             </>
           }
         >
-<<<<<<< HEAD
-          <StudioParagraph data-size='sm'>
-=======
           <StudioParagraph>
->>>>>>> c02d7347
             {t('resourceadm.dashboard_create_modal_resource_name_and_id_text')}
           </StudioParagraph>
           <ResourceNameAndId
