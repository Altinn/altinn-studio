--- conflicted
+++ resolved
@@ -72,19 +72,10 @@
       return (
         <StudioCenter className={classes.contentWrapper}>
           <StudioAlert data-color='danger'>
-<<<<<<< HEAD
-            <StudioParagraph data-size='sm'>{t('general.fetch_error_message')}</StudioParagraph>
-            <StudioParagraph data-size='sm'>
-              {t('general.error_message_with_colon')}
-            </StudioParagraph>
-            {altinn2LinkServicesError && (
-              <StudioValidationMessage data-size='sm' data-color='danger'>
-=======
             <StudioParagraph>{t('general.fetch_error_message')}</StudioParagraph>
             <StudioParagraph>{t('general.error_message_with_colon')}</StudioParagraph>
             {altinn2LinkServicesError && (
               <StudioValidationMessage data-color='danger'>
->>>>>>> c02d7347
                 {altinn2LinkServicesError.message}
               </StudioValidationMessage>
             )}
@@ -95,15 +86,7 @@
     case 'success': {
       if (altinn2LinkServices.length === 0) {
         return (
-<<<<<<< HEAD
-          <StudioValidationMessage
-            className={classes.contentWrapper}
-            data-size='sm'
-            data-color='danger'
-          >
-=======
           <StudioValidationMessage className={classes.contentWrapper} data-color='danger'>
->>>>>>> c02d7347
             {t('resourceadm.import_resource_empty_list', { env: env })}
           </StudioValidationMessage>
         );
@@ -117,11 +100,7 @@
           }}
         >
           <StudioSelect.Option value='' disabled>
-<<<<<<< HEAD
-            {t('resourceadm.dashboard_import_modal_no_services_found')}
-=======
             {t('resourceadm.dashboard_import_modal_select_service_option')}
->>>>>>> c02d7347
           </StudioSelect.Option>
           {altinn2LinkServices.map(mapAltinn2LinkServiceToSelectOption).map((ls) => (
             <StudioSelect.Option key={ls.value} value={ls.value}>
