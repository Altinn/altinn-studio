--- conflicted
+++ resolved
@@ -39,13 +39,7 @@
             </>
           }
         >
-<<<<<<< HEAD
-          <StudioParagraph data-size='sm'>
-            {t('resourceadm.resource_navigation_modal_text')}
-          </StudioParagraph>
-=======
           <StudioParagraph>{t('resourceadm.resource_navigation_modal_text')}</StudioParagraph>
->>>>>>> c02d7347
         </ResourceAdmDialogContent>
       </StudioDialog>
     );
