import { StudioValidationMessage } from '@studio/components';
import classes from './ResourcePageInputs.module.css';
import React from 'react';

type InputFieldErrorMessageProps = {
  /**
   * The error message
   */
  message: string;
};

/**
 * @component
 *    Displays the error message on a text field
 *
 * @property {string}[message] - The error message
 *
 * @returns {React.JSX.Element}
 */
export const InputFieldErrorMessage = ({
  message,
}: InputFieldErrorMessageProps): React.JSX.Element => {
  return (
    <div className={classes.warningCardWrapper}>
<<<<<<< HEAD
      <StudioValidationMessage data-size='sm' data-color='danger'>
        {message}
      </StudioValidationMessage>
=======
      <StudioValidationMessage data-color='danger'>{message}</StudioValidationMessage>
>>>>>>> c02d7347
    </div>
  );
};<|MERGE_RESOLUTION|>--- conflicted
+++ resolved
@@ -22,13 +22,7 @@
 }: InputFieldErrorMessageProps): React.JSX.Element => {
   return (
     <div className={classes.warningCardWrapper}>
-<<<<<<< HEAD
-      <StudioValidationMessage data-size='sm' data-color='danger'>
-        {message}
-      </StudioValidationMessage>
-=======
       <StudioValidationMessage data-color='danger'>{message}</StudioValidationMessage>
->>>>>>> c02d7347
     </div>
   );
 };