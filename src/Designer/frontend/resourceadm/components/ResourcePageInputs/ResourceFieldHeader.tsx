import React from 'react';
import { useTranslation } from 'react-i18next';
import { StudioTag } from '@studio/components';
import classes from './ResourcePageInputs.module.css';

interface ResourceFieldHeaderProps {
  label: string;
  required?: boolean;
}

export const ResourceFieldHeader = ({
  label,
  required,
}: ResourceFieldHeaderProps): React.ReactNode => {
  const { t } = useTranslation();
  return (
    <div className={classes.resourceFieldHeader}>
      {label}
      {required && (
<<<<<<< HEAD
        <StudioTag data-size='sm' data-color='warning' aria-hidden>
=======
        <StudioTag data-color='warning' aria-hidden>
>>>>>>> c02d7347
          {t('resourceadm.about_resource_required_field')}
        </StudioTag>
      )}
    </div>
  );
};<|MERGE_RESOLUTION|>--- conflicted
+++ resolved
@@ -17,11 +17,7 @@
     <div className={classes.resourceFieldHeader}>
       {label}
       {required && (
-<<<<<<< HEAD
-        <StudioTag data-size='sm' data-color='warning' aria-hidden>
-=======
         <StudioTag data-color='warning' aria-hidden>
->>>>>>> c02d7347
           {t('resourceadm.about_resource_required_field')}
         </StudioTag>
       )}
