import React, { useState } from 'react';
import classes from './AboutResourcePage.module.css';
import { ErrorSummary } from '@digdir/designsystemet-react';
import { StudioAlert, StudioHeading } from '@studio/components';
import type {
  Resource,
  ResourceTypeOption,
  ResourceStatusOption,
  ResourceAvailableForTypeOption,
  ResourceContactPoint,
  SupportedLanguage,
  ResourceReference,
  ResourceFormError,
  ConsentTemplate,
  ValidLanguage,
} from 'app-shared/types/ResourceAdm';
import {
  availableForTypeMap,
  resourceStatusMap,
  mapKeywordStringToKeywordTypeArray,
  mapKeywordsArrayToString,
  resourceTypeMap,
  convertMetadataStringToConsentMetadata,
} from '../../utils/resourceUtils';
import { useTranslation } from 'react-i18next';
import {
  ResourceCheckboxGroup,
  ResourceLanguageTextField,
  ResourceSwitchInput,
  ResourceTextField,
  ResourceRadioGroup,
} from '../../components/ResourcePageInputs';
import { ResourceContactPointFields } from '../../components/ResourceContactPointFields';
import { ResourceReferenceFields } from '../../components/ResourceReferenceFields';
import { AccessListEnvLinks } from '../../components/AccessListEnvLinks';
import { ConsentPreview } from '../../components/ConsentPreview';
import { useUrlParams } from '../../hooks/useUrlParams';

export type AboutResourcePageProps = {
  resourceData: Resource;
  validationErrors: ResourceFormError[];
  consentTemplates?: ConsentTemplate[];
  onSaveResource: (r: Resource) => void;
  id: string;
};

/**
 * @component
 *    Page that displays information about a resource
 *
 * @property {Resource}[resourceData] - The metadata for the resource
 * @property {function}[onSaveResource] - Function to be handled when saving the resource
 * @property {string}[id] - The id of the page
 *
 * @returns {React.JSX.Element} - The rendered component
 */
export const AboutResourcePage = ({
  resourceData,
  validationErrors,
  consentTemplates,
  onSaveResource,
  id,
}: AboutResourcePageProps): React.JSX.Element => {
  const { t } = useTranslation();
  const { org } = useUrlParams();
  const [consentPreviewText, setConsentPreviewText] = useState<SupportedLanguage>(
    resourceData.consentText,
  );
  const [previewLanguage, setPreviewLanguage] = useState<ValidLanguage>('nb');

  /**
   * Resource type options
   */
<<<<<<< HEAD
  const resourceTypeOptions = Object.entries(resourceTypeMap).map(([key, value]) => ({
    value: key,
    label: t(value),
  }));
=======
  const resourceTypeOptions = Object.entries(resourceTypeMap)
    .filter(([key]) => {
      if (key === 'Consent' && !shouldDisplayFeature(FeatureFlag.ConsentResource)) {
        return false;
      }
      if (key === 'Systemresource' && org.toLowerCase() !== 'digdir') {
        return false;
      }
      return true;
    })
    .map(([key, value]) => ({
      value: key,
      label: t(value),
    }));
>>>>>>> f5eab29f

  /**
   * Status options
   */
  const statusOptions = Object.keys(resourceStatusMap).map((key) => ({
    value: key,
    label: t(resourceStatusMap[key]),
  }));

  /**
   * Available for options
   */
  const availableForOptions = Object.keys(availableForTypeMap).map((key) => ({
    value: key,
    label: t(availableForTypeMap[key]),
  }));

  const consentTemplateOptions = (consentTemplates ?? []).map((template) => ({
    value: template.id,
    label: template.title,
  }));

  /**
   * Saves the resource object passed in
   *
   * @param res the resource to save
   */
  const handleSave = (res: Resource) => {
    onSaveResource(res);
  };

  /**
   * Displays the content on the page
   */
  const displayContent = () => {
    return (
      <div className={classes.resourceFields}>
        <StudioHeading data-size='lg' level={1}>
          {t('resourceadm.about_resource_title')}
        </StudioHeading>
        {validationErrors.length > 0 && (
          <ErrorSummary.Root>
            <ErrorSummary.Heading>
              {t('resourceadm.about_resource_error_summary_header')}
            </ErrorSummary.Heading>
            <ErrorSummary.List>
              {validationErrors.map((error) => {
                const href = `#${error.field}${error.index !== undefined && typeof error.index === 'number' ? `-${error.index}` : ''}`;
                return (
                  <ErrorSummary.Item key={JSON.stringify(error)} href={href}>
                    {error.error}
                  </ErrorSummary.Item>
                );
              })}
            </ErrorSummary.List>
          </ErrorSummary.Root>
        )}
        <ResourceTextField
          id='identifier'
          label={t('resourceadm.about_resource_identifier_label')}
          description={t('resourceadm.about_resource_identifier_description')}
          value={resourceData.identifier}
          readOnly
          onBlur={() => {}}
        />
        <ResourceRadioGroup
          id='resourceType'
          label={t('resourceadm.about_resource_resource_type')}
          description={t('resourceadm.about_resource_resource_type_label')}
          value={resourceData.resourceType}
          options={resourceTypeOptions}
          onChange={(selected: ResourceTypeOption) =>
            handleSave({ ...resourceData, resourceType: selected })
          }
          required
          errors={validationErrors.filter((error) => error.field === 'resourceType')}
        />
        <ResourceLanguageTextField
          id='title'
          label={t('resourceadm.about_resource_resource_title_label')}
          description={t('resourceadm.about_resource_resource_title_text')}
          value={resourceData.title}
          onBlur={(translations: SupportedLanguage) =>
            handleSave({ ...resourceData, title: translations })
          }
          required
          errors={validationErrors.filter((error) => error.field === 'title')}
        />
        <ResourceLanguageTextField
          id='description'
          label={t('resourceadm.about_resource_resource_description_label')}
          description={t('resourceadm.about_resource_resource_description_text')}
          useTextArea
          value={resourceData.description}
          onBlur={(translations: SupportedLanguage) =>
            handleSave({ ...resourceData, description: translations })
          }
          required
          errors={validationErrors.filter((error) => error.field === 'description')}
        />
        {resourceData.resourceType === 'Consent' && (
          <>
            <ResourceRadioGroup
              id='consentTemplate'
              label={t('resourceadm.about_resource_consent_template_label')}
              description={t('resourceadm.about_resource_consent_template_text')}
              value={resourceData.consentTemplate}
              options={consentTemplateOptions}
              onChange={(selected: string) =>
                handleSave({ ...resourceData, consentTemplate: selected })
              }
              required
              errors={validationErrors.filter((error) => error.field === 'consentTemplate')}
            />
            {!consentTemplateOptions.length && (
              <StudioAlert data-color='danger'>
                {t('resourceadm.about_resource_consent_templates_error')}
              </StudioAlert>
            )}
            <ResourceTextField
              id='consentMetadata'
              label={t('resourceadm.about_resource_consent_metadata')}
              description={t('resourceadm.about_resource_consent_metadata_description')}
              value={Object.keys(resourceData.consentMetadata ?? {}).join(', ')}
              regexp={/[^a-z, ]/g}
              onBlur={(val: string) =>
                handleSave({
                  ...resourceData,
                  consentMetadata: convertMetadataStringToConsentMetadata(val),
                })
              }
            />
            <ResourceLanguageTextField
              id='consentText'
              label={t('resourceadm.about_resource_consent_text_label')}
              description={t('resourceadm.about_resource_consent_text_text')}
              useTextArea
              value={resourceData.consentText}
              onBlur={(consentTexts: SupportedLanguage) =>
                handleSave({ ...resourceData, consentText: consentTexts })
              }
              onChange={setConsentPreviewText}
              required
              hasMarkdownToolbar
              onSetLanguage={(setLanguage: ValidLanguage) => setPreviewLanguage(setLanguage)}
              errors={validationErrors.filter((error) => error.field === 'consentText')}
            />
            <ResourceSwitchInput
              id='isOneTimeConsent'
              label={t('resourceadm.about_resource_one_time_consent_label')}
              value={resourceData.isOneTimeConsent ?? true}
              onChange={(isChecked: boolean) =>
                handleSave({ ...resourceData, isOneTimeConsent: isChecked })
              }
              toggleTextTranslationKey='resourceadm.about_resource_one_time_consent_show_text'
            />
            {consentTemplates && resourceData.consentTemplate && (
              <ConsentPreview
                template={consentTemplates.find(
                  (template) => template.id === resourceData.consentTemplate,
                )}
                resourceName={resourceData.title}
                consentText={consentPreviewText}
                consentMetadata={resourceData.consentMetadata ?? {}}
                isOneTimeConsent={resourceData.isOneTimeConsent}
                language={previewLanguage}
              />
            )}
          </>
        )}
        <ResourceTextField
          id='homepage'
          label={t('resourceadm.about_resource_homepage_label')}
          description={t('resourceadm.about_resource_homepage_text')}
          value={resourceData.homepage ?? ''}
          onBlur={(val: string) => handleSave({ ...resourceData, homepage: val })}
        />
        <ResourceSwitchInput
          id='delegable'
          label={t('resourceadm.about_resource_delegable_label')}
          value={resourceData.delegable ?? true}
          onChange={(isChecked: boolean) => handleSave({ ...resourceData, delegable: isChecked })}
          toggleTextTranslationKey='resourceadm.about_resource_delegable_show_text'
        />
        {resourceData.delegable && (
          <ResourceLanguageTextField
            id='rightDescription'
            label={t('resourceadm.about_resource_rights_description_label')}
            description={t('resourceadm.about_resource_rights_description_text')}
            useTextArea
            value={resourceData.rightDescription}
            onBlur={(translations: SupportedLanguage) =>
              handleSave({ ...resourceData, rightDescription: translations })
            }
            required
            errors={validationErrors.filter((error) => error.field === 'rightDescription')}
          />
        )}
        <ResourceTextField
          id='keywords'
          label={t('resourceadm.about_resource_keywords_label')}
          description={t('resourceadm.about_resource_keywords_text')}
          value={resourceData.keywords ? mapKeywordsArrayToString(resourceData.keywords) : ''}
          onBlur={(val: string) =>
            handleSave({ ...resourceData, keywords: mapKeywordStringToKeywordTypeArray(val) })
          }
        />
        <ResourceRadioGroup
          id='status'
          label={t('resourceadm.about_resource_status_label')}
          value={resourceData.status}
          options={statusOptions}
          onChange={(selected: ResourceStatusOption) =>
            handleSave({ ...resourceData, status: selected })
          }
          required
          errors={validationErrors.filter((error) => error.field === 'status')}
        />
        {resourceData.resourceType !== 'MaskinportenSchema' && (
          <ResourceSwitchInput
            id='selfIdentifiedUserEnabled'
            label={t('resourceadm.about_resource_self_identified_label')}
            description={t('resourceadm.about_resource_self_identified_text')}
            value={resourceData.selfIdentifiedUserEnabled ?? false}
            onChange={(isChecked: boolean) =>
              handleSave({ ...resourceData, selfIdentifiedUserEnabled: isChecked })
            }
            toggleTextTranslationKey='resourceadm.about_resource_self_identified_show_text'
          />
        )}
        {resourceData.resourceType !== 'MaskinportenSchema' && (
          <ResourceSwitchInput
            id='enterpriseUserEnabled'
            label={t('resourceadm.about_resource_enterprise_label')}
            description={t('resourceadm.about_resource_enterprise_text')}
            value={resourceData.enterpriseUserEnabled ?? false}
            onChange={(isChecked: boolean) =>
              handleSave({ ...resourceData, enterpriseUserEnabled: isChecked })
            }
            toggleTextTranslationKey='resourceadm.about_resource_enterprise_show_text'
          />
        )}
        {resourceData.resourceType !== 'MaskinportenSchema' && (
          <ResourceCheckboxGroup
            id='availableForType'
            options={availableForOptions}
            legend={t('resourceadm.about_resource_available_for_legend')}
            description={t('resourceadm.about_resource_available_for_description')}
            errors={validationErrors.filter((error) => error.field === 'availableForType')}
            onChange={(selected: ResourceAvailableForTypeOption[]) =>
              handleSave({ ...resourceData, availableForType: selected })
            }
            required
            value={resourceData.availableForType ?? []}
          />
        )}
        {resourceData.resourceType === 'MaskinportenSchema' && (
          <ResourceReferenceFields
            resourceReferenceList={resourceData.resourceReferences}
            onResourceReferenceFieldChanged={(resourceReferences: ResourceReference[]) => {
              handleSave({ ...resourceData, resourceReferences: resourceReferences });
            }}
            required
            errors={validationErrors.filter((x) => x.field === 'resourceReferences')}
          />
        )}
        <ResourceContactPointFields
          contactPointList={resourceData.contactPoints}
          onContactPointsChanged={(contactPoints: ResourceContactPoint[]) =>
            handleSave({ ...resourceData, contactPoints: contactPoints })
          }
          required
          errors={validationErrors.filter((x) => x.field === 'contactPoints')}
        />
        <ResourceSwitchInput
          id='visible'
          label={t('resourceadm.about_resource_visible_label')}
          description={t('resourceadm.about_resource_visible_text')}
          value={resourceData.visible ?? false}
          onChange={(isChecked: boolean) => handleSave({ ...resourceData, visible: isChecked })}
          toggleTextTranslationKey='resourceadm.about_resource_visible_show_text'
        />
        {resourceData.resourceType !== 'Consent' && (
          <ResourceSwitchInput
            id='accessListMode'
            label={t('resourceadm.about_resource_limited_by_rrr_label')}
            description={t('resourceadm.about_resource_limited_by_rrr_description')}
            value={resourceData.accessListMode === 'Enabled'}
            onChange={(isChecked: boolean) =>
              handleSave({ ...resourceData, accessListMode: isChecked ? 'Enabled' : 'Disabled' })
            }
            toggleTextTranslationKey='resourceadm.about_resource_use_rrr_show_text'
          />
        )}
        {resourceData.accessListMode === 'Enabled' && (
          <div data-testid='rrr-buttons'>
            <AccessListEnvLinks />
          </div>
        )}
      </div>
    );
  };

  return (
    <div className={classes.wrapper} id={id} role='tabpanel'>
      <div className={classes.pageWrapper}>{displayContent()}</div>
    </div>
  );
};<|MERGE_RESOLUTION|>--- conflicted
+++ resolved
@@ -71,17 +71,9 @@
   /**
    * Resource type options
    */
-<<<<<<< HEAD
-  const resourceTypeOptions = Object.entries(resourceTypeMap).map(([key, value]) => ({
-    value: key,
-    label: t(value),
-  }));
-=======
+
   const resourceTypeOptions = Object.entries(resourceTypeMap)
     .filter(([key]) => {
-      if (key === 'Consent' && !shouldDisplayFeature(FeatureFlag.ConsentResource)) {
-        return false;
-      }
       if (key === 'Systemresource' && org.toLowerCase() !== 'digdir') {
         return false;
       }
@@ -91,7 +83,6 @@
       value: key,
       label: t(value),
     }));
->>>>>>> f5eab29f
 
   /**
    * Status options
