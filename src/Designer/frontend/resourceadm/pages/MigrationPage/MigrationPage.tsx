import React from 'react';
import classes from './MigrationPage.module.css';
import { useResourcePolicyPublishStatusQuery } from '../../hooks/queries';
import { StudioHeading, StudioParagraph, StudioSpinner, StudioLink } from '@studio/components';
import { useTranslation } from 'react-i18next';
import { useUrlParams } from '../../hooks/useUrlParams';
import { getAvailableEnvironments } from '../../utils/resourceUtils';
import { MigrationPanel } from '../../components/MigrationPanel';
import { altinnDocsUrl } from 'app-shared/ext-urls';

export type MigrationPageProps = {
  id: string;
  serviceCode: string;
  serviceEdition: string;
};

/**
 * @component
 *    Page that shows the information about migrating from Altinn 2 to Altinn 3
 *
 * @property {string}[id] - The id of the page
 *
 * @returns {React.JSX.Element} - The rendered component
 */
export const MigrationPage = ({
  id,
  serviceCode,
  serviceEdition,
}: MigrationPageProps): React.JSX.Element => {
  const { t } = useTranslation();

  const { org, app, resourceId } = useUrlParams();

  const { isPending: isLoadingPublishStatus, data: publishStatusData } =
    useResourcePolicyPublishStatusQuery(org, app, resourceId);

  const envPublishStatus = getAvailableEnvironments(org).map((env) => {
    const isPublishedInEnv = publishStatusData?.publishedVersions.some(
      (version) => version.environment === env.id && version.version,
    );
    return {
      ...env,
      isResourcePublished: isPublishedInEnv,
    };
  });

  /**
   * Display the content on the page
   */
  const displayContent = () => {
    if (isLoadingPublishStatus) {
      return (
        <div>
          <StudioSpinner data-size='xl' aria-label={t('resourceadm.loading_migration_status')} />
        </div>
      );
    }
    return (
      <>
        <StudioHeading data-size='lg' spacing level={1}>
          {t('resourceadm.migration_header')}
        </StudioHeading>
        <div className={classes.contentWrapper}>
<<<<<<< HEAD
          <StudioParagraph data-size='sm' spacing>
=======
          <StudioParagraph spacing>
>>>>>>> c02d7347
            {t('resourceadm.migration_ingress')}{' '}
            <strong>{t('resourceadm.migration_ingress_warning')} </strong>
            <StudioLink
              className={classes.migrationLink}
              href={altinnDocsUrl({
                relativeUrl:
                  'authorization/what-do-you-get/resourceregistry/migration/#migrering-av-rettigheter',
              })}
              rel='noopener noreferrer'
              target='_blank'
            >
              {t('resourceadm.migration_help_link')}
            </StudioLink>
          </StudioParagraph>
<<<<<<< HEAD
          <div data-color='neutral' className={classes.contentDivider} />
          <StudioHeading data-size='sm' level={2}>
            {t('resourceadm.migration_select_environment_header')}
          </StudioHeading>
          <StudioParagraph data-size='sm'>
            {t('resourceadm.migration_select_environment_body')}
          </StudioParagraph>
=======
          <div className={classes.contentDivider} />
          <StudioHeading level={2}>
            {t('resourceadm.migration_select_environment_header')}
          </StudioHeading>
          <StudioParagraph>{t('resourceadm.migration_select_environment_body')}</StudioParagraph>
>>>>>>> c02d7347
          <div className={classes.environmentWrapper}>
            {envPublishStatus.map((env) => {
              const isPublishedInEnv = env.isResourcePublished;
              return (
                <MigrationPanel
                  key={env.id}
                  serviceCode={serviceCode}
                  serviceEdition={serviceEdition}
                  env={env}
                  isPublishedInEnv={isPublishedInEnv}
                />
              );
            })}
          </div>
        </div>
      </>
    );
  };

  return (
    <div className={classes.pageWrapper} id={id} role='tabpanel'>
      {displayContent()}
    </div>
  );
};<|MERGE_RESOLUTION|>--- conflicted
+++ resolved
@@ -61,11 +61,7 @@
           {t('resourceadm.migration_header')}
         </StudioHeading>
         <div className={classes.contentWrapper}>
-<<<<<<< HEAD
-          <StudioParagraph data-size='sm' spacing>
-=======
           <StudioParagraph spacing>
->>>>>>> c02d7347
             {t('resourceadm.migration_ingress')}{' '}
             <strong>{t('resourceadm.migration_ingress_warning')} </strong>
             <StudioLink
@@ -80,21 +76,11 @@
               {t('resourceadm.migration_help_link')}
             </StudioLink>
           </StudioParagraph>
-<<<<<<< HEAD
-          <div data-color='neutral' className={classes.contentDivider} />
-          <StudioHeading data-size='sm' level={2}>
-            {t('resourceadm.migration_select_environment_header')}
-          </StudioHeading>
-          <StudioParagraph data-size='sm'>
-            {t('resourceadm.migration_select_environment_body')}
-          </StudioParagraph>
-=======
           <div className={classes.contentDivider} />
           <StudioHeading level={2}>
             {t('resourceadm.migration_select_environment_header')}
           </StudioHeading>
           <StudioParagraph>{t('resourceadm.migration_select_environment_body')}</StudioParagraph>
->>>>>>> c02d7347
           <div className={classes.environmentWrapper}>
             {envPublishStatus.map((env) => {
               const isPublishedInEnv = env.isResourcePublished;
