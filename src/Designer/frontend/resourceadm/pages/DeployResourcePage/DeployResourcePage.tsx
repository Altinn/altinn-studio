import React, { useState } from 'react';
import classes from './DeployResourcePage.module.css';
import { ResourceDeployStatus } from '../../components/ResourceDeployStatus';
import { ResourceDeployEnvCard } from '../../components/ResourceDeployEnvCard';
import {
  StudioTextfield,
  StudioHeading,
  StudioParagraph,
  StudioLink,
  StudioAlert,
  StudioSpinner,
} from '@studio/components';
import type { NavigationBarPage } from '../../types/NavigationBarPage';
import type { DeployError } from '../../types/DeployError';
import {
  useResourcePolicyPublishStatusQuery,
  useValidatePolicyQuery,
  useValidateResourceQuery,
} from '../../hooks/queries';
import { useRepoStatusQuery } from 'app-shared/hooks/queries';
import { useTranslation, Trans } from 'react-i18next';
import { mergeQueryStatuses } from 'app-shared/utils/tanstackQueryUtils';
import { useUrlParams } from '../../hooks/useUrlParams';
import { getAvailableEnvironments } from '../../utils/resourceUtils';
import { ServerCodes } from 'app-shared/enums/ServerCodes';
import { UrlConstants } from '../../utils/urlUtils';

export type DeployResourcePageProps = {
  navigateToPageWithError: (page: NavigationBarPage) => void;
  resourceVersionText: string;
  onSaveVersion: (version: string) => void;
  id: string;
  isSavingResource: boolean;
};

/**
 * @component
 *    Displays the deploy page for resources
 *
 * @property {function}[navigateToPageWithError] - Function that navigates to a page with errors
 * @property {string}[resourceVersionText] - The current version stored
 * @property {function}[onSaveVersion] - Saves the version to backend
 * @property {string}[id] - The id of the page
 *
 * @returns {React.JSX.Element} - The rendered component
 */
export const DeployResourcePage = ({
  navigateToPageWithError,
  resourceVersionText,
  onSaveVersion,
  id,
  isSavingResource,
}: DeployResourcePageProps): React.JSX.Element => {
  const { t } = useTranslation();

  const { org, app, resourceId } = useUrlParams();

  const [newVersionText, setNewVersionText] = useState(resourceVersionText);

  // Queries to get metadata
  const { data: repoStatus, isFetching: isLoadingRepoStatus } = useRepoStatusQuery(org, app);
  const {
    status: publishStatusStatus,
    data: publishStatusData,
    error: publishStatusError,
  } = useResourcePolicyPublishStatusQuery(org, app, resourceId);
  const {
    status: validatePolicyStatus,
    data: validatePolicyData,
    error: validatePolicyError,
  } = useValidatePolicyQuery(org, app, resourceId);
  const {
    status: validateResourceStatus,
    data: validateResourceData,
    error: validateResourceError,
  } = useValidateResourceQuery(org, app, resourceId);

  const isLocalRepoInSync =
    repoStatus &&
    (repoStatus.behindBy === 0 || repoStatus.behindBy === null) &&
    (repoStatus.aheadBy === 0 || repoStatus.aheadBy === null) &&
    repoStatus.contentStatus.length === 0;

  const onVersionFieldChanged = (newVersion: string): void => {
    setNewVersionText(newVersion);
    onSaveVersion(newVersion);
  };

  /**
   * Gets either error, pending or success for the card type
   *
   * @returns error, pending or success
   */
  const getStatusCardType = (): 'error' | 'success' | 'pending' => {
    if (isSavingResource || isLoadingRepoStatus) {
      return 'pending';
    } else if (
      validateResourceData.status !== 200 ||
      validatePolicyData.status !== 200 ||
      !isLocalRepoInSync ||
      resourceVersionText === ''
    ) {
      return 'error';
    }

    return 'success';
  };

  /**
   * Returns the different error messages for a policy based on the status
   */
  const getPolicyValidationErrorMessage = () => {
    switch (validatePolicyData.status) {
      case 400: {
        return 'resourceadm.deploy_status_card_error_policy_page';
      }
      case 404: {
        return 'resourceadm.deploy_status_card_error_policy_page_missing';
      }
      default: {
        return 'resourceadm.deploy_status_card_error_policy_page_default';
      }
    }
  };

  /**
   * Returns the correct error type for the deploy page
   */
  const getStatusError = (): DeployError[] => {
    if (validateResourceData.status !== 200 || validatePolicyData.status !== 200) {
      const errorList: DeployError[] = [];
      if (validateResourceData.status !== 200) {
        errorList.push({
          message: validateResourceData.errors
            ? 'resourceadm.deploy_status_card_error_resource_page'
            : 'resourceadm.deploy_status_card_error_resource_page_default',
          pageWithError: 'about',
          numberOfErrors: validateResourceData.errors.length,
        });
      }
      if (validatePolicyData.status !== 200) {
        errorList.push({
          message: validatePolicyData.errors
            ? getPolicyValidationErrorMessage()
            : 'resourceadm.deploy_status_card_error_policy_page_default',
          pageWithError: 'policy',
          numberOfErrors: validatePolicyData.errors.length,
        });
      }
      return errorList;
    } else if (resourceVersionText === '') {
      return [{ message: 'resourceadm.deploy_status_card_error_version' }];
    } else if (!isLocalRepoInSync) {
      return [{ message: 'resourceadm.deploy_status_card_error_repo' }];
    }
    return [];
  };

  /**
   * Displays a spinner when loading the status or displays the status card
   */
  const displayStatusCard = () => {
    const statusCardType = getStatusCardType();
    if (statusCardType === 'pending') {
      return (
        <StudioSpinner data-size='xl' aria-label={t('resourceadm.deploy_status_card_loading')} />
      );
    } else if (statusCardType === 'error') {
      return (
        <ResourceDeployStatus
          title={t('resourceadm.deploy_status_card_error_title')}
          error={getStatusError()}
          onNavigateToPageWithError={navigateToPageWithError}
          resourceId={resourceId}
        />
      );
    }
    return (
      <ResourceDeployStatus
        title={t('resourceadm.deploy_status_card_success')}
        error={[]}
        isSuccess
        resourceId={resourceId}
      />
    );
  };

  /**
   * Checks if deploy is possible for the given type
   *
   * @param type the environment, test or prod
   *
   * @returns a boolean for if it is possible
   */
  const isDeployPossible = (envVersion: string): boolean => {
    const policyError =
      validatePolicyData === undefined || validatePolicyData.status !== ServerCodes.Ok;
    const isLoading =
      mergeQueryStatuses(publishStatusStatus, validatePolicyStatus, validateResourceStatus) ===
        'pending' ||
      isSavingResource ||
      isLoadingRepoStatus;

    const canDeploy =
      validateResourceData.status === 200 &&
      !policyError &&
      !isLoading &&
      isLocalRepoInSync &&
      resourceVersionText !== '' &&
      envVersion !== resourceVersionText;

    return canDeploy;
  };

  /**
   * Display the content on the page
   */
  const displayContent = () => {
    switch (mergeQueryStatuses(publishStatusStatus, validatePolicyStatus, validateResourceStatus)) {
      case 'pending': {
        return (
          <div>
            <StudioSpinner data-size='xl' aria-label={t('resourceadm.deploy_spinner')} />
          </div>
        );
      }
      case 'error': {
        return (
          <StudioAlert data-color='danger'>
            <StudioParagraph data-size='md'>{t('general.fetch_error_message')}</StudioParagraph>
            <StudioParagraph data-size='md'>
              {t('general.error_message_with_colon')}
            </StudioParagraph>
            {publishStatusError && (
              <StudioParagraph data-size='md'>{publishStatusError.message}</StudioParagraph>
            )}
            {validatePolicyError && (
              <StudioParagraph data-size='md'>{validatePolicyError.message}</StudioParagraph>
            )}
            {validateResourceError && (
              <StudioParagraph data-size='md'>{validateResourceError.message}</StudioParagraph>
            )}
          </StudioAlert>
        );
      }
      case 'success': {
        const getVersionString = (env: string): string => {
          return (
            publishStatusData.publishedVersions.find((v) => v.environment === env)?.version ??
            t('resourceadm.deploy_not_deployed')
          );
        };

        return (
          <>
            <StudioHeading data-size='lg' spacing level={1}>
              {t('resourceadm.deploy_title')}
            </StudioHeading>
            <div className={classes.contentWrapper}>
              {displayStatusCard()}
<<<<<<< HEAD
              <StudioParagraph data-size='sm' className={classes.informationText}>
=======
              <StudioParagraph className={classes.informationText}>
>>>>>>> c02d7347
                <Trans i18nKey='resourceadm.deploy_description'>
                  <StudioLink href={UrlConstants.ALTINN} rel='noopener noreferrer' target='_blank'>
                    Altinn.no
                  </StudioLink>
                </Trans>
              </StudioParagraph>
              <div className={classes.newVersionWrapper}>
                <StudioTextfield
                  label={t('resourceadm.deploy_version_label')}
                  description={t('resourceadm.deploy_version_text')}
                  value={newVersionText}
                  onChange={(e) => onVersionFieldChanged(e.target.value)}
                  error={!resourceVersionText ? t('resourceadm.deploy_version_missing') : ''}
                />
              </div>
              <StudioParagraph data-size='md' spacing>
                {t('resourceadm.deploy_select_env_label')}
              </StudioParagraph>
              <div className={classes.environmentWrapper}>
                {getAvailableEnvironments(org).map((env) => {
                  const versionString = getVersionString(env.id);
                  return (
                    <ResourceDeployEnvCard
                      key={env.id}
                      isDeployPossible={isDeployPossible(versionString)}
                      env={env}
                      currentEnvVersion={versionString}
                      newEnvVersion={
                        resourceVersionText !== versionString ? resourceVersionText : undefined
                      }
                    />
                  );
                })}
              </div>
            </div>
          </>
        );
      }
    }
  };

  return (
    <div className={classes.deployPageWrapper} id={id} role='tabpanel'>
      {displayContent()}
    </div>
  );
};<|MERGE_RESOLUTION|>--- conflicted
+++ resolved
@@ -258,11 +258,7 @@
             </StudioHeading>
             <div className={classes.contentWrapper}>
               {displayStatusCard()}
-<<<<<<< HEAD
-              <StudioParagraph data-size='sm' className={classes.informationText}>
-=======
               <StudioParagraph className={classes.informationText}>
->>>>>>> c02d7347
                 <Trans i18nKey='resourceadm.deploy_description'>
                   <StudioLink href={UrlConstants.ALTINN} rel='noopener noreferrer' target='_blank'>
                     Altinn.no
