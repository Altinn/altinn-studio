--- conflicted
+++ resolved
@@ -3,6 +3,7 @@
     <ManagePackageVersionsCentrally>true</ManagePackageVersionsCentrally>
     <CentralPackageTransitivePinningEnabled>true</CentralPackageTransitivePinningEnabled>
   </PropertyGroup>
+
   <ItemGroup Label="Altinn specific packages">
     <PackageVersion Include="Altinn.App.Core" Version="8.0.0" />
     <PackageVersion Include="Altinn.Common.AccessToken" Version="5.0.5" />
@@ -11,6 +12,7 @@
     <PackageVersion Include="Altinn.Authorization.ABAC" Version="0.0.8" />
     <PackageVersion Include="Altinn.ApiClients.Maskinporten" Version="9.2.1" />
   </ItemGroup>
+
   <ItemGroup Label="Shared nuget packages">
     <PackageVersion Include="JsonSchema.Net" Version="5.5.1" />
     <PackageVersion Include="CompilerAttributes" Version="1.1.2" />
@@ -27,16 +29,9 @@
     <PackageVersion Include="Microsoft.AspNetCore.Mvc.NewtonsoftJson" Version="9.0.10" />
     <PackageVersion Include="Microsoft.Azure.KeyVault" Version="3.0.5" />
     <PackageVersion Include="Microsoft.Azure.Services.AppAuthentication" Version="1.6.2" />
-<<<<<<< HEAD
-    <PackageVersion Include="Microsoft.Extensions.Caching.StackExchangeRedis" Version="9.0.9" />
-    <PackageVersion Include="Microsoft.AspNetCore.Authentication.OpenIdConnect" Version="9.0.9" />
-    <PackageVersion Include="Microsoft.AspNetCore.SignalR.StackExchangeRedis" Version="9.0.9" />
-=======
-    <PackageVersion Include="Microsoft.Extensions.Configuration.AzureKeyVault" Version="3.1.24" />
     <PackageVersion Include="Microsoft.Extensions.Caching.StackExchangeRedis" Version="9.0.10" />
     <PackageVersion Include="Microsoft.AspNetCore.Authentication.OpenIdConnect" Version="9.0.10" />
     <PackageVersion Include="Microsoft.AspNetCore.SignalR.StackExchangeRedis" Version="9.0.10" />
->>>>>>> 3f3b3426
     <PackageVersion Include="Microsoft.VisualStudio.Web.BrowserLink" Version="2.2.0" />
     <PackageVersion Include="Microsoft.AspNetCore.OpenApi" Version="9.0.10" />
     <PackageVersion Include="HtmlAgilityPack" Version="1.12.4" />
@@ -70,6 +65,7 @@
     <PackageVersion Include="Quartz.Extensions.Hosting" Version="3.14.0" />
     <PackageVersion Include="Quartz.Serialization.SystemTextJson" Version="3.14.0" />
   </ItemGroup>
+
   <ItemGroup Label="Packages used for testing">
     <PackageVersion Include="Microsoft.AspNetCore.Mvc.Testing" Version="9.0.10" />
     <PackageVersion Include="Microsoft.NET.Test.Sdk" Version="17.14.1" />
@@ -89,11 +85,7 @@
     <PackageVersion Include="Microsoft.Extensions.DependencyModel" Version="9.0.10" />
     <PackageVersion Include="WireMock.Net" Version="1.8.18" />
     <PackageVersion Include="DistributedLock.FileSystem" Version="1.0.3" />
-<<<<<<< HEAD
-    <PackageVersion Include="System.Linq.Dynamic.Core" Version="1.6.7" />
+    <PackageVersion Include="System.Linq.Dynamic.Core" Version="1.6.9" />
     <PackageVersion Include="Verify.Xunit" Version="31.0.3" />
-=======
-    <PackageVersion Include="System.Linq.Dynamic.Core" Version="1.6.9" />
->>>>>>> 3f3b3426
   </ItemGroup>
 </Project>