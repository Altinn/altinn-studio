--- conflicted
+++ resolved
@@ -13,15 +13,9 @@
     public class PackageVersionHelperTests
     {
         [Theory]
-<<<<<<< HEAD
-        [InlineData("Altinn.App.Api", true, "8.8.3")]
-        [InlineData("NonExistingNuget", false)]
-        public void TryGetPackageVersionFromCsprojFile_GivenValidCsprojFile_ReturnsTrue(string packageName, bool expectedResult, string expectedVersion = "")
-=======
         [InlineData("Altinn.App.Api")]
         [InlineData("NonExistingNuget")]
         public async Task TryGetPackageVersionFromCsprojFile_GivenValidCsprojFile_ReturnsTrue(string packageName)
->>>>>>> 2665e145
         {
             string testTemplateCsProjPath = Path.Combine(CommonDirectoryPath.GetSolutionDirectory().DirectoryPath, "..", "..", "App", "template", "src", "App", "App.csproj");
 
