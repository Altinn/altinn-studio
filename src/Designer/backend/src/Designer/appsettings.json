--- conflicted
+++ resolved
@@ -158,24 +158,5 @@
     },
     "SchedulingSettings": {
         "UsePersistentScheduling": false
-<<<<<<< HEAD
-    },
-    "MaskinportenClientForRuntime": {
-        "Test": {
-            "ClientId": "",
-            "EncodedJwk": "",
-            "Scope": "altinn:studio/gateway",
-            "ExhangeToAltinnToken": false,
-            "Environment": "test"
-        },
-        "Prod": {
-            "ClientId": "",
-            "EncodedJwk": "",
-            "Scope": "altinn:studio/gateway",
-            "ExhangeToAltinnToken": false,
-            "Environment": "prod"
-        }
-=======
->>>>>>> 58a12425
     }
 }