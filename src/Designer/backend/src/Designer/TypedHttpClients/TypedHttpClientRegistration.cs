#nullable disable
using System;
using System.Net.Http;
using System.Net.Http.Headers;
using System.Net.Mime;
using System.Text;
using Altinn.ApiClients.Maskinporten.Extensions;
using Altinn.ApiClients.Maskinporten.Services;
using Altinn.Studio.Designer.Configuration;
using Altinn.Studio.Designer.Infrastructure.Models;
using Altinn.Studio.Designer.TypedHttpClients.Gateway;
using Altinn.Studio.Designer.Clients.Implementations;
using Altinn.Studio.Designer.Clients.Interfaces;
using Altinn.Studio.Designer.TypedHttpclients.DelegatingHandlers;
using Altinn.Studio.Designer.TypedHttpClients.Altinn2Metadata;
using Altinn.Studio.Designer.TypedHttpClients.AltinnAuthentication;
using Altinn.Studio.Designer.TypedHttpClients.AltinnAuthorization;
using Altinn.Studio.Designer.TypedHttpClients.AltinnStorage;
using Altinn.Studio.Designer.TypedHttpClients.AzureDevOps;
using Altinn.Studio.Designer.TypedHttpClients.DelegatingHandlers;
using Altinn.Studio.Designer.TypedHttpClients.KubernetesWrapper;
using Altinn.Studio.Designer.TypedHttpClients.MaskinPorten;
using Altinn.Studio.Designer.TypedHttpClients.ResourceRegistryOptions;
using Altinn.Studio.Designer.TypedHttpClients.RuntimeGateway;
using Altinn.Studio.Designer.TypedHttpClients.Slack;
using Microsoft.AspNetCore.Http;
using Microsoft.Extensions.Caching.Memory;
using Microsoft.Extensions.Configuration;
using Microsoft.Extensions.DependencyInjection;
using Microsoft.Extensions.Logging;
using Microsoft.Extensions.Options;

namespace Altinn.Studio.Designer.TypedHttpClients
{
    /// <summary>
    /// Contains extension methods to register typed http clients
    /// </summary>
    public static class TypedHttpClientRegistration
    {
        /// <summary>
        /// Sets up and registers all typed Http clients to DI container
        /// </summary>
        /// <param name="services">The Microsoft.Extensions.DependencyInjection.IServiceCollection for adding services.</param>
        /// <param name="logger">The Microsoft.Extensions.Logging.ILogger for logging.</param>
        /// <param name="config">The Microsoft.Extensions.Configuration.IConfiguration for </param>
        /// <returns>IServiceCollection</returns>
        public static IServiceCollection RegisterTypedHttpClients(this IServiceCollection services, ILogger logger, IConfiguration config)
        {
            services.AddHttpClient();
            services.AddTransient<AzureDevOpsTokenDelegatingHandler>();
            services.AddTransient<EnsureSuccessHandler>();
            services.AddTransient<PlatformBearerTokenHandler>();
            services.AddAzureDevOpsTypedHttpClient(config);
            // Order is important here. The GiteaBot client must be registered before the regular Gitea client
            // to ensure that the regular Gitea client is injected when IGiteaClient is requested.
            services.AddGiteaBotTypedHttpClient(config);
            services.AddGiteaTypedHttpClient(config);
            services.AddAltinnAuthenticationTypedHttpClient(config);
            services.AddAuthenticatedAltinnPlatformTypedHttpClient
                <IAltinnStorageAppMetadataClient, AltinnStorageAppMetadataClient>();
            services.AddAuthenticatedAltinnPlatformTypedHttpClient
                <IAltinnAuthorizationPolicyClient, AltinnAuthorizationPolicyClient>();
            services.AddAuthenticatedAltinnPlatformTypedHttpClient
                <IAltinnStorageTextResourceClient, AltinnStorageTextResourceClient>();
            services.AddAuthenticatedAltinnPlatformTypedHttpClient
                <IAltinnStorageInstancesClient, AltinnStorageInstancesClient>();
            services.AddKubernetesWrapperTypedHttpClient();
            services.AddHttpClient<IPolicyOptions, PolicyOptionsClient>();
            services.AddHttpClient<IResourceRegistryOptions, ResourceRegistryOptionsClients>();
            services.AddHttpClient<IAltinn2MetadataClient, Altinn2MetadataClient>();
            services.AddTransient<GiteaTokenDelegatingHandler>();
            services.AddTransient<GitOpsBotTokenDelegatingHandler>();
            services.AddTransient<PlatformSubscriptionAuthDelegatingHandler>();
            services.AddMaskinportenHttpClient();
            services.AddSlackClient(config);
<<<<<<< HEAD
            services.AddStudioGatewayClient(logger, config);
=======
            services.AddRuntimeGatewayHttpClient(config);
>>>>>>> c27a4509

            return services;
        }

        private static IHttpClientBuilder AddAzureDevOpsTypedHttpClient(this IServiceCollection services, IConfiguration config)
        {
            AzureDevOpsSettings azureDevOpsSettings = config.GetSection("Integrations:AzureDevOpsSettings").Get<AzureDevOpsSettings>();
            string token = config["AccessTokenDevOps"];
            return services.AddHttpClient<IAzureDevOpsBuildClient, AzureDevOpsBuildClient>(client =>
            {
                client.BaseAddress = new Uri($"{azureDevOpsSettings.BaseUri}");
                client.DefaultRequestHeaders.Accept.Add(new MediaTypeWithQualityHeaderValue("application/json"));
                client.DefaultRequestHeaders.Authorization = new AuthenticationHeaderValue("Basic", token);
            }).AddHttpMessageHandler<AzureDevOpsTokenDelegatingHandler>().AddHttpMessageHandler<EnsureSuccessHandler>();
        }

        private static IHttpClientBuilder AddKubernetesWrapperTypedHttpClient(this IServiceCollection services)
        {
            return services.AddHttpClient<IKubernetesWrapperClient, KubernetesWrapperClient>();
            // Commented due to the issue with deployments endpoint described in issue: https://github.com/Altinn/altinn-studio/issues/12037
            // .AddHttpMessageHandler<EnsureSuccessHandler>()
            // .AddHttpMessageHandler(sp => new CachingDelegatingHandler(sp.GetService<IMemoryCache>(), 15));
        }

        private static IHttpClientBuilder AddGiteaTypedHttpClient(this IServiceCollection services,
            IConfiguration config)
            => services.AddHttpClient<IGiteaClient, GiteaClient>((_, httpClient) =>
                {
                    ServiceRepositorySettings serviceRepoSettings =
                        config.GetSection(nameof(ServiceRepositorySettings)).Get<ServiceRepositorySettings>();
                    Uri uri = new Uri(serviceRepoSettings.ApiEndPoint);
                    httpClient.BaseAddress = uri;
                })
                .ConfigurePrimaryHttpMessageHandler((sp) =>
                {
                    var handler = new HttpClientHandler { AllowAutoRedirect = true };

                    return new Custom401Handler(handler);
                })
                .AddHttpMessageHandler<GiteaTokenDelegatingHandler>();

        private static IHttpClientBuilder AddGiteaBotTypedHttpClient(this IServiceCollection services,
            IConfiguration config)
        {
            // Register the named HTTP client (for direct IHttpClientFactory usage)
            var builder = services.AddHttpClient<IGiteaClient, GiteaClient>("bot-auth", (_, httpClient) =>
                {
                    ServiceRepositorySettings serviceRepoSettings =
                        config.GetSection(nameof(ServiceRepositorySettings)).Get<ServiceRepositorySettings>();
                    Uri uri = new Uri(serviceRepoSettings.ApiEndPoint);
                    httpClient.BaseAddress = uri;
                })
                .ConfigurePrimaryHttpMessageHandler((sp) =>
                {
                    var handler = new HttpClientHandler { AllowAutoRedirect = true };

                    return new Custom401Handler(handler);
                })
                .AddHttpMessageHandler<GitOpsBotTokenDelegatingHandler>();

            // Register keyed service by delegating to the named HTTP client registration
            services.AddKeyedTransient<IGiteaClient>("bot-auth", (sp, _) =>
            {
                // Leverage the existing typed HTTP client factory instead of manual construction
                var httpClientFactory = sp.GetRequiredService<IHttpClientFactory>();
                var namedClient = httpClientFactory.CreateClient("bot-auth");

                // Use the same dependencies that the named client would use
                var serviceRepoSettings = sp.GetRequiredService<IConfiguration>()
                    .GetSection(nameof(ServiceRepositorySettings)).Get<ServiceRepositorySettings>();
                var httpContextAccessor = sp.GetRequiredService<IHttpContextAccessor>();
                var memoryCache = sp.GetRequiredService<IMemoryCache>();
                var logger = sp.GetRequiredService<ILogger<GiteaClient>>();

                return new GiteaClient(serviceRepoSettings, httpContextAccessor, memoryCache, logger, namedClient);
            });

            return builder;
        }

        private static IHttpClientBuilder AddAltinnAuthenticationTypedHttpClient(this IServiceCollection services, IConfiguration config)
            => services.AddHttpClient<IAltinnAuthenticationClient, AltinnAuthenticationClient>((sp, httpClient) =>
                {
                    httpClient.DefaultRequestHeaders.Accept.Add(new MediaTypeWithQualityHeaderValue("application/json"));
                })
                .AddHttpMessageHandler<EnsureSuccessHandler>();

        private static IHttpClientBuilder AddAuthenticatedAltinnPlatformTypedHttpClient<TInterface, TImplementation>(this IServiceCollection services)
            where TImplementation : class, TInterface
            where TInterface : class
            => services.AddHttpClient<TInterface, TImplementation>((sp, httpClient) =>
                {
                    httpClient.DefaultRequestHeaders.Accept.Add(new MediaTypeWithQualityHeaderValue(MediaTypeNames.Application.Json));
                })
                .AddHttpMessageHandler<PlatformBearerTokenHandler>()
                .AddHttpMessageHandler<PlatformSubscriptionAuthDelegatingHandler>()
                .AddHttpMessageHandler<EnsureSuccessHandler>();

        private static IHttpClientBuilder AddMaskinportenHttpClient(this IServiceCollection services)
        {
            services.AddScoped<AnsattPortenTokenDelegatingHandler>();
            return services.AddHttpClient<IMaskinPortenHttpClient, MaskinPortenHttpClient>((serviceProvider, client) =>
                    {
                        var options = serviceProvider.GetRequiredService<IOptions<MaskinPortenHttpClientSettings>>().Value;
                        client.BaseAddress = new Uri(options.BaseUrl);
                    })
            .AddHttpMessageHandler<AnsattPortenTokenDelegatingHandler>();

        }

        private static IHttpClientBuilder AddSlackClient(this IServiceCollection services, IConfiguration config)
        {
            FeedbackFormSettings feedbackFormSettings = config.GetSection("FeedbackFormSettings").Get<FeedbackFormSettings>();
            string token = config["FeedbackFormSlackToken"];
            return services.AddHttpClient<ISlackClient, SlackClient>(client =>
            {
                client.BaseAddress = new Uri(feedbackFormSettings.SlackSettings.WebhookUrl + config["FeedbackFormSlackWebhookSecret"]);
                client.DefaultRequestHeaders.Accept.Add(new MediaTypeWithQualityHeaderValue("application/json"));
                client.DefaultRequestHeaders.Authorization = new AuthenticationHeaderValue("Basic", token);
            }).AddHttpMessageHandler<EnsureSuccessHandler>();
        }

        private static void AddStudioGatewayClient(this IServiceCollection services, ILogger logger, IConfiguration configuration)
        {
            var clientId = configuration["MaskinportenClientForRuntime:Test:ClientId"];
            logger.LogInformation("// AddStudioGatewayClient // MaskinportenClientForRuntime:Test is configured with {ClientId}", clientId);

            var jwkString = configuration["MaskinportenClientForRuntime:Test:Jwk"];
            var scope = configuration["MaskinportenClientForRuntime:Test:Scope"];
            var maskinportenClientForRuntimeTestSettings = new MaskinportenClientSettings()
            {
                ClientId = configuration["MaskinportenClientForRuntime:Test:ClientId"],
                // Library expects base64 encoded JWK, but we store the raw JSON in Azure KV
                EncodedJwk = !string.IsNullOrWhiteSpace(jwkString) ? Convert.ToBase64String(Encoding.UTF8.GetBytes(jwkString)) : null,
                Scope = configuration["MaskinportenClientForRuntime:Test:Scope"]
            };

            services.AddMaskinportenHttpClient<SettingsJwkClientDefinition, IGatewayClient, GatewayClient>(maskinportenClientForRuntimeTestSettings)
                .AddHttpMessageHandler<EnsureSuccessHandler>();
        }
    }
}<|MERGE_RESOLUTION|>--- conflicted
+++ resolved
@@ -73,11 +73,8 @@
             services.AddTransient<PlatformSubscriptionAuthDelegatingHandler>();
             services.AddMaskinportenHttpClient();
             services.AddSlackClient(config);
-<<<<<<< HEAD
             services.AddStudioGatewayClient(logger, config);
-=======
             services.AddRuntimeGatewayHttpClient(config);
->>>>>>> c27a4509
 
             return services;
         }
