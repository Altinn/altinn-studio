--- conflicted
+++ resolved
@@ -5,12 +5,9 @@
 using System.Threading.Tasks;
 using Altinn.Studio.Designer.Configuration;
 using Altinn.Studio.Designer.Models;
-<<<<<<< HEAD
 using Altinn.Studio.Designer.Models.Alerts;
 using Altinn.Studio.Designer.Models.Metrics;
-=======
 using Altinn.Studio.Designer.Services.Interfaces;
->>>>>>> 58a12425
 using Altinn.Studio.Designer.TypedHttpClients.RuntimeGateway.Models;
 
 namespace Altinn.Studio.Designer.TypedHttpClients.RuntimeGateway;
@@ -39,7 +36,6 @@
         return response?.IsDeployed ?? false;
     }
 
-<<<<<<< HEAD
     /// <inheritdoc />
     public async Task<IEnumerable<AlertRule>> GetAlertRulesAsync(
         string org,
@@ -47,8 +43,8 @@
         CancellationToken cancellationToken
     )
     {
-        HttpClient client = _httpClientFactory.GetRuntimeGatewayHttpClient(environment);
-        string baseUrl = GetGatewayUrl(org, environment);
+        using var client = _httpClientFactory.CreateClient($"runtime-gateway");
+        var baseUrl = await _environmentsService.GetAppClusterUri(org, environment.Name);
         string requestUrl = $"{baseUrl}/alerts";
 
         return await client.GetFromJsonAsync<List<AlertRule>>(requestUrl, cancellationToken) ?? [];
@@ -62,8 +58,8 @@
         CancellationToken cancellationToken
     )
     {
-        HttpClient client = _httpClientFactory.GetRuntimeGatewayHttpClient(environment);
-        string baseUrl = GetGatewayUrl(org, environment);
+        using var client = _httpClientFactory.CreateClient($"runtime-gateway");
+        var baseUrl = await _environmentsService.GetAppClusterUri(org, environment.Name);
         string requestUrl = $"{baseUrl}/metrics?range={range}";
 
         return await client.GetFromJsonAsync<MetricsResponse>(requestUrl, cancellationToken) ?? new MetricsResponse { SubscriptionId = "", Metrics = [] };
@@ -78,8 +74,8 @@
         CancellationToken cancellationToken
     )
     {
-        HttpClient client = _httpClientFactory.GetRuntimeGatewayHttpClient(environment);
-        string baseUrl = GetGatewayUrl(org, environment);
+        using var client = _httpClientFactory.CreateClient($"runtime-gateway");
+        var baseUrl = await _environmentsService.GetAppClusterUri(org, environment.Name);
         string requestUrl = $"{baseUrl}/metrics/app?app={app}&range={range}";
 
         return await client.GetFromJsonAsync<List<AppMetric>>(requestUrl, cancellationToken) ?? [];
@@ -93,30 +89,13 @@
         CancellationToken cancellationToken
     )
     {
-        HttpClient client = _httpClientFactory.GetRuntimeGatewayHttpClient(environment);
-        string baseUrl = GetGatewayUrl(org, environment);
+        using var client = _httpClientFactory.CreateClient($"runtime-gateway");
+        var baseUrl = await _environmentsService.GetAppClusterUri(org, environment.Name);
         string requestUrl = $"{baseUrl}/metrics/app/health?app={app}";
 
         return await client.GetFromJsonAsync<List<AppHealthMetric>>(requestUrl, cancellationToken) ?? [];
     }
 
-    private string GetGatewayUrl(string org, AltinnEnvironment environment)
-    {
-        if (environment == AltinnEnvironment.Prod)
-        {
-            return string.Format(_runtimeGatewaySettings.ProdUrlFormat, org);
-        }
-
-        if (environment.Name.StartsWith("tt"))
-        {
-            return string.Format(_runtimeGatewaySettings.TtUrlFormat, org, environment.Name);
-        }
-
-        return string.Format(_runtimeGatewaySettings.AtYtUrlFormat, org, environment.Name);
-    }
-
-=======
->>>>>>> 58a12425
     private string GetOriginEnvironment()
     {
         var hostName = _generalSettings.HostName;
