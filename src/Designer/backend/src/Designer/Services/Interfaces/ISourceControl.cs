#nullable disable
using System.Collections.Generic;
using System.Threading.Tasks;
using Altinn.Studio.Designer.Models;
using LibGit2Sharp;

namespace Altinn.Studio.Designer.Services.Interfaces
{
    /// <summary>
    /// Interface for source control functionality
    /// </summary>
    public interface ISourceControl
    {
        /// <summary>
        /// Clone app repository to local repo
        /// </summary>
        /// <param name="org">Unique identifier of the organisation responsible for the repository.</param>
        /// <param name="repository">Name of the repository</param>
        /// <returns>The result of the cloning</returns>
        Task<string> CloneRemoteRepository(string org, string repository);

        /// <summary>
        /// Clone repository to specified destination
        /// </summary>
        /// <param name="org">Unique identifier of the organisation responsible for the repository.</param>
        /// <param name="repository">Name of the repository</param>
        /// <param name="destinationPath">Path of destination folder</param>
        /// <param name="branchName">The name of the branch to clone</param>
        /// <returns>Path of the cloned repository</returns>
        Task<string> CloneRemoteRepository(string org, string repository, string destinationPath, string branchName = "");

        /// <summary>
        /// Stores a App token for user
        /// </summary>
        /// <param name="token">The token from GITEA</param>
        void StoreAppTokenForUser(string token);

        /// <summary>
        /// Add all changes in app repo and push to remote
        /// </summary>
        /// <param name="commitInfo">the commit information for the app</param>
        Task PushChangesForRepository(CommitInfo commitInfo);

        /// <summary>
        /// Commits all changes in repo and pushe them to the provided branch
        /// </summary>
        /// <param name="org">Unique identifier of the organisation responsible for the repository.</param>
        /// <param name="repository">Name of the repository</param>
        /// <param name="branchName">The name of the branch to push changes to</param>
        /// <param name="localPath">Path to local clone of repository</param>
        /// <param name="message">Commit message</param>
        /// <param name="accessToken">Access token for authentication. If empty, uses session-based authentication. Should only be used for special cases like bot operations - avoid for regular user operations.</param>
        Task CommitAndPushChanges(string org, string repository, string branchName, string localPath, string message, string accessToken = "");

        /// <summary>
        /// Pull remote changes
        /// </summary>
        /// <param name="org">Unique identifier of the organisation responsible for the repository.</param>
        /// <param name="repository">name of the repository</param>
        /// <returns>The repo status</returns>
        Task<RepoStatus> PullRemoteChanges(string org, string repository);

        /// <summary>
        /// Pull remote changes
        /// </summary>
        /// <param name="org">Unique identifier of the organisation responsible for the repository.</param>
        /// <param name="repository">name of the repository</param>
        Task FetchRemoteChanges(string org, string repository);

        /// <summary>
        /// List Git status for an app repo
        /// </summary>
        /// <param name="org">Unique identifier of the organisation responsible for the repository.</param>
        /// <param name="repository">The name of the repository</param>
        /// <returns>List of repositories with status</returns>
        List<RepositoryContent> Status(string org, string repository);

        /// <summary>
        /// List commits
        /// </summary>
        /// <param name="org">Unique identifier of the organisation responsible for the repository.</param>
        /// <param name="repository">The name of the repository</param>
        /// <returns>List of commits</returns>
        List<Designer.Models.Commit> Log(string org, string repository);

        /// <summary>
        /// Gets the latest commit for current user
        /// </summary>
        /// <param name="org">Unique identifier of the organisation responsible for the repository.</param>
        /// <param name="repository">The name of the repository</param>
        /// <returns>The latest commit</returns>
        Designer.Models.Commit GetLatestCommitForCurrentUser(string org, string repository);

        /// <summary>
        /// Gives the complete repository status
        /// </summary>
        /// <param name="org">Unique identifier of the organisation responsible for the repository.</param>
        /// <param name="repository">The name of repository</param>
        /// <returns>The repostatus</returns>
        RepoStatus RepositoryStatus(string org, string repository);

        /// <summary>
        /// Gets a dictionary of all filePaths and corresponding contentChanges as git diff string if file has been added or modified
        /// </summary>
        /// <param name="org">Unique identifier of the organisation responsible for the repository.</param>
        /// <param name="repository">The name of repository</param>
        /// <returns>A dictionary with the filePath and a string for the git diff</returns>
        Task<Dictionary<string, string>> GetChangedContent(string org, string repository);

        /// <summary>
        /// Push commits to repository
        /// </summary>
        /// <param name="org">Unique identifier of the organisation responsible for the repository.</param>
        /// <param name="repository">The name of the repository.</param>
        /// <returns>boolean indicatng success</returns>
        Task<bool> Push(string org, string repository);

        /// <summary>
        /// Commit changes for repository
        /// </summary>
        /// <param name="commitInfo">Information about the commit</param>
        void Commit(CommitInfo commitInfo);

        /// <summary>
        /// Stages a specific file changed in working repository.
        /// </summary>
        /// <param name="org">Unique identifier of the organisation responsible for the repository.</param>
        /// <param name="repository">The name of the repository.</param>
        /// <param name="fileName">the entire file path with filen name</param>
        void StageChange(string org, string repository, string fileName);

        /// <summary>
        /// Ensures repository is cloned if not, it clones it.
        /// </summary>
        /// <param name="org">Unique identifier of the organisation responsible for the repository.</param>
        /// <param name="repository">The name of the repository</param>
        Task CloneIfNotExists(string org, string repository);

        /// <summary>
        /// Creates a new branch in the given repository.
        /// </summary>
        /// <param name="org">Unique identifier of the organisation responsible for the repository.</param>
        /// <param name="repository">The name of repository</param>
        /// <param name="branchName">Name of branch</param>
        Task<RepositoryClient.Model.Branch> CreateBranch(string org, string repository, string branchName);

        /// <summary>
        /// Creates a pull request for merging source into target for the provided repository.
        /// </summary>
        /// <param name="org">Unique identifier of the organisation responsible for the repository.</param>
        /// <param name="repository">The name of repository</param>
        /// <param name="target">The name of the base ref</param>
        /// <param name="source">The name of the head ref</param>
        /// <param name="title">The pull request title</param>
        Task<bool> CreatePullRequest(string org, string repository, string target, string source, string title);

        /// <summary>
        /// Deletes the provided repository. Both local clone and remote repo.
        /// </summary>
        /// <param name="org">Unique identifier of the organisation responsible for the repository.</param>
        /// <param name="repository">The name of repository</param>
        /// <returns></returns>
        Task DeleteRepository(string org, string repository);

        /// <summary>
        /// Checkout the repository on specified branch.
        /// </summary>
        /// <param name="editingContext">The altinn repo editing context</param>
        /// <param name="branchName">The name of the branch</param>
        void CheckoutRepoOnBranch(AltinnRepoEditingContext editingContext, string branchName);

        /// <summary>
        /// Make a commit to local repository.
        /// </summary>
        /// <param name="editingContext">The altinn repo editing context</param>
        /// <param name="message">The commit message</param>
        void CommitToLocalRepo(AltinnRepoEditingContext editingContext, string message);

        /// <summary>
        /// Rebases local branch onto default remote branch.
        /// </summary>
        /// <param name="editingContext">The altinn repo editing context</param>
        RebaseResult RebaseOntoDefaultBranch(AltinnRepoEditingContext editingContext);

        /// <summary>
        /// Deletes a local branch based on the specified name.
        /// </summary>
        /// <param name="editingContext">The altinn repo editing context</param>
        /// <param name="branchName">The name of the branch</param>
        void DeleteLocalBranchIfExists(AltinnRepoEditingContext editingContext, string branchName);

        /// <summary>
        /// Creates a local branch based on the specified commit sha if given.
        /// </summary>
        /// <param name="editingContext">The altinn repo editing context</param>
        /// <param name="branchName">The name of the branch</param>
        /// <param name="commitSha">The commit sha</param>
        void CreateLocalBranch(AltinnRepoEditingContext editingContext, string branchName, string commitSha = null);

        /// <summary>
        /// Merge feature branch into head branch.
        /// </summary>
        /// <param name="editingContext">The altinn repo editing context</param>
        /// <param name="featureBranch">The name of the feature branch</param>
        void MergeBranchIntoHead(AltinnRepoEditingContext editingContext, string featureBranch);

        /// <summary>
<<<<<<< HEAD
        /// Gets information about the current branch
        /// </summary>
        /// <param name="org">Unique identifier of the organisation responsible for the repository.</param>
        /// <param name="repository">The name of repository</param>
        /// <returns>Information about the current branch</returns>
        CurrentBranchInfo GetCurrentBranch(string org, string repository);

        /// <summary>
        /// Checks out a branch, validating that there are no uncommitted changes first
        /// </summary>
        /// <param name="org">Unique identifier of the organisation responsible for the repository.</param>
        /// <param name="repository">The name of repository</param>
        /// <param name="branchName">The name of the branch to checkout</param>
        /// <returns>The updated repository status, or null if there are uncommitted changes</returns>
        /// <exception cref="Exceptions.UncommittedChangesException">Thrown when there are uncommitted changes</exception>
        Task<RepoStatus> CheckoutBranchWithValidation(string org, string repository, string branchName);

        /// <summary>
        /// Discards all local changes in the repository (hard reset + clean untracked files)
        /// </summary>
        /// <param name="org">Unique identifier of the organisation responsible for the repository.</param>
        /// <param name="repository">The name of repository</param>
        /// <returns>The updated repository status</returns>
        RepoStatus DiscardLocalChanges(string org, string repository);
=======
        /// Deletes a remote branch based on the specified name, if it exists.
        /// </summary>
        /// <param name="editingContext">The altinn repo editing context</param>
        /// <param name="branchName">The name of the branch</param>
        Task DeleteRemoteBranchIfExists(AltinnRepoEditingContext editingContext, string branchName);

        /// <summary>
        /// Publishes branch to remote.
        /// </summary>
        /// <param name="editingContext">The altinn repo editing context</param>
        /// <param name="branchName">The name of the branch</param>
        Task PublishBranch(AltinnRepoEditingContext editingContext, string branchName);
>>>>>>> 638a4751
    }
}<|MERGE_RESOLUTION|>--- conflicted
+++ resolved
@@ -205,7 +205,6 @@
         void MergeBranchIntoHead(AltinnRepoEditingContext editingContext, string featureBranch);
 
         /// <summary>
-<<<<<<< HEAD
         /// Gets information about the current branch
         /// </summary>
         /// <param name="org">Unique identifier of the organisation responsible for the repository.</param>
@@ -230,8 +229,8 @@
         /// <param name="repository">The name of repository</param>
         /// <returns>The updated repository status</returns>
         RepoStatus DiscardLocalChanges(string org, string repository);
-=======
-        /// Deletes a remote branch based on the specified name, if it exists.
+
+        // Deletes a remote branch based on the specified name, if it exists.
         /// </summary>
         /// <param name="editingContext">The altinn repo editing context</param>
         /// <param name="branchName">The name of the branch</param>
@@ -243,6 +242,5 @@
         /// <param name="editingContext">The altinn repo editing context</param>
         /// <param name="branchName">The name of the branch</param>
         Task PublishBranch(AltinnRepoEditingContext editingContext, string branchName);
->>>>>>> 638a4751
     }
 }