--- conflicted
+++ resolved
@@ -25,39 +25,7 @@
 
 export function useProcessQuery() {
   const instanceId = useLaxInstanceId();
-<<<<<<< HEAD
-  const taskId = useNavigationParam('taskId');
-  const layoutSets = useLayoutSets();
-  const navigateToTask = useNavigateToTask();
-
-  const query = useQuery(processQueries.processState(instanceId));
-
-  const data = instanceId ? query.data : window.AltinnAppData?.processState;
-  const error = instanceId ? query.error : undefined;
-  const ended = !!data?.ended;
-
-  // TODO: move this to a layout file on task id change instead
-  useEffect(() => {
-    if (ended) {
-      // Catch cases where there is a custom receipt, but we've navigated
-      // to the wrong one (i.e. mocking in all-process-steps.ts)
-      const hasCustomReceipt = behavesLikeDataTask(TaskKeys.CustomReceipt, layoutSets);
-      if (taskId === TaskKeys.ProcessEnd && hasCustomReceipt) {
-        navigateToTask(TaskKeys.CustomReceipt);
-      } else if (taskId === TaskKeys.CustomReceipt && !hasCustomReceipt) {
-        navigateToTask(TaskKeys.ProcessEnd);
-      }
-    }
-  }, [ended, layoutSets, navigateToTask, taskId]);
-
-  useEffect(() => {
-    error && window.logError('Fetching process state failed:\n', error);
-  }, [error]);
-
-  return { ...query, data, error };
-=======
   return useQuery(processQueries.processState(instanceId));
->>>>>>> d782200c
 }
 
 export const useIsAuthorized = () => {
@@ -138,108 +106,4 @@
   const processQueryKey = processQueries.processStateKey(instanceId);
 
   return (process: IProcess) => queryClient.setQueryData<IProcess>(processQueryKey, process);
-}
-
-// import { useQueryClient } from '@tanstack/react-query';
-//
-// import { useApplicationMetadata } from 'src/features/applicationMetadata/ApplicationMetadataProvider';
-// import { useLayoutSets } from 'src/features/form/layoutSets/LayoutSetsProvider';
-// import { TaskKeys } from 'src/hooks/useNavigatePage';
-// import { isProcessTaskType, ProcessTaskType } from 'src/types';
-// import { behavesLikeDataTask } from 'src/utils/formLayout';
-// import type { LooseAutocomplete } from 'src/types';
-// import type { IActionType, IProcess } from 'src/types/shared';
-//
-// // export const processQueries = {
-// //   all: () => ['process'],
-// //   processStateKey: (instanceId?: string) => [...processQueries.all(), instanceId],
-// //   processState: (instanceId?: string) =>
-// //     queryOptions({
-// //       queryKey: processQueries.processStateKey(instanceId),
-// //       queryFn: instanceId ? () => fetchProcessState(instanceId) : skipToken,
-// //     }),
-// // } as const;
-//
-// export function useProcessQuery() {
-//   return { data: window.AltinnAppData.process };
-// }
-//
-// export const useIsAuthorized = () => {
-//   const { data } = useProcessQuery();
-//
-//   return (action: LooseAutocomplete<IActionType>): boolean => {
-//     const userAction = data?.currentTask?.userActions?.find((a) => a.id === action);
-//     return !!userAction?.authorized;
-//   };
-// };
-//
-// /**
-//  * This returns the task type of the current process task, as we got it from the backend
-//  */
-// export function useTaskTypeFromBackend() {
-//   const { data: processData } = useProcessQuery();
-//
-//   if (processData?.ended) {
-//     return ProcessTaskType.Archived;
-//   }
-//
-//   const altinnTaskType = processData?.currentTask?.altinnTaskType;
-//   if (altinnTaskType && isProcessTaskType(altinnTaskType)) {
-//     return altinnTaskType;
-//   }
-//
-//   return ProcessTaskType.Unknown;
-// }
-//
-// /**
-//  * This hook returns the taskType of a given taskId. If the
-//  * taskId cannot be found in processTasks it will return the
-//  * taskType of the currentTask if the currentTask matches
-//  * the taskId provided.
-//  */
-// export function useGetTaskTypeById() {
-//   const { data: processData } = useProcessQuery();
-//   const isStateless = useApplicationMetadata().isStatelessApp;
-//   const layoutSets = useLayoutSets();
-//
-//   return (taskId: string | undefined) => {
-//     const task =
-//       (processData?.processTasks?.find((t) => t.elementId === taskId) ?? processData?.currentTask?.elementId === taskId)
-//         ? processData?.currentTask
-//         : undefined;
-//
-//     if (isStateless || taskId === TaskKeys.CustomReceipt || behavesLikeDataTask(taskId, layoutSets)) {
-//       // Stateless apps only have data tasks. As soon as they start creating an instance from that stateless step,
-//       // applicationMetadata.isStatelessApp will return false and we'll proceed as normal.
-//       return ProcessTaskType.Data;
-//     }
-//
-//     if (taskId === TaskKeys.ProcessEnd || processData?.ended) {
-//       return ProcessTaskType.Archived;
-//     }
-//
-//     const altinnTaskType = task?.altinnTaskType;
-//     if (altinnTaskType && isProcessTaskType(altinnTaskType)) {
-//       return altinnTaskType;
-//     }
-//
-//     return ProcessTaskType.Unknown;
-//   };
-// }
-//
-// /**
-//  * Returns the actual raw task type of a given taskId.
-//  */
-// export function useGetAltinnTaskType() {
-//   const { data: processData } = useProcessQuery();
-//   return (taskId: string | undefined) => processData?.processTasks?.find((t) => t.elementId === taskId)?.altinnTaskType;
-// }
-//
-// export function useOptimisticallyUpdateProcess() {
-//   const queryClient = useQueryClient();
-//   // const instanceId = useLaxInstanceId();
-//
-//   // const processQueryKey = processQueries.processStateKey(instanceId);
-//
-//   return (process: IProcess) => queryClient.setQueryData<IProcess>([''], process);
-// }+}