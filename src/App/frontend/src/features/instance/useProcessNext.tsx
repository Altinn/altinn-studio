import React from 'react';
import { toast } from 'react-toastify';

import { useMutation, useQueryClient } from '@tanstack/react-query';

import { ContextNotProvided } from 'src/core/contexts/context';
import { useDisplayError } from 'src/core/errorHandling/DisplayErrorProvider';
import { useApplicationMetadata } from 'src/features/applicationMetadata/ApplicationMetadataProvider';
import { invalidateFormDataQueries } from 'src/features/formData/useFormDataQuery';
import {  useLaxInstanceId } from 'src/features/instance/InstanceContext';
import { useOptimisticallyUpdateProcess, useProcessQuery } from 'src/features/instance/useProcessQuery';
import { Lang } from 'src/features/language/Lang';
import { useCurrentLanguage } from 'src/features/language/LanguageProvider';
import { useUpdateInitialValidations } from 'src/features/validation/backendValidation/backendValidationQuery';
import { useOnFormSubmitValidation } from 'src/features/validation/callbacks/onFormSubmitValidation';
import { Validation } from 'src/features/validation/validationContext';
import { TaskKeys, useNavigateToTask } from 'src/hooks/useNavigatePage';
import { doProcessNext } from 'src/queries/queries';
import {
  appSupportsIncrementalValidationFeatures,
  appSupportsUnlockingOnProcessNextFailure,
} from 'src/utils/versioning/versions';
import type { BackendValidationIssue } from 'src/features/validation';
import type { IActionType, IProcess, ProblemDetails } from 'src/types/shared';
import type { HttpClientError } from 'src/utils/network/sharedNetworking';

interface ProcessNextProps {
  action?: IActionType;
}

export function getProcessNextMutationKey(action?: IActionType) {
  if (!action) {
    return ['processNext'] as const;
  }
  return ['processNext', action] as const;
}

export function useProcessNext({ action }: ProcessNextProps = {}) {
<<<<<<< HEAD
  // const reFetchInstanceData = useInstanceDataQuery().refetch;
=======
  const reFetchInstanceData = useInstanceDataQuery({ enabled: false }).refetch;
>>>>>>> d782200c
  const language = useCurrentLanguage();
  const { data: process, refetch: refetchProcessData } = useProcessQuery();
  const navigateToTask = useNavigateToTask();
  const instanceId = useLaxInstanceId();
  const onFormSubmitValidation = useOnFormSubmitValidation();
  const updateInitialValidations = useUpdateInitialValidations();
  const setShowAllBackendErrors = Validation.useSetShowAllBackendErrors();
  const onSubmitFormValidation = useOnFormSubmitValidation();
  const queryClient = useQueryClient();
  const displayError = useDisplayError();
  // const hasPendingScans = useHasPendingScans();
  const optimisticallyUpdateProcess = useOptimisticallyUpdateProcess();

  const altinnNugetVersion = useApplicationMetadata().altinnNugetVersion;
  const isUnlockingOnProcessNextSupported = appSupportsUnlockingOnProcessNextFailure(altinnNugetVersion);
  const isIncrementalValidationSupported = appSupportsIncrementalValidationFeatures(altinnNugetVersion);

  return useMutation({
    scope: { id: 'process/next' },
    mutationKey: getProcessNextMutationKey(action),
    mutationFn: async () => {
      // if (hasPendingScans) {
      //   await reFetchInstanceData();
      // }

      const hasErrors = await onFormSubmitValidation();
      if (hasErrors) {
        return [null, null];
      }

      if (!instanceId) {
        throw new Error('Missing instance ID. Cannot perform process/next.');
      }

      return doProcessNext(instanceId, language, action)
        .then(({ data: process }) => [process, null] as const)
        .catch((error) => {
          if (error.response?.status === 409 && error.response?.data?.['validationIssues']?.length) {
            // If process next failed due to validation, return validationIssues instead of throwing
            return [null, error.response.data['validationIssues'] as BackendValidationIssue[]] as const;
          } else if (
            error.response?.status === 500 &&
            error.response?.data?.['detail'] === 'Pdf generation failed' &&
            isUnlockingOnProcessNextSupported
          ) {
            // If process next fails due to the PDF generator failing, don't show unknown error if the app unlocks data elements
            toast(<Lang id='process_error.submit_error_please_retry' />, { type: 'error', autoClose: false });
            return [null, null];
          } else {
            throw error;
          }
        });
    },
    onSuccess: async ([processData, validationIssues]) => {
      if (processData) {
        optimisticallyUpdateProcess(processData);
<<<<<<< HEAD
        refetchProcessData();
        // reFetchInstanceData();
=======
        await Promise.all([refetchProcessData(), reFetchInstanceData()]);
>>>>>>> d782200c
        await invalidateFormDataQueries(queryClient);

        const task = getTargetTaskFromProcess(processData);
        if (!task) {
          throw new Error('Missing task in process data. Cannot navigate to task.');
        }
        navigateToTask(task);
      } else if (validationIssues) {
        // Set initial validation to validation issues from process/next and make all errors visible
        updateInitialValidations(validationIssues, !isIncrementalValidationSupported);

        const hasValidationErrors = await onSubmitFormValidation(true);
        if (!hasValidationErrors) {
          setShowAllBackendErrors !== ContextNotProvided && setShowAllBackendErrors();
        }
      }
    },
    onError: async (error: HttpClientError<ProblemDetails | undefined>) => {
      window.logError('Process next failed:\n', error);

      if (!isUnlockingOnProcessNextSupported) {
        displayError(error);
        return;
      }

      const { data: newProcess } = await refetchProcessData();
      const newCurrentTask = newProcess?.currentTask;

      if (newCurrentTask?.elementId && newCurrentTask?.elementId !== process?.currentTask?.elementId) {
        // await reFetchInstanceData();
        navigateToTask(newCurrentTask.elementId);
      }

      toast(<Lang id={error.response?.data?.detail ?? error.message ?? 'process_error.submit_error_please_retry'} />, {
        type: 'error',
        autoClose: false,
      });
    },
  });
}

export function getTargetTaskFromProcess(processData: IProcess | undefined) {
  if (!processData) {
    return undefined;
  }

  return processData.ended || !processData.currentTask ? TaskKeys.ProcessEnd : processData.currentTask.elementId;
}<|MERGE_RESOLUTION|>--- conflicted
+++ resolved
@@ -7,7 +7,7 @@
 import { useDisplayError } from 'src/core/errorHandling/DisplayErrorProvider';
 import { useApplicationMetadata } from 'src/features/applicationMetadata/ApplicationMetadataProvider';
 import { invalidateFormDataQueries } from 'src/features/formData/useFormDataQuery';
-import {  useLaxInstanceId } from 'src/features/instance/InstanceContext';
+import { useHasPendingScans, useInstanceDataQuery, useLaxInstanceId } from 'src/features/instance/InstanceContext';
 import { useOptimisticallyUpdateProcess, useProcessQuery } from 'src/features/instance/useProcessQuery';
 import { Lang } from 'src/features/language/Lang';
 import { useCurrentLanguage } from 'src/features/language/LanguageProvider';
@@ -36,11 +36,7 @@
 }
 
 export function useProcessNext({ action }: ProcessNextProps = {}) {
-<<<<<<< HEAD
-  // const reFetchInstanceData = useInstanceDataQuery().refetch;
-=======
   const reFetchInstanceData = useInstanceDataQuery({ enabled: false }).refetch;
->>>>>>> d782200c
   const language = useCurrentLanguage();
   const { data: process, refetch: refetchProcessData } = useProcessQuery();
   const navigateToTask = useNavigateToTask();
@@ -51,7 +47,7 @@
   const onSubmitFormValidation = useOnFormSubmitValidation();
   const queryClient = useQueryClient();
   const displayError = useDisplayError();
-  // const hasPendingScans = useHasPendingScans();
+  const hasPendingScans = useHasPendingScans();
   const optimisticallyUpdateProcess = useOptimisticallyUpdateProcess();
 
   const altinnNugetVersion = useApplicationMetadata().altinnNugetVersion;
@@ -62,9 +58,9 @@
     scope: { id: 'process/next' },
     mutationKey: getProcessNextMutationKey(action),
     mutationFn: async () => {
-      // if (hasPendingScans) {
-      //   await reFetchInstanceData();
-      // }
+      if (hasPendingScans) {
+        await reFetchInstanceData();
+      }
 
       const hasErrors = await onFormSubmitValidation();
       if (hasErrors) {
@@ -97,12 +93,8 @@
     onSuccess: async ([processData, validationIssues]) => {
       if (processData) {
         optimisticallyUpdateProcess(processData);
-<<<<<<< HEAD
         refetchProcessData();
-        // reFetchInstanceData();
-=======
-        await Promise.all([refetchProcessData(), reFetchInstanceData()]);
->>>>>>> d782200c
+        reFetchInstanceData();
         await invalidateFormDataQueries(queryClient);
 
         const task = getTargetTaskFromProcess(processData);
@@ -132,7 +124,7 @@
       const newCurrentTask = newProcess?.currentTask;
 
       if (newCurrentTask?.elementId && newCurrentTask?.elementId !== process?.currentTask?.elementId) {
-        // await reFetchInstanceData();
+        await reFetchInstanceData();
         navigateToTask(newCurrentTask.elementId);
       }
 
