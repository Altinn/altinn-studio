--- conflicted
+++ resolved
@@ -11,21 +11,17 @@
 import { getIncomingApplicationMetadataMock } from 'src/__mocks__/getApplicationMetadataMock';
 import { defaultMockDataElementId, getInstanceDataMock } from 'src/__mocks__/getInstanceDataMock';
 import { defaultDataTypeMock, statelessDataTypeMock } from 'src/__mocks__/getLayoutSetsMock';
+import { ApplicationMetadataProvider } from 'src/features/applicationMetadata/ApplicationMetadataProvider';
 import { DataModelsProvider } from 'src/features/datamodel/DataModelsProvider';
-<<<<<<< HEAD
-import { DynamicsProvider } from 'src/features/form/dynamics/DynamicsContext';
-import { LayoutSettingsProvider } from 'src/features/form/layoutSettings/LayoutSettingsContext';
-=======
 import { LayoutsProvider } from 'src/features/form/layout/LayoutsContext';
 import { LayoutSetsProvider } from 'src/features/form/layoutSets/LayoutSetsProvider';
 import { LayoutSettingsProvider } from 'src/features/form/layoutSettings/LayoutSettingsContext';
 import { GlobalFormDataReadersProvider } from 'src/features/formData/FormDataReaders';
->>>>>>> 53c25eb7
 import { FD, FormDataWriteProvider } from 'src/features/formData/FormDataWrite';
 import { FormDataWriteProxyProvider } from 'src/features/formData/FormDataWriteProxies';
 import { IDataModelMultiPatchRequest, IDataModelMultiPatchResponse } from 'src/features/formData/types';
 import { useDataModelBindings } from 'src/features/formData/useDataModelBindings';
-import { fetchApplicationMetadata } from 'src/http-client/queries';
+import { fetchApplicationMetadata } from 'src/queries/queries';
 import {
   makeFormDataMethodProxies,
   renderWithInstanceAndLayout,
@@ -138,17 +134,6 @@
         </MemoryRouter>
       ),
       renderer: () => (
-<<<<<<< HEAD
-        <DataModelsProvider>
-          <LayoutSettingsProvider>
-            <DynamicsProvider>
-              <FormDataWriteProxyProvider value={formDataProxies}>
-                <FormDataWriteProvider>{props.renderer}</FormDataWriteProvider>
-              </FormDataWriteProxyProvider>
-            </DynamicsProvider>
-          </LayoutSettingsProvider>
-        </DataModelsProvider>
-=======
         <ApplicationMetadataProvider>
           <GlobalFormDataReadersProvider>
             <LayoutSetsProvider>
@@ -164,7 +149,6 @@
             </LayoutSetsProvider>
           </GlobalFormDataReadersProvider>
         </ApplicationMetadataProvider>
->>>>>>> 53c25eb7
       ),
       queries: {
         fetchDataModelSchema: async () => mockSchema,
