--- conflicted
+++ resolved
@@ -20,7 +20,7 @@
 
   return {
     ...data,
-    isValidVersion: isMinimumApplicationVersion(data.altinnNugetVersion),
+    isValidVersion: true, // TODO: Add version check when we know the next version (v9 or v10?)
     onEntry,
     isStatelessApp: isStatelessApp(!!instanceGuid, onEntry.show),
     logoOptions: data.logo,
@@ -32,21 +32,7 @@
   return {
     queryKey: ['fetchApplicationMetadata'],
     queryFn: fetchApplicationMetadata,
-<<<<<<< HEAD
     select: (data) => processApplicationMetadata(instanceGuid, data),
-=======
-    select: (data) => {
-      const onEntry = data.onEntry ?? { show: 'new-instance' };
-
-      return {
-        ...data,
-        isValidVersion: true, // TODO: Add version check when we know the next version (v9 or v10?)
-        onEntry,
-        isStatelessApp: isStatelessApp(!!instanceGuid, onEntry.show),
-        logoOptions: data.logo,
-      };
-    },
->>>>>>> cdcde599
   } satisfies UseQueryOptions<IncomingApplicationMetadata, Error, ApplicationMetadata>;
 }
 
