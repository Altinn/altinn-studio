--- conflicted
+++ resolved
@@ -25,11 +25,6 @@
 import { OrgsProvider } from 'src/features/orgs/OrgsProvider';
 import { useSelectedParty } from 'src/features/party/PartiesProvider';
 import { useIsMobileOrTablet } from 'src/hooks/useDeviceWidths';
-<<<<<<< HEAD
-import { ProcessTaskType } from 'src/types';
-=======
-import { focusMainContent } from 'src/hooks/useNavigatePage';
->>>>>>> d782200c
 import { getPageTitle } from 'src/utils/getPageTitle';
 import { getInstanceUiUrl } from 'src/utils/urls/appUrlHelper';
 import type { ISimpleInstance } from 'src/types';
@@ -48,13 +43,12 @@
 }
 
 export const InstanceSelectionWrapper = () => (
-<<<<<<< HEAD
   <NavigationEffectProvider>
     <OrgsProvider>
       <LayoutSetsProvider>
         <ApplicationMetadataProvider>
           <DataModelsProvider>
-            <PresentationComponent type={ProcessTaskType.Unknown}>
+            <PresentationComponent>
               <InstanceSelection />
             </PresentationComponent>
           </DataModelsProvider>
@@ -62,13 +56,6 @@
       </LayoutSetsProvider>
     </OrgsProvider>
   </NavigationEffectProvider>
-=======
-  <ActiveInstancesProvider>
-    <PresentationComponent showNavigation={false}>
-      <InstanceSelection />
-    </PresentationComponent>
-  </ActiveInstancesProvider>
->>>>>>> d782200c
 );
 
 export function InstanceSelection() {
@@ -77,7 +64,6 @@
   const _instances = data ?? [];
 
   const applicationMetadata = useApplicationMetadata();
-
   const instanceSelectionOptions = applicationMetadata?.onEntry.instanceSelection;
   const selectedIndex = instanceSelectionOptions?.defaultSelectedOption;
   const { langAsString } = useLanguage();
