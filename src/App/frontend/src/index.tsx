--- conflicted
+++ resolved
@@ -37,11 +37,7 @@
 import { PartyelectionWrapper } from 'src/features/instantiate/containers/PartySelection';
 import { InstanceSelectionWrapper } from 'src/features/instantiate/selection/InstanceSelection';
 import { LangToolsStoreProvider } from 'src/features/language/LangToolsStore';
-<<<<<<< HEAD
 import { useCurrentLanguage } from 'src/features/language/LanguageProvider';
-=======
-import { LanguageProvider } from 'src/features/language/LanguageProvider';
->>>>>>> cdcde599
 import { TextResourcesProvider } from 'src/features/language/textResources/TextResourcesProvider';
 import { NavigationEffectProvider } from 'src/features/navigation/NavigationEffectContext';
 import { OrgsProvider } from 'src/features/orgs/OrgsProvider';
@@ -215,31 +211,17 @@
     <div lang={currentLanguage}>
       <InstantiationUrlReset />
       <ApplicationMetadataProvider>
-<<<<<<< HEAD
         <VersionErrorOrChildren>
           <GlobalFormDataReadersProvider>
             <LayoutSetsProvider>
-=======
-        <GlobalFormDataReadersProvider>
-          <LayoutSetsProvider>
-            <ProfileProvider>
->>>>>>> cdcde599
               <TextResourcesProvider>
                 <OrgsProvider>
                   <ApplicationSettingsProvider>
                     <PartyProvider>
                       <KeepAliveProvider>
-<<<<<<< HEAD
-                        <DisplayErrorProvider>
-                          <ProcessingProvider>
-                            <Outlet />
-                          </ProcessingProvider>
-                        </DisplayErrorProvider>
-=======
                         <ProcessingProvider>
-                          <App />
+                          <Outlet />
                         </ProcessingProvider>
->>>>>>> cdcde599
                         <ToastContainer
                           position='top-center'
                           theme='colored'
