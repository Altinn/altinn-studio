--- conflicted
+++ resolved
@@ -80,15 +80,4 @@
   const mainPageKey = paramFrom(matches, 'mainPageKey');
   const subformPageKey = paramFrom(matches, 'pageKey');
   return !!(mainPageKey && subformPageKey);
-<<<<<<< HEAD
-};
-
-export const useIsReceiptPage = () => {
-  const location = useLocation();
-  const pathWithoutBase = stripBasePath(location.pathname);
-  const matches = matchers.map((matcher) => matchPath(matcher, pathWithoutBase));
-  const taskId = paramFrom(matches, 'taskId');
-  return taskId === 'ProcessEnd' || taskId === 'CustomReceipt';
-=======
->>>>>>> d782200c
 };