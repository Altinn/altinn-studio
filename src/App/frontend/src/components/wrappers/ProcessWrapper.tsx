--- conflicted
+++ resolved
@@ -1,5 +1,5 @@
 import React, { useEffect, useState } from 'react';
-import { useLocation, useNavigate, useParams } from 'react-router-dom';
+import { useLocation, useNavigate } from 'react-router-dom';
 import type { PropsWithChildren } from 'react';
 
 import { useQueryClient } from '@tanstack/react-query';
@@ -82,17 +82,6 @@
 
   const currentLocation = location.pathname + location.search;
 
-  useEffect(() => {
-<<<<<<< HEAD
-    if (currentLocation !== startUrl && !isRunningProcessNext) {
-      // navigate(startUrl, { replace: true });
-=======
-    if (currentLocation !== startUrl && !isRunningProcessNext && !isNavigating) {
-      navigate(startUrl, { replace: true });
->>>>>>> d782200c
-    }
-  }, [currentLocation, isRunningProcessNext, navigate, startUrl, isNavigating]);
-
   if (isRunningProcessNext) {
     return <Loader reason='navigate-to-start-process-next' />;
   }
@@ -101,17 +90,14 @@
 }
 
 export function ProcessWrapper({ children }: PropsWithChildren) {
-<<<<<<< HEAD
   const { data: process } = useProcessQuery();
   const currentTaskId = process?.currentTask?.elementId;
-  const { taskId } = useParams();
+
+  const taskId = useNavigationParam('taskId');
   const isCurrentTask =
     currentTaskId === undefined && taskId === TaskKeys.CustomReceipt ? true : currentTaskId === taskId;
 
-=======
-  const taskId = useNavigationParam('taskId');
   const isWrongTask = useIsWrongTask(taskId);
->>>>>>> d782200c
   const isValidTaskId = useIsValidTaskId()(taskId);
 
   const taskType = useGetTaskTypeById()(taskId);
