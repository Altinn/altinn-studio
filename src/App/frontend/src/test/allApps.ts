import dotenv from 'dotenv';
import assert from 'node:assert';
import fs from 'node:fs';
import path from 'node:path';
import { v4 as uuidv4 } from 'uuid';
import type { JSONSchema7 } from 'json-schema';

import { defaultMockDataElementId, getInstanceDataMock } from 'src/__mocks__/getInstanceDataMock';
import { getProcessDataMock } from 'src/__mocks__/getProcessDataMock';
import { cleanLayout } from 'src/features/form/layout/cleanLayout';
import { ALTINN_ROW_ID } from 'src/features/formData/types';
<<<<<<< HEAD
import type { ApplicationMetadata } from 'src/features/applicationMetadata/types';
import type { IFormDynamics } from 'src/features/form/dynamics';
=======
import type { IncomingApplicationMetadata } from 'src/features/applicationMetadata/types';
>>>>>>> 53c25eb7
import type { ITextResourceResult } from 'src/features/language/textResources';
import type { ILayoutFile, ILayoutSet, ILayoutSets, ILayoutSettings } from 'src/layout/common.generated';
import type { CompExternal, ILayoutCollection } from 'src/layout/layout';
import type { IInstance, IProcess } from 'src/types/shared';

export class ExternalApp {
  private compat = false;
  constructor(private rootDir: string) {}

  getName() {
    return path.basename(this.rootDir);
  }

  getOrgApp(): [string, string] {
    try {
      return this.getAppMetadata().id.split('/') as [string, string];
    } catch (_e) {
      const parts = this.getName().split('-', 3);
      return [parts[0], parts[2]];
    }
  }

  private readFile(path: string) {
    return fs.readFileSync(this.rootDir + path, 'utf-8').toString();
  }

  private readJson<T>(path: string) {
    return parseJsonTolerantly<T>(this.readFile(path));
  }

  private fileExists(path: string) {
    try {
      fs.accessSync(this.rootDir + path, fs.constants.R_OK);
      return true;
    } catch (_err) {
      return false;
    }
  }

  private fileSize(path: string) {
    try {
      return fs.statSync(this.rootDir + path).size;
    } catch (_err) {
      return 0;
    }
  }

  private dirExists(path: string) {
    try {
      return fs.statSync(this.rootDir + path).isDirectory();
    } catch (_err) {
      return false;
    }
  }

  readDir(path: string) {
    return fs.readdirSync(this.rootDir + path);
  }

  isValid(): boolean {
    if (!this.dirExists('/App')) {
      return false;
    }
    if (!this.fileExists('/App/config/applicationmetadata.json')) {
      return false;
    }
    if (!this.fileExists('/App/views/Home/Index.cshtml')) {
      return false;
    }
    if (!this.fileExists('/App/ui/layout-sets.json')) {
      return false;
    }

    const indexFile = this.readFile('/App/views/Home/Index.cshtml');
    return !!indexFile.match(/altinn-app-frontend\/4.*?\/altinn-app-frontend\.js/);
  }

  isValidLayoutSet(setId: string): boolean {
    if (!this.dirExists(`/App/ui/${setId}/layouts`)) {
      return false;
    }
    return this.fileExists(`/App/ui/${setId}/Settings.json`);
  }

  isValidDataModel(fileBase: string, typeId: string): boolean {
    if (!this.fileExists(`/App/models/${fileBase}.schema.json`)) {
      return false;
    }
    if (!this.fileExists(`/App/models/${fileBase}.cs`)) {
      return false;
    }

    const metadata = this.getAppMetadata();
    const data = metadata.dataTypes.find((dt) => dt.id === typeId);
    if (!data) {
      return false;
    }
    return !!data.appLogic?.classRef;
  }

  /**
   * Enabling this will overwrite some of the application config in order to allow tests to run this app without
   * having to deal with intricacies like:
   *  1. All party types are allowed, no party selection
   *  2. No instance selection on entry
   */
  enableCompatibilityMode() {
    this.compat = true;
    return this;
  }

  getAppMetadata(): ApplicationMetadata {
    const appMetaData = this.readJson<ApplicationMetadata>('/App/config/applicationmetadata.json');
    if (this.compat) {
      appMetaData.altinnNugetVersion = '8.5.0.157';
      appMetaData.partyTypesAllowed = {
        subUnit: true,
        person: true,
        bankruptcyEstate: true,
        organisation: true,
      };

      // We delete this for multiple reasons:
      // 1. When testing, we don't want to end up in instance selection
      // 2. We pretend stateless isn't a thing. If apps are considered stateless, we can end up with useNavigatePage()
      //    redirecting us to a page we didn't want.
      appMetaData.onEntry = undefined;
    }
    return appMetaData;
  }

  getTextResources(): ITextResourceResult[] {
    const textRoot = '/App/config/texts';
    const out: ITextResourceResult[] = [];
    if (!this.dirExists(textRoot)) {
      return out;
    }

    for (const file of this.readDir(textRoot)) {
      if (file.match(/^resource\.\w+\.json$/)) {
        out.push(this.readJson<ITextResourceResult>(`${textRoot}/${file}`));
      }
    }

    return out;
  }

  getRawLayoutSets(): ILayoutSets {
    const out = this.readJson<ILayoutSets>('/App/ui/layout-sets.json');

    for (const set of out.sets) {
      if (this.compat && !set.tasks) {
        // Fixing compatibility with stateless apps, so they can run in stateful modes
        set.tasks = ['Task_1'];
      }
    }

    return out;
  }

  getLayoutSets(): ExternalAppLayoutSet[] {
    const raw = this.getRawLayoutSets();
    return raw.sets.map((set) => new ExternalAppLayoutSet(this, set.id, set));
  }

  getLayoutSet(setId: string): ExternalAppLayoutSet {
    const set = this.getRawLayoutSets().sets.find((s) => s.id === setId);
    if (!set) {
      throw new Error(`Layout set '${setId}' not found`);
    }
    return new ExternalAppLayoutSet(this, setId, set);
  }

  getRawLayoutSet(setId: string): ILayoutCollection {
    const layoutsDir = `/App/ui/${setId}/layouts`;
    if (!this.dirExists(layoutsDir)) {
      throw new Error(`Layout set '${setId}' folder not found`);
    }
    const set = this.getRawLayoutSets().sets.find((s) => s.id === setId);

    const collection: ILayoutCollection = {};
    for (const file of this.readDir(layoutsDir)) {
      if (!file.endsWith('.json')) {
        continue;
      }

      const pageKey = file.replace('.json', '');
      collection[pageKey] = this.readJson<ILayoutFile>(`${layoutsDir}/${file}`);
      collection[pageKey].data.layout = cleanLayout(collection[pageKey].data.layout, set?.dataType ?? 'unknown');
    }

    return collection;
  }

  getLayoutSetSettings(setId: string): ILayoutSettings {
    const settingsFile = `/App/ui/${setId}/Settings.json`;
    if (!this.fileExists(settingsFile)) {
      throw new Error(`Layout set '${setId}' settings file not found`);
    }

    return this.readJson<ILayoutSettings>(settingsFile);
  }

  getDataModelsFromMetaData(): ExternalAppDataModel[] {
    const out: ExternalAppDataModel[] = [];
    const folder = '/App/models';
    const folderContents = this.readDir(folder);
    const metaData = this.getAppMetadata();

    for (const dataType of metaData.dataTypes) {
      const schemaFile = folderContents.find((file) => file.match(new RegExp(`^${dataType.id}\\.schema\\.json$`, 'i')));
      if (schemaFile && dataType.appLogic?.classRef && !out.some((model) => model.getName() === dataType.id)) {
        const fileBase = schemaFile.replace(/\.schema\.json$/, '');
        const model = new ExternalAppDataModel(this, dataType.id, fileBase);
        out.push(model);
      }
    }

    return out;
  }

  getDataModelsFromLayoutSets(): ExternalAppDataModel[] {
    const out: ExternalAppDataModel[] = [];
    for (const layoutSet of this.getLayoutSets()) {
      if (layoutSet.isValid()) {
        out.push(layoutSet.getModel());
      }
    }
    return out;
  }

  getModelSchema(fileBase: string): JSONSchema7 {
    const schemaFile = `/App/models/${fileBase}.schema.json`;
    if (!this.fileExists(schemaFile)) {
      throw new Error(`Model schema '${fileBase}' file not found`);
    }

    return this.readJson<JSONSchema7>(schemaFile);
  }
}

export class ExternalAppLayoutSet {
  constructor(
    public readonly app: ExternalApp,
    private id: string,
    private config: ILayoutSet,
  ) {}

  getName() {
    return this.id;
  }

  isValid(): boolean {
    // A layout-set must have a dataType to be valid, and that dataType must be in applicationmetadata
    if (!this.config.dataType) {
      return false;
    }

    if (!this.app.isValidLayoutSet(this.id)) {
      return false;
    }

    try {
      const metadata = this.app.getAppMetadata();
      return !!metadata?.dataTypes.find((element) => element.id === this.config.dataType);
    } catch (_e) {
      return false;
    }
  }

  getLayouts() {
    return this.app.getRawLayoutSet(this.id);
  }

  getSettings() {
    return this.app.getLayoutSetSettings(this.id);
  }

  getModel(identifier?: { url: string } | { name: string }): ExternalAppDataModel {
    let model: ExternalAppDataModel | undefined;
    if (!identifier) {
      const folderContents = this.app.readDir('/App/models');
      const schemaFile = folderContents.find((file) =>
        file.match(new RegExp(`^${this.config.dataType}\\.schema\\.json$`, 'i')),
      );
      if (!schemaFile) {
        throw new Error('Data model schema not found');
      }
      const fileBase = schemaFile.replace(/\.schema\.json$/, '');
      model = new ExternalAppDataModel(this.app, this.config.dataType, fileBase, this);
    } else {
      const models = this.app.getDataModelsFromMetaData();
      if ('url' in identifier) {
        const match = identifier.url.match(/fakeUuid:(.*):end/);
        assert(match);
        model = models.find((model) => model.getName() === decodeURIComponent(match[1]));
      } else {
        model = models.find((model) => model.getName() === identifier.name);
      }
      if (!model) {
        throw new Error('Data model not found');
      }
      model.setLayoutSet(this);
    }

    return model;
  }

  simulateInstance(): IInstance {
    return getInstanceDataMock((i) => {
      const defaultData = i.data.find((d) => d.id === defaultMockDataElementId);
      assert(defaultData);
      i.data = i.data.filter((d) => d.id !== defaultMockDataElementId);

      // Add one data element per data model in this app
      const models = this.app.getDataModelsFromMetaData();
      for (const model of models) {
        i.data.push({
          ...defaultData,
          id: `fakeUuid:${model.getName()}:end`,
          dataType: model.getName(),
        });
      }
    });
  }

  getTaskId(): string {
    const firstTask = this.config.tasks?.[0];
    return firstTask ?? 'Task_1'; // Fallback to simulate Task_1 for stateless apps
  }

  initialize(): { hash: string; mainSet: ExternalAppLayoutSet; subformComponent?: CompExternal<'Subform'> } {
    const instance = getInstanceDataMock();
    const pageSettings = this.getSettings().pages;
    const firstPage = 'order' in pageSettings ? pageSettings.order[0] : pageSettings.groups[0].order[0];

    let hash = `#/instance/${instance.instanceOwner.partyId}/${instance.id}`;
    let mainSet: ExternalAppLayoutSet | undefined;
    let subformComponent: CompExternal<'Subform'> | undefined = undefined;

    for (const otherSet of this.app.getLayoutSets()) {
      for (const page of Object.values(otherSet.getLayouts())) {
        for (const component of page.data.layout) {
          if (component.type === 'Subform' && component.layoutSet === this.getName()) {
            mainSet = otherSet;
            subformComponent = component;
            break;
          }
        }
      }
      if (mainSet && subformComponent) {
        break;
      }
    }

    if (!mainSet || !subformComponent) {
      // No other layout set includes us as a subform, we must be the main form.
      hash += `/${this.getTaskId()}/${firstPage}`;
      return { hash, mainSet: this };
    }

    // From here on out, we're in a subform
    const mainPages = mainSet.getSettings().pages;
    const firstMainPage = 'order' in mainPages ? mainPages.order[0] : mainPages.groups[0].order[0];
    const elementId = `fakeUuid:${this.config.dataType}:end`;
    hash += `/${mainSet.getTaskId()}/${firstMainPage}/${subformComponent.id}/${elementId}/${firstPage}`;

    return { hash, mainSet, subformComponent };
  }

  simulateProcessData(): IProcess {
    const taskId = this.getTaskId();
    return getProcessDataMock((process) => {
      assert(process.currentTask?.elementId === 'Task_1');
      process.currentTask.elementId = taskId;
      process.currentTask.name = taskId;
      assert(process.processTasks?.[0]?.elementId === 'Task_1');
      process.processTasks[0].elementId = taskId;
    });
  }
}

export class ExternalAppDataModel {
  constructor(
    public readonly app: ExternalApp,
    private dataType: string,
    private baseFileName: string,
    public layoutSet?: ExternalAppLayoutSet,
  ) {}

  getName(): string {
    return this.dataType;
  }

  setLayoutSet(layoutSet: ExternalAppLayoutSet) {
    this.layoutSet = layoutSet;
  }

  isValid(): boolean {
    return this.app.isValidDataModel(this.baseFileName, this.dataType);
  }

  getSchema() {
    return this.app.getModelSchema(this.baseFileName);
  }

  getDataDef() {
    const metadata = this.app.getAppMetadata();
    return metadata.dataTypes.find((dt) => dt.id === this.dataType)!;
  }

  simulateDataModel(numRows = 1, _layouts?: ILayoutCollection): unknown {
    const dataModel = {};
    const layouts = _layouts ?? this.layoutSet?.getLayouts();
    if (!layouts) {
      throw new Error('No layouts provided');
    }

    const groupsNeeded: string[] = [];
    for (const page of Object.keys(layouts)) {
      for (const comp of layouts[page].data.layout) {
        if (comp.type === 'RepeatingGroup' && comp.dataModelBindings?.group) {
          groupsNeeded.push(comp.dataModelBindings.group.field);
        }
        if (comp.type === 'Likert' && comp.dataModelBindings?.questions) {
          groupsNeeded.push(comp.dataModelBindings.questions.field);
        }
      }
    }

    // Sort groupsNeeded by length to make sure the upper repeating groups are added before the lower/inner levels
    groupsNeeded.sort((a, b) => a.length - b.length);

    // Add N rows per repeating group
    for (const binding of groupsNeeded) {
      const parts = binding.split('.');
      if (parts.length) {
        const part = parts.shift()!;
        this.buildDataModel(dataModel, part, parts, numRows);
      }
    }

    return dataModel;
  }

  private buildDataModel(current: object, key: string, bindingParts: string[], numRows: number) {
    if (!bindingParts.length) {
      if (!current[key]) {
        current[key] = [];
        for (let i = 0; i < numRows; i++) {
          current[key].push({ [ALTINN_ROW_ID]: uuidv4() });
        }
      }
    } else if (current[key] && Array.isArray(current[key])) {
      const nextKey = bindingParts.shift()!;
      for (const row of current[key]) {
        this.buildDataModel(row, nextKey, bindingParts, numRows);
      }
      this.buildDataModel(current, nextKey, bindingParts, numRows);
    } else {
      if (!current[key]) {
        current[key] = {};
      }
      const nextKey = bindingParts.shift()!;
      this.buildDataModel(current[key], nextKey, bindingParts, numRows);
    }
  }
}

/**
 * Get all apps, as a list of paths
 */
export function getAllApps(dir: string): ExternalApp[] {
  const out: ExternalApp[] = [];
  const apps = fs.readdirSync(dir);
  for (const app of apps) {
    if (app.startsWith('.')) {
      continue;
    }

    out.push(new ExternalApp(path.join(dir, app)));
  }

  return out;
}

/**
 * Utility function used to get the path to a directory containing all known apps.
 * Only call this from unit tests, and be sure to stop the test if it fails.
 */
export function ensureAppsDirIsSet(runVoidTest = true) {
  const env = dotenv.config({ quiet: true });
  const dir = env.parsed?.ALTINN_ALL_APPS_DIR;
  if (!dir) {
    if (runVoidTest) {
      it('did not find any apps', () => {
        expect(true).toBeTruthy();
      });
    }

    console.warn(
      'ALTINN_ALL_APPS_DIR should be set, please create a .env file and point it to a directory containing all known apps',
    );
    return false;
  }

  return dir;
}

/**
 * Parse JSON that may contain comments, trailing commas, etc.
 */
function parseJsonTolerantly<T = unknown>(content: string): T {
  // Remove multiline comments
  content = content.replace(/\/\*([\s\S]*?)\*\//g, '');

  // Remove single-line comments, but not in strings
  content = content.replace(/^(.*?)\/\/(.*)$/gm, (_, m1, m2) => {
    const quoteCount = m1.split(/(?<!\\)"/).length - 1;
    if (quoteCount % 2 === 0) {
      return m1;
    }

    return `${m1}//${m2}`;
  });

  // Remove trailing commas
  content = content.replace(/,\s*([\]}])/g, '$1');

  // Remove zero-width spaces, non-breaking spaces, etc.
  content = content.replace(/[\u200B-\u200D\uFEFF]/g, '');

  try {
    return JSON.parse(content);
  } catch (e) {
    const position = e.message.match(/position (\d+)/);
    if (position) {
      const pos = parseInt(position[1], 10);
      const before = content.substring(0, pos);
      const line = before.split('\n').length;
      const column = before.split('\n').pop()?.length ?? 0;
      throw new Error(`${e.message} (line ${line}, column ${column})`);
    }

    throw new Error(`Failed to parse JSON: ${e.message}`);
  }
}<|MERGE_RESOLUTION|>--- conflicted
+++ resolved
@@ -9,12 +9,7 @@
 import { getProcessDataMock } from 'src/__mocks__/getProcessDataMock';
 import { cleanLayout } from 'src/features/form/layout/cleanLayout';
 import { ALTINN_ROW_ID } from 'src/features/formData/types';
-<<<<<<< HEAD
-import type { ApplicationMetadata } from 'src/features/applicationMetadata/types';
-import type { IFormDynamics } from 'src/features/form/dynamics';
-=======
 import type { IncomingApplicationMetadata } from 'src/features/applicationMetadata/types';
->>>>>>> 53c25eb7
 import type { ITextResourceResult } from 'src/features/language/textResources';
 import type { ILayoutFile, ILayoutSet, ILayoutSets, ILayoutSettings } from 'src/layout/common.generated';
 import type { CompExternal, ILayoutCollection } from 'src/layout/layout';
@@ -72,6 +67,80 @@
 
   readDir(path: string) {
     return fs.readdirSync(this.rootDir + path);
+  }
+
+  getBackendVersion(): string | undefined {
+    let appFile = '';
+    try {
+      appFile = this.readFile('/App/App.csproj');
+    } catch (_e) {
+      return undefined;
+    }
+
+    const version = appFile.match(/<PackageReference Include="Altinn.App.Api(.Experimental)?" Version="([^"]*)"/i);
+    if (!version) {
+      return undefined;
+    }
+
+    const v = version[2];
+    if (v.match(/^\d+/)) {
+      return v;
+    }
+
+    // Some use variables, like <PackageReference Include="Altinn.App.Api" Version="$(AltinnAppApiVersion)" />
+    // In these cases we need to find the variable and replace it with the actual value
+    const propertyName = version[2].match(/\$\(([^)]*)\)/)?.[1];
+    const property = propertyName && appFile.match(`<${propertyName}>([^<]*)</${propertyName}>`);
+    if (!property) {
+      return undefined;
+    }
+
+    return property[1];
+  }
+
+  getBackendMajorVersion(): number | undefined {
+    const version = this.getBackendVersion();
+    if (!version) {
+      return undefined;
+    }
+    return parseInt(version.split('.')[0], 10);
+  }
+
+  getFrontendVersion(): string | undefined {
+    let indexFile = '';
+    try {
+      indexFile = this.readFile('/App/views/Home/Index.cshtml');
+    } catch (_e) {
+      return undefined;
+    }
+
+    const cleaned = indexFile.replace(/<!--[\s\S]*?-->/g, '').replace(/@[\s\S]*?@/g, '');
+    const scriptTags = cleaned.match(/<script src="(.*?)"/g);
+    if (!scriptTags) {
+      return undefined;
+    }
+
+    for (const tag of scriptTags) {
+      const url = tag.split('src=')[1].replace(/"/g, '');
+      if (!url.startsWith('https://altinncdn.no')) {
+        continue;
+      }
+      const version = url.match(/altinn-app-frontend\/(\d[^/]*)/);
+      if (!version) {
+        continue;
+      }
+      return version[1];
+    }
+
+    return undefined;
+  }
+
+  getFrontendMajorVersion(): number | undefined {
+    const version = this.getFrontendVersion();
+    if (!version) {
+      return undefined;
+    }
+    return parseInt(version.split('.')[0], 10);
   }
 
   isValid(): boolean {
@@ -126,8 +195,8 @@
     return this;
   }
 
-  getAppMetadata(): ApplicationMetadata {
-    const appMetaData = this.readJson<ApplicationMetadata>('/App/config/applicationmetadata.json');
+  getAppMetadata(): IncomingApplicationMetadata {
+    const appMetaData = this.readJson<IncomingApplicationMetadata>('/App/config/applicationmetadata.json');
     if (this.compat) {
       appMetaData.altinnNugetVersion = '8.5.0.157';
       appMetaData.partyTypesAllowed = {
