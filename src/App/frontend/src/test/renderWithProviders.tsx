import React from 'react';
import { createMemoryRouter, MemoryRouter, Route, RouterProvider, Routes, useLocation } from 'react-router-dom';
import type { PropsWithChildren } from 'react';

import { jest } from '@jest/globals';
import { QueryClient } from '@tanstack/react-query';
import { act, render as rtlRender, waitFor } from '@testing-library/react';
import dotenv from 'dotenv';
import type { RenderOptions, waitForOptions } from '@testing-library/react';
import type { AxiosResponse } from 'axios';
import type { JSONSchema7 } from 'json-schema';

import { getDataListMock } from 'src/__mocks__/getDataListMock';
import { getLayoutSetsMock } from 'src/__mocks__/getLayoutSetsMock';
import { getLogoMock } from 'src/__mocks__/getLogoMock';
import { orderDetailsResponsePayload } from 'src/__mocks__/getOrderDetailsPayloadMock';
import { getOrgsMock } from 'src/__mocks__/getOrgsMock';
import { getPartyMock } from 'src/__mocks__/getPartyMock';
import { paymentResponsePayload } from 'src/__mocks__/getPaymentPayloadMock';
import { getTextResourcesMock } from 'src/__mocks__/getTextResourcesMock';
import { AppQueriesProvider } from 'src/core/contexts/AppQueriesProvider';
import { RenderStart } from 'src/core/ui/RenderStart';
import { ApplicationMetadataProvider } from 'src/features/applicationMetadata/ApplicationMetadataProvider';
import { ApplicationSettingsProvider } from 'src/features/applicationSettings/ApplicationSettingsProvider';
import { FormProvider } from 'src/features/form/FormContext';
import { PageNavigationProvider } from 'src/features/form/layout/PageNavigationContext';
import { UiConfigProvider } from 'src/features/form/layout/UiConfigContext';
import { LayoutSetsProvider } from 'src/features/form/layoutSets/LayoutSetsProvider';
import { GlobalFormDataReadersProvider } from 'src/features/formData/FormDataReaders';
import { FormDataWriteProxyProvider } from 'src/features/formData/FormDataWriteProxies';
import { InstanceProvider, instanceQueries } from 'src/features/instance/InstanceContext';
import { LangToolsStoreProvider } from 'src/features/language/LangToolsStore';
import { LanguageProvider } from 'src/features/language/LanguageProvider';
import { TextResourcesProvider } from 'src/features/language/textResources/TextResourcesProvider';
import { NavigationEffectProvider } from 'src/features/navigation/NavigationEffectContext';
import { OrgsProvider } from 'src/features/orgs/OrgsProvider';
import { PartyProvider } from 'src/features/party/PartiesProvider';
// import { ProfileProvider } from 'src/features/profile/ProfileProvider';
import { FormComponentContextProvider } from 'src/layout/FormComponentContext';
import { fetchInstanceData } from 'src/queries/queries';
import { PageNavigationRouter } from 'src/test/routerUtils';
import type { IFooterLayout } from 'src/features/footer/types';
import type { FormDataWriteProxies, Proxy } from 'src/features/formData/FormDataWriteProxies';
import type { FormDataMethods } from 'src/features/formData/FormDataWriteStateMachine';
import type { IComponentProps, PropsFromGenericComponent } from 'src/layout';
import type { IRawOption } from 'src/layout/common.generated';
import type { CompExternal, CompExternalExact, CompTypes } from 'src/layout/layout';
import type { AppMutations, AppQueries, AppQueriesContext } from 'src/queries/types';

interface ExtendedRenderOptions extends Omit<RenderOptions, 'queries'> {
  renderer: (() => React.ReactElement) | React.ReactElement;
  router?: (props: PropsWithChildren) => React.ReactNode;
  waitUntilLoaded?: boolean;
  queries?: Partial<AppQueries>;
  initialRenderRef?: InitialRenderRef;
}

interface InstanceRouterProps {
  routerRef?: RouterRef;
  initialPage?: string;
  taskId?: string;
  instanceId?: string;
  alwaysRouteToChildren?: boolean;
  query?: string;
}

type RouterRef = { current: ReturnType<typeof createMemoryRouter> | undefined };

interface ExtendedRenderOptionsWithInstance extends ExtendedRenderOptions, Omit<InstanceRouterProps, 'routerRef'> {}

interface BaseRenderOptions extends ExtendedRenderOptions {
  Providers?: typeof DefaultProviders;
}

interface InitialRenderRef {
  current: boolean;
}

const env = dotenv.config({ quiet: true });

const exampleGuid = '75154373-aed4-41f7-95b4-e5b5115c2edc';
const exampleInstanceId = `512345/${exampleGuid}`;

export function queryPromiseMock<T extends keyof AppQueriesContext>(_name: T) {
  const mock = jest.fn().mockName(_name);
  const resolve = jest.fn().mockName(`${_name}.resolve`);
  const reject = jest.fn().mockName(`${_name}.reject`);
  mock.mockImplementation(
    () =>
      new Promise<T>((res, rej) => {
        resolve.mockImplementation(res);
        reject.mockImplementation(rej);
      }),
  );

  return { mock, resolve, reject } as unknown as {
    mock: AppQueriesContext[T];
    resolve: (retVal?: Awaited<ReturnType<AppQueriesContext[T]>>) => void;
    reject: (error: Error) => void;
  };
}

// eslint-disable-next-line @typescript-eslint/no-explicit-any
export const makeMutationMocks = <T extends (name: keyof AppMutations) => any>(
  makeMock: T,
): {
  [fn in keyof AppMutations]: ReturnType<T>;
} => ({
  doAttachmentRemove: makeMock('doAttachmentRemove'),
  doAttachmentUpload: makeMock('doAttachmentUpload'),
  doPatchMultipleFormData: makeMock('doPatchMultipleFormData'),
  doPostStatelessFormData: makeMock('doPostStatelessFormData'),
  doSetSelectedParty: makeMock('doSetSelectedParty'),
  doInstantiate: makeMock('doInstantiate'),
  doInstantiateWithPrefill: makeMock('doInstantiateWithPrefill'),
  doPerformAction: makeMock('doPerformAction'),
  doSubformEntryAdd: makeMock('doSubformEntryAdd'),
  doSubformEntryDelete: makeMock('doSubformEntryDelete'),
});

const defaultQueryMocks: AppQueries = {
  fetchLogo: async () => getLogoMock(),
  fetchActiveInstances: async () => [],
  fetchSelectedParty: async () => getPartyMock(),
  fetchApplicationSettings: async () => ({}),
  fetchFooterLayout: async () => ({ footer: [] }) as IFooterLayout,
  fetchLayoutSets: async () => getLayoutSetsMock(),
  fetchOrgs: async () => ({ orgs: getOrgsMock() }),
  fetchReturnUrl: async () => Promise.reject(),
  fetchDataModelSchema: async () => ({}),
  fetchPartiesAllowedToInstantiate: async () => [getPartyMock()],
  fetchRefreshJwtToken: async () => ({}),
  fetchCustomValidationConfig: async () => null,
  fetchFormData: async () => ({}),
  fetchOptions: async () => ({ data: [], headers: {} }) as unknown as AxiosResponse<IRawOption[], unknown>,
  fetchDataList: async () => getDataListMock(),
  fetchPdfFormat: async () => ({ excludedPages: [], excludedComponents: [] }),
  fetchDynamics: async () => null,
  fetchRuleHandler: async () => null,
  fetchTextResources: async (language) => ({ language, resources: getTextResourcesMock() }),
  fetchLayoutSchema: async () => ({}) as JSONSchema7,
  fetchAppLanguages: async () => [{ language: 'nb' }, { language: 'nn' }, { language: 'en' }],
  fetchPostPlace: async () => ({ valid: true, result: 'OSLO' }),
  fetchLayoutSettings: async () => ({ pages: { order: [] } }),
  fetchLayouts: () => Promise.reject(new Error('fetchLayouts not mocked')),
  fetchBackendValidations: async () => [],
  fetchPaymentInformation: async () => paymentResponsePayload,
  fetchOrderDetails: async () => orderDetailsResponsePayload,
};

function makeProxy<Name extends keyof FormDataMethods>(name: Name, ref: InitialRenderRef) {
  const mock = jest.fn().mockName(name);
  const proxy: Proxy<Name> = (original) => ({
    proxy: ({ args, toCall }) => {
      if (ref.current) {
        // eslint-disable-next-line prefer-spread, @typescript-eslint/no-explicit-any
        (toCall as any).apply(null, args);
        return;
      }

      act(() => {
        // eslint-disable-next-line prefer-spread, @typescript-eslint/no-explicit-any
        (toCall as any).apply(null, args);
      });
    },
    method: mock.mockImplementation(original),
  });

  return { proxy, mock };
}

export const makeFormDataMethodProxies = (
  ref: InitialRenderRef,
): { proxies: FormDataWriteProxies; mocks: FormDataMethods } => {
  const all: { [M in keyof FormDataMethods]: { mock: jest.Mock; proxy: Proxy<M> } } = {
    debounce: makeProxy('debounce', ref),
    cancelSave: makeProxy('cancelSave', ref),
    saveFinished: makeProxy('saveFinished', ref),
    setLeafValue: makeProxy('setLeafValue', ref),
    setMultiLeafValues: makeProxy('setMultiLeafValues', ref),
    removeValueFromList: makeProxy('removeValueFromList', ref),
    removeIndexFromList: makeProxy('removeIndexFromList', ref),
    removeFromListCallback: makeProxy('removeFromListCallback', ref),
    appendToListUnique: makeProxy('appendToListUnique', ref),
    appendToList: makeProxy('appendToList', ref),
    unlock: makeProxy('unlock', ref),
    lock: makeProxy('lock', ref),
    nextLock: makeProxy('nextLock', ref),
    requestManualSave: makeProxy('requestManualSave', ref),
    setLastValidationIssues: makeProxy('setLastValidationIssues', ref),
  };

  const proxies: FormDataWriteProxies = Object.fromEntries(
    Object.entries(all).map(([name, { proxy }]) => [name, proxy]),
  ) as unknown as FormDataWriteProxies;

  const mocks: FormDataMethods = Object.fromEntries(
    Object.entries(all).map(([name, { mock }]) => [name, mock]),
  ) as unknown as FormDataMethods;

  return { proxies, mocks };
};

function NotFound() {
  const location = useLocation();
  return <div>Not found: {location.pathname}</div>;
}

function DefaultRouter({ children }: PropsWithChildren) {
  return (
    <MemoryRouter future={{ v7_relativeSplatPath: true, v7_startTransition: true }}>
      <Routes>
        <Route
          path='/'
          element={children}
        />
        <Route
          path='*'
          element={<NotFound />}
        />
      </Routes>
    </MemoryRouter>
  );
}

export function InstanceRouter({
  children,
  routerRef,
  instanceId = exampleInstanceId,
  taskId = 'Task_1',
  initialPage = 'FormLayout',
  alwaysRouteToChildren = false,
  query,
}: PropsWithChildren<InstanceRouterProps>) {
  const path = `/ttd/test/instance/${instanceId}/${taskId}/${initialPage}`;
  const router = createMemoryRouter(
    [
      {
        path: '/ttd/test/instance/:instanceOwnerPartyId/:instanceGuid/:taskId/:pageKey',
        element: children,
      },
      {
        path: '/ttd/test/instance/:instanceOwnerPartyId/:instanceGuid/:taskId',
        element: children,
      },
      {
        path: '*',
        element: alwaysRouteToChildren ? children : <NotFound />,
      },
    ],
    {
      initialEntries: [query ? `${path}?${query}` : path],
    },
  );

  if (routerRef) {
    // eslint-disable-next-line react-compiler/react-compiler
    routerRef.current = router;
  }

  return <RouterProvider router={router} />;
}

export function StatelessRouter({
  children,
  routerRef,
  initialPage = 'FormLayout',
  alwaysRouteToChildren = false,
  query,
}: PropsWithChildren<Omit<InstanceRouterProps, 'taskId' | 'instanceId'>>) {
  const path = `/ttd/test/${initialPage}`;
  const router = createMemoryRouter(
    [
      {
        path: '/ttd/test/:pageKey',
        element: children,
      },
      {
        path: '*',
        element: alwaysRouteToChildren ? children : <NotFound />,
      },
    ],
    {
      initialEntries: [query ? `${path}?${query}` : path],
    },
  );

  if (routerRef) {
    // eslint-disable-next-line react-compiler/react-compiler
    routerRef.current = router;
  }

  return <RouterProvider router={router} />;
}

interface ProvidersProps extends PropsWithChildren {
  queries: AppQueriesContext;
  queryClient: QueryClient;
  Router?: (props: PropsWithChildren) => React.ReactNode;
}

function DefaultProviders({ children, queries, queryClient, Router = DefaultRouter }: ProvidersProps) {
  return (
    <AppQueriesProvider
      {...queries}
      queryClient={queryClient}
    >
      <LanguageProvider>
        <LangToolsStoreProvider>
          <UiConfigProvider>
            <PageNavigationProvider>
              <Router>
                <NavigationEffectProvider>
                  <ApplicationMetadataProvider>
                    <GlobalFormDataReadersProvider>
                      <OrgsProvider>
                        <ApplicationSettingsProvider>
                          <LayoutSetsProvider>
<<<<<<< HEAD
                            <SetShouldFetchAppLanguages />
                            <PartyProvider>
                              <TextResourcesProvider>{children}</TextResourcesProvider>
                            </PartyProvider>
=======
                            <ProfileProvider>
                              <PartyProvider>
                                <TextResourcesProvider>{children}</TextResourcesProvider>
                              </PartyProvider>
                            </ProfileProvider>
>>>>>>> cdcde599
                          </LayoutSetsProvider>
                        </ApplicationSettingsProvider>
                      </OrgsProvider>
                    </GlobalFormDataReadersProvider>
                  </ApplicationMetadataProvider>
                </NavigationEffectProvider>
              </Router>
            </PageNavigationProvider>
          </UiConfigProvider>
        </LangToolsStoreProvider>
      </LanguageProvider>
    </AppQueriesProvider>
  );
}

interface InstanceProvidersProps extends PropsWithChildren {
  formDataProxies: FormDataWriteProxies;
}

function InstanceFormAndLayoutProviders({ children, formDataProxies }: InstanceProvidersProps) {
  return (
    <InstanceProvider>
      <FormDataWriteProxyProvider value={formDataProxies}>
        <FormProvider>{children}</FormProvider>
      </FormDataWriteProxyProvider>
    </InstanceProvider>
  );
}

function MinimalProviders({ children, queries, queryClient, Router = DefaultRouter }: ProvidersProps) {
  return (
    <AppQueriesProvider
      {...queries}
      queryClient={queryClient}
    >
      <LangToolsStoreProvider>
        <Router>
          <NavigationEffectProvider>{children}</NavigationEffectProvider>
        </Router>
      </LangToolsStoreProvider>
    </AppQueriesProvider>
  );
}

interface SetupFakeAppProps {
  queries?: Partial<AppQueries>;
  mutations?: Partial<AppMutations>;
}

/**
 * This function bootstraps everything that is necessary to render a component with the same setup as the real app,
 * but with some default mocks for the queries and mutations, and a sensible state. This is exported so you can
 * use it when testing difficult problems that are unsuitable for unit tests.
 *
 * As an example, if you want to reproduce a bug in a browser (with all the nice React developer tools available there,
 * which may not be available in a unit test context) you can use this function to render all the basic providers
 * needed to render a component in something that looks like an app.
 */
export function setupFakeApp({ queries, mutations }: SetupFakeAppProps = {}) {
  const queryClient = new QueryClient({
    defaultOptions: {
      mutations: { retry: false },
      queries: { retry: false, staleTime: Infinity },
    },
  });

  const finalQueries: AppQueries = {
    ...defaultQueryMocks,
    ...queries,
  };

  const finalMutations: AppMutations = {
    ...makeMutationMocks((name) => async () => {
      alert(`Mutation called: ${name}`);
      // eslint-disable-next-line @typescript-eslint/no-explicit-any
      return undefined as any;
    }),
    ...mutations,
  };

  return {
    queryClient,
    queries: {
      ...finalQueries,
      ...finalMutations,
    },
    queriesOnly: finalQueries,
    mutationsOnly: finalMutations,
  };
}

const renderBase = async ({
  renderer,
  router,
  queries = {},
  waitUntilLoaded = true,
  Providers = DefaultProviders,
  initialRenderRef = { current: true },
  ...renderOptions
}: BaseRenderOptions) => {
  const { queryClient, queriesOnly: finalQueries } = setupFakeApp({ queries });
  const mutations = makeMutationMocks(queryPromiseMock);

  const queryMocks = Object.fromEntries(
    Object.entries(finalQueries).map(([key, value]) => [key, jest.fn().mockImplementation(value).mockName(key)]),
  ) as unknown as AppQueries;

  const mutationMocks = Object.fromEntries(
    Object.entries(mutations).map(([key, value]) => [key, value.mock]),
  ) as AppMutations;

<<<<<<< HEAD
  if (mockFormDataSaving) {
    injectFormDataSavingSimulator(queryMocks, mutationMocks, mockFormDataSaving);
  }

  // Preload window.AltinnAppData and query cache with mocked data BEFORE rendering
  // Text resources: call the mocked query and update window
  if (queryMocks.fetchTextResources) {
    try {
      const textResources = await queryMocks.fetchTextResources('nb');
      if (textResources && window.AltinnAppData) {
        window.AltinnAppData.textResources = textResources;
      }
    } catch (_e) {
      // If the mock throws or returns invalid data, keep default text resources
    }
  }

  // Application metadata: call the globally-mocked query and set in query cache
  // Note: fetchApplicationMetadata is mocked globally in tests but excluded from AppQueries
  try {
    const { fetchApplicationMetadata } = await import('src/queries/queries');
    const applicationMetadata = await fetchApplicationMetadata();
    if (applicationMetadata && window.AltinnAppData) {
      window.AltinnAppData.applicationMetadata = applicationMetadata;
      // Also preload into query cache so ApplicationMetadataProvider can use it
      queryClient.setQueryData(['fetchApplicationMetadata'], applicationMetadata);
    }
  } catch (_e) {
    // Keep default metadata if query throws
  }

  // Application settings: call the mocked query and update window
  if (queryMocks.fetchApplicationSettings) {
    try {
      const applicationSettings = await queryMocks.fetchApplicationSettings();
      if (applicationSettings && window.AltinnAppData) {
        window.AltinnAppData.frontendSettings = applicationSettings;
      }
    } catch (_e) {
      // Keep default settings if query throws
    }
  }

  // Layout sets: call the mocked query and update window (LayoutSetsProvider reads from window.AltinnAppData.layoutSets)
  if (queryMocks.fetchLayoutSets) {
    try {
      const layoutSets = await queryMocks.fetchLayoutSets();
      if (layoutSets && window.AltinnAppData) {
        window.AltinnAppData.layoutSets = layoutSets;
      }
    } catch (_e) {
      // Keep default layout sets if query throws
    }
  }

  // Process state: preload if mocked (useProcessQuery reads from window.AltinnAppData.processState when no instanceId)
  try {
    const { fetchProcessState } = await import('src/queries/queries');
    if (jest.isMockFunction(fetchProcessState)) {
      try {
        const processState = await fetchProcessState('dummy-owner/dummy-guid');
        if (processState && window.AltinnAppData) {
          window.AltinnAppData.processState = processState;
        }
      } catch (_e) {
        // Mock might throw or return undefined - that's OK
      }
    }
  } catch (_e) {
    // fetchProcessState not mocked - fine for stateless tests
  }

  // Instance data: preload if mocked (important for FileUpload tests that need attachments immediately)
  try {
    if (jest.isMockFunction(fetchInstanceData)) {
      // Try to fetch instance data, but catch errors in case mock is set up with mockImplementationOnce
      // and will be consumed later by the actual test
      try {
        const instanceData = await fetchInstanceData('dummy-owner', 'dummy-guid');
        if (instanceData && window.AltinnAppData) {
          window.AltinnAppData.instance = instanceData;
        }
        queryClient.setQueryData(
          instanceQueries.instanceData({ instanceOwnerPartyId: 'dummy-owner', instanceGuid: 'dummy-guid' }).queryKey,
          instanceData,
        );
      } catch (_e) {
        // Mock might be set up with mockImplementationOnce - that's OK, test will handle it
      }
    }
  } catch (_e) {
    // Instance data not mocked or not available - fine for stateless tests
  }

=======
>>>>>>> cdcde599
  if (!router) {
    throw new Error('No router provided');
  }

  const ProviderWrapper = ({ children }: PropsWithChildren) => (
    <Providers
      Router={router}
      queryClient={queryClient}
      queries={{
        ...queryMocks,
        ...mutationMocks,
      }}
    >
      <RenderStart
        devTools={false}
        dataModelFetcher={false}
      >
        {children}
      </RenderStart>
    </Providers>
  );

  const startTime = Date.now();
  const children = typeof renderer === 'function' ? renderer() : renderer;
  const utils = rtlRender(children, {
    ...renderOptions,
    wrapper: ProviderWrapper,
  });

  if (waitUntilLoaded) {
    let loadingReason: string | null | undefined = 'did not start waiting';
    const timeout = env.parsed?.WAITFOR_TIMEOUT ? parseInt(env.parsed.WAITFOR_TIMEOUT, 10) : 15000;
    const waitOptions: waitForOptions = {
      timeout,
      onTimeout: () => {
        const queryCalls: string[] = [];
        for (const [name, fn] of Object.entries(queryMocks)) {
          const mock = (fn as jest.Mock).mock;
          if (mock.calls.length > 0) {
            for (const args of mock.calls) {
              // eslint-disable-next-line @typescript-eslint/no-explicit-any
              const argsAsStr = args.map((arg: any) => JSON.stringify(arg)).join(', ');
              queryCalls.push(`- ${name}(${argsAsStr})`);
            }
          }
        }

        const runTime = Date.now() - startTime;
        const runTimeStr = runTime > 1000 ? `${(runTime / 1000).toFixed(2)}s` : `${runTime}ms`;

        const msg = [
          `Expected to not be loading, but was loading because of '${loadingReason}'.`,
          `Run time: ${runTimeStr}`,
          '',
          `Queries called:`,
          ...queryCalls,
          '',
          'Consider if you need to increase WAITFOR_TIMEOUT if your machine is slow.',
        ].join('\n');

        return new Error(msg);
      },
    };

    // This may fail early if any of the providers fail to load, and will give you the provider/reason for failure
    await waitFor(() => {
      loadingReason = utils.queryByTestId('loader')?.getAttribute('data-reason');
      return expect(!loadingReason).toBeTruthy();
    }, waitOptions);

    // This is a little broader, as it will catch both the loading state
    // in renderGenericComponentTest() below, but also the <Loader /> component.
    await waitFor(() => {
      loadingReason = 'Text "Loading..." found in document';
      return expect(utils.queryByText('Loading...')).not.toBeInTheDocument();
    }, waitOptions);

    // This also catches any AltinnSpinner components inside the DOM
    await waitFor(() => {
      loadingReason = 'AltinnSpinner found in document (testid: altinn-spinner)';
      return expect(utils.queryByTestId('altinn-spinner')).not.toBeInTheDocument();
    }, waitOptions);
  }

  initialRenderRef.current = false;

  return {
    // Mutations are returned, which allows you to assert on the mocked functions, and resolve/reject them.
    // None of our mutations do anything in any of the unit tests, so you'll have to provide your own responses
    // if you want to test the effects.
    mutations,

    // All queries are also returned, allowing you to assert on the mocked functions. All implementations
    // will have defaults, and you can provide your own mocks for any query by passing one in the `queries` prop.
    queries: queryMocks,

    // All the other utils from @testing-library/react
    ...utils,
  };
};

export const renderWithMinimalProviders = async (props: ExtendedRenderOptions) =>
  await renderBase({
    ...props,
    router: props.router ?? PageNavigationRouter({ currentPageId: 'formLayout' }),
    Providers: MinimalProviders,
  });

export const renderWithDefaultProviders = async (props: ExtendedRenderOptions) =>
  await renderBase({
    ...props,
    router: props.router ?? DefaultRouter,
    Providers: DefaultProviders,
  });

export const renderWithoutInstanceAndLayout = async ({
  withFormProvider = false,
  ...rest
}: ExtendedRenderOptions & { withFormProvider?: boolean }) =>
  await renderBase({
    ...rest,
    router: rest.router ?? DefaultRouter,
    Providers: withFormProvider
      ? ({ children, ...props }: ProvidersProps) => (
          <DefaultProviders {...props}>
            <FormProvider>{children}</FormProvider>
          </DefaultProviders>
        )
      : DefaultProviders,
  });

export const renderWithInstanceAndLayout = async ({
  renderer,
  instanceId,
  taskId,
  alwaysRouteToChildren,
  initialPage = 'FormLayout',
  ...renderOptions
}: ExtendedRenderOptionsWithInstance) => {
  const initialRenderRef: InitialRenderRef = { current: true };
  const { mocks: formDataMethods, proxies: formDataProxies } = makeFormDataMethodProxies(initialRenderRef);

  if (renderOptions.router) {
    throw new Error('Cannot use custom router with renderWithInstanceAndLayout');
  }

  const routerRef: RouterRef = { current: undefined };
  return {
    formDataMethods,
    routerRef,
    ...(await renderBase({
      ...renderOptions,
      initialRenderRef,
      renderer,
      Providers: ({ children, ...props }: ProvidersProps) => (
        <DefaultProviders {...props}>
          <InstanceFormAndLayoutProviders formDataProxies={formDataProxies}>{children}</InstanceFormAndLayoutProviders>
        </DefaultProviders>
      ),
      router: ({ children }) => (
        <InstanceRouter
          routerRef={routerRef}
          instanceId={instanceId}
          taskId={taskId}
          initialPage={initialPage}
          alwaysRouteToChildren={alwaysRouteToChildren}
        >
          {children}
        </InstanceRouter>
      ),
      queries: {
        fetchLayouts: async () => ({
          [initialPage]: {
            data: {
              layout: [
                {
                  id: 'noOtherComponentsHere',
                  type: 'Header',
                  textResourceBindings: {
                    title:
                      "You haven't added any components yet. Supply your own components " +
                      'by overriding the "fetchLayouts" query in your test.',
                  },
                  size: 'L',
                },
              ],
            },
          },
        }),
        fetchLayoutSettings: async () => ({
          pages: {
            order: [initialPage],
          },
        }),
        ...renderOptions.queries,
      },
    })),
  };
};

export interface RenderGenericComponentTestProps<T extends CompTypes, InInstance extends boolean = true>
  extends Omit<ExtendedRenderOptions, 'renderer'>,
    Omit<InstanceRouterProps, 'routerRef'> {
  type: T;
  renderer: (props: PropsFromGenericComponent<T>) => React.ReactElement;
  component?: Partial<CompExternalExact<T>>;
  genericProps?: Partial<PropsFromGenericComponent<T>>;
  inInstance?: InInstance;
}

type RenderGenericComponentReturnType<InInstance extends boolean> = InInstance extends false
  ? ReturnType<typeof renderWithoutInstanceAndLayout>
  : ReturnType<typeof renderWithInstanceAndLayout>;

export async function renderGenericComponentTest<T extends CompTypes, InInstance extends boolean = true>({
  type,
  renderer,
  component,
  genericProps,
  initialPage = 'FormLayout',
  ...rest
}: RenderGenericComponentTestProps<T, InInstance>): Promise<RenderGenericComponentReturnType<InInstance>> {
  const realComponentDef = {
    id: 'my-test-component-id',
    type,
    ...component,
  } as CompExternal;

  const Wrapper = () => {
    const props: PropsFromGenericComponent<T> = {
      baseComponentId: realComponentDef.id,
      ...(mockGenericComponentProps as unknown as IComponentProps),
      ...genericProps,
    };

    return (
      <FormComponentContextProvider value={{ baseComponentId: realComponentDef.id }}>
        {renderer(props)}
      </FormComponentContextProvider>
    );
  };

  const inInstance = (rest.inInstance ?? true) as InInstance;
  const funcToCall = inInstance ? renderWithInstanceAndLayout : renderWithoutInstanceAndLayout;
  return funcToCall({
    ...rest,
    renderer: Wrapper,
    initialPage,
    queries: {
      fetchLayouts: async () => ({
        [initialPage]: {
          data: {
            layout: [realComponentDef],
          },
        },
      }),
      fetchLayoutSettings: async () => ({
        pages: {
          order: [initialPage],
        },
      }),
      ...rest.queries,
    },
  }) as RenderGenericComponentReturnType<InInstance>;
}

const mockGenericComponentProps: IComponentProps = {
  containerDivRef: { current: null },
};<|MERGE_RESOLUTION|>--- conflicted
+++ resolved
@@ -316,18 +316,9 @@
                       <OrgsProvider>
                         <ApplicationSettingsProvider>
                           <LayoutSetsProvider>
-<<<<<<< HEAD
-                            <SetShouldFetchAppLanguages />
                             <PartyProvider>
                               <TextResourcesProvider>{children}</TextResourcesProvider>
                             </PartyProvider>
-=======
-                            <ProfileProvider>
-                              <PartyProvider>
-                                <TextResourcesProvider>{children}</TextResourcesProvider>
-                              </PartyProvider>
-                            </ProfileProvider>
->>>>>>> cdcde599
                           </LayoutSetsProvider>
                         </ApplicationSettingsProvider>
                       </OrgsProvider>
@@ -438,11 +429,6 @@
   const mutationMocks = Object.fromEntries(
     Object.entries(mutations).map(([key, value]) => [key, value.mock]),
   ) as AppMutations;
-
-<<<<<<< HEAD
-  if (mockFormDataSaving) {
-    injectFormDataSavingSimulator(queryMocks, mutationMocks, mockFormDataSaving);
-  }
 
   // Preload window.AltinnAppData and query cache with mocked data BEFORE rendering
   // Text resources: call the mocked query and update window
@@ -534,8 +520,6 @@
     // Instance data not mocked or not available - fine for stateless tests
   }
 
-=======
->>>>>>> cdcde599
   if (!router) {
     throw new Error('No router provided');
   }
