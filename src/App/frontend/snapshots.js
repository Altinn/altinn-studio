--- conflicted
+++ resolved
@@ -164,7 +164,7 @@
         "ChooseExtraPages": null,
         "Numeric": null,
         "MapData": {
-          "Location": "",
+          "Location": null,
           "Geometries": [
             {
               "data": "POLYGON ((16.1096835728424 67.1452365035596,16.1190491078039 67.1451712353654,16.118841539588 67.1406869499763,16.109477740932 67.1407522039498,16.1096835728424 67.1452365035596))",
@@ -212,16 +212,16 @@
               "Comments": [
                 {
                   "Type": "CRITICISM",
-                  "TypeLabel": "",
+                  "TypeLabel": null,
                   "Text": "Her er en kritisk kommentar, for denne katten lukter vondt"
                 },
                 {
                   "Type": "PRAISE",
-                  "TypeLabel": "",
+                  "TypeLabel": null,
                   "Text": "Her er en skrytende kommentar, for denne katten er så søt"
                 }
               ],
-              "CommentLabels": ""
+              "CommentLabels": null
             },
             {
               "Name": "Tiger",
@@ -240,7 +240,7 @@
                   "Text": "Her er en kommentar som er søppel, for KOM OG KJØP BILLIGE KLOMPELØVER"
                 }
               ],
-              "CommentLabels": ""
+              "CommentLabels": null
             }
           ]
         },
@@ -335,15 +335,15 @@
         "Questions": [
           {
             "Id": "question-1",
-            "Answer": ""
+            "Answer": null
           },
           {
             "Id": "question-2",
-            "Answer": ""
+            "Answer": null
           },
           {
             "Id": "question-3",
-            "Answer": ""
+            "Answer": null
           },
           {
             "Id": "question-4",
@@ -367,9 +367,5 @@
       }
     }
   },
-<<<<<<< HEAD
-  "__version": "15.4.0"
-=======
   "__version": "15.5.0"
->>>>>>> 6a61256b
 }