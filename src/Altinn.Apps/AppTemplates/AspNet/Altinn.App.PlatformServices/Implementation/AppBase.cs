using Altinn.App.Common.Enums;
using Altinn.App.Services.Interface;
using Altinn.App.Services.Models.Validation;
using Altinn.Platform.Storage.Interface.Models;
using Microsoft.AspNetCore.Mvc.ModelBinding;
using Microsoft.Extensions.Logging;
using System;
using System.Collections.Generic;
using System.Linq;
using System.Threading.Tasks;

namespace Altinn.App.Services.Implementation
{
    public abstract class AppBase : IAltinnApp
    {
        private readonly Application _appMetadata;
        private readonly IAppResources _resourceService;
        private readonly ILogger<AppBase> _logger;
        private readonly IData _dataService;
        private readonly IProcess _processService;
        private readonly IPDF _pdfService;

        public AppBase(
            IAppResources resourceService,
            ILogger<AppBase> logger,
            IData dataService,
            IProcess processService,
            IPDF pdfService)
        {
            _appMetadata = resourceService.GetApplication();
            _resourceService = resourceService;
            _logger = logger;
            _dataService = dataService;
            _processService = processService;
            _pdfService = pdfService;
        }

        public abstract Type GetAppModelType(string dataType);

        public abstract object CreateNewAppModel(string dataType);

        public abstract Task<bool> RunAppEvent(AppEventType appEvent, object model, ModelStateDictionary modelState = null);

        public abstract Task RunValidation(object instance, ModelStateDictionary validationResults);

        public abstract Task<bool> RunCalculation(object instance);

        public abstract Task<InstantiationValidationResult> RunInstantiationValidation(Instance instance);

        public abstract Task RunDataCreation(Instance instance, object data);
        
        /// <inheritdoc />
        public Task<string> OnInstantiateGetStartEvent()
        {
            _logger.LogInformation($"OnInstantiate: GetStartEvent");

            // return start event              
            return Task.FromResult("StartEvent_1");
        }

        /// <inheritdoc />
        public async Task OnStartProcess(string startEvent, Instance instance)
        {
            _logger.LogInformation($"OnStartProcess for {instance.Id}");
        }

        /// <inheritdoc />
        public async Task OnEndProcess(string endEvent, Instance instance)
        {
            _logger.LogInformation($"OnEndProcess for {instance.Id}, endEvent: {endEvent}");

            if (endEvent != null && endEvent.Equals("EndEvent_1"))
            {
                await _pdfService.GenerateAndStoreReceiptPDF(instance);
            }

            // Set archived status
            instance.Status ??= new InstanceStatus();
            instance.Status.Archived = DateTime.UtcNow;
        }

        /// <inheritdoc />
        public async Task OnStartProcessTask(string taskId, Instance instance)
        {
            _logger.LogInformation($"OnStartProcessTask for {instance.Id}");

            foreach (DataType dataType in _appMetadata.DataTypes.Where(dt => dt.TaskId == taskId && dt.AppLogic?.AutoCreate == true))
            {
                _logger.LogInformation($"autocreate data element: {dataType.Id}");
                
                DataElement dataElement = instance.Data.Find(d => d.DataType == dataType.Id);

                if (dataElement == null)
                {
                    dynamic data = CreateNewAppModel(dataType.AppLogic.ClassRef);
<<<<<<< HEAD
                    await RunDataCreation(instance, data);
=======
                    RunDataCreation(instance, data);
>>>>>>> f166b41a
                    Type type = GetAppModelType(dataType.AppLogic.ClassRef);

                    DataElement createdDataElement = await _dataService.InsertFormData(instance, dataType.Id, data, type);
                    instance.Data.Add(createdDataElement);

                    _logger.LogInformation($"created data element: {createdDataElement.Id}");
                }                                
            }
        }

        /// <inheritdoc />
        public async Task<bool> CanEndProcessTask(string taskId, Instance instance, List<ValidationIssue> validationIssues)
        {
            // check if the task is validated
            if (instance.Process?.CurrentTask?.Validated != null)
            {
                ValidationStatus validationStatus = instance.Process.CurrentTask.Validated;

                if (validationStatus.CanCompleteTask)
                {
                    return true;
                }
            }
            else
            {
                if (validationIssues.Count == 0)
                {
                    return true;
                }                
            }

            return false;
        }

        /// <inheritdoc />
        public async Task OnEndProcessTask(string taskId, Instance instance)
        {
            _logger.LogInformation($"OnEndProcessTask for {instance.Id}. Locking data elements connected to {taskId}");

            List<DataType> dataTypesToLock = _appMetadata.DataTypes.FindAll(dt => dt.TaskId == taskId);

            foreach (DataType dataType in dataTypesToLock)
            {
                foreach (DataElement dataElement in instance.Data.FindAll(de => de.DataType == dataType.Id))
                {
                    dataElement.Locked = true;
                    _logger.LogInformation($"Locking data element {dataElement.Id} of dataType {dataType.Id}.");
                    await _dataService.Update(instance, dataElement);
                }
            }
        }
    }
}<|MERGE_RESOLUTION|>--- conflicted
+++ resolved
@@ -93,11 +93,7 @@
                 if (dataElement == null)
                 {
                     dynamic data = CreateNewAppModel(dataType.AppLogic.ClassRef);
-<<<<<<< HEAD
                     await RunDataCreation(instance, data);
-=======
-                    RunDataCreation(instance, data);
->>>>>>> f166b41a
                     Type type = GetAppModelType(dataType.AppLogic.ClassRef);
 
                     DataElement createdDataElement = await _dataService.InsertFormData(instance, dataType.Id, data, type);
