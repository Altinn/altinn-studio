using System;
using System.Collections.Generic;
using System.IO;
using System.Linq;
using System.Net;
using System.Net.Http;
using System.Net.Http.Headers;
using System.Threading.Tasks;
using System.Xml.Serialization;
using Altinn.App.PlatformServices.Helpers;
using Altinn.App.Services.Clients;
using Altinn.App.Services.Configuration;
using Altinn.App.Services.Interface;
using Altinn.App.Services.Models;
using Altinn.Platform.Storage.Clients;
using Altinn.Platform.Storage.Interface.Models;
using AltinnCore.Authentication.Utils;
using Microsoft.AspNetCore.Http;
using Microsoft.Extensions.Logging;
using Microsoft.Extensions.Options;
using Microsoft.Extensions.Primitives;
using Newtonsoft.Json;

namespace Altinn.App.Services.Implementation
{
    /// <summary>
    /// App implementation of the data handling service.
    /// </summary>
    public class DataAppSI : IData
    {
        private readonly PlatformSettings _platformSettings;
        private readonly ILogger _logger;
        private readonly IHttpContextAccessor _httpContextAccessor;
        private readonly AppSettings _settings;
        private readonly HttpClient _client;

        /// <summary>
        /// Initializes a new data of the <see cref="DataAppSI"/> class.
        /// </summary>
        /// <param name="platformSettings">the platform settings</param>
        /// <param name="logger">the logger</param>
        /// <param name="httpContextAccessor">The http context accessor </param>
        /// <param name="cookieOptions">The cookie options </param>
        /// <param name="httpClientAccessor">The http client accessor </param>
        public DataAppSI(
            IOptions<PlatformSettings> platformSettings,
            ILogger<DataAppSI> logger,
            IHttpContextAccessor httpContextAccessor,
            IOptionsMonitor<AppSettings> settings,
            IHttpClientAccessor httpClientAccessor)
        {
            _platformSettings = platformSettings.Value;
            _logger = logger;
            _httpContextAccessor = httpContextAccessor;
            _settings = settings.CurrentValue;
            _client = httpClientAccessor.StorageClient;
        }

        /// <inheritdoc />
        public async Task<DataElement> InsertFormData<T>(T dataToSerialize, Guid instanceGuid, Type type, string org, string app, int instanceOwnerPartyId, string dataType)
        {
            Instance instance = new Instance
            {
                Id = $"{instanceOwnerPartyId}/{instanceGuid}",
            };

            return await InsertFormData<T>(instance, dataType, dataToSerialize, type);
        }

        public async Task<DataElement> InsertFormData<T>(Instance instance, string dataType, T dataToSerialize, Type type)
        {
            string apiUrl = $"instances/{instance.Id}/data?dataType={dataType}";
            string token = JwtTokenUtil.GetTokenFromContext(_httpContextAccessor.HttpContext, _settings.RuntimeCookieName);
            JwtTokenUtil.AddTokenToRequestHeader(_client, token);
            DataElement dataElement;

            XmlSerializer serializer = new XmlSerializer(type);
            using MemoryStream stream = new MemoryStream();

            serializer.Serialize(stream, dataToSerialize);
            stream.Position = 0;
            StreamContent streamContent = new StreamContent(stream);
            streamContent.Headers.ContentType = MediaTypeHeaderValue.Parse("application/xml");
            HttpResponseMessage response = await _client.PostAsync(apiUrl, streamContent);

            if (response.IsSuccessStatusCode)
            {
                string instanceData = await response.Content.ReadAsStringAsync();
                dataElement = JsonConvert.DeserializeObject<DataElement>(instanceData);

                return dataElement;
            }

            _logger.Log(LogLevel.Error, "unable to save form data for instance{0} due to response {1}", instance.Id, response.StatusCode);
            throw new PlatformHttpException(response);            
        }

        /// <inheritdoc />
        public async Task<DataElement> UpdateData<T>(T dataToSerialize, Guid instanceGuid, Type type, string org, string app, int instanceOwnerId, Guid dataId)
        {
            string instanceIdentifier = $"{instanceOwnerId}/{instanceGuid}";
            string apiUrl = $"instances/{instanceIdentifier}/data/{dataId}";
            string token = JwtTokenUtil.GetTokenFromContext(_httpContextAccessor.HttpContext, _settings.RuntimeCookieName);
            JwtTokenUtil.AddTokenToRequestHeader(_client, token);

            XmlSerializer serializer = new XmlSerializer(type);
            using MemoryStream stream = new MemoryStream();
            serializer.Serialize(stream, dataToSerialize);
            stream.Position = 0;
            StreamContent streamContent = new StreamContent(stream);
            streamContent.Headers.ContentType = MediaTypeHeaderValue.Parse("application/xml");

            HttpResponseMessage response = await _client.PutAsync(apiUrl, streamContent);

            if (response.IsSuccessStatusCode)
            {
                string instanceData = await response.Content.ReadAsStringAsync();
                DataElement dataElement = JsonConvert.DeserializeObject<DataElement>(instanceData);
                return dataElement;
            }

            throw new PlatformHttpException(response);                        
        }

        /// <inheritdoc />
        public Task<Stream> GetBinaryData(string org, string app, int instanceOwnerId, Guid instanceGuid, Guid dataId)
        {
            string instanceIdentifier = $"{instanceOwnerId}/{instanceGuid}";
            string apiUrl = $"instances/{instanceIdentifier}/data/{dataId}";
            string token = JwtTokenUtil.GetTokenFromContext(_httpContextAccessor.HttpContext, _settings.RuntimeCookieName);
            JwtTokenUtil.AddTokenToRequestHeader(_client, token);

            HttpResponseMessage response = _client.GetAsync(apiUrl).Result;

            if (response.IsSuccessStatusCode)
            {
                return response.Content.ReadAsStreamAsync();
            }
            else if (response.StatusCode == HttpStatusCode.NotFound)
            {
                return null;
            }

            throw new PlatformHttpException(response);
        }

        /// <inheritdoc />
        public async Task<object> GetFormData(Guid instanceGuid, Type type, string org, string app, int instanceOwnerId, Guid dataId)
        {
            string instanceIdentifier = $"{instanceOwnerId}/{instanceGuid}";
            string apiUrl = $"instances/{instanceIdentifier}/data/{dataId}";
            string token = JwtTokenUtil.GetTokenFromContext(_httpContextAccessor.HttpContext, _settings.RuntimeCookieName);
            JwtTokenUtil.AddTokenToRequestHeader(_client, token);

            HttpResponseMessage response = _client.GetAsync(apiUrl).Result;
            if (response.IsSuccessStatusCode)
            {
                XmlSerializer serializer = new XmlSerializer(type);
                try
                {
                    using Stream stream = response.Content.ReadAsStreamAsync().Result;

                    return serializer.Deserialize(stream);
                }
                catch (Exception ex)
                {
                    _logger.LogError($"Cannot deserialize XML form data read from storage: {ex}");
                    throw new ServiceException(HttpStatusCode.Conflict, $"Cannot deserialize XML form data from storage", ex);
                }
            }

            throw new PlatformHttpException(response);
        }

        /// <inheritdoc />
        public async Task<List<AttachmentList>> GetBinaryDataList(string org, string app, int instanceOwnerId, Guid instanceGuid)
        {
            string instanceIdentifier = $"{instanceOwnerId}/{instanceGuid}";
            string apiUrl = $"instances/{instanceIdentifier}/dataelements";
            string token = JwtTokenUtil.GetTokenFromContext(_httpContextAccessor.HttpContext, _settings.RuntimeCookieName);
            JwtTokenUtil.AddTokenToRequestHeader(_client, token);

            List<DataElement> dataList;
            List<AttachmentList> attachmentList = new List<AttachmentList>();

            HttpResponseMessage response = await _client.GetAsync(apiUrl);
            if (response.StatusCode == HttpStatusCode.OK)
            {
                string instanceData = await response.Content.ReadAsStringAsync();
                dataList = JsonConvert.DeserializeObject<List<DataElement>>(instanceData);

                ExtractAttachments(dataList, attachmentList);

                return attachmentList;
            }

            _logger.Log(LogLevel.Error, "Unable to fetch attachment list {0}", response.StatusCode);

            throw new PlatformHttpException(response);
        }

        private static void ExtractAttachments(List<DataElement> dataList, List<AttachmentList> attachmentList)
        {
            List<Attachment> attachments = null;
            IEnumerable<DataElement> attachmentTypes = dataList.GroupBy(m => m.DataType).Select(m => m.FirstOrDefault());

            foreach (DataElement attachmentType in attachmentTypes)
            {
                attachments = new List<Attachment>();
                foreach (DataElement data in dataList)
                {
                    if (data.DataType != "default" && data.DataType == attachmentType.DataType)
                    {
                        attachments.Add(new Attachment
                        {
                            Id = data.Id,
                            Name = data.Filename,
                            Size = data.Size,
                        });
                    }
                }

                if (attachments.Count > 0)
                {
                    attachmentList.Add(new AttachmentList { Type = attachmentType.DataType, Attachments = attachments });
                }
            }

            if (attachments != null && attachments.Count > 0)
            {
                attachmentList.Add(new AttachmentList { Type = "attachments", Attachments = attachments });
            }
        }

        /// <inheritdoc />
        public async Task<bool> DeleteBinaryData(string org, string app, int instanceOwnerId, Guid instanceGuid, Guid dataGuid)
        {
            string instanceIdentifier = $"{instanceOwnerId}/{instanceGuid}";
            string apiUrl = $"instances/{instanceIdentifier}/data/{dataGuid}";
            string token = JwtTokenUtil.GetTokenFromContext(_httpContextAccessor.HttpContext, _settings.RuntimeCookieName);
            JwtTokenUtil.AddTokenToRequestHeader(_client, token);

            HttpResponseMessage response = await _client.DeleteAsync(apiUrl);

            if (response.IsSuccessStatusCode)
            {
                return true;
            }

            _logger.LogError($"Deleting form attachment {dataGuid} for instance {instanceGuid} failed with status code {response.StatusCode}");
            throw new PlatformHttpException(response);
        }

        /// <inheritdoc />
        public async Task<DataElement> InsertBinaryData(string org, string app, int instanceOwnerId, Guid instanceGuid, string dataType, HttpRequest request)
        {
            string instanceIdentifier = $"{instanceOwnerId}/{instanceGuid}";
            string apiUrl = $"{_platformSettings.ApiStorageEndpoint}instances/{instanceIdentifier}/data?dataType={dataType}";
            string token = JwtTokenUtil.GetTokenFromContext(_httpContextAccessor.HttpContext, _settings.RuntimeCookieName);
            DataElement dataElement;

            StreamContent content = CreateContentStream(request);

            JwtTokenUtil.AddTokenToRequestHeader(_client, token);

            HttpResponseMessage response = await _client.PostAsync(apiUrl, content);

            if (response.IsSuccessStatusCode)
            {
                string instancedata = await response.Content.ReadAsStringAsync();
                dataElement = JsonConvert.DeserializeObject<DataElement>(instancedata);

                return dataElement;
            }

            _logger.LogError($"Storing attachment for instance {instanceGuid} failed with status code {response.StatusCode}");
            throw new PlatformHttpException(response);
        }

        public async Task<DataElement> InsertBinaryData(string instanceId, string dataType, string contentType, string fileName, Stream stream)
        {
            string apiUrl = $"{_platformSettings.ApiStorageEndpoint}instances/{instanceId}/data?dataType={dataType}";
            string token = JwtTokenUtil.GetTokenFromContext(_httpContextAccessor.HttpContext, _settings.RuntimeCookieName);
            DataElement dataElement;

            StreamContent content = new StreamContent(stream);
            content.Headers.ContentType = MediaTypeHeaderValue.Parse(contentType);
            if (!string.IsNullOrEmpty(fileName))
            {
                content.Headers.ContentDisposition = ContentDispositionHeaderValue.Parse($"attachment; filename={fileName}");
            }

            JwtTokenUtil.AddTokenToRequestHeader(_client, token);

            HttpResponseMessage response = await _client.PostAsync(apiUrl, content);

            if (response.IsSuccessStatusCode)
            {
                string instancedata = await response.Content.ReadAsStringAsync();
                dataElement = JsonConvert.DeserializeObject<DataElement>(instancedata);

                return dataElement;
            }

            _logger.LogError($"Storing attachment for instance {instanceId} failed with status code {response.StatusCode} - content {await response.Content.ReadAsStringAsync()}");
            throw new PlatformHttpException(response);
        }


        /// <inheritdoc />
        public async Task<DataElement> UpdateBinaryData(string org, string app, int instanceOwnerId, Guid instanceGuid, Guid dataGuid, HttpRequest request)
        {
            string instanceIdentifier = $"{instanceOwnerId}/{instanceGuid}";
            string apiUrl = $"{_platformSettings.ApiStorageEndpoint}instances/{instanceIdentifier}/data/{dataGuid}";
            string token = JwtTokenUtil.GetTokenFromContext(_httpContextAccessor.HttpContext, _settings.RuntimeCookieName);

            StreamContent content = CreateContentStream(request);

            JwtTokenUtil.AddTokenToRequestHeader(_client, token);

            HttpResponseMessage response = await _client.PutAsync(apiUrl, content);

            if (response.IsSuccessStatusCode)
            {
                string instancedata = await response.Content.ReadAsStringAsync();
                DataElement dataElement = JsonConvert.DeserializeObject<DataElement>(instancedata);

                return dataElement;
            }

            _logger.LogError($"Updating attachment {dataGuid} for instance {instanceGuid} failed with status code {response.StatusCode}");

            throw new PlatformHttpException(response);
        }

        private static StreamContent CreateContentStream(HttpRequest request)
        {
            StreamContent content = new StreamContent(request.Body);
            content.Headers.ContentType = MediaTypeHeaderValue.Parse(request.ContentType);

            if (request.Headers.TryGetValue("Content-Disposition", out StringValues headerValues))
            {
                content.Headers.ContentDisposition = ContentDispositionHeaderValue.Parse(headerValues.ToString());
            }

            return content;
        }

        /// <inheritdoc />
        public async Task<DataElement> Update(Instance instance, DataElement dataElement)
        {
            string apiUrl = $"{_platformSettings.ApiStorageEndpoint}instances/{instance.Id}/dataelements/{dataElement.Id}";
            string token = JwtTokenUtil.GetTokenFromContext(_httpContextAccessor.HttpContext, _settings.RuntimeCookieName);

            JwtTokenUtil.AddTokenToRequestHeader(_client, token);

            HttpResponseMessage response = await _client.PutAsync(apiUrl, dataElement.AsJson());

            if (response.IsSuccessStatusCode)
            {
                DataElement result = JsonConvert.DeserializeObject<DataElement>(await response.Content.ReadAsStringAsync());

                return result;
            }

<<<<<<< HEAD
            throw new PlatformHttpException(response);
=======
            throw new PlatformClientException(response);            
>>>>>>> e712963c
        }
    }
}<|MERGE_RESOLUTION|>--- conflicted
+++ resolved
@@ -363,11 +363,7 @@
                 return result;
             }
 
-<<<<<<< HEAD
-            throw new PlatformHttpException(response);
-=======
-            throw new PlatformClientException(response);            
->>>>>>> e712963c
+            throw new PlatformHttpException(response);
         }
     }
 }