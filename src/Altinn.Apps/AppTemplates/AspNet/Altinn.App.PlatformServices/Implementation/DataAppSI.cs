using System;
using System.Collections.Generic;
using System.IO;
using System.Linq;
using System.Net;
using System.Net.Http;
using System.Net.Http.Headers;
using System.Text;
using System.Threading.Tasks;
using System.Xml.Serialization;
using Altinn.App.PlatformServices.Helpers;
using Altinn.App.Services.Clients;
using Altinn.App.Services.Configuration;
using Altinn.App.Services.Interface;
using Altinn.App.Services.Models;
using Altinn.Platform.Storage.Interface.Models;
using AltinnCore.Authentication.Utils;
using Microsoft.AspNetCore.Http;
using Microsoft.Extensions.Logging;
using Microsoft.Extensions.Options;
using Microsoft.Extensions.Primitives;
using Newtonsoft.Json;

namespace Altinn.App.Services.Implementation
{
    /// <summary>
    /// App implementation of the data handling service.
    /// </summary>
    public class DataAppSI : IData
    {
        private readonly PlatformSettings _platformSettings;
        private readonly ILogger _logger;
        private readonly IHttpContextAccessor _httpContextAccessor;
        private readonly AppSettings _settings;
        private readonly HttpClient _client;

        /// <summary>
        /// Initializes a new data of the <see cref="DataAppSI"/> class.
        /// </summary>
        /// <param name="platformSettings">the platform settings</param>
        /// <param name="logger">the logger</param>
        /// <param name="httpContextAccessor">The http context accessor </param>
        /// <param name="cookieOptions">The cookie options </param>
        /// <param name="httpClientAccessor">The http client accessor </param>
        public DataAppSI(
            IOptions<PlatformSettings> platformSettings,
            ILogger<DataAppSI> logger,
            IHttpContextAccessor httpContextAccessor,
            IOptionsMonitor<AppSettings> settings,
            IHttpClientAccessor httpClientAccessor)
        {
            _platformSettings = platformSettings.Value;
            _logger = logger;
            _httpContextAccessor = httpContextAccessor;
            _settings = settings.CurrentValue;
            _client = httpClientAccessor.StorageClient;
        }

        /// <inheritdoc />
        public async Task<DataElement> InsertFormData<T>(T dataToSerialize, Guid instanceGuid, Type type, string org, string app, int instanceOwnerPartyId, string dataType)
        {
            Instance instance = new Instance
            {
                Id = $"{instanceOwnerPartyId}/{instanceGuid}",
            };

            return await InsertFormData<T>(instance, dataType, dataToSerialize, type);
        }

        public async Task<DataElement> InsertFormData<T>(Instance instance, string dataType, T dataToSerialize, Type type)
        {
            string apiUrl = $"instances/{instance.Id}/data?dataType={dataType}";
            string token = JwtTokenUtil.GetTokenFromContext(_httpContextAccessor.HttpContext, _settings.RuntimeCookieName);
            JwtTokenUtil.AddTokenToRequestHeader(_client, token);
            DataElement dataElement;

            XmlSerializer serializer = new XmlSerializer(type);
            using MemoryStream stream = new MemoryStream();

            serializer.Serialize(stream, dataToSerialize);
            stream.Position = 0;
            StreamContent streamContent = new StreamContent(stream);
            streamContent.Headers.ContentType = MediaTypeHeaderValue.Parse("application/xml");
            HttpResponseMessage response = await _client.PostAsync(apiUrl, streamContent);

            if (response.IsSuccessStatusCode)
            {
                string instanceData = await response.Content.ReadAsStringAsync();
                dataElement = JsonConvert.DeserializeObject<DataElement>(instanceData);

                return dataElement;
            }

            _logger.Log(LogLevel.Error, "unable to save form data for instance{0} due to response {1}", instance.Id, response.StatusCode);
            throw new PlatformHttpException(response);
        }

        /// <inheritdoc />
        public async Task<DataElement> UpdateData<T>(T dataToSerialize, Guid instanceGuid, Type type, string org, string app, int instanceOwnerId, Guid dataId)
        {
            string instanceIdentifier = $"{instanceOwnerId}/{instanceGuid}";
            string apiUrl = $"instances/{instanceIdentifier}/data/{dataId}";
            string token = JwtTokenUtil.GetTokenFromContext(_httpContextAccessor.HttpContext, _settings.RuntimeCookieName);
            JwtTokenUtil.AddTokenToRequestHeader(_client, token);

            XmlSerializer serializer = new XmlSerializer(type);
            using MemoryStream stream = new MemoryStream();
            serializer.Serialize(stream, dataToSerialize);
            stream.Position = 0;
            StreamContent streamContent = new StreamContent(stream);
            streamContent.Headers.ContentType = MediaTypeHeaderValue.Parse("application/xml");

            HttpResponseMessage response = await _client.PutAsync(apiUrl, streamContent);

            if (response.IsSuccessStatusCode)
            {
                string instanceData = await response.Content.ReadAsStringAsync();
                DataElement dataElement = JsonConvert.DeserializeObject<DataElement>(instanceData);
                return dataElement;
            }

            throw new PlatformHttpException(response);
        }

        /// <inheritdoc />
        public Task<Stream> GetBinaryData(string org, string app, int instanceOwnerId, Guid instanceGuid, Guid dataId)
        {
            string instanceIdentifier = $"{instanceOwnerId}/{instanceGuid}";
            string apiUrl = $"instances/{instanceIdentifier}/data/{dataId}";
            string token = JwtTokenUtil.GetTokenFromContext(_httpContextAccessor.HttpContext, _settings.RuntimeCookieName);
            JwtTokenUtil.AddTokenToRequestHeader(_client, token);

            HttpResponseMessage response = _client.GetAsync(apiUrl).Result;

            if (response.IsSuccessStatusCode)
            {
                return response.Content.ReadAsStreamAsync();
            }
            else if (response.StatusCode == HttpStatusCode.NotFound)
            {
                return null;
            }

            throw new PlatformHttpException(response);
        }

        /// <inheritdoc />
        public async Task<object> GetFormData(Guid instanceGuid, Type type, string org, string app, int instanceOwnerId, Guid dataId)
        {
            string instanceIdentifier = $"{instanceOwnerId}/{instanceGuid}";
            string apiUrl = $"instances/{instanceIdentifier}/data/{dataId}";
            string token = JwtTokenUtil.GetTokenFromContext(_httpContextAccessor.HttpContext, _settings.RuntimeCookieName);
            JwtTokenUtil.AddTokenToRequestHeader(_client, token);

            HttpResponseMessage response = _client.GetAsync(apiUrl).Result;
            if (response.IsSuccessStatusCode)
            {
                XmlSerializer serializer = new XmlSerializer(type);
                try
                {
                    using Stream stream = response.Content.ReadAsStreamAsync().Result;

                    return serializer.Deserialize(stream);
                }
                catch (Exception ex)
                {
                    _logger.LogError($"Cannot deserialize XML form data read from storage: {ex}");
                    throw new ServiceException(HttpStatusCode.Conflict, $"Cannot deserialize XML form data from storage", ex);
                }
            }

            throw new PlatformHttpException(response);
        }

        /// <inheritdoc />
        public async Task<List<AttachmentList>> GetBinaryDataList(string org, string app, int instanceOwnerId, Guid instanceGuid)
        {
            string instanceIdentifier = $"{instanceOwnerId}/{instanceGuid}";
            string apiUrl = $"instances/{instanceIdentifier}/dataelements";
            string token = JwtTokenUtil.GetTokenFromContext(_httpContextAccessor.HttpContext, _settings.RuntimeCookieName);
            JwtTokenUtil.AddTokenToRequestHeader(_client, token);

            DataElementList dataList;
            List<AttachmentList> attachmentList = new List<AttachmentList>();

            HttpResponseMessage response = await _client.GetAsync(apiUrl);
            if (response.StatusCode == HttpStatusCode.OK)
            {
                string instanceData = await response.Content.ReadAsStringAsync();
                dataList = JsonConvert.DeserializeObject<DataElementList>(instanceData);

                ExtractAttachments(dataList.DataElements, attachmentList);

                return attachmentList;
            }

            _logger.Log(LogLevel.Error, "Unable to fetch attachment list {0}", response.StatusCode);

            throw new PlatformHttpException(response);
        }

        private static void ExtractAttachments(List<DataElement> dataList, List<AttachmentList> attachmentList)
        {
            List<Attachment> attachments = null;
            IEnumerable<DataElement> attachmentTypes = dataList.GroupBy(m => m.DataType).Select(m => m.FirstOrDefault());

            foreach (DataElement attachmentType in attachmentTypes)
            {
                attachments = new List<Attachment>();
                foreach (DataElement data in dataList)
                {
                    if (data.DataType != "default" && data.DataType == attachmentType.DataType)
                    {
                        attachments.Add(new Attachment
                        {
                            Id = data.Id,
                            Name = data.Filename,
                            Size = data.Size,
                        });
                    }
                }

                if (attachments.Count > 0)
                {
                    attachmentList.Add(new AttachmentList { Type = attachmentType.DataType, Attachments = attachments });
                }
            }

            if (attachments != null && attachments.Count > 0)
            {
                attachmentList.Add(new AttachmentList { Type = "attachments", Attachments = attachments });
            }
        }

        /// <inheritdoc />
        public async Task<bool> DeleteBinaryData(string org, string app, int instanceOwnerId, Guid instanceGuid, Guid dataGuid)
        {
            string instanceIdentifier = $"{instanceOwnerId}/{instanceGuid}";
            string apiUrl = $"instances/{instanceIdentifier}/data/{dataGuid}";
            string token = JwtTokenUtil.GetTokenFromContext(_httpContextAccessor.HttpContext, _settings.RuntimeCookieName);
            JwtTokenUtil.AddTokenToRequestHeader(_client, token);

            HttpResponseMessage response = await _client.DeleteAsync(apiUrl);

            if (response.IsSuccessStatusCode)
            {
                return true;
            }

            _logger.LogError($"Deleting form attachment {dataGuid} for instance {instanceGuid} failed with status code {response.StatusCode}");
            throw new PlatformHttpException(response);
        }

        /// <inheritdoc />
        public async Task<DataElement> InsertBinaryData(string org, string app, int instanceOwnerId, Guid instanceGuid, string dataType, HttpRequest request)
        {
            string instanceIdentifier = $"{instanceOwnerId}/{instanceGuid}";
            string apiUrl = $"{_platformSettings.ApiStorageEndpoint}instances/{instanceIdentifier}/data?dataType={dataType}";
            string token = JwtTokenUtil.GetTokenFromContext(_httpContextAccessor.HttpContext, _settings.RuntimeCookieName);
            DataElement dataElement;

            StreamContent content = CreateContentStream(request);

            JwtTokenUtil.AddTokenToRequestHeader(_client, token);

            HttpResponseMessage response = await _client.PostAsync(apiUrl, content);

            if (response.IsSuccessStatusCode)
            {
                string instancedata = await response.Content.ReadAsStringAsync();
                dataElement = JsonConvert.DeserializeObject<DataElement>(instancedata);

                return dataElement;
            }

            _logger.LogError($"Storing attachment for instance {instanceGuid} failed with status code {response.StatusCode}");
            throw new PlatformHttpException(response);
        }

        public async Task<DataElement> InsertBinaryData(string instanceId, string dataType, string contentType, string fileName, Stream stream)
        {
            string apiUrl = $"{_platformSettings.ApiStorageEndpoint}instances/{instanceId}/data?dataType={dataType}";
            string token = JwtTokenUtil.GetTokenFromContext(_httpContextAccessor.HttpContext, _settings.RuntimeCookieName);
            DataElement dataElement;

            StreamContent content = new StreamContent(stream);
            content.Headers.ContentType = MediaTypeHeaderValue.Parse(contentType);
            if (!string.IsNullOrEmpty(fileName))
            {
                content.Headers.ContentDisposition = ContentDispositionHeaderValue.Parse($"attachment; filename={fileName}");
            }

            JwtTokenUtil.AddTokenToRequestHeader(_client, token);

            HttpResponseMessage response = await _client.PostAsync(apiUrl, content);

            if (response.IsSuccessStatusCode)
            {
                string instancedata = await response.Content.ReadAsStringAsync();
                dataElement = JsonConvert.DeserializeObject<DataElement>(instancedata);

                return dataElement;
            }

            _logger.LogError($"Storing attachment for instance {instanceId} failed with status code {response.StatusCode} - content {await response.Content.ReadAsStringAsync()}");
            throw new PlatformHttpException(response);
        }


        /// <inheritdoc />
        public async Task<DataElement> UpdateBinaryData(string org, string app, int instanceOwnerId, Guid instanceGuid, Guid dataGuid, HttpRequest request)
        {
            string instanceIdentifier = $"{instanceOwnerId}/{instanceGuid}";
            string apiUrl = $"{_platformSettings.ApiStorageEndpoint}instances/{instanceIdentifier}/data/{dataGuid}";
            string token = JwtTokenUtil.GetTokenFromContext(_httpContextAccessor.HttpContext, _settings.RuntimeCookieName);

            StreamContent content = CreateContentStream(request);

            JwtTokenUtil.AddTokenToRequestHeader(_client, token);

            HttpResponseMessage response = await _client.PutAsync(apiUrl, content);

            if (response.IsSuccessStatusCode)
            {
                string instancedata = await response.Content.ReadAsStringAsync();
                DataElement dataElement = JsonConvert.DeserializeObject<DataElement>(instancedata);

                return dataElement;
            }

            _logger.LogError($"Updating attachment {dataGuid} for instance {instanceGuid} failed with status code {response.StatusCode}");
            throw new PlatformHttpException(response);
        }

        private static StreamContent CreateContentStream(HttpRequest request)
        {
            StreamContent content = new StreamContent(request.Body);
            content.Headers.ContentType = MediaTypeHeaderValue.Parse(request.ContentType);

            if (request.Headers.TryGetValue("Content-Disposition", out StringValues headerValues))
            {
                content.Headers.ContentDisposition = ContentDispositionHeaderValue.Parse(headerValues.ToString());
            }

            return content;
        }

        /// <inheritdoc />
        public async Task<DataElement> Update(Instance instance, DataElement dataElement)
        {
            string apiUrl = $"{_platformSettings.ApiStorageEndpoint}instances/{instance.Id}/dataelements/{dataElement.Id}";
            string token = JwtTokenUtil.GetTokenFromContext(_httpContextAccessor.HttpContext, _settings.RuntimeCookieName);

            JwtTokenUtil.AddTokenToRequestHeader(_client, token);
<<<<<<< HEAD
            StringContent content = new StringContent(JsonConvert.SerializeObject(dataElement), Encoding.UTF8, "application/json");

            HttpResponseMessage response = await _client.PutAsync(apiUrl, content);
=======
            StringContent jsonString = new StringContent(JsonConvert.SerializeObject(dataElement), Encoding.UTF8, "application/json");
            HttpResponseMessage response = await _client.PutAsync(apiUrl, jsonString);
>>>>>>> b3eb5ac2

            if (response.IsSuccessStatusCode)
            {
                DataElement result = JsonConvert.DeserializeObject<DataElement>(await response.Content.ReadAsStringAsync());

                return result;
            }

            throw new PlatformHttpException(response);
        }
    }
}<|MERGE_RESOLUTION|>--- conflicted
+++ resolved
@@ -352,14 +352,8 @@
             string token = JwtTokenUtil.GetTokenFromContext(_httpContextAccessor.HttpContext, _settings.RuntimeCookieName);
 
             JwtTokenUtil.AddTokenToRequestHeader(_client, token);
-<<<<<<< HEAD
-            StringContent content = new StringContent(JsonConvert.SerializeObject(dataElement), Encoding.UTF8, "application/json");
-
-            HttpResponseMessage response = await _client.PutAsync(apiUrl, content);
-=======
             StringContent jsonString = new StringContent(JsonConvert.SerializeObject(dataElement), Encoding.UTF8, "application/json");
             HttpResponseMessage response = await _client.PutAsync(apiUrl, jsonString);
->>>>>>> b3eb5ac2
 
             if (response.IsSuccessStatusCode)
             {
