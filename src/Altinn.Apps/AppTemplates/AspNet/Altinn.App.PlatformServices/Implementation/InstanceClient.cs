--- conflicted
+++ resolved
@@ -124,9 +124,6 @@
                 instances.AddRange(queryResponse.Instances);
             }
 
-<<<<<<< HEAD
-                return instances;
-=======
             return instances;
         }
 
@@ -139,7 +136,6 @@
                 string responseString = await response.Content.ReadAsStringAsync();
                 QueryResponse<Instance> queryResponse = JsonConvert.DeserializeObject<QueryResponse<Instance>>(responseString);
                 return queryResponse;
->>>>>>> 0a277da3
             }
             else
             {
