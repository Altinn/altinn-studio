<Project Sdk="Microsoft.NET.Sdk">

  <PropertyGroup>
    <TargetFramework>netcoreapp3.1</TargetFramework>
    <LangVersion>latest</LangVersion>
    <Version>1.0.28-alpha</Version>
    <Authors>Altinn</Authors>
    <Company>Altinn</Company>
    <Description>Common services with Altinn Platform functionality and Altinn Apps functionality</Description>
    <PackageProjectUrl>https://github.com/Altinn/altinn-studio</PackageProjectUrl>
    <GeneratePackageOnBuild>true</GeneratePackageOnBuild>
    <AssemblyVersion>1.0.28.0</AssemblyVersion>
    <IsPackable>true</IsPackable>
    <OutputType>Library</OutputType>
    <FileVersion>1.0.28.0</FileVersion>
  </PropertyGroup>

  <ItemGroup>
    <Compile Remove="Interfaces\**" />
    <EmbeddedResource Remove="Interfaces\**" />
    <None Remove="Interfaces\**" />
  </ItemGroup>

  <ItemGroup>
    <PackageReference Include="Altinn.Platform.Models" Version="1.0.1-alpha" />
<<<<<<< HEAD
    <PackageReference Include="Altinn.Platform.Storage.Interface" Version="2.1.1" />
=======
    <PackageReference Include="Altinn.Platform.Storage.Interface" Version="2.1.2" />
>>>>>>> b3eb5ac2
    <PackageReference Include="HtmlAgilityPack" Version="1.11.14" />
    <PackageReference Include="JWTCookieAuthentication" Version="2.0.0-alpha" />
    <PackageReference Include="LibGit2Sharp" Version="0.26.0" />
    <PackageReference Include="Manatee.Json" Version="10.1.2" />
    <PackageReference Include="Microsoft.AspNet.WebApi.Client" Version="5.2.7" />
    <PackageReference Include="Microsoft.CodeAnalysis" Version="3.4.0-beta2-final" />
  </ItemGroup>

 <ItemGroup>
    <FrameworkReference Include="Microsoft.AspNetCore.App" />
  </ItemGroup>

 <ItemGroup>
   <ProjectReference Include="..\Altinn.App.Common\Altinn.App.Common.csproj" />
 </ItemGroup>

 <ItemGroup>
   <Folder Include="Enums\" />
 </ItemGroup>

</Project><|MERGE_RESOLUTION|>--- conflicted
+++ resolved
@@ -23,11 +23,7 @@
 
   <ItemGroup>
     <PackageReference Include="Altinn.Platform.Models" Version="1.0.1-alpha" />
-<<<<<<< HEAD
-    <PackageReference Include="Altinn.Platform.Storage.Interface" Version="2.1.1" />
-=======
     <PackageReference Include="Altinn.Platform.Storage.Interface" Version="2.1.2" />
->>>>>>> b3eb5ac2
     <PackageReference Include="HtmlAgilityPack" Version="1.11.14" />
     <PackageReference Include="JWTCookieAuthentication" Version="2.0.0-alpha" />
     <PackageReference Include="LibGit2Sharp" Version="0.26.0" />
