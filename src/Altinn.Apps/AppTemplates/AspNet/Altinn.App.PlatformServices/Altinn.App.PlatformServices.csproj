<Project Sdk="Microsoft.NET.Sdk">

  <PropertyGroup>
    <TargetFramework>net5.0</TargetFramework>
    <OutputType>Library</OutputType>
    <Version>4.21.0</Version>
    <AssemblyVersion>4.21.0.0</AssemblyVersion>
    <PackageId>Altinn.App.PlatformServices</PackageId>
    <PackageTags>Altinn;Studio;App;Services;Platform</PackageTags>
    <Description>
      This class library holds most of the Altinn App business logic and clients for communication with the platform.
    </Description>
    <PackageReleaseNotes>https://docs.altinn.studio/community/changelog/app-nuget/</PackageReleaseNotes>
    <Authors>Altinn Platform Contributors</Authors>
    <RepositoryType>git</RepositoryType>
    <RepositoryUrl>https://github.com/Altinn/altinn-studio</RepositoryUrl>
    <IncludeSymbols>true</IncludeSymbols>
    <SymbolPackageFormat>snupkg</SymbolPackageFormat>
    <IsPackable>true</IsPackable>

    <!-- SonarCloud requires a ProjectGuid to separate projects. -->
    <ProjectGuid>{98E6200A-ED99-418E-B30C-81BA564B509A}</ProjectGuid>
  </PropertyGroup>

  <ItemGroup>
    <FrameworkReference Include="Microsoft.AspNetCore.App" />
  </ItemGroup>

  <ItemGroup>
    <PackageReference Include="Altinn.Common.AccessTokenClient" Version="1.0.4" />
<<<<<<< HEAD
    <PackageReference Include="Altinn.Common.PEP" Version="1.0.39-alpha.1" />
    <PackageReference Include="Altinn.Common.EFormidlingClient" Version="1.0.0" />
    <PackageReference Include="Altinn.Platform.Models" Version="1.1.1" />
    <PackageReference Include="Altinn.Platform.Storage.Interface" Version="3.6.2-alpha" />
=======
    <PackageReference Include="Altinn.Common.PEP" Version="1.0.39" />
    <PackageReference Include="Altinn.Common.EFormidlingClient" Version="1.0.0" />
    <PackageReference Include="Altinn.Platform.Models" Version="1.1.1" />
    <PackageReference Include="Altinn.Platform.Storage.Interface" Version="3.6.2" />
>>>>>>> ba794446
    <PackageReference Include="HtmlAgilityPack" Version="1.11.39" />
    <PackageReference Include="JWTCookieAuthentication" Version="2.4.2" />
    <PackageReference Include="Microsoft.ApplicationInsights.AspNetCore" Version="2.20.0" />
    <PackageReference Include="Microsoft.AspNet.WebApi.Client" Version="5.2.7" />
    <PackageReference Include="Microsoft.CodeAnalysis" Version="3.11.0" />
  </ItemGroup>

  <ItemGroup>
    <ProjectReference Include="..\Altinn.App.Common\Altinn.App.Common.csproj" />
  </ItemGroup>

  <ItemGroup Condition="'$(Configuration)'=='Debug'">
    <PackageReference Include="StyleCop.Analyzers" Version="1.1.118">
      <PrivateAssets>all</PrivateAssets>
      <IncludeAssets>runtime; build; native; contentfiles; analyzers</IncludeAssets>
    </PackageReference>
    <AdditionalFiles Include="..\..\..\..\..\stylecop.json">
      <Link>stylecop.json</Link>
    </AdditionalFiles>
  </ItemGroup>

  <PropertyGroup Condition="'$(Configuration)'=='Debug'">
    <CodeAnalysisRuleSet>..\..\..\..\..\Altinn3.ruleset</CodeAnalysisRuleSet>
  </PropertyGroup>

  <PropertyGroup>
    <GenerateDocumentationFile>true</GenerateDocumentationFile>
    <NoWarn>$(NoWarn);1591</NoWarn>
    <FileVersion>4.20.0.0</FileVersion>
  </PropertyGroup>

</Project><|MERGE_RESOLUTION|>--- conflicted
+++ resolved
@@ -28,17 +28,10 @@
 
   <ItemGroup>
     <PackageReference Include="Altinn.Common.AccessTokenClient" Version="1.0.4" />
-<<<<<<< HEAD
-    <PackageReference Include="Altinn.Common.PEP" Version="1.0.39-alpha.1" />
-    <PackageReference Include="Altinn.Common.EFormidlingClient" Version="1.0.0" />
-    <PackageReference Include="Altinn.Platform.Models" Version="1.1.1" />
-    <PackageReference Include="Altinn.Platform.Storage.Interface" Version="3.6.2-alpha" />
-=======
     <PackageReference Include="Altinn.Common.PEP" Version="1.0.39" />
     <PackageReference Include="Altinn.Common.EFormidlingClient" Version="1.0.0" />
     <PackageReference Include="Altinn.Platform.Models" Version="1.1.1" />
     <PackageReference Include="Altinn.Platform.Storage.Interface" Version="3.6.2" />
->>>>>>> ba794446
     <PackageReference Include="HtmlAgilityPack" Version="1.11.39" />
     <PackageReference Include="JWTCookieAuthentication" Version="2.4.2" />
     <PackageReference Include="Microsoft.ApplicationInsights.AspNetCore" Version="2.20.0" />
