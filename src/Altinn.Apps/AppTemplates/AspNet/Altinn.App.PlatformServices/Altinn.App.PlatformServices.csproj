--- conflicted
+++ resolved
@@ -2,11 +2,7 @@
 
   <PropertyGroup>
     <TargetFramework>netcoreapp3.0</TargetFramework>
-<<<<<<< HEAD
-    <Version>0.0.30-alpha</Version>
-=======
     <Version>0.0.32-alpha</Version>
->>>>>>> 06075139
     <Authors>Altinn</Authors>
     <Company>Altinn</Company>
     <Description>Common services with Altinn Platform functionality and Altinn Apps functionality</Description>
@@ -33,11 +29,11 @@
     <PackageReference Include="Microsoft.AspNet.WebApi.Client" Version="5.2.7" />
     <PackageReference Include="Microsoft.CodeAnalysis" Version="3.4.0-beta2-final" />
   </ItemGroup>
-  
+
  <ItemGroup>
     <FrameworkReference Include="Microsoft.AspNetCore.App" />
   </ItemGroup>
-  
+
  <ItemGroup>
    <ProjectReference Include="..\Altinn.App.Common\Altinn.App.Common.csproj" />
  </ItemGroup>
