<Project Sdk="Microsoft.NET.Sdk">

  <PropertyGroup>
    <TargetFramework>net5.0</TargetFramework>
    <OutputType>Library</OutputType>
    <Version>4.21.0</Version>
    <AssemblyVersion>4.21.0.0</AssemblyVersion>
    <PackageId>Altinn.App.PlatformServices</PackageId>
    <PackageTags>Altinn;Studio;App;Services;Platform</PackageTags>
    <Description>
      This class library holds most of the Altinn App business logic and clients for communication with the platform.
    </Description>
    <PackageReleaseNotes>https://docs.altinn.studio/community/changelog/app-nuget/</PackageReleaseNotes>
    <Authors>Altinn Platform Contributors</Authors>
    <RepositoryType>git</RepositoryType>
    <RepositoryUrl>https://github.com/Altinn/altinn-studio</RepositoryUrl>
    <IncludeSymbols>true</IncludeSymbols>
    <SymbolPackageFormat>snupkg</SymbolPackageFormat>
    <IsPackable>true</IsPackable>

    <!-- SonarCloud requires a ProjectGuid to separate projects. -->
    <ProjectGuid>{98E6200A-ED99-418E-B30C-81BA564B509A}</ProjectGuid>
  </PropertyGroup>

  <ItemGroup>
    <FrameworkReference Include="Microsoft.AspNetCore.App" />
  </ItemGroup>

  <ItemGroup>
    <PackageReference Include="Altinn.Common.AccessTokenClient" Version="1.0.4" />
<<<<<<< HEAD
    <PackageReference Include="Altinn.Common.PEP" Version="1.0.38-alpha" />
    <PackageReference Include="Altinn.Common.EFormidlingClient" Version="1.1.0-alpha" />
=======
    <PackageReference Include="Altinn.Common.PEP" Version="1.0.39" />
    <PackageReference Include="Altinn.Common.EFormidlingClient" Version="1.0.0" />
>>>>>>> 8c7aba5f
    <PackageReference Include="Altinn.Platform.Models" Version="1.1.1" />
    <PackageReference Include="Altinn.Platform.Storage.Interface" Version="3.6.2" />
    <PackageReference Include="HtmlAgilityPack" Version="1.11.39" />
    <PackageReference Include="JWTCookieAuthentication" Version="2.4.2" />
    <PackageReference Include="Microsoft.ApplicationInsights.AspNetCore" Version="2.20.0" />
    <PackageReference Include="Microsoft.AspNet.WebApi.Client" Version="5.2.7" />
    <PackageReference Include="Microsoft.CodeAnalysis" Version="3.11.0" />
  </ItemGroup>

  <ItemGroup>
    <ProjectReference Include="..\Altinn.App.Common\Altinn.App.Common.csproj" />
  </ItemGroup>

  <ItemGroup Condition="'$(Configuration)'=='Debug'">
    <PackageReference Include="StyleCop.Analyzers" Version="1.1.118">
      <PrivateAssets>all</PrivateAssets>
      <IncludeAssets>runtime; build; native; contentfiles; analyzers</IncludeAssets>
    </PackageReference>
    <AdditionalFiles Include="..\..\..\..\..\stylecop.json">
      <Link>stylecop.json</Link>
    </AdditionalFiles>
  </ItemGroup>

  <PropertyGroup Condition="'$(Configuration)'=='Debug'">
    <CodeAnalysisRuleSet>..\..\..\..\..\Altinn3.ruleset</CodeAnalysisRuleSet>
  </PropertyGroup>

  <PropertyGroup>
    <GenerateDocumentationFile>true</GenerateDocumentationFile>
    <NoWarn>$(NoWarn);1591</NoWarn>
    <FileVersion>4.20.0.0</FileVersion>
  </PropertyGroup>

</Project><|MERGE_RESOLUTION|>--- conflicted
+++ resolved
@@ -28,13 +28,8 @@
 
   <ItemGroup>
     <PackageReference Include="Altinn.Common.AccessTokenClient" Version="1.0.4" />
-<<<<<<< HEAD
-    <PackageReference Include="Altinn.Common.PEP" Version="1.0.38-alpha" />
-    <PackageReference Include="Altinn.Common.EFormidlingClient" Version="1.1.0-alpha" />
-=======
     <PackageReference Include="Altinn.Common.PEP" Version="1.0.39" />
     <PackageReference Include="Altinn.Common.EFormidlingClient" Version="1.0.0" />
->>>>>>> 8c7aba5f
     <PackageReference Include="Altinn.Platform.Models" Version="1.1.1" />
     <PackageReference Include="Altinn.Platform.Storage.Interface" Version="3.6.2" />
     <PackageReference Include="HtmlAgilityPack" Version="1.11.39" />
