using System;
using System.Collections.Generic;
using System.IO;
using System.Linq;
using System.Text;
using System.Threading.Tasks;
using Altinn.App.Common.Helpers;
using Altinn.App.Common.Interface;
using Altinn.App.Common.RequestHandling;
using Altinn.App.Services.Implementation;
using Altinn.App.Services.Interface;
using Altinn.App.Services.Models;
using Altinn.Platform.Storage.Interface.Models;
using Microsoft.AspNetCore.Authorization;
using Microsoft.AspNetCore.Http;
using Microsoft.AspNetCore.Mvc;
using Microsoft.Extensions.Logging;
using Newtonsoft.Json;

namespace Altinn.App.Api.Controllers
{
    /// <summary>
    /// Controller for application instances for app-backend.
    /// You can create a new instance (POST), update it (PUT) and retreive a specific instance (GET).
    /// </summary>
    [Route("{org}/{app}/instances")]
    [ApiController]
    public class InstancesController : ControllerBase
    {
        private readonly ILogger<InstancesController> logger;
        private readonly IInstance instanceService;
        private readonly IData dataService;

        private readonly IRegister registerService;
        private readonly IAltinnApp altinnApp;
        private readonly IApplication appService;

        /// <summary>
        /// Initializes a new instance of the <see cref="InstancesController"/> class
        /// </summary>
        public InstancesController(
            ILogger<InstancesController> logger,
            IRegister registerService,
            IInstance instanceService,
            IData dataService,
            IProfile profileService,
<<<<<<< HEAD
            IRepository repositoryService,
            IApplication appService,
=======
>>>>>>> 149e926f
            IAltinnApp altinnApp)
        {
            this.logger = logger;
            this.instanceService = instanceService;
            this.dataService = dataService;
            this.registerService = registerService;
            this.altinnApp = altinnApp;
            this.appService = appService;
        }

        /// <summary>
        ///  Gets an instance object from storage.
        /// </summary>
        /// <param name="org">unique identifier of the organisation responsible for the app</param>
        /// <param name="app">application identifier which is unique within an organisation</param>
        /// <param name="instanceOwnerPartyId">unique id of the party that is the owner of the instance</param>
        /// <param name="instanceGuid">unique id to identify the instance</param>
        /// <returns>the instance</returns>
        [Authorize]
        [HttpGet("{instanceOwnerPartyId:int}/{instanceGuid:guid}")]
        [Produces("application/json")]
        [ProducesResponseType(typeof(Instance), StatusCodes.Status200OK)]
        [ProducesResponseType(StatusCodes.Status404NotFound)]
        [ProducesResponseType(StatusCodes.Status400BadRequest)]
        public async Task<ActionResult> Get(
            [FromRoute] string org,
            [FromRoute] string app,
            [FromRoute] int instanceOwnerPartyId,
            [FromRoute] Guid instanceGuid)
        {
            try
            {
                Instance instance = await instanceService.GetInstance(app, org, instanceOwnerPartyId, instanceGuid);
                if (instance == null)
                {
                    return NotFound();
                }

                SelfLinkHelper.SetInstanceAppSelfLinks(instance, Request);

                return Ok(instance);
            }
            catch (Exception ex)
            {
                return StatusCode(500, $"{ex.Message}");
            }            
        }

        /// <summary>
        ///  Updates an instance object in storage.
        /// </summary>
        /// <param name="org">unique identifier of the organisation responsible for the app</param>
        /// <param name="app">application identifier which is unique within an organisation</param>
        /// <param name="instanceOwnerPartyId">unique id of the party that is the owner of the instance</param>
        /// <param name="instanceGuid">unique id to identify the instance</param>
        /// <param name="instance">the instance with attributes that should be updated</param>
        /// <returns>the updated instance</returns>
        [Authorize]
        [HttpPut("{instanceOwnerId:int}/{instanceGuid:guid}")]
        [Produces("application/json")]
        [Consumes("application/json")]
        [ProducesResponseType(typeof(Instance), StatusCodes.Status200OK)]
        [ProducesResponseType(StatusCodes.Status400BadRequest)]
        public async Task<ActionResult> Put(
            [FromRoute] string org,
            [FromRoute] string app,
            [FromRoute] int instanceOwnerPartyId,
            [FromRoute] Guid instanceGuid,
            [FromBody] Instance instance)
        {
            try
            {
                Instance updatedInstance = await instanceService.UpdateInstance(instance, app, org, instanceOwnerPartyId, instanceGuid);

                if (instance == null)
                {
                    return NotFound();
                }

                SelfLinkHelper.SetInstanceAppSelfLinks(instance, Request);

                return Ok(instance);
            }
            catch (Exception ex)
            {
                return StatusCode(500, $"{ex.Message}");
            }
        }

        /// <summary>
        /// Creates a new instance of an application in platform storage. Clients can send a instance as a json or send a
        /// multipart form-data with the instance in the first part named "instance" and the prefill data in the next parts, with
        /// names that correspond to the element types defined in the application metadata.
        /// The data elements are stored. Currently calculate and validate is not implemented. 
        /// </summary>
        /// <param name="org">unique identifier of the organisation responsible for the app</param>
        /// <param name="app">application identifier which is unique within an organisation</param>
        /// <param name="instanceOwnerPartyId">unique id of the party that is the owner of the instance</param>
        /// <returns>the created instance</returns>
        [HttpPost]
        [DisableFormValueModelBinding]
        [Produces("application/json")]
        [ProducesResponseType(typeof(Instance), StatusCodes.Status201Created)]
        [ProducesResponseType(StatusCodes.Status400BadRequest)]
        [RequestSizeLimit(1000)]
        public async Task<ActionResult<Instance>> Post(
            [FromRoute] string org,
            [FromRoute] string app,
            [FromQuery] int? instanceOwnerPartyId)
        {
            if (string.IsNullOrEmpty(org))
            {
                return BadRequest("The path parameter 'org' cannot be empty");
            }

            if (string.IsNullOrEmpty(app))
            {
                return BadRequest("The path parameter 'app' cannot be empty");
            }

            Application application = executionService.GetApplication(org, app);
            if (application == null)
            {
                return NotFound($"AppId {org}/{app} was not found");
            }

            MultipartRequestReader parsedRequest = new MultipartRequestReader(Request);
            parsedRequest.Read().Wait();

            if (parsedRequest.Errors.Any())
            {
                return BadRequest($"Error when reading content: {parsedRequest.Errors}");
            }

            Instance instanceTemplate = ExtractInstanceTemplate(parsedRequest);

            if (!instanceOwnerPartyId.HasValue && instanceTemplate == null)
            {
                return BadRequest("Cannot create an instance without an instanceOwner.partyId. Either provide instanceOwner party Id as a query parameter or an instanceTemplate object in the body.");
            }

            if (instanceOwnerPartyId.HasValue && instanceTemplate != null)
            {
                return BadRequest("You cannot provide an instanceOwnerId as a query param as well as an instance template in the body. Choose one or the other.");
            }

            RequestPartValidator requestValidator = new RequestPartValidator(application);

            string multipartError = requestValidator.ValidateParts(parsedRequest.Parts);

            if (!string.IsNullOrEmpty(multipartError))
            {
                return BadRequest($"Error when comparing content to application metadata: {multipartError}");
            }

            // extract or create instance template
            if (instanceTemplate != null)
            {
                InstanceOwner lookup = instanceTemplate.InstanceOwner;

                if (string.IsNullOrEmpty(instanceTemplate.InstanceOwner.PartyId) && (lookup == null || (lookup.PersonNumber == null && lookup.OrganisationNumber == null)))
                {
                    return BadRequest($"Error: instanceOwnerPartyId query parameter is empty and InstanceOwner is missing from instance template. You must populate instanceOwnerPartyId or InstanceOwner");
                }
            }
            else
            {
                instanceTemplate = new Instance();
                instanceTemplate.InstanceOwner = new InstanceOwner { PartyId = instanceOwnerPartyId.Value.ToString() };
            }

            Party party = null;
            InstanceOwner instanceOwner = instanceTemplate.InstanceOwner;

            if (instanceOwner.PartyId != null)
            {
                try
                {
                    party = await registerService.GetParty(int.Parse(instanceTemplate.InstanceOwner.PartyId));
                    if (!string.IsNullOrEmpty(party.SSN))
                    {
                        instanceOwner.PersonNumber = party.SSN;
                        instanceOwner.OrganisationNumber = null;
                    }
                    else if (!string.IsNullOrEmpty(party.OrgNumber))
                    {
                        instanceOwner.PersonNumber = null;
                        instanceOwner.OrganisationNumber = party.OrgNumber;
                    }
                }
                catch (Exception e)
                {
                    logger.LogWarning($"Cannot lookup party id {instanceOwner.PartyId} due to {e.Message}");
                }
            }
            else
            {
                /* todo - lookup personNumber or organisationNumber - awaiting registry endpoint implementation */
            }

            if (!InstantiationHelper.IsPartyAllowedToInstantiate(party, application.PartyTypesAllowed))
            {
                return Forbid($"Party {party?.PartyId} is not allowed to instantiate this application {org}/{app}");
            }

            // use process controller to start process
            instanceTemplate.Process = null;

            Instance instance = null;
            try
            {
                instance = await instanceService.CreateInstance(org, app, instanceTemplate);
                if (instance == null)
                {
                    throw new PlatformClientException("Failure instantiating instance. UnknownError");
                }
            }
            catch (Exception instanceException)
            {
                string message = $"Failure in multipart prefil. Could not create an instance of {org}/{app} for {instanceOwnerPartyId}. App-backend has problem accessing platform storage.";

                logger.LogError($"{message} - {instanceException}");
                return StatusCode(500, $"{message} - {instanceException.Message}");
            }

            try
            {
                DataElement dataElement = await StorePrefillParts(instance, parsedRequest.Parts);

                // get the updated instance
                instance = await instanceService.GetInstance(app, org, int.Parse(instance.InstanceOwner.PartyId), Guid.Parse(instance.Id.Split("/")[1]));
            }
            catch (Exception dataException)
            {
                string message = $"Failure storing multipart prefil. Could not create a data element for {instance.Id} of {org}/{app}. App-backend has problem accessing platform storage.";
                logger.LogError($"{message} - {dataException}");

                // todo add compensating transaction (delete instance)                
                return StatusCode(500, $"{message} - {dataException.Message}");
            }

            SelfLinkHelper.SetInstanceAppSelfLinks(instance, Request);
            string url = instance.SelfLinks.Apps;

            return Created(url, instance);
        }

        private async Task<DataElement> StorePrefillParts(Instance instance, List<RequestPart> parts)
        {
            Guid instanceGuid = Guid.Parse(instance.Id.Split("/")[1]);
            int instanceOwnerIdAsInt = int.Parse(instance.InstanceOwner.PartyId);
            DataElement dataElement = null;
            string org = instance.Org;
            string app = instance.AppId.Split("/")[1];

            foreach (RequestPart part in parts)
            {
                logger.LogInformation($"Storing part {part.Name}");
                object data = new StreamReader(part.Stream).ReadToEnd();

                // TODO. Datatype

                dataElement = await dataService.InsertFormData(
                    data,
                    instanceGuid,
                    altinnApp.GetAppModelType("default"),
                    org,
                    app,
                    instanceOwnerIdAsInt,
                    "default");

                if (dataElement == null)
                {
                    throw new InvalidOperationException($"Dataservice did not return a valid instance metadata when attempt to store data element {part.Name}");
                }
            }

            return dataElement;
        }

        /// <summary>
        /// Extracts the instance template from a multipart reader, which contains a number of parts. If the reader contains
        /// only one part and it has no name and contentType application/json it is assumed to be an instance template.
        ///
        /// If found the method removes the part corresponding to the instance template form the parts list.
        /// </summary>
        /// <param name="reader">multipart reader object</param>
        /// <returns>the instance template or null if none is found</returns>
        private Instance ExtractInstanceTemplate(MultipartRequestReader reader)
        {
            Instance instanceTemplate = null;

            RequestPart instancePart = reader.Parts.Find(part => part.Name == "instance");

            // assume that first part with no name is an instanceTemplate
            if (instancePart == null && reader.Parts.Count == 1 && reader.Parts[0].ContentType.Contains("application/json") && reader.Parts[0].Name == null)
            {
                instancePart = reader.Parts[0];
            }
                        
            if (instancePart != null)
            {
                reader.Parts.Remove(instancePart);

                StreamReader streamReader = new StreamReader(instancePart.Stream, Encoding.UTF8);
                string content = streamReader.ReadToEnd();

                instanceTemplate = JsonConvert.DeserializeObject<Instance>(content);                
            }                        

            return instanceTemplate;
        }
    }
}<|MERGE_RESOLUTION|>--- conflicted
+++ resolved
@@ -31,6 +31,7 @@
         private readonly IInstance instanceService;
         private readonly IData dataService;
 
+        private readonly IExecution executionService;
         private readonly IRegister registerService;
         private readonly IAltinnApp altinnApp;
         private readonly IApplication appService;
@@ -43,17 +44,15 @@
             IRegister registerService,
             IInstance instanceService,
             IData dataService,
+            IExecution executionService,
             IProfile profileService,
-<<<<<<< HEAD
-            IRepository repositoryService,
             IApplication appService,
-=======
->>>>>>> 149e926f
             IAltinnApp altinnApp)
         {
             this.logger = logger;
             this.instanceService = instanceService;
             this.dataService = dataService;
+            this.executionService = executionService;
             this.registerService = registerService;
             this.altinnApp = altinnApp;
             this.appService = appService;
