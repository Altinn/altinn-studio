using System;
using System.Collections.Generic;
using System.IO;
using System.Linq;
using System.Net;
using System.Text;
using System.Threading.Tasks;
using Altinn.App.Common.Constants;
using Altinn.App.Common.Helpers;
using Altinn.App.Common.RequestHandling;
using Altinn.App.PlatformServices.Models;
using Altinn.App.Services.Configuration;
using Altinn.App.Services.Helpers;
using Altinn.App.Services.Implementation;
using Altinn.App.Services.Interface;
using Altinn.App.Services.Models;
using Altinn.App.Services.Models.Validation;
using Altinn.Authorization.ABAC.Xacml.JsonProfile;
using Altinn.Common.PEP.Helpers;
using Altinn.Common.PEP.Interfaces;
using Altinn.Platform.Storage.Interface.Models;
using Microsoft.AspNetCore.Authorization;
using Microsoft.AspNetCore.Http;
using Microsoft.AspNetCore.Mvc;
using Microsoft.Extensions.Logging;
using Microsoft.Extensions.Options;
using Newtonsoft.Json;

namespace Altinn.App.Api.Controllers
{
    /// <summary>
    /// Controller for application instances for app-backend.
    /// You can create a new instance (POST), update it (PUT) and retreive a specific instance (GET).
    /// </summary>
    [Authorize]
    [Route("{org}/{app}/instances")]
    [ApiController]
    public class InstancesController : ControllerBase
    {
        private readonly ILogger<InstancesController> _logger;
        private readonly IInstance _instanceService;
        private readonly IData _dataService;

        private readonly IAppResources _appResourcesService;
        private readonly IRegister _registerService;
        private readonly IAltinnApp _altinnApp;
        private readonly IProcess _processService;
        private readonly IPDP _pdp;

        /// <summary>
        /// Initializes a new instance of the <see cref="InstancesController"/> class
        /// </summary>
        public InstancesController(
            ILogger<InstancesController> logger,
            IRegister registerService,
            IInstance instanceService,
            IData dataService,
            IAppResources appResourcesService,
            IAltinnApp altinnApp,
            IProcess processService,
            IPDP pdp)
        {
            _logger = logger;
            _instanceService = instanceService;
            _dataService = dataService;
            _appResourcesService = appResourcesService;
            _registerService = registerService;
            _altinnApp = altinnApp;
            _processService = processService;

            _pdp = pdp;
        }

        /// <summary>
        ///  Gets an instance object from storage.
        /// </summary>
        /// <param name="org">unique identifier of the organisation responsible for the app</param>
        /// <param name="app">application identifier which is unique within an organisation</param>
        /// <param name="instanceOwnerPartyId">unique id of the party that is the owner of the instance</param>
        /// <param name="instanceGuid">unique id to identify the instance</param>
        /// <returns>the instance</returns>
        [Authorize(Policy = AuthzConstants.POLICY_INSTANCE_READ)]
        [HttpGet("{instanceOwnerPartyId:int}/{instanceGuid:guid}")]
        [Produces("application/json")]
        [ProducesResponseType(typeof(Instance), StatusCodes.Status200OK)]
        [ProducesResponseType(StatusCodes.Status404NotFound)]
        [ProducesResponseType(StatusCodes.Status400BadRequest)]
        public async Task<ActionResult> Get(
            [FromRoute] string org,
            [FromRoute] string app,
            [FromRoute] int instanceOwnerPartyId,
            [FromRoute] Guid instanceGuid)
        {
            try
            {
                Instance instance = await _instanceService.GetInstance(app, org, instanceOwnerPartyId, instanceGuid);
                if (instance == null)
                {
                    return NotFound();
                }

                SelfLinkHelper.SetInstanceAppSelfLinks(instance, Request);

                return Ok(instance);
            }
            catch (Exception ex)
            {
                return StatusCode(500, $"{ex.Message}");
            }            
        }

        /// <summary>
        ///  Updates an instance object in storage.
        /// </summary>
        /// <param name="org">unique identifier of the organisation responsible for the app</param>
        /// <param name="app">application identifier which is unique within an organisation</param>
        /// <param name="instanceOwnerPartyId">unique id of the party that is the owner of the instance</param>
        /// <param name="instanceGuid">unique id to identify the instance</param>
        /// <param name="instance">the instance with attributes that should be updated</param>
        /// <returns>the updated instance</returns>
        [Authorize(Policy = AuthzConstants.POLICY_INSTANCE_WRITE)]
        [HttpPut("{instanceOwnerPartyId:int}/{instanceGuid:guid}")]
        [Produces("application/json")]
        [Consumes("application/json")]
        [ProducesResponseType(typeof(Instance), StatusCodes.Status200OK)]
        [ProducesResponseType(StatusCodes.Status400BadRequest)]
        public async Task<ActionResult> Put(
            [FromRoute] string org,
            [FromRoute] string app,
            [FromRoute] int instanceOwnerPartyId,
            [FromRoute] Guid instanceGuid,
            [FromBody] Instance instance)
        {
            if (instance == null ||
                !org.Equals(instance.Org) ||
                !instance.AppId.EndsWith(app) ||
                !instanceOwnerPartyId.Equals(int.Parse(instance.InstanceOwner.PartyId)) ||
                !instance.Id.EndsWith(instanceGuid.ToString()))
            {
                return BadRequest($"Inconsistent values between path params and instance attributes");
            }

            try
            {
                Instance updatedInstance = await _instanceService.UpdateInstance(instance);

                if (updatedInstance == null)
                {
                    return NotFound();
                }

                SelfLinkHelper.SetInstanceAppSelfLinks(updatedInstance, Request);

                return Ok(updatedInstance);
            }
            catch (Exception ex)
            {
                return StatusCode(500, $"{ex.Message}");
            }
        }

        /// <summary>
        /// Creates a new instance of an application in platform storage. Clients can send an instance as json or send a
        /// multipart form-data with the instance in the first part named "instance" and the prefill data in the next parts, with
        /// names that correspond to the element types defined in the application metadata.
        /// The data elements are stored. Currently calculate and validate is not implemented. 
        /// </summary>
        /// <param name="org">unique identifier of the organisation responsible for the app</param>
        /// <param name="app">application identifier which is unique within an organisation</param>
        /// <param name="instanceOwnerPartyId">unique id of the party that is the owner of the instance</param>
        /// <returns>the created instance</returns>
        [HttpPost]
        [DisableFormValueModelBinding]
        [Produces("application/json")]
        [ProducesResponseType(typeof(Instance), StatusCodes.Status201Created)]
        [ProducesResponseType(StatusCodes.Status400BadRequest)]
        [RequestSizeLimit(1000)]
        public async Task<ActionResult<Instance>> Post(
            [FromRoute] string org,
            [FromRoute] string app,
            [FromQuery] int? instanceOwnerPartyId)
        {

            if (string.IsNullOrEmpty(org))
            {
                return BadRequest("The path parameter 'org' cannot be empty");
            }

            if (string.IsNullOrEmpty(app))
            {
                return BadRequest("The path parameter 'app' cannot be empty");
            }

            Application application = _appResourcesService.GetApplication();
            if (application == null)
            {
                return NotFound($"AppId {org}/{app} was not found");
            }

            MultipartRequestReader parsedRequest = new MultipartRequestReader(Request);
            await parsedRequest.Read();

            if (parsedRequest.Errors.Any())
            {
                return BadRequest($"Error when reading content: {JsonConvert.SerializeObject(parsedRequest.Errors)}");
            }

            Instance instanceTemplate = ExtractInstanceTemplate(parsedRequest);

            if (!instanceOwnerPartyId.HasValue && instanceTemplate == null)
            {
                return BadRequest("Cannot create an instance without an instanceOwner.partyId. Either provide instanceOwner party Id as a query parameter or an instanceTemplate object in the body.");
            }

            if (instanceOwnerPartyId.HasValue && instanceTemplate?.InstanceOwner?.PartyId != null)
            {
                return BadRequest("You cannot provide an instanceOwnerPartyId as a query param as well as an instance template in the body. Choose one or the other.");
            }

            RequestPartValidator requestValidator = new RequestPartValidator(application);

            string multipartError = requestValidator.ValidateParts(parsedRequest.Parts);

            if (!string.IsNullOrEmpty(multipartError))
            {
                return BadRequest($"Error when comparing content to application metadata: {multipartError}");
            }

            // extract or create instance template
            if (instanceTemplate != null)
            {
                InstanceOwner lookup = instanceTemplate.InstanceOwner;

                if (string.IsNullOrEmpty(instanceTemplate.InstanceOwner.PartyId) && (lookup == null || (lookup.PersonNumber == null && lookup.OrganisationNumber == null)))
                {
                    return BadRequest($"Error: instanceOwnerPartyId query parameter is empty and InstanceOwner is missing from instance template. You must populate instanceOwnerPartyId or InstanceOwner");
                }
            }
            else
            {
                // create minimum instance template
                instanceTemplate = new Instance
                {
                    InstanceOwner = new InstanceOwner { PartyId = instanceOwnerPartyId.Value.ToString() }
                };
            }

            Party party;
            try
            {
                party = await LookupParty(instanceTemplate);
            }
            catch (Exception partyLookupException)
            {
                return NotFound($"Cannot lookup party: {partyLookupException.Message}");
            }

<<<<<<< HEAD
            // Checking that user is authorized to instantiate.
            XacmlJsonRequestRoot request = DecisionHelper.CreateDecisionRequest(org, app, HttpContext.User, "instantiate", party.PartyId.ToString(), null);
            XacmlJsonResponse response = await _pdp.GetDecisionForRequest(request);

            if (response?.Response == null)
            {
                _logger.LogInformation($"// Instances Controller // Authorization of instantiation failed with request: {JsonConvert.SerializeObject(request)}.");
                return StatusCode((int)HttpStatusCode.Forbidden);
            }

            bool authorized = DecisionHelper.ValidatePdpDecision(response.Response, HttpContext.User);
=======
            bool authorized = await Authorize(org, app, party);
>>>>>>> 07d77771

            if (!authorized)
            {
                return StatusCode((int)HttpStatusCode.Forbidden);
            }

            if (!InstantiationHelper.IsPartyAllowedToInstantiate(party, application.PartyTypesAllowed))
            {
                return StatusCode((int)HttpStatusCode.Forbidden, $"Party {party?.PartyId} is not allowed to instantiate this application {org}/{app}"); 
            }

            // Run custom app logic to validate instantiation
            InstantiationValidationResult validationResult = await _altinnApp.RunInstantiationValidation();
            if (validationResult != null && !validationResult.Valid)
            {
                // Todo. Figure out where to get this from
                Dictionary<string, Dictionary<string, string>> serviceText = new Dictionary<string, Dictionary<string, string>>();
                return StatusCode((int)HttpStatusCode.Forbidden, validationResult);
            }

            Instance instance;
            ProcessStateChange processResult;
            try
            {
                // start process and goto next task
                instanceTemplate.Process = null;
                string startEvent = await _altinnApp.OnInstantiateGetStartEvent();
                processResult = _processService.ProcessStartAndGotoNextTask(instanceTemplate, startEvent, User);
             
                // create the instance
                instance = await _instanceService.CreateInstance(org, app, instanceTemplate);               
            }
            catch (Exception instanceException)
            {
                string message = $"Failure in multipart prefil. Could not create an instance of {org}/{app} for party {instanceTemplate.InstanceOwner.PartyId}.";

                _logger.LogError($"{message} - {instanceException}");
                return StatusCode(500, $"{message} - {instanceException.Message}");
            }

            try
            {
                await StorePrefillParts(instance, application, parsedRequest.Parts);

                // get the updated instance
                instance = await _instanceService.GetInstance(app, org, int.Parse(instance.InstanceOwner.PartyId), Guid.Parse(instance.Id.Split("/")[1]));

                // notify app and store events
                await ProcessController.NotifyAppAboutEvents(_altinnApp, instance, processResult.Events);
                await _processService.DispatchProcessEventsToStorage(instance, processResult.Events);
            }
            catch (Exception dataException)
            {
                string message = $"Failure storing multipart prefil data. Could not create a data element(s) for {instance.Id} of {org}/{app}.";
                _logger.LogError($"{message} - {dataException}");

                // todo add compensating transaction (delete instance)                
                return StatusCode(500, $"{message} Exception: {dataException.Message}");
            }

            SelfLinkHelper.SetInstanceAppSelfLinks(instance, Request);
            string url = instance.SelfLinks.Apps;

            return Created(url, instance);
        }

        private async Task<bool> Authorize(string org, string app, Party party)
        {
            XacmlJsonRequestRoot request = DecisionHelper.CreateDecisionRequest(org, app, HttpContext.User, "instantiate", party.PartyId.ToString(), null);
            bool authorized = await _pdp.GetDecisionForUnvalidateRequest(request, HttpContext.User);
            return authorized;
        }

        private async Task<Party> LookupParty(Instance instanceTemplate)
        {
            InstanceOwner instanceOwner = instanceTemplate.InstanceOwner;

            Party party;
            if (instanceOwner.PartyId != null)
            {
                try
                {
                    party = await _registerService.GetParty(int.Parse(instanceOwner.PartyId));
                    if (!string.IsNullOrEmpty(party.SSN))
                    {
                        instanceOwner.PersonNumber = party.SSN;
                        instanceOwner.OrganisationNumber = null;
                    }
                    else if (!string.IsNullOrEmpty(party.OrgNumber))
                    {
                        instanceOwner.PersonNumber = null;
                        instanceOwner.OrganisationNumber = party.OrgNumber;
                    }
                }
                catch (Exception e)
                {
                    _logger.LogWarning($"Failed to lookup party by partyId: {instanceOwner.PartyId}. The exception was: {e.Message}");
                    throw new PlatformClientException($"Failed to lookup party by partyId: {instanceOwner.PartyId}. The exception was: {e.Message}");
                }
            }
            else
            {
                string lookupNumber = "personNumber or organisationNumber";
                string personOrOrganisationNumber = instanceOwner.PersonNumber ?? instanceOwner.OrganisationNumber;
                try
                {
                    if (!string.IsNullOrEmpty(instanceOwner.PersonNumber))
                    {
                        lookupNumber = "personNumber";
                        party = await _registerService.LookupParty(instanceOwner.PersonNumber);
                    }
                    else if (!string.IsNullOrEmpty(instanceOwner.OrganisationNumber))
                    {
                        lookupNumber = "organisationNumber";
                        party = await _registerService.LookupParty(instanceOwner.OrganisationNumber);
                    }
                    else
                    {
                        throw new PlatformClientException("Neither personNumber or organisationNumber has value in instanceOwner");
                    }

                    instanceOwner.PartyId = party.PartyId.ToString();
                }
                catch (Exception e)
                {
                    _logger.LogWarning($"Failed to lookup party by {lookupNumber}: {personOrOrganisationNumber}. The exception was: {e}");
                    throw new PlatformClientException($"Failed to lookup party by {lookupNumber}: {personOrOrganisationNumber}. The exception was: {e.Message}");
                }
            }

            return party;
        }

        private async Task StorePrefillParts(Instance instance, Application appInfo, List<RequestPart> parts)
        {
            Guid instanceGuid = Guid.Parse(instance.Id.Split("/")[1]);
            int instanceOwnerIdAsInt = int.Parse(instance.InstanceOwner.PartyId);
            DataElement dataElement = null;
            string org = instance.Org;
            string app = instance.AppId.Split("/")[1];

            foreach (RequestPart part in parts)
            {
                DataType dataType = appInfo.DataTypes.Find(d => d.Id == part.Name);

                if (dataType.AppLogic != null)
                {
                    _logger.LogInformation($"Storing part {part.Name}");

                    Type type;
                    try
                    {
                        type = _altinnApp.GetAppModelType(dataType.AppLogic.ClassRef);
                    }
                    catch (Exception altinnAppException)
                    {
                        throw new ApplicationException($"App.GetAppModelType failed: {altinnAppException.Message}");
                    }

                    object data = DataController.ParseFormDataAndDeserialize(type, part.ContentType, part.Stream, out string errorText);

                    if (!string.IsNullOrEmpty(errorText))
                    {
                        throw new InvalidOperationException(errorText);
                    }

                    dataElement = await _dataService.InsertFormData(
                        data,
                        instanceGuid,
                        type,
                        org,
                        app,
                        instanceOwnerIdAsInt,
                        part.Name);
                }
                else
                {
                    dataElement = await _dataService.InsertBinaryData(instance.Id, part.Name, part.ContentType, part.FileName, part.Stream);
                }

                if (dataElement == null)
                {
                    throw new InvalidOperationException($"Dataservice did not return a valid instance metadata when attempt to store data element {part.Name}");
                }
            }
        }

        /// <summary>
        /// Extracts the instance template from a multipart reader, which contains a number of parts. If the reader contains
        /// only one part and it has no name and contentType application/json it is assumed to be an instance template.
        ///
        /// If found the method removes the part corresponding to the instance template form the parts list.
        /// </summary>
        /// <param name="reader">multipart reader object</param>
        /// <returns>the instance template or null if none is found</returns>
        private Instance ExtractInstanceTemplate(MultipartRequestReader reader)
        {
            Instance instanceTemplate = null;

            RequestPart instancePart = reader.Parts.Find(part => part.Name == "instance");

            // assume that first part with no name is an instanceTemplate
            if (instancePart == null && reader.Parts.Count == 1 && reader.Parts[0].ContentType.Contains("application/json") && reader.Parts[0].Name == null)
            {
                instancePart = reader.Parts[0];
            }
                        
            if (instancePart != null)
            {
                reader.Parts.Remove(instancePart);

                using StreamReader streamReader = new StreamReader(instancePart.Stream, Encoding.UTF8);
                string content = streamReader.ReadToEndAsync().Result;

                instanceTemplate = JsonConvert.DeserializeObject<Instance>(content);                
            }                        

            return instanceTemplate;
        }
    }
}<|MERGE_RESOLUTION|>--- conflicted
+++ resolved
@@ -106,7 +106,7 @@
             catch (Exception ex)
             {
                 return StatusCode(500, $"{ex.Message}");
-            }            
+            }
         }
 
         /// <summary>
@@ -255,30 +255,16 @@
                 return NotFound($"Cannot lookup party: {partyLookupException.Message}");
             }
 
-<<<<<<< HEAD
-            // Checking that user is authorized to instantiate.
-            XacmlJsonRequestRoot request = DecisionHelper.CreateDecisionRequest(org, app, HttpContext.User, "instantiate", party.PartyId.ToString(), null);
-            XacmlJsonResponse response = await _pdp.GetDecisionForRequest(request);
-
-            if (response?.Response == null)
-            {
-                _logger.LogInformation($"// Instances Controller // Authorization of instantiation failed with request: {JsonConvert.SerializeObject(request)}.");
+            bool authorized = await Authorize(org, app, party);
+
+            if (!authorized)
+            {
                 return StatusCode((int)HttpStatusCode.Forbidden);
             }
 
-            bool authorized = DecisionHelper.ValidatePdpDecision(response.Response, HttpContext.User);
-=======
-            bool authorized = await Authorize(org, app, party);
->>>>>>> 07d77771
-
-            if (!authorized)
-            {
-                return StatusCode((int)HttpStatusCode.Forbidden);
-            }
-
             if (!InstantiationHelper.IsPartyAllowedToInstantiate(party, application.PartyTypesAllowed))
             {
-                return StatusCode((int)HttpStatusCode.Forbidden, $"Party {party?.PartyId} is not allowed to instantiate this application {org}/{app}"); 
+                return StatusCode((int)HttpStatusCode.Forbidden, $"Party {party?.PartyId} is not allowed to instantiate this application {org}/{app}");
             }
 
             // Run custom app logic to validate instantiation
@@ -298,9 +284,9 @@
                 instanceTemplate.Process = null;
                 string startEvent = await _altinnApp.OnInstantiateGetStartEvent();
                 processResult = _processService.ProcessStartAndGotoNextTask(instanceTemplate, startEvent, User);
-             
+
                 // create the instance
-                instance = await _instanceService.CreateInstance(org, app, instanceTemplate);               
+                instance = await _instanceService.CreateInstance(org, app, instanceTemplate);
             }
             catch (Exception instanceException)
             {
@@ -338,8 +324,17 @@
 
         private async Task<bool> Authorize(string org, string app, Party party)
         {
+            bool authorized = false;
             XacmlJsonRequestRoot request = DecisionHelper.CreateDecisionRequest(org, app, HttpContext.User, "instantiate", party.PartyId.ToString(), null);
-            bool authorized = await _pdp.GetDecisionForUnvalidateRequest(request, HttpContext.User);
+            XacmlJsonResponse response = await _pdp.GetDecisionForRequest(request);
+
+            if (response?.Response == null)
+            {
+                _logger.LogInformation($"// Instances Controller // Authorization of instantiation failed with request: {JsonConvert.SerializeObject(request)}.");
+                return authorized;
+            }
+
+            authorized = DecisionHelper.ValidatePdpDecision(response.Response, HttpContext.User);
             return authorized;
         }
 
@@ -476,7 +471,7 @@
             {
                 instancePart = reader.Parts[0];
             }
-                        
+
             if (instancePart != null)
             {
                 reader.Parts.Remove(instancePart);
@@ -484,8 +479,8 @@
                 using StreamReader streamReader = new StreamReader(instancePart.Stream, Encoding.UTF8);
                 string content = streamReader.ReadToEndAsync().Result;
 
-                instanceTemplate = JsonConvert.DeserializeObject<Instance>(content);                
-            }                        
+                instanceTemplate = JsonConvert.DeserializeObject<Instance>(content);
+            }
 
             return instanceTemplate;
         }
