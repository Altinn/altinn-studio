--- conflicted
+++ resolved
@@ -260,17 +260,7 @@
                 return Conflict($"Instance does not have current altinn task type information!");
             }
 
-<<<<<<< HEAD
-            string actionType = GetActionType(altinnTaskType);
-
-            XacmlJsonRequestRoot request = DecisionHelper.CreateDecisionRequest(org, app, HttpContext.User, actionType, null, instanceOwnerPartyId + "/" + instanceGuid);
-            bool authorized = await _pdp.GetDecisionForUnvalidateRequest(request, HttpContext.User);
-
-            string currentElementId = instance.Process.CurrentTask?.ElementId;
-
-=======
             bool authorized = await AuthorizeAction(altinnTaskType, org, app, instance.Id);                    
->>>>>>> 07d77771
             if (!authorized)
             {
                 return Forbid();
