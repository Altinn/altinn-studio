using System;
using System.IO;
using System.Linq;
using System.Net;
using System.Threading.Tasks;

using Altinn.App.Api.Filters;
using Altinn.App.Common.Constants;
using Altinn.App.Common.Helpers;
using Altinn.App.Common.Serialization;
using Altinn.App.PlatformServices.Helpers;
using Altinn.App.Services.Interface;
using Altinn.Platform.Storage.Interface.Models;

using Microsoft.AspNetCore.Authorization;
using Microsoft.AspNetCore.Mvc;
using Microsoft.Extensions.Logging;

namespace Altinn.App.Api.Controllers
{
    /// <summary>
    /// The data controller handles creation, update, validation and calculation of data elements.
    /// </summary>
    [AutoValidateAntiforgeryTokenIfAuthCookie]
    [Route("{org}/{app}/instances/{instanceOwnerPartyId:int}/{instanceGuid:guid}/data")]
    public class DataController : ControllerBase
    {
        private readonly ILogger<DataController> _logger;
        private readonly IData _dataService;
        private readonly IInstance _instanceService;
        private readonly IAltinnApp _altinnApp;
        private readonly IAppResources _appResourcesService;
        private readonly IPrefill _prefillService;

        private const long REQUEST_SIZE_LIMIT = 2000 * 1024 * 1024;

        /// <summary>
        /// The data controller is responsible for adding business logic to the data elements.
        /// </summary>
        /// <param name="logger">logger</param>
        /// <param name="instanceService">instance service to store instances</param>
        /// <param name="dataService">dataservice</param>
        /// <param name="altinnApp">The app logic for current service</param>
        /// <param name="appResourcesService">The apps resource service</param>
        public DataController(
            ILogger<DataController> logger,
            IInstance instanceService,
            IData dataService,
            IAltinnApp altinnApp,
            IAppResources appResourcesService,
            IPrefill prefillService)
        {
            _logger = logger;

            _instanceService = instanceService;
            _dataService = dataService;
            _altinnApp = altinnApp;
            _appResourcesService = appResourcesService;
            _prefillService = prefillService;
        }

        /// <summary>
        /// Creates and instantiates a data element of a given element-type. Clients can upload the data element in the request content.
        /// </summary>
        /// <param name="org">unique identfier of the organisation responsible for the app</param>
        /// <param name="app">application identifier which is unique within an organisation</param>
        /// <param name="instanceOwnerPartyId">unique id of the party that this the owner of the instance</param>
        /// <param name="instanceGuid">unique id to identify the instance</param>
        /// <param name="dataType">identifies the data element type to create</param>
        /// <returns>A list is returned if multiple elements are created.</returns>
        [Authorize(Policy = AuthzConstants.POLICY_INSTANCE_WRITE)]
        [HttpPost]
        [DisableFormValueModelBinding]
        [RequestSizeLimit(REQUEST_SIZE_LIMIT)]
        [ProducesResponseType(typeof(DataElement), 201)]
        public async Task<ActionResult> Create(
            [FromRoute] string org,
            [FromRoute] string app,
            [FromRoute] int instanceOwnerPartyId,
            [FromRoute] Guid instanceGuid,
            [FromQuery] string dataType)
        {
            if (string.IsNullOrWhiteSpace(dataType))
            {
                return BadRequest("Element type must be provided.");
            }

            /* The Body of the request is read much later when it has been made sure it is worth it. */

            try
            {
                Application application = _appResourcesService.GetApplication();
                if (application == null)
                {
                    return NotFound($"AppId {org}/{app} was not found");
                }

                DataType dataTypeFromMetadata = application.DataTypes.FirstOrDefault(e => e.Id.Equals(dataType, StringComparison.InvariantCultureIgnoreCase));

                if (dataTypeFromMetadata == null)
                {
                    return BadRequest($"Element type {dataType} not allowed for instance {instanceOwnerPartyId}/{instanceGuid}.");
                }

                bool appLogic = dataTypeFromMetadata.AppLogic != null;

                Instance instance = await _instanceService.GetInstance(app, org, instanceOwnerPartyId, instanceGuid);
                if (instance == null)
                {
                    return NotFound($"Did not find instance {instance}");
                }

                if (!InstanceIsActive(instance))
                {
                    return Conflict($"Cannot upload data for archived or deleted instance {instanceOwnerPartyId}/{instanceGuid}");
                }

                if (appLogic)
                {
                    return await CreateAppModelData(org, app, instance, dataType);
                }
                else
                {
                    return await CreateBinaryData(org, app, instance, dataType);
                }
            }
            catch (PlatformHttpException e)
            {
                return HandlePlatformHttpException(e, $"Cannot create data element of {dataType} for {instanceOwnerPartyId}/{instanceGuid}");
            }
        }

        /// <summary>
        /// Gets a data element from storage and applies business logic if nessesary.
        /// </summary>
        /// <param name="org">unique identfier of the organisation responsible for the app</param>
        /// <param name="app">application identifier which is unique within an organisation</param>
        /// <param name="instanceOwnerPartyId">unique id of the party that is the owner of the instance</param>
        /// <param name="instanceGuid">unique id to identify the instance</param>
        /// <param name="dataGuid">unique id to identify the data element to get</param>
        /// <returns>The data element is returned in the body of the response</returns>
        [Authorize(Policy = AuthzConstants.POLICY_INSTANCE_READ)]
        [HttpGet("{dataGuid:guid?}")]
        public async Task<ActionResult> Get(
            [FromRoute] string org,
            [FromRoute] string app,
            [FromRoute] int instanceOwnerPartyId,
            [FromRoute] Guid instanceGuid,
            [FromRoute] Guid dataGuid)
        {
            try
            {
                Instance instance = await _instanceService.GetInstance(app, org, instanceOwnerPartyId, instanceGuid);
                if (instance == null)
                {
                    return NotFound($"Did not find instance {instance}");
                }

                DataElement dataElement = instance.Data.FirstOrDefault(m => m.Id.Equals(dataGuid.ToString()));

                if (dataElement == null)
                {
                    return NotFound("Did not find data element");
                }

                string dataType = dataElement.DataType;

                bool? appLogic = RequiresAppLogic(org, app, dataType);

                if (appLogic == null)
                {
                    string error = $"Could not determine if {dataType} requires app logic for application {org}/{app}";
                    _logger.LogError(error);
                    return BadRequest(error);
                }
                else if ((bool)appLogic)
                {
                    return await GetFormData(org, app, instanceOwnerPartyId, instanceGuid, dataGuid, dataType);
                }

                return await GetBinaryData(org, app, instanceOwnerPartyId, instanceGuid, dataGuid, dataElement);
            }
            catch (PlatformHttpException e)
            {
                return HandlePlatformHttpException(e, $"Cannot get data element of {dataGuid} for {instanceOwnerPartyId}/{instanceGuid}");
            }
        }

        /// <summary>
        ///  Updates an existing data element with new content.
        /// </summary>
        /// <param name="org">unique identfier of the organisation responsible for the app</param>
        /// <param name="app">application identifier which is unique within an organisation</param>
        /// <param name="instanceOwnerPartyId">unique id of the party that is the owner of the instance</param>
        /// <param name="instanceGuid">unique id to identify the instance</param>
        /// <param name="dataGuid">unique id to identify the data element to update</param>
        /// <returns>The updated data element.</returns>
        [Authorize(Policy = AuthzConstants.POLICY_INSTANCE_WRITE)]
        [HttpPut("{dataGuid:guid}")]
        [DisableFormValueModelBinding]
        [RequestSizeLimit(REQUEST_SIZE_LIMIT)]
        [ProducesResponseType(typeof(DataElement), 201)]
        public async Task<ActionResult> Put(
            [FromRoute] string org,
            [FromRoute] string app,
            [FromRoute] int instanceOwnerPartyId,
            [FromRoute] Guid instanceGuid,
            [FromRoute] Guid dataGuid)
        {
            try
            {
                Instance instance = await _instanceService.GetInstance(app, org, instanceOwnerPartyId, instanceGuid);

                if (!InstanceIsActive(instance))
                {
                    return Conflict($"Cannot update data element of archived or deleted instance {instanceOwnerPartyId}/{instanceGuid}");
                }

                DataElement dataElement = instance.Data.FirstOrDefault(m => m.Id.Equals(dataGuid.ToString()));

                if (dataElement == null)
                {
                    return NotFound("Did not find data element");
                }

                string dataType = dataElement.DataType;

                bool? appLogic = RequiresAppLogic(org, app, dataType);

                if (appLogic == null)
                {
                    _logger.LogError($"Could not determine if {dataType} requires app logic for application {org}/{app}");
                    return BadRequest($"Could not determine if data type {dataType} requires application logic.");
                }
                else if ((bool)appLogic)
                {
                    return await PutFormData(org, app, instance, dataGuid, dataType);
                }

                return await PutBinaryData(org, app, instanceOwnerPartyId, instanceGuid, dataGuid);
            }
            catch (PlatformHttpException e)
            {
                return HandlePlatformHttpException(e, $"Unable to update data element {dataGuid} for instance {instanceOwnerPartyId}/{instanceGuid}");
            }
        }

        /// <summary>
        ///  Delete a data element.
        /// </summary>
        /// <param name="org">unique identfier of the organisation responsible for the app</param>
        /// <param name="app">application identifier which is unique within an organisation</param>
        /// <param name="instanceOwnerPartyId">unique id of the party that is the owner of the instance</param>
        /// <param name="instanceGuid">unique id to identify the instance</param>
        /// <param name="dataGuid">unique id to identify the data element to update</param>
        /// <returns>The updated data element.</returns>
        [Authorize(Policy = AuthzConstants.POLICY_INSTANCE_WRITE)]
        [HttpDelete("{dataGuid:guid}")]
        public async Task<ActionResult> Delete(
            [FromRoute] string org,
            [FromRoute] string app,
            [FromRoute] int instanceOwnerPartyId,
            [FromRoute] Guid instanceGuid,
            [FromRoute] Guid dataGuid)
        {
            try
            {
                Instance instance = await _instanceService.GetInstance(app, org, instanceOwnerPartyId, instanceGuid);
                if (instance == null)
                {
                    return NotFound("Did not find instance");
                }

                if (!InstanceIsActive(instance))
                {
                    return Conflict($"Cannot delete data element of archived or deleted instance {instanceOwnerPartyId}/{instanceGuid}");
                }

                DataElement dataElement = instance.Data.Find(m => m.Id.Equals(dataGuid.ToString()));

                if (dataElement == null)
                {
                    return NotFound("Did not find data element");
                }

                string dataType = dataElement.DataType;

                bool? appLogic = RequiresAppLogic(org, app, dataType);

                if (appLogic == null)
                {
                    string errorMsg = $"Could not determine if {dataType} requires app logic for application {org}/{app}";
                    _logger.LogError(errorMsg);
                    return BadRequest(errorMsg);
                }
                else if ((bool)appLogic)
                {
                    // trying deleting a form element
                    return BadRequest("Deleting form data is not possible at this moment.");
                }

                return await DeleteBinaryData(org, app, instanceOwnerPartyId, instanceGuid, dataGuid);
            }
            catch (PlatformHttpException e)
            {
                return HandlePlatformHttpException(e, $"Cannot delete data element {dataGuid} for {instanceOwnerPartyId}/{instanceGuid}");
            }
        }

        private ActionResult ExceptionResponse(Exception exception, string message)
        {
            _logger.LogError($"{message}: {exception}");

            if (exception is PlatformHttpException)
            {
                PlatformHttpException phe = exception as PlatformHttpException;
                return StatusCode((int)phe.Response.StatusCode, phe.Message);
            }
            else if (exception is ServiceException)
            {
                ServiceException se = exception as ServiceException;
                return StatusCode((int)se.StatusCode, se.Message);
            }

            return StatusCode(500, $"{message}");
        }

        private async Task<ActionResult> CreateBinaryData(string org, string app, Instance instanceBefore, string dataType)
        {
            int instanceOwnerPartyId = int.Parse(instanceBefore.Id.Split("/")[0]);
            Guid instanceGuid = Guid.Parse(instanceBefore.Id.Split("/")[1]);

            DataElement dataElement = await _dataService.InsertBinaryData(org, app, instanceOwnerPartyId, instanceGuid, dataType, Request);

            if (Guid.Parse(dataElement.Id) == Guid.Empty)
            {
                return StatusCode(500, $"Cannot store form attachment on instance {instanceOwnerPartyId}/{instanceGuid}");
            }

            SelfLinkHelper.SetDataAppSelfLinks(instanceOwnerPartyId, instanceGuid, dataElement, Request);
            return Created(dataElement.SelfLinks.Apps, dataElement);
        }

        private async Task<ActionResult> CreateAppModelData(
            string org,
            string app,
            Instance instance,
            string dataType)
        {
            Guid instanceGuid = Guid.Parse(instance.Id.Split("/")[1]);

            object appModel;

            string classRef = _appResourcesService.GetClassRefForLogicDataType(dataType);

            if (Request.ContentType == null)
            {
                appModel = _altinnApp.CreateNewAppModel(classRef);
            }
            else
            {
                ModelDeserializer deserializer = new ModelDeserializer(_logger, _altinnApp.GetAppModelType(classRef));
                appModel = await deserializer.DeserializeAsync(Request.Body, Request.ContentType);

                if (!string.IsNullOrEmpty(deserializer.Error))
                {
                    return BadRequest(deserializer.Error);
                }
            }

            // runs prefill from repo configuration if config exists
            await _prefillService.PrefillDataModel(instance.InstanceOwner.PartyId, dataType, appModel);

            // send events to trigger application business logic
            await _altinnApp.RunDataCreation(instance, appModel);

            int instanceOwnerPartyId = int.Parse(instance.InstanceOwner.PartyId);

            DataElement dataElement = await _dataService.InsertFormData(appModel, instanceGuid, _altinnApp.GetAppModelType(classRef), org, app, instanceOwnerPartyId, dataType);
            SelfLinkHelper.SetDataAppSelfLinks(instanceOwnerPartyId, instanceGuid, dataElement, Request);

            return Created(dataElement.SelfLinks.Apps, dataElement);
        }


        /// <summary>
        /// Gets a data element from storage.
        /// </summary>
        /// <returns>The data element is returned in the body of the response</returns>
        private async Task<ActionResult> GetBinaryData(
            string org,
            string app,
            int instanceOwnerPartyId,
            Guid instanceGuid,
            Guid dataGuid,
            DataElement dataElement)
        {
            Stream dataStream = await _dataService.GetBinaryData(org, app, instanceOwnerPartyId, instanceGuid, dataGuid);

            if (dataStream != null)
            {
                return File(dataStream, dataElement.ContentType, dataElement.Filename);
            }
            else
            {
                return NotFound();
            }
        }

        private async Task<ActionResult> DeleteBinaryData(string org, string app, int instanceOwnerId, Guid instanceGuid, Guid dataGuid)
        {
            bool successfullyDeleted = await _dataService.DeleteBinaryData(org, app, instanceOwnerId, instanceGuid, dataGuid);

            if (successfullyDeleted)
            {
                return Ok();
            }
            else
            {
                return StatusCode(500, $"Something went wrong when deleting data element {dataGuid} for instance {instanceGuid}");
            }
        }

<<<<<<< HEAD
        private object ParseContentAndDeserializeServiceModel(Type modelType, out ActionResult error)
        {
            error = null;
            object obj = ParseFormDataAndDeserialize(modelType, Request.ContentType, Request.Body, out string errorText);

            if (!string.IsNullOrEmpty(errorText))
            {
                error = BadRequest(errorText);

                return null;
            }

            return obj;
        }

        public static object ParseFormDataAndDeserialize(Type modelType, string contentType, Stream contentStream, out string error)
        {
            error = null;
            object serviceModel = null;

            if (contentStream != null)
            {
                if (contentType.Contains("application/json"))
                {
                    try
                    {
                        using StreamReader reader = new StreamReader(contentStream, Encoding.UTF8);
                        string content = reader.ReadToEndAsync().Result;
                        serviceModel = JsonConvert.DeserializeObject(content, modelType);
                    }
                    catch (Exception ex)
                    {
                        error = $"An error occured while deserialising json content into '{modelType}'. \n Please verify that the content is based on the correct data model. \n See exception for more information: {ex}";
                        return null;
                    }
                }
                else if (contentType.Contains("application/xml"))
                {
                    try
                    {
                        using StreamReader reader = new StreamReader(contentStream, Encoding.UTF8);
                        string content = reader.ReadToEndAsync().Result;
                        using (TextReader sr = new StringReader(content))
                        {
                            XmlSerializer serializer = new XmlSerializer(modelType);
                            serviceModel = serializer.Deserialize(sr);
                        }
                    }
                    catch (Exception ex)
                    {
                        error = $"An error occured while deserializing xml content into '{modelType}'. \n Please verify that the content is based on the correct data model. \n See exception for more information: \n {ex}";

                        return null;
                    }
                }
                else
                {
                    error = $"Unknown content type {contentType}. Cannot read form data.";
                    return null;
                }
            }

            return serviceModel;
        }

=======
>>>>>>> f752b473
        private bool? RequiresAppLogic(string org, string app, string dataType)
        {
            bool? appLogic = false;

            try
            {
                Application application = _appResourcesService.GetApplication();
                appLogic = application.DataTypes.Where(e => e.Id == dataType).Select(e => e.AppLogic != null).First();
            }
            catch (Exception)
            {
                appLogic = null;
            }

            return appLogic;
        }

        /// <summary>
        ///  Gets a data element (form data) from storage and performs business logic on it (e.g. to calculate certain fields) before it is returned.
        ///  If more there are more data elements of the same dataType only the first one is returned. In that case use the more spesific
        ///  GET method to fetch a particular data element.
        /// </summary>
        /// <returns>data element is returned in response body</returns>
        private async Task<ActionResult> GetFormData(
        string org,
        string app,
        int instanceOwnerId,
        Guid instanceGuid,
        Guid dataGuid,
        string dataType)
        {

            string appModelclassRef = _appResourcesService.GetClassRefForLogicDataType(dataType);

            // Get Form Data from data service. Assumes that the data element is form data.
            object appModel = await _dataService.GetFormData(
                instanceGuid,
                _altinnApp.GetAppModelType(appModelclassRef),
                org,
                app,
                instanceOwnerId,
                dataGuid);

            if (appModel == null)
            {
                return BadRequest($"Did not find form data for data element {dataGuid}");
            }


            // Trigger application business logic
            await _altinnApp.RunCalculation(appModel);

            return Ok(appModel);
        }

        private async Task<ActionResult> PutBinaryData(string org, string app, int instanceOwnerPartyId, Guid instanceGuid, Guid dataGuid)
        {
            DataElement dataElement = await _dataService.UpdateBinaryData(org, app, instanceOwnerPartyId, instanceGuid, dataGuid, Request);
            SelfLinkHelper.SetDataAppSelfLinks(instanceOwnerPartyId, instanceGuid, dataElement, Request);

            return Created(dataElement.SelfLinks.Apps, dataElement);
        }

        private async Task<ActionResult> PutFormData(string org, string app, Instance instance, Guid dataGuid, string dataType)
        {
            string classRef = _appResourcesService.GetClassRefForLogicDataType(dataType);
            Guid instanceGuid = Guid.Parse(instance.Id.Split("/")[1]);

            
            ModelDeserializer deserializer = new ModelDeserializer(_logger, _altinnApp.GetAppModelType(classRef));
            object serviceModel = await deserializer.DeserializeAsync(Request.Body, Request.ContentType);

            if (!string.IsNullOrEmpty(deserializer.Error))
            {
                return BadRequest(deserializer.Error);
            }

            if (serviceModel == null)
            {
                return BadRequest("No data found in content");
            }

            // Trigger application business logic
            bool changedByCalculation = await _altinnApp.RunCalculation(serviceModel);

            int instanceOwnerPartyId = int.Parse(instance.InstanceOwner.PartyId);

            // Save Formdata to database
            DataElement updatedDataElement = await _dataService.UpdateData(
                serviceModel,
                instanceGuid,
                _altinnApp.GetAppModelType(classRef),
                org,
                app,
                instanceOwnerPartyId,
                dataGuid);

            SelfLinkHelper.SetDataAppSelfLinks(instanceOwnerPartyId, instanceGuid, updatedDataElement, Request);

            string dataUrl = updatedDataElement.SelfLinks.Apps;

            if (changedByCalculation)
            {
                return StatusCode((int)HttpStatusCode.SeeOther, updatedDataElement);
            }

            return Created(dataUrl, updatedDataElement);
        }

        private ActionResult HandlePlatformHttpException(PlatformHttpException e, string defaultMessage)
        {
            if (e.Response.StatusCode == HttpStatusCode.Forbidden)
            {
                return Forbid();
            }
            else if (e.Response.StatusCode == HttpStatusCode.NotFound)
            {
                return NotFound();
            }
            else if (e.Response.StatusCode == HttpStatusCode.Conflict)
            {
                return Conflict();
            }
            else
            {
                return ExceptionResponse(e, defaultMessage);
            }
        }

        private bool InstanceIsActive(Instance i)
        {
            if (i?.Status?.Archived != null || i?.Status?.SoftDeleted != null || i?.Status?.HardDeleted != null)
            {
                return false;
            }

            return true;
        }
    }
}<|MERGE_RESOLUTION|>--- conflicted
+++ resolved
@@ -421,74 +421,6 @@
             }
         }
 
-<<<<<<< HEAD
-        private object ParseContentAndDeserializeServiceModel(Type modelType, out ActionResult error)
-        {
-            error = null;
-            object obj = ParseFormDataAndDeserialize(modelType, Request.ContentType, Request.Body, out string errorText);
-
-            if (!string.IsNullOrEmpty(errorText))
-            {
-                error = BadRequest(errorText);
-
-                return null;
-            }
-
-            return obj;
-        }
-
-        public static object ParseFormDataAndDeserialize(Type modelType, string contentType, Stream contentStream, out string error)
-        {
-            error = null;
-            object serviceModel = null;
-
-            if (contentStream != null)
-            {
-                if (contentType.Contains("application/json"))
-                {
-                    try
-                    {
-                        using StreamReader reader = new StreamReader(contentStream, Encoding.UTF8);
-                        string content = reader.ReadToEndAsync().Result;
-                        serviceModel = JsonConvert.DeserializeObject(content, modelType);
-                    }
-                    catch (Exception ex)
-                    {
-                        error = $"An error occured while deserialising json content into '{modelType}'. \n Please verify that the content is based on the correct data model. \n See exception for more information: {ex}";
-                        return null;
-                    }
-                }
-                else if (contentType.Contains("application/xml"))
-                {
-                    try
-                    {
-                        using StreamReader reader = new StreamReader(contentStream, Encoding.UTF8);
-                        string content = reader.ReadToEndAsync().Result;
-                        using (TextReader sr = new StringReader(content))
-                        {
-                            XmlSerializer serializer = new XmlSerializer(modelType);
-                            serviceModel = serializer.Deserialize(sr);
-                        }
-                    }
-                    catch (Exception ex)
-                    {
-                        error = $"An error occured while deserializing xml content into '{modelType}'. \n Please verify that the content is based on the correct data model. \n See exception for more information: \n {ex}";
-
-                        return null;
-                    }
-                }
-                else
-                {
-                    error = $"Unknown content type {contentType}. Cannot read form data.";
-                    return null;
-                }
-            }
-
-            return serviceModel;
-        }
-
-=======
->>>>>>> f752b473
         private bool? RequiresAppLogic(string org, string app, string dataType)
         {
             bool? appLogic = false;
