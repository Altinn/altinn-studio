--- conflicted
+++ resolved
@@ -251,14 +251,8 @@
                 };
                 messages.Add(message);
             }
-
-<<<<<<< HEAD
           
             if (dataType.AppLogic != null)
-=======
-
-            if (elementType.AppLogic)
->>>>>>> 7a00fb03
             {
                 // TODO. Figure out this datamodel type thing
                 Type modelType = altinnApp.GetAppModelType("default");
