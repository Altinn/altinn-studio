<Project Sdk="Microsoft.NET.Sdk.Web">

  <PropertyGroup>
    <TargetFramework>netcoreapp3.1</TargetFramework>
    <LangVersion>latest</LangVersion>
<<<<<<< HEAD
    <Version>3.1.2-alpha</Version>
=======
    <Version>3.0.4</Version>
>>>>>>> eca6fb67
    <Authors>Altinn</Authors>
    <Company>Altinn</Company>
    <Description>Package that contains API controllers for the standard API for a Altinn App.</Description>
    <PackageProjectUrl>https://github.com/Altinn/altinn-studio</PackageProjectUrl>
    <GeneratePackageOnBuild>true</GeneratePackageOnBuild>
<<<<<<< HEAD
    <AssemblyVersion>3.1.2.0</AssemblyVersion>
    <IsPackable>true</IsPackable>
    <OutputType>Library</OutputType>
    <FileVersion>3.1.2.0</FileVersion>
=======
    <AssemblyVersion>3.0.4.0</AssemblyVersion>
    <IsPackable>true</IsPackable>
    <OutputType>Library</OutputType>
    <FileVersion>3.0.4.0</FileVersion>
>>>>>>> eca6fb67
  </PropertyGroup>

  <ItemGroup>
    <PackageReference Include="Altinn.Common.PEP" Version="1.0.37-alpha" />
    <PackageReference Include="Altinn.Platform.Storage.Interface" Version="2.5.1" />
  </ItemGroup>

  <ItemGroup>
    <ProjectReference Include="..\Altinn.App.Common\Altinn.App.Common.csproj" />
    <ProjectReference Include="..\Altinn.App.PlatformServices\Altinn.App.PlatformServices.csproj" />
  </ItemGroup>

  <ItemGroup Condition="'$(Configuration)'=='Debug'">
    <PackageReference Include="StyleCop.Analyzers" Version="1.1.118">
      <PrivateAssets>all</PrivateAssets>
      <IncludeAssets>runtime; build; native; contentfiles; analyzers</IncludeAssets>
    </PackageReference>
    <AdditionalFiles Include="..\..\..\..\..\stylecop.json">
      <Link>stylecop.json</Link>
    </AdditionalFiles>
  </ItemGroup>

  <PropertyGroup Condition="'$(Configuration)'=='Debug'">
    <CodeAnalysisRuleSet>..\..\..\..\..\Altinn3.ruleset</CodeAnalysisRuleSet>
  </PropertyGroup>

  <PropertyGroup>
    <GenerateDocumentationFile>true</GenerateDocumentationFile>
    <NoWarn>$(NoWarn);1591</NoWarn>
  </PropertyGroup>

</Project><|MERGE_RESOLUTION|>--- conflicted
+++ resolved
@@ -3,27 +3,16 @@
   <PropertyGroup>
     <TargetFramework>netcoreapp3.1</TargetFramework>
     <LangVersion>latest</LangVersion>
-<<<<<<< HEAD
-    <Version>3.1.2-alpha</Version>
-=======
     <Version>3.0.4</Version>
->>>>>>> eca6fb67
     <Authors>Altinn</Authors>
     <Company>Altinn</Company>
     <Description>Package that contains API controllers for the standard API for a Altinn App.</Description>
     <PackageProjectUrl>https://github.com/Altinn/altinn-studio</PackageProjectUrl>
     <GeneratePackageOnBuild>true</GeneratePackageOnBuild>
-<<<<<<< HEAD
-    <AssemblyVersion>3.1.2.0</AssemblyVersion>
-    <IsPackable>true</IsPackable>
-    <OutputType>Library</OutputType>
-    <FileVersion>3.1.2.0</FileVersion>
-=======
     <AssemblyVersion>3.0.4.0</AssemblyVersion>
     <IsPackable>true</IsPackable>
     <OutputType>Library</OutputType>
     <FileVersion>3.0.4.0</FileVersion>
->>>>>>> eca6fb67
   </PropertyGroup>
 
   <ItemGroup>
