--- conflicted
+++ resolved
@@ -3,13 +3,8 @@
   <PropertyGroup>
     <TargetFramework>net5.0</TargetFramework>
     <OutputType>Library</OutputType>
-<<<<<<< HEAD
     <AssemblyVersion>4.5.0</AssemblyVersion>
     <FileVersion>4.5.0</FileVersion>
-=======
-    <AssemblyVersion>4.4.0</AssemblyVersion>
-    <FileVersion>4.4.0</FileVersion>
->>>>>>> 577fa3c2
     <!-- SonarCloud requires a ProjectGuid to separate projects. -->
     <ProjectGuid>{E8F29FE8-6B62-41F1-A08C-2A318DD08BB4}</ProjectGuid>
   </PropertyGroup>
@@ -17,11 +12,7 @@
   <PropertyGroup>
     <!-- NuGet package properties -->
     <PackageId>Altinn.App.Api</PackageId>
-<<<<<<< HEAD
     <PackageVersion>4.5.0-alpha</PackageVersion>
-=======
-    <PackageVersion>4.4.0</PackageVersion>
->>>>>>> 577fa3c2
     <PackageTags>Altinn;Studio;App;Api;Controllers</PackageTags>
     <Description>
       This class library holds all the API controllers used by a standard Altinn 3 App.
