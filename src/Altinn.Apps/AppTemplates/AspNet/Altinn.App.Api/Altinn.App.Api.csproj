<Project Sdk="Microsoft.NET.Sdk.Web">

  <PropertyGroup>
    <TargetFramework>netcoreapp3.1</TargetFramework>
    <LangVersion>latest</LangVersion>
    <GeneratePackageOnBuild>true</GeneratePackageOnBuild>
    <AssemblyVersion>1.0.54.0</AssemblyVersion>
    <FileVersion>1.0.54.0</FileVersion>
    <Version>1.0.54-alpha</Version>
    <Description>Package that contains API controllers for the standard API for a Altinn App.</Description>
    <Company>Altinn</Company>
    <Authors>Altinn</Authors>
    <PackageTags>Altinn Studio</PackageTags>
    <IsPackable>true</IsPackable>
    <OutputType>Library</OutputType>
  </PropertyGroup>

  <ItemGroup>
    <PackageReference Include="Altinn.Common.PEP" Version="1.0.18-alpha" />
    <PackageReference Include="Altinn.Platform.Storage.Interface" Version="2.1.2" />
<<<<<<< HEAD
    <PackageReference Include="Microsoft.EntityFrameworkCore.SqlServer" Version="3.1.0" />
    <PackageReference Include="Microsoft.EntityFrameworkCore.Tools" Version="3.1.0">
      <PrivateAssets>all</PrivateAssets>
      <IncludeAssets>runtime; build; native; contentfiles; analyzers; buildtransitive</IncludeAssets>
    </PackageReference>
    <PackageReference Include="Microsoft.Extensions.Logging.Debug" Version="3.1.0" />
    <PackageReference Include="Microsoft.VisualStudio.Web.CodeGeneration.Design" Version="3.1.1" />
=======
>>>>>>> 3f0ffe9a
  </ItemGroup>

  <ItemGroup>
    <ProjectReference Include="..\Altinn.App.Common\Altinn.App.Common.csproj" />
    <ProjectReference Include="..\Altinn.App.PlatformServices\Altinn.App.PlatformServices.csproj" />
  </ItemGroup>

</Project><|MERGE_RESOLUTION|>--- conflicted
+++ resolved
@@ -18,16 +18,6 @@
   <ItemGroup>
     <PackageReference Include="Altinn.Common.PEP" Version="1.0.18-alpha" />
     <PackageReference Include="Altinn.Platform.Storage.Interface" Version="2.1.2" />
-<<<<<<< HEAD
-    <PackageReference Include="Microsoft.EntityFrameworkCore.SqlServer" Version="3.1.0" />
-    <PackageReference Include="Microsoft.EntityFrameworkCore.Tools" Version="3.1.0">
-      <PrivateAssets>all</PrivateAssets>
-      <IncludeAssets>runtime; build; native; contentfiles; analyzers; buildtransitive</IncludeAssets>
-    </PackageReference>
-    <PackageReference Include="Microsoft.Extensions.Logging.Debug" Version="3.1.0" />
-    <PackageReference Include="Microsoft.VisualStudio.Web.CodeGeneration.Design" Version="3.1.1" />
-=======
->>>>>>> 3f0ffe9a
   </ItemGroup>
 
   <ItemGroup>
