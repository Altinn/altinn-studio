<Project Sdk="Microsoft.NET.Sdk.Web">

  <PropertyGroup>
    <TargetFramework>netcoreapp3.1</TargetFramework>
    <LangVersion>latest</LangVersion>
    <GeneratePackageOnBuild>true</GeneratePackageOnBuild>
    <AssemblyVersion>1.0.76.0</AssemblyVersion>
    <FileVersion>1.0.76.0</FileVersion>
    <Version>1.0.76-alpha</Version>
    <Description>Package that contains API controllers for the standard API for a Altinn App.</Description>
    <Company>Altinn</Company>
    <Authors>Altinn</Authors>
    <PackageTags>Altinn Studio</PackageTags>
    <IsPackable>true</IsPackable>
    <OutputType>Library</OutputType>
  </PropertyGroup>

  <ItemGroup>
<<<<<<< HEAD
    <PackageReference Include="Altinn.Common.PEP" Version="1.0.23-alpha" />
=======
    <PackageReference Include="Altinn.Common.PEP" Version="1.0.28-alpha" />
    <PackageReference Include="Altinn.Platform.Storage.Interface" Version="2.1.13" />
>>>>>>> cbe663f5
  </ItemGroup>

  <ItemGroup>
    <ProjectReference Include="..\Altinn.App.Common\Altinn.App.Common.csproj" />
    <ProjectReference Include="..\Altinn.App.PlatformServices\Altinn.App.PlatformServices.csproj" />
    <ProjectReference Include="..\..\..\..\Altinn.Platform\Altinn.Platform.Storage\Storage.Interface\Altinn.Platform.Storage.Interface.csproj" />
  </ItemGroup>

</Project><|MERGE_RESOLUTION|>--- conflicted
+++ resolved
@@ -16,12 +16,7 @@
   </PropertyGroup>
 
   <ItemGroup>
-<<<<<<< HEAD
-    <PackageReference Include="Altinn.Common.PEP" Version="1.0.23-alpha" />
-=======
     <PackageReference Include="Altinn.Common.PEP" Version="1.0.28-alpha" />
-    <PackageReference Include="Altinn.Platform.Storage.Interface" Version="2.1.13" />
->>>>>>> cbe663f5
   </ItemGroup>
 
   <ItemGroup>
