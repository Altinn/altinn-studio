--- conflicted
+++ resolved
@@ -3,13 +3,8 @@
   <PropertyGroup>
     <TargetFramework>net5.0</TargetFramework>
     <OutputType>Library</OutputType>
-<<<<<<< HEAD
-    <Version>4.18.2</Version>
-    <AssemblyVersion>4.18.2.0</AssemblyVersion>
-=======
     <Version>4.19.0-alpha.1</Version>
     <AssemblyVersion>4.19.0.0</AssemblyVersion>
->>>>>>> fcd92992
     <PackageId>Altinn.App.Api</PackageId>
     <PackageTags>Altinn;Studio;App;Api;Controllers</PackageTags>
     <Description>
