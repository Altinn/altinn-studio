--- conflicted
+++ resolved
@@ -3,27 +3,16 @@
   <PropertyGroup>
     <TargetFramework>netcoreapp3.1</TargetFramework>
     <LangVersion>latest</LangVersion>
-<<<<<<< HEAD
-    <Version>1.1.12-alpha</Version>
-=======
     <Version>1.2.1-alpha</Version>
->>>>>>> 46f849d8
     <Authors>Altinn</Authors>
     <Company>Altinn</Company>
     <Description>Package that contains API controllers for the standard API for a Altinn App.</Description>
     <PackageProjectUrl>https://github.com/Altinn/altinn-studio</PackageProjectUrl>
     <GeneratePackageOnBuild>true</GeneratePackageOnBuild>
-<<<<<<< HEAD
-    <AssemblyVersion>1.1.12.0</AssemblyVersion>
-    <IsPackable>true</IsPackable>
-    <OutputType>Library</OutputType>
-    <FileVersion>1.1.12.0</FileVersion>
-=======
     <AssemblyVersion>1.2.1.0</AssemblyVersion>
     <IsPackable>true</IsPackable>
     <OutputType>Library</OutputType>
     <FileVersion>1.2.1.0</FileVersion>
->>>>>>> 46f849d8
   </PropertyGroup>
 
   <ItemGroup>
