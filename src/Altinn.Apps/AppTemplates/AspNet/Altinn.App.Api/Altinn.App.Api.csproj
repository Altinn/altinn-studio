<Project Sdk="Microsoft.NET.Sdk.Web">

  <PropertyGroup>
    <TargetFramework>netcoreapp3.1</TargetFramework>
    <LangVersion>latest</LangVersion>
<<<<<<< HEAD
    <Version>2.1.1-alpha</Version>
=======
    <Version>2.0.1</Version>
>>>>>>> 79b6a8f1
    <Authors>Altinn</Authors>
    <Company>Altinn</Company>
    <Description>Package that contains API controllers for the standard API for a Altinn App.</Description>
    <PackageProjectUrl>https://github.com/Altinn/altinn-studio</PackageProjectUrl>
    <GeneratePackageOnBuild>true</GeneratePackageOnBuild>
<<<<<<< HEAD
    <AssemblyVersion>2.1.1.0</AssemblyVersion>
    <IsPackable>true</IsPackable>
    <OutputType>Library</OutputType>
    <FileVersion>2.1.1.0</FileVersion>
=======
    <AssemblyVersion>2.0.1.0</AssemblyVersion>
    <IsPackable>true</IsPackable>
    <OutputType>Library</OutputType>
    <FileVersion>2.0.1.0</FileVersion>
>>>>>>> 79b6a8f1
  </PropertyGroup>

  <ItemGroup>
    <PackageReference Include="Altinn.Common.PEP" Version="1.0.37-alpha" />
    <PackageReference Include="Altinn.Platform.Storage.Interface" Version="2.5.0" />
  </ItemGroup>

  <ItemGroup>
    <ProjectReference Include="..\Altinn.App.Common\Altinn.App.Common.csproj" />
    <ProjectReference Include="..\Altinn.App.PlatformServices\Altinn.App.PlatformServices.csproj" />
  </ItemGroup>

  <ItemGroup Condition="'$(Configuration)'=='Debug'">
    <PackageReference Include="StyleCop.Analyzers" Version="1.1.118">
      <PrivateAssets>all</PrivateAssets>
      <IncludeAssets>runtime; build; native; contentfiles; analyzers</IncludeAssets>
    </PackageReference>
    <AdditionalFiles Include="..\..\..\..\..\stylecop.json">
      <Link>stylecop.json</Link>
    </AdditionalFiles>
  </ItemGroup>

  <PropertyGroup Condition="'$(Configuration)'=='Debug'">
    <CodeAnalysisRuleSet>..\..\..\..\..\Altinn3.ruleset</CodeAnalysisRuleSet>
  </PropertyGroup>

  <PropertyGroup>
    <GenerateDocumentationFile>true</GenerateDocumentationFile>
    <NoWarn>$(NoWarn);1591</NoWarn>
  </PropertyGroup>

</Project><|MERGE_RESOLUTION|>--- conflicted
+++ resolved
@@ -3,27 +3,16 @@
   <PropertyGroup>
     <TargetFramework>netcoreapp3.1</TargetFramework>
     <LangVersion>latest</LangVersion>
-<<<<<<< HEAD
-    <Version>2.1.1-alpha</Version>
-=======
-    <Version>2.0.1</Version>
->>>>>>> 79b6a8f1
+    <Version>2.1.1</Version>
     <Authors>Altinn</Authors>
     <Company>Altinn</Company>
     <Description>Package that contains API controllers for the standard API for a Altinn App.</Description>
     <PackageProjectUrl>https://github.com/Altinn/altinn-studio</PackageProjectUrl>
     <GeneratePackageOnBuild>true</GeneratePackageOnBuild>
-<<<<<<< HEAD
     <AssemblyVersion>2.1.1.0</AssemblyVersion>
     <IsPackable>true</IsPackable>
     <OutputType>Library</OutputType>
     <FileVersion>2.1.1.0</FileVersion>
-=======
-    <AssemblyVersion>2.0.1.0</AssemblyVersion>
-    <IsPackable>true</IsPackable>
-    <OutputType>Library</OutputType>
-    <FileVersion>2.0.1.0</FileVersion>
->>>>>>> 79b6a8f1
   </PropertyGroup>
 
   <ItemGroup>
