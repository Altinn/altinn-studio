<Project Sdk="Microsoft.NET.Sdk.Web">

  <PropertyGroup>
    <TargetFramework>netcoreapp3.1</TargetFramework>
    <LangVersion>latest</LangVersion>
    <GeneratePackageOnBuild>true</GeneratePackageOnBuild>
    <AssemblyVersion>1.0.28.0</AssemblyVersion>
    <FileVersion>1.0.28.0</FileVersion>
    <Version>1.0.28-alpha</Version>
    <Description>Package that contains API controllers for the standard API for a Altinn App.</Description>
    <Company>Altinn</Company>
    <Authors>Altinn</Authors>
    <PackageTags>Altinn Studio</PackageTags>
    <IsPackable>true</IsPackable>
    <OutputType>Library</OutputType>
  </PropertyGroup>

  <ItemGroup>
    <PackageReference Include="Altinn.Common.PEP" Version="1.0.18-alpha" />
<<<<<<< HEAD
    <PackageReference Include="Altinn.Platform.Storage.Interface" Version="2.1.1" />
=======
    <PackageReference Include="Altinn.Platform.Storage.Interface" Version="2.1.2" />
>>>>>>> b3eb5ac2
    <PackageReference Include="Microsoft.EntityFrameworkCore.SqlServer" Version="3.1.0" />
    <PackageReference Include="Microsoft.EntityFrameworkCore.Tools" Version="3.1.0">
      <PrivateAssets>all</PrivateAssets>
      <IncludeAssets>runtime; build; native; contentfiles; analyzers; buildtransitive</IncludeAssets>
    </PackageReference>
    <PackageReference Include="Microsoft.Extensions.Logging.Debug" Version="3.1.0" />
    <PackageReference Include="Microsoft.VisualStudio.Web.CodeGeneration.Design" Version="3.1.0" />
  </ItemGroup>

  <ItemGroup>
    <ProjectReference Include="..\Altinn.App.Common\Altinn.App.Common.csproj" />
    <ProjectReference Include="..\Altinn.App.PlatformServices\Altinn.App.PlatformServices.csproj" />
  </ItemGroup>

</Project><|MERGE_RESOLUTION|>--- conflicted
+++ resolved
@@ -17,11 +17,7 @@
 
   <ItemGroup>
     <PackageReference Include="Altinn.Common.PEP" Version="1.0.18-alpha" />
-<<<<<<< HEAD
-    <PackageReference Include="Altinn.Platform.Storage.Interface" Version="2.1.1" />
-=======
     <PackageReference Include="Altinn.Platform.Storage.Interface" Version="2.1.2" />
->>>>>>> b3eb5ac2
     <PackageReference Include="Microsoft.EntityFrameworkCore.SqlServer" Version="3.1.0" />
     <PackageReference Include="Microsoft.EntityFrameworkCore.Tools" Version="3.1.0">
       <PrivateAssets>all</PrivateAssets>
