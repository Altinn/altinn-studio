--- conflicted
+++ resolved
@@ -3,27 +3,16 @@
   <PropertyGroup>
     <TargetFramework>net5.0</TargetFramework>
     <LangVersion>latest</LangVersion>
-<<<<<<< HEAD
-    <Version>4.0.0.2-alpha</Version>
-=======
-    <Version>4.0.1</Version>
->>>>>>> 488228e8
+    <Version>4.0.2</Version>
     <Authors>Altinn</Authors>
     <Company>Altinn</Company>
     <Description>Package that contains API controllers for the standard API for a Altinn App.</Description>
     <PackageProjectUrl>https://github.com/Altinn/altinn-studio</PackageProjectUrl>
     <GeneratePackageOnBuild>true</GeneratePackageOnBuild>
-<<<<<<< HEAD
-    <AssemblyVersion>4.0.0.2</AssemblyVersion>
+    <AssemblyVersion>4.0.2</AssemblyVersion>
     <IsPackable>true</IsPackable>
     <OutputType>Library</OutputType>
-    <FileVersion>4.0.0.2</FileVersion>
-=======
-    <AssemblyVersion>4.0.1</AssemblyVersion>
-    <IsPackable>true</IsPackable>
-    <OutputType>Library</OutputType>
-    <FileVersion>4.0.1</FileVersion>
->>>>>>> 488228e8
+    <FileVersion>4.0.2</FileVersion>
   </PropertyGroup>
 
   <ItemGroup>
