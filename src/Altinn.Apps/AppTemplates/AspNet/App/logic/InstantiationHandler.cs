using Altinn.App.Services.Interface;
using Altinn.App.Services.Models.Validation;
using Altinn.Platform.Storage.Interface.Models;
<<<<<<< HEAD
using System.Threading.Tasks;
=======
>>>>>>> f166b41a
// using Altinn.App.Models; // Uncomment this line to refer to app model(s)

namespace Altinn.App.AppLogic
{
    public class InstantiationHandler
    {
        private IProfile _profileService;
        private IRegister _registerService;

        /// <summary>
        /// Set up access to profile and register services
        /// </summary>
        /// <param name="profileService"></param>
        /// <param name="registerService"></param>
        public InstantiationHandler(IProfile profileService, IRegister registerService)
        {
            _profileService = profileService;
            _registerService = registerService;
        }

        /// <summary>
        /// Run validations related to instantiation
        /// </summary>
        /// <example>
        /// if ([some condition])
        /// {
        ///     return new ValidationResult("[error message]");
        /// }
        /// return null;
        /// </example>
        /// <param name="instance"></param>
        /// <param name="validationResults"></param>
        /// <returns>The validation result object (null if no errors) </returns>
        public InstantiationValidationResult RunInstantiationValidation(Instance instance)
        {
            return null;
        }

        /// <summary>
        /// Run events related to instantiation
        /// </summary>
        /// <remarks>
        /// For example custom prefill.
        /// </remarks>
        /// <param name="instance">Instance information</param>
        /// <param name="data">The data object created</param>
<<<<<<< HEAD
        public async Task DataCreation(Instance instance, object data)
=======
        public void DataCreation(Instance instance, object data)
>>>>>>> f166b41a
        {

        }
    }
}<|MERGE_RESOLUTION|>--- conflicted
+++ resolved
@@ -1,10 +1,7 @@
 using Altinn.App.Services.Interface;
 using Altinn.App.Services.Models.Validation;
 using Altinn.Platform.Storage.Interface.Models;
-<<<<<<< HEAD
 using System.Threading.Tasks;
-=======
->>>>>>> f166b41a
 // using Altinn.App.Models; // Uncomment this line to refer to app model(s)
 
 namespace Altinn.App.AppLogic
@@ -51,11 +48,7 @@
         /// </remarks>
         /// <param name="instance">Instance information</param>
         /// <param name="data">The data object created</param>
-<<<<<<< HEAD
         public async Task DataCreation(Instance instance, object data)
-=======
-        public void DataCreation(Instance instance, object data)
->>>>>>> f166b41a
         {
 
         }
