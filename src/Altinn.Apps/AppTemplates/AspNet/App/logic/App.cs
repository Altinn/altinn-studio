using System;
using System.Threading.Tasks;

using Altinn.App.AppLogic.Calculation;
using Altinn.App.AppLogic.Validation;
using Altinn.App.Common.Enums;
using Altinn.App.Common.Models;
using Altinn.App.Services.Implementation;
using Altinn.App.Services.Interface;
using Altinn.App.Services.Models.Validation;
using Altinn.Platform.Storage.Interface.Models;

using Microsoft.AspNetCore.Mvc.ModelBinding;
using Microsoft.Extensions.Logging;

namespace Altinn.App.AppLogic
{
    /// <summary>
    /// Represents the core logic of an App
    /// </summary>
    public class App : AppBase, IAltinnApp
    {
        private readonly ILogger<App> _logger;
        private readonly ValidationHandler _validationHandler;
        private readonly CalculationHandler _calculationHandler;
        private readonly InstantiationHandler _instantiationHandler;

        /// <summary>
        /// Initialize a new instance of the <see cref="App"/> class.
        /// </summary>
        /// <param name="appResourcesService">A service with access to local resources.</param>
        /// <param name="logger">A logger from the built in LoggingFactory.</param>
        /// <param name="dataService">A service with access to data storage.</param>
        /// <param name="processService">A service with access to the process.</param>
        /// <param name="pdfService">A service with access to the PDF generator.</param>
        /// <param name="profileService">A service with access to profile information.</param>
        /// <param name="registerService">A service with access to register information.</param>
        /// <param name="prefillService">A service with access to prefill mechanisms.</param>
        public App(
            IAppResources appResourcesService,
            ILogger<App> logger,
            IData dataService,
            IProcess processService,
            IPDF pdfService,
            IProfile profileService,
            IRegister registerService,
<<<<<<< HEAD
            IPrefill prefillService,
            IInstance instanceService
            ) : base(appResourcesService, logger, dataService, processService, pdfService, prefillService, instanceService)
=======
            IPrefill prefillService) : base(
                appResourcesService,
                logger,
                dataService,
                processService,
                pdfService,
                prefillService)
>>>>>>> 6aee76d3
        {
            _logger = logger;
            _validationHandler = new ValidationHandler();
            _calculationHandler = new CalculationHandler();
            _instantiationHandler = new InstantiationHandler(profileService, registerService);
        }

        /// <inheritdoc />
        public override object CreateNewAppModel(string classRef)
        {
            _logger.LogInformation($"CreateNewAppModel {classRef}");

            Type appType = Type.GetType(classRef);
            return Activator.CreateInstance(appType);
        }

        /// <inheritdoc />
        public override Type GetAppModelType(string classRef)
        {
            _logger.LogInformation($"GetAppModelType {classRef}");

            return Type.GetType(classRef);
        }

        /// <summary>
        /// Run app event
        /// </summary>
        /// <remarks>DEPRECATED METHOD, USE EVENT SPECIFIC METHOD INSTEAD</remarks>
        /// <param name="appEvent">The app event type</param>
        /// <param name="model">The service model</param>
        /// <param name="modelState">The model state</param>
        /// <returns>True if the event was handled</returns>
        public override async Task<bool> RunAppEvent(AppEventType appEvent, object model, ModelStateDictionary modelState = null)
        {
            _logger.LogInformation($"RunAppEvent {appEvent}");

            return await Task.FromResult(true);
        }

        /// <summary>
        /// Run data validation event to perform custom validations on data
        /// </summary>
        /// <param name="data">An instance of the data to be validated.</param>
        /// <param name="validationResults">Object to contain any validation errors/warnings</param>
        /// <returns>Value indicating if the form is valid or not</returns>
        public override async Task RunDataValidation(object data, ModelStateDictionary validationResults)
        {
           await _validationHandler.ValidateData(data, validationResults);
        }

        /// <summary>
        /// Run task validation event to perform custom validations on instance
        /// </summary>
        /// <param name="instance">A reference to the current instance.</param>
        /// <param name="taskId">The name of the process step to validate based on.</param>
        /// <param name="validationResults">Object to contain any validation errors/warnings.</param>
        /// <returns>A task supporting the async await pattern.</returns>
        public override async Task RunTaskValidation(Instance instance, string taskId, ModelStateDictionary validationResults)
        {
            await _validationHandler.ValidateTask(instance, taskId, validationResults);
        }

        /// <summary>
        /// Is called to run custom calculation events defined by app developer.
        /// </summary>
        /// <param name="data">The data to perform calculations on</param>
        public override async Task<bool> RunCalculation(object data)
        {
            return await _calculationHandler.Calculate(data);
        }

        /// <summary>
        /// Is called to run custom instantiation validation defined by app developer.
        /// </summary>
        /// <returns>Task with validation results</returns>
        public override async Task<InstantiationValidationResult> RunInstantiationValidation(Instance instance)
        {
            return await _instantiationHandler.RunInstantiationValidation(instance);
        }

        /// <summary>
        /// Is called to run data creation (custom prefill) defined by app developer.
        /// </summary>
        /// <param name="instance">The data to perform data creation on</param>
        /// <param name="data">The data object being created</param>
        public override async Task RunDataCreation(Instance instance, object data)
        {
           await _instantiationHandler.DataCreation(instance, data);
        }

        /// <inheritdoc />
        public override Task<AppOptions> GetOptions(string id, AppOptions options)
        {
            return Task.FromResult(options);
        }

        /// <summary>
        /// Hook to run code when process tasks is ended. 
        /// </summary>
        /// <param name="taskId">The current TaskId</param>
        /// <param name="instance">The instance where task is ended</param>
        /// <returns>A task supporting the async await pattern.</returns>
        public override async Task RunProcessTaskEnd(string taskId, Instance instance)
        {
            await Task.CompletedTask;
        }
    }
}<|MERGE_RESOLUTION|>--- conflicted
+++ resolved
@@ -44,19 +44,15 @@
             IPDF pdfService,
             IProfile profileService,
             IRegister registerService,
-<<<<<<< HEAD
             IPrefill prefillService,
-            IInstance instanceService
-            ) : base(appResourcesService, logger, dataService, processService, pdfService, prefillService, instanceService)
-=======
-            IPrefill prefillService) : base(
+            IInstance instanceService) : base(
                 appResourcesService,
                 logger,
                 dataService,
                 processService,
                 pdfService,
-                prefillService)
->>>>>>> 6aee76d3
+                prefillService,
+                instanceService)
         {
             _logger = logger;
             _validationHandler = new ValidationHandler();
