--- conflicted
+++ resolved
@@ -12,16 +12,11 @@
 {
     public class App : AppBase, IAltinnApp
     {
-<<<<<<< HEAD
         public App(IExecution executionService, ILogger<App> logger) : base(executionService, logger)
         {
-
         }
 
-        public Type GetAppModelType(string dataType)
-=======
         public object CreateNewAppModel(string classRef)
->>>>>>> 91d9403f
         {
            Type appType = Type.GetType(classRef);
            return Activator.CreateInstance(appType);
