using System;
using System.IO;
using System.Reflection;
using Altinn.App.Api.Controllers;
using Altinn.App.Api.Filters;
using Altinn.App.PlatformServices.Extensions;
using Altinn.App.PlatformServices.Implementation;
using Altinn.App.PlatformServices.Interface;
using Altinn.App.Services.Configuration;
using Altinn.App.Services.Implementation;
using Altinn.App.Services.Interface;
using Altinn.Common.AccessTokenClient.Configuration;
using Altinn.Common.AccessTokenClient.Services;
using Altinn.Common.EFormidlingClient;
using Altinn.Common.PEP.Authorization;
using Altinn.Common.PEP.Clients;
using Altinn.Common.PEP.Implementation;
using Altinn.Common.PEP.Interfaces;
using AltinnCore.Authentication.JwtCookie;

using Microsoft.ApplicationInsights.Extensibility;
using Microsoft.AspNetCore.Authorization;
using Microsoft.AspNetCore.Builder;
using Microsoft.AspNetCore.Hosting;
using Microsoft.AspNetCore.Http;
using Microsoft.AspNetCore.Server.Kestrel.Core;
using Microsoft.Extensions.Configuration;
using Microsoft.Extensions.DependencyInjection;
using Microsoft.Extensions.DependencyInjection.Extensions;
using Microsoft.Extensions.Hosting;
using Microsoft.IdentityModel.Tokens;
using Microsoft.OpenApi.Models;
using Newtonsoft.Json.Linq;
using Swashbuckle.AspNetCore.SwaggerGen;

namespace Altinn.App
{
    /// <summary>
    /// This class is responsible for configuration of the built in service provider and setting up all middleware.
    /// </summary>
    public class Startup
    {
        private readonly IWebHostEnvironment _env;

        /// <summary>
        /// Initialize a new instance of the <see cref="Startup"/> class with the given configuration
        /// and host environment information.
        /// </summary>
        /// <param name="configuration">The current configuration.</param>
        /// <param name="env">Information about the host environment.</param>
        public Startup(IConfiguration configuration, IWebHostEnvironment env)
        {
            Configuration = configuration;
            _env = env;
        }

        /// <summary>
        /// Gets the application configuration object.
        /// </summary>
        public IConfiguration Configuration { get; }

        /// <summary>
        /// Adds any configuration to the service provider.
        /// </summary>
        /// <param name="services">The current service provider.</param>
        public void ConfigureServices(IServiceCollection services)
        {
            // Add API controllers from Altinn.App.Api
            IMvcBuilder mvcBuilder = services.AddControllersWithViews();
            mvcBuilder
                .AddApplicationPart(typeof(InstancesController).Assembly)
                .AddXmlSerializerFormatters()
                .AddJsonOptions(options =>
                {
                    options.JsonSerializerOptions.PropertyNamingPolicy = System.Text.Json.JsonNamingPolicy.CamelCase;
                });
            services.AddMemoryCache();

            // Dot net services
            services.AddSingleton<IAuthorizationHandler, AppAccessHandler>();
            services.AddSingleton<IHttpContextAccessor, HttpContextAccessor>();              

            // HttpClients for platform functionality. Registered as HttpClients so default HttpClientFactory is used
            services.AddHttpClient<AuthorizationApiClient>();
<<<<<<< HEAD
            services.AddHttpClient<IApplication, ApplicationAppSI>();
            services.AddHttpClient<IAuthentication, AuthenticationAppSI>();
            services.AddHttpClient<IAuthorization, AuthorizationAppSI>();
            services.AddHttpClient<IData, DataAppSI>();
            services.AddHttpClient<IDSF, RegisterDSFAppSI>();
            services.AddHttpClient<IER, RegisterERAppSI>();
            services.AddHttpClient<IInstance, InstanceAppSI>();
            services.AddHttpClient<IInstanceEvent, InstanceEventAppSI>();
            services.AddHttpClient<IEvents, EventsAppSI>();
            services.AddHttpClient<IPDF, PDFSI>();
            services.AddHttpClient<IProcess, ProcessAppSI>();
            services.AddHttpClient<IProfile, ProfileAppSI>();
            services.AddHttpClient<IRegister, RegisterAppSI>();
            services.AddHttpClient<IText, TextAppSI>();
            services.AddHttpClient<IEFormidlingClient, EFormidlingClient>();
=======
            services.AddAppServices(Configuration, _env);
            services.AddPlatformServices(Configuration, _env);            
>>>>>>> 122fc64b

            // Altinn App implementation service (The concrete implementation of logic from Application repository)
            services.AddTransient<IAltinnApp, AppLogic.App>();

            services.Configure<KestrelServerOptions>(options =>
            {
                options.AllowSynchronousIO = true;
            });           

            services.ConfigureDataProtection();

            services.AddAuthentication(JwtCookieDefaults.AuthenticationScheme)
                .AddJwtCookie(options =>
                {
                    options.TokenValidationParameters = new TokenValidationParameters
                    {
                        ValidateIssuerSigningKey = true,
                        ValidateIssuer = false,
                        ValidateAudience = false,
                        RequireExpirationTime = true,
                        ValidateLifetime = true,
                        ClockSkew = TimeSpan.Zero
                    };
                    options.JwtCookieName = Services.Constants.General.RuntimeCookieName;
                    options.MetadataAddress = Configuration["AppSettings:OpenIdWellKnownEndpoint"];
                    if (_env.IsDevelopment())
                    {
                        options.RequireHttpsMetadata = false;
                    }
                });

            services.AddAuthorization(options =>
            {
                options.AddPolicy("InstanceRead", policy => policy.Requirements.Add(new AppAccessRequirement("read")));
                options.AddPolicy("InstanceWrite", policy => policy.Requirements.Add(new AppAccessRequirement("write")));
                options.AddPolicy("InstanceDelete", policy => policy.Requirements.Add(new AppAccessRequirement("delete")));
                options.AddPolicy("InstanceInstantiate", policy => policy.Requirements.Add(new AppAccessRequirement("instantiate")));
                options.AddPolicy("InstanceComplete", policy => policy.Requirements.Add(new AppAccessRequirement("complete")));
            });

            services.AddAntiforgery(options =>
            {
                // asp .net core expects two types of tokens: One that is attached to the request as header, and the other one as cookie.
                // The values of the tokens are not the same and both need to be present and valid in a "unsafe" request.

                // Axios which we are using for client-side automatically extracts the value from the cookie named XSRF-TOKEN. We are setting this cookie in the UserController.
                // We will therefore have two token cookies. One that contains the .net core cookie token; And one that is the request token and is added as a header in requests.
                // The tokens are based on the logged-in user and must be updated if the user changes.
                // https://docs.microsoft.com/en-us/aspnet/core/security/anti-request-forgery?view=aspnetcore-3.1
                // https://github.com/axios/axios/blob/master/lib/defaults.js
                options.Cookie.Name = "AS-XSRF-TOKEN";
                options.HeaderName = "X-XSRF-TOKEN";
            });

            services.TryAddSingleton<ValidateAntiforgeryTokenIfAuthCookieAuthorizationFilter>();

            // Add Swagger support (Swashbuckle)
            services.AddSwaggerGen(c =>
            {
                c.SwaggerDoc("v1", new OpenApiInfo { Title = "Altinn App Api", Version = "v1" });
                IncludeXmlComments(c);
            });
        }

        /// <summary>
        /// Configure the Http request pipeline middleware.
        /// </summary>
        /// <param name="app">The current application builder.</param>
        /// <param name="env">The current host environment.</param>
        public void Configure(IApplicationBuilder app, IWebHostEnvironment env)
        {
            if (env.IsDevelopment())
            {
                app.UseDeveloperExceptionPage();
            }

            string applicationId = GetApplicationId();
            if (!string.IsNullOrEmpty(applicationId))
            {
                app.UseSwagger(o => o.RouteTemplate = applicationId + "/swagger/{documentName}/swagger.json");

                app.UseSwaggerUI(c =>
                {
                    c.SwaggerEndpoint($"/{applicationId}/swagger/v1/swagger.json", "Altinn App API");
                    c.RoutePrefix = applicationId + "/swagger";
                });
            }

            app.UseRouting();
            app.UseAuthentication();
            app.UseAuthorization();

            app.UseEndpoints(endpoints =>
            {
                endpoints.MapControllers();
            });
        }

        private void IncludeXmlComments(SwaggerGenOptions options)
        {
            try
            {
                string fileName = $"{Assembly.GetExecutingAssembly().GetName().Name}.xml";
                string fullFilePath = Path.Combine(AppContext.BaseDirectory, fileName);
                options.IncludeXmlComments(fullFilePath);
                string fullFilePathApi = Path.Combine(AppContext.BaseDirectory, "Altinn.App.Api.xml");
                options.IncludeXmlComments(fullFilePathApi);
            }
            catch 
            {
                // Swagger will not have the xml-documentation to describe the api's.
            }            
        }

        private string GetApplicationId()
        {
            string appMetaDataString = File.ReadAllText("config/applicationmetadata.json");
            JObject appMetadataJObject = JObject.Parse(appMetaDataString);
            return appMetadataJObject.SelectToken("id").Value<string>();
        }
    }
}<|MERGE_RESOLUTION|>--- conflicted
+++ resolved
@@ -82,26 +82,8 @@
 
             // HttpClients for platform functionality. Registered as HttpClients so default HttpClientFactory is used
             services.AddHttpClient<AuthorizationApiClient>();
-<<<<<<< HEAD
-            services.AddHttpClient<IApplication, ApplicationAppSI>();
-            services.AddHttpClient<IAuthentication, AuthenticationAppSI>();
-            services.AddHttpClient<IAuthorization, AuthorizationAppSI>();
-            services.AddHttpClient<IData, DataAppSI>();
-            services.AddHttpClient<IDSF, RegisterDSFAppSI>();
-            services.AddHttpClient<IER, RegisterERAppSI>();
-            services.AddHttpClient<IInstance, InstanceAppSI>();
-            services.AddHttpClient<IInstanceEvent, InstanceEventAppSI>();
-            services.AddHttpClient<IEvents, EventsAppSI>();
-            services.AddHttpClient<IPDF, PDFSI>();
-            services.AddHttpClient<IProcess, ProcessAppSI>();
-            services.AddHttpClient<IProfile, ProfileAppSI>();
-            services.AddHttpClient<IRegister, RegisterAppSI>();
-            services.AddHttpClient<IText, TextAppSI>();
-            services.AddHttpClient<IEFormidlingClient, EFormidlingClient>();
-=======
             services.AddAppServices(Configuration, _env);
             services.AddPlatformServices(Configuration, _env);            
->>>>>>> 122fc64b
 
             // Altinn App implementation service (The concrete implementation of logic from Application repository)
             services.AddTransient<IAltinnApp, AppLogic.App>();
