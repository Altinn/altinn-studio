--- conflicted
+++ resolved
@@ -19,17 +19,10 @@
   </ItemGroup>
 
   <ItemGroup>
-<<<<<<< HEAD
-    <PackageReference Include="Altinn.App.Api" Version="0.0.20-alpha" />
-    <PackageReference Include="Altinn.App.Common" Version="0.0.20-alpha" />
-    <PackageReference Include="Altinn.App.PlatformServices" Version="0.0.20-alpha" />
-    <PackageReference Include="Altinn.Common.PEP" Version="0.0.12-alpha" />
-=======
     <PackageReference Include="Altinn.App.Api" Version="0.0.21-alpha" />
     <PackageReference Include="Altinn.App.Common" Version="0.0.21-alpha" />
     <PackageReference Include="Altinn.App.PlatformServices" Version="0.0.21-alpha" />
-    <PackageReference Include="Altinn.Common.PEP" Version="0.0.11-alpha" />
->>>>>>> 98e3b165
+    <PackageReference Include="Altinn.Common.PEP" Version="0.0.12-alpha" />
     <PackageReference Include="Microsoft.Extensions.Logging.Debug" Version="3.0.0" />
     <PackageReference Include="Microsoft.VisualStudio.Web.CodeGeneration.Design" Version="3.0.0" />
   </ItemGroup>
