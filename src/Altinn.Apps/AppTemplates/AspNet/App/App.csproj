﻿<Project Sdk="Microsoft.NET.Sdk.Web">

  <PropertyGroup>
    <TargetFramework>netcoreapp3.0</TargetFramework>
    <AssemblyName>Altinn.App</AssemblyName>
    <RootNamespace>Altinn.App</RootNamespace>
  </PropertyGroup>

  <ItemGroup>
    <ProjectReference Include="..\Altinn.App.Api\Altinn.App.Api.csproj" />
  </ItemGroup>

  <ItemGroup>
    <Folder Include="Config\UI\Dynamics\" />
    <Folder Include="wwwroot\" />
  </ItemGroup>

  <ItemGroup>
    <PackageReference Include="Microsoft.EntityFrameworkCore.SqlServer" Version="3.0.0" />
    <PackageReference Include="Microsoft.EntityFrameworkCore.Tools" Version="3.0.0">
      <PrivateAssets>all</PrivateAssets>
      <IncludeAssets>runtime; build; native; contentfiles; analyzers; buildtransitive</IncludeAssets>
    </PackageReference>
    <PackageReference Include="Microsoft.Extensions.Logging.Debug" Version="3.0.0" />
    <PackageReference Include="Microsoft.VisualStudio.Web.CodeGeneration.Design" Version="3.0.0" />
  </ItemGroup>

  <ItemGroup>
<<<<<<< HEAD
    <Content Update="global.json">
      <CopyToOutputDirectory>Always</CopyToOutputDirectory>
    </Content>
  </ItemGroup>

  <ItemGroup>
    <None Update="JWTValidationCert.cer">
      <CopyToOutputDirectory>Always</CopyToOutputDirectory>
=======
    <None Update="JWTValidationCert.cer">
      <CopyToOutputDirectory>PreserveNewest</CopyToOutputDirectory>
>>>>>>> 6c5754b5
    </None>
  </ItemGroup>

</Project><|MERGE_RESOLUTION|>--- conflicted
+++ resolved
@@ -26,19 +26,8 @@
   </ItemGroup>
 
   <ItemGroup>
-<<<<<<< HEAD
-    <Content Update="global.json">
-      <CopyToOutputDirectory>Always</CopyToOutputDirectory>
-    </Content>
-  </ItemGroup>
-
-  <ItemGroup>
-    <None Update="JWTValidationCert.cer">
-      <CopyToOutputDirectory>Always</CopyToOutputDirectory>
-=======
     <None Update="JWTValidationCert.cer">
       <CopyToOutputDirectory>PreserveNewest</CopyToOutputDirectory>
->>>>>>> 6c5754b5
     </None>
   </ItemGroup>
 
