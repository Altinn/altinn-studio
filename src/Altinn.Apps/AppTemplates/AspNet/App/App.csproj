<Project Sdk="Microsoft.NET.Sdk.Web">

  <PropertyGroup>
    <TargetFramework>netcoreapp3.0</TargetFramework>
    <AssemblyName>Altinn.App</AssemblyName>
    <RootNamespace>Altinn.App</RootNamespace>
  </PropertyGroup>

  <ItemGroup>
    <Compile Remove="Config\UI\**" />
    <Content Remove="Config\UI\**" />
    <EmbeddedResource Remove="Config\UI\**" />
    <None Remove="Config\UI\**" />
  </ItemGroup>

  <ItemGroup>
    <Folder Include="wwwroot\css\" />
    <Folder Include="wwwroot\script\" />
  </ItemGroup>

  <ItemGroup>
<<<<<<< HEAD
    <PackageReference Include="Altinn.App.Api" Version="0.0.29-alpha" />
    <PackageReference Include="Altinn.App.Common" Version="0.0.29-alpha" />
    <PackageReference Include="Altinn.App.PlatformServices" Version="0.0.30-alpha" />
=======
    <PackageReference Include="Altinn.App.Api" Version="0.0.32-alpha" />
    <PackageReference Include="Altinn.App.Common" Version="0.0.32-alpha" />
    <PackageReference Include="Altinn.App.PlatformServices" Version="0.0.32-alpha" />
>>>>>>> 06075139
    <PackageReference Include="Altinn.Common.PEP" Version="0.0.18-alpha" />
    <PackageReference Include="Microsoft.Extensions.Logging.Debug" Version="3.0.0" />
    <PackageReference Include="Microsoft.VisualStudio.Web.CodeGeneration.Design" Version="3.0.0" />
  </ItemGroup>

  <ItemGroup>
    <None Update="config\process\process.bpmn">
      <CopyToOutputDirectory>Always</CopyToOutputDirectory>
    </None>
    <None Update="JWTValidationCert.cer">
      <CopyToOutputDirectory>PreserveNewest</CopyToOutputDirectory>
    </None>
    <None Update="ui\RuleHandler.js">
      <CopyToOutputDirectory>PreserveNewest</CopyToOutputDirectory>
    </None>
  </ItemGroup>

</Project><|MERGE_RESOLUTION|>--- conflicted
+++ resolved
@@ -19,15 +19,9 @@
   </ItemGroup>
 
   <ItemGroup>
-<<<<<<< HEAD
-    <PackageReference Include="Altinn.App.Api" Version="0.0.29-alpha" />
-    <PackageReference Include="Altinn.App.Common" Version="0.0.29-alpha" />
-    <PackageReference Include="Altinn.App.PlatformServices" Version="0.0.30-alpha" />
-=======
     <PackageReference Include="Altinn.App.Api" Version="0.0.32-alpha" />
     <PackageReference Include="Altinn.App.Common" Version="0.0.32-alpha" />
     <PackageReference Include="Altinn.App.PlatformServices" Version="0.0.32-alpha" />
->>>>>>> 06075139
     <PackageReference Include="Altinn.Common.PEP" Version="0.0.18-alpha" />
     <PackageReference Include="Microsoft.Extensions.Logging.Debug" Version="3.0.0" />
     <PackageReference Include="Microsoft.VisualStudio.Web.CodeGeneration.Design" Version="3.0.0" />
