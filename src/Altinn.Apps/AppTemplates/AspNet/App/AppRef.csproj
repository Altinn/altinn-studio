﻿<Project Sdk="Microsoft.NET.Sdk.Web">

  <PropertyGroup>
    <TargetFramework>netcoreapp3.0</TargetFramework>
    <AssemblyName>Altinn.App</AssemblyName>
    <RootNamespace>Altinn.App</RootNamespace>
  </PropertyGroup>

  <ItemGroup>
    <Compile Remove="ui\Dynamics\**" />
    <Content Remove="ui\Dynamics\**" />
    <EmbeddedResource Remove="ui\Dynamics\**" />
    <None Remove="ui\Dynamics\**" />
  </ItemGroup>

  <ItemGroup>
    <Content Remove="config\applicationmetadata.json" />
    <Content Remove="Properties\applicationmetadata.json" />
  </ItemGroup>

  <ItemGroup>
    <Folder Include="wwwroot\css\" />
    <Folder Include="wwwroot\script\" />
  </ItemGroup>

  <ItemGroup>
<<<<<<< HEAD
=======
    <None Include="config\applicationmetadata.json">
      <CopyToOutputDirectory>PreserveNewest</CopyToOutputDirectory>
    </None>
    <None Include="Properties\applicationmetadata.json" />
  </ItemGroup>

  <ItemGroup>
>>>>>>> 76b99a48
    <PackageReference Include="Altinn.Common.PEP" Version="0.0.11-alpha" />
    <PackageReference Include="Microsoft.Extensions.Logging.Debug" Version="3.0.0" />
    <PackageReference Include="Microsoft.VisualStudio.Web.CodeGeneration.Design" Version="3.0.0" />
  </ItemGroup>

  <ItemGroup>
    <ProjectReference Include="..\Altinn.App.Api\Altinn.App.Api.csproj" />
    <ProjectReference Include="..\Altinn.App.Common\Altinn.App.Common.csproj" />
    <ProjectReference Include="..\Altinn.App.PlatformServices\Altinn.App.PlatformServices.csproj" />
  </ItemGroup>

  <ItemGroup>
    <None Update="config\process\process.bpmn">
      <CopyToOutputDirectory>PreserveNewest</CopyToOutputDirectory>
    </None>
    <None Update="JWTValidationCert.cer">
      <CopyToOutputDirectory>PreserveNewest</CopyToOutputDirectory>
    </None>
    <None Update="ui\RuleHandler.js">
      <CopyToOutputDirectory>PreserveNewest</CopyToOutputDirectory>
    </None>
  </ItemGroup>

</Project><|MERGE_RESOLUTION|>--- conflicted
+++ resolved
@@ -1,4 +1,4 @@
-﻿<Project Sdk="Microsoft.NET.Sdk.Web">
+<Project Sdk="Microsoft.NET.Sdk.Web">
 
   <PropertyGroup>
     <TargetFramework>netcoreapp3.0</TargetFramework>
@@ -15,7 +15,6 @@
 
   <ItemGroup>
     <Content Remove="config\applicationmetadata.json" />
-    <Content Remove="Properties\applicationmetadata.json" />
   </ItemGroup>
 
   <ItemGroup>
@@ -24,16 +23,12 @@
   </ItemGroup>
 
   <ItemGroup>
-<<<<<<< HEAD
-=======
     <None Include="config\applicationmetadata.json">
       <CopyToOutputDirectory>PreserveNewest</CopyToOutputDirectory>
     </None>
-    <None Include="Properties\applicationmetadata.json" />
   </ItemGroup>
 
   <ItemGroup>
->>>>>>> 76b99a48
     <PackageReference Include="Altinn.Common.PEP" Version="0.0.11-alpha" />
     <PackageReference Include="Microsoft.Extensions.Logging.Debug" Version="3.0.0" />
     <PackageReference Include="Microsoft.VisualStudio.Web.CodeGeneration.Design" Version="3.0.0" />
