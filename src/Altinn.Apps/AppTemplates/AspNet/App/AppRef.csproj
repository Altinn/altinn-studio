--- conflicted
+++ resolved
@@ -24,8 +24,6 @@
   </ItemGroup>
 
   <ItemGroup>
-<<<<<<< HEAD
-=======
     <None Include="config\applicationmetadata.json">
       <CopyToOutputDirectory>PreserveNewest</CopyToOutputDirectory>
     </None>
@@ -33,7 +31,6 @@
   </ItemGroup>
 
   <ItemGroup>
->>>>>>> cffe1d8a
     <PackageReference Include="Altinn.Common.PEP" Version="0.0.11-alpha" />
     <PackageReference Include="Microsoft.Extensions.Logging.Debug" Version="3.0.0" />
     <PackageReference Include="Microsoft.VisualStudio.Web.CodeGeneration.Design" Version="3.0.0" />
