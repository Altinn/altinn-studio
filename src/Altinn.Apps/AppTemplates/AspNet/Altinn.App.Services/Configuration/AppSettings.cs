--- conflicted
+++ resolved
@@ -11,14 +11,6 @@
     /// </summary>
     public class AppSettings
     {
-<<<<<<< HEAD
-=======
-
-
-
-
-
->>>>>>> ae256e2c
         public const string CONFIG_FOLDER_NAME = "Codelists/";
 
         /// <summary>
