using System;
using System.IO;
using System.Net;
using System.Net.Http;
using System.Net.Http.Headers;
using System.Text;
using System.Threading.Tasks;

using Altinn.App.Common.Models;
using Altinn.App.IntegrationTests;
using Altinn.Platform.Storage.Interface.Models;

using App.IntegrationTests.Utils;
using App.IntegrationTestsRef.Utils;

using Newtonsoft.Json;

using Xunit;

namespace App.IntegrationTests.ApiTests
{
    public class DataApiTest : IClassFixture<CustomWebApplicationFactory<Altinn.App.Startup>>
    {
        private readonly CustomWebApplicationFactory<Altinn.App.Startup> _factory;

        public DataApiTest(CustomWebApplicationFactory<Altinn.App.Startup> factory)
        {
            _factory = factory;
        }

        [Fact]
        public async Task Create_RequestWithXmlHasInvalidModelInBody_ReturnsValidationErrors_NoDataIsStored()
        {
            string token = PrincipalUtil.GetToken(1337);

            HttpClient client = SetupUtil.GetTestClient(_factory, "ttd", "model-validation");
            client.DefaultRequestHeaders.Authorization = new AuthenticationHeaderValue("Bearer", token);

            string requestUri = "/ttd/model-validation/instances/1337/8fab6615-3c57-484b-bd32-3065be958a1e/data?dataType=default";
            string requestBody = "<?xml version=\"1.0\"?><Skjema xmlns:xsi=\"http://www.w3.org/2001/XMLSchema-instance\" xmlns:xsd=\"http://www.w3.org/2001/XMLSchema\" skjemanummer=\"hei\" spesifikasjonsnummer=\"9812\" blankettnummer=\"AFP-01\" tittel=\"Arbeidsgiverskjema AFP\" gruppeid=\"8818\"><Foretak-grp-8820 gruppeid=\"8820\"><EnhetNavnEndring-datadef-31 orid=\"31\">Test Test 123</EnhetNavnEndring-datadef-31></Foretak-grp-8820></Skjema>";
            HttpRequestMessage httpRequestMessage = new HttpRequestMessage(HttpMethod.Post, requestUri)
            {
                Content = new StringContent(requestBody, Encoding.UTF8, "application/xml")
            };

            HttpResponseMessage response = await client.SendAsync(httpRequestMessage);

            string responseContent = await response.Content.ReadAsStringAsync();

            Assert.Equal(HttpStatusCode.BadRequest, response.StatusCode);
            Assert.Contains("There is an error in XML document", responseContent);
        }

        [Fact]
        public async Task Create_RequestWithJsonHasInvalidModelInBody_ReturnsValidationErrors_NoDataIsStored()
        {
            string token = PrincipalUtil.GetToken(1337);

            HttpClient client = SetupUtil.GetTestClient(_factory, "ttd", "model-validation");
            client.DefaultRequestHeaders.Authorization = new AuthenticationHeaderValue("Bearer", token);

            string requestUri = "/ttd/model-validation/instances/1337/8fab6615-3c57-484b-bd32-3065be958a1e/data?dataType=default";
            string requestBody = "{\"skjemanummer\": \"hei\",\"spesifikasjonsnummer\": \"hade\",\"blankettnummer\": \"AFP-01\",\"tittel\": \"Arbeidsgiverskjema AFP\",\"gruppeid\": \"8818\",\"foretakgrp8820\": {\"gruppeid\": \"8820\",\"enhetNavnEndringdatadef31\": {\"orid\": \"31\",\"value\": \"Test Test 123\"}}}";
            HttpRequestMessage httpRequestMessage = new HttpRequestMessage(HttpMethod.Post, requestUri)
            {
                Content = new StringContent(requestBody, Encoding.UTF8, "application/json")
            };

            HttpResponseMessage response = await client.SendAsync(httpRequestMessage);

            string responseContent = await response.Content.ReadAsStringAsync();

            Assert.Equal(HttpStatusCode.BadRequest, response.StatusCode);
            Assert.Contains("Could not convert string to decimal: hei. Path 'skjemanummer'", responseContent);
        }

        [Fact]
        public async Task Data_Post_WithoutContent_OK()
        {
            Guid guid = new Guid("36133fb5-a9f2-45d4-90b1-f6d93ad40713");
            TestDataUtil.PrepareInstance("tdd", "endring-av-navn", 1337, guid);

            string token = PrincipalUtil.GetToken(1337);

            HttpClient client = SetupUtil.GetTestClient(_factory, "tdd", "endring-av-navn");
            client.DefaultRequestHeaders.Authorization = new AuthenticationHeaderValue("Bearer", token);
            HttpRequestMessage httpRequestMessage = new HttpRequestMessage(HttpMethod.Post, "/tdd/endring-av-navn/instances/1337/36133fb5-a9f2-45d4-90b1-f6d93ad40713/data?dataType=default")
            {
            };

            HttpResponseMessage response = await client.SendAsync(httpRequestMessage);
            await response.Content.ReadAsStringAsync();

            Assert.Equal(HttpStatusCode.Created, response.StatusCode);
            TestDataUtil.DeleteInstanceAndData("tdd", "endring-av-navn", 1337, guid);
        }

        /// <summary>
        /// Test case: Send request to get app
        /// Expected: Response with result permit returns status OK
        /// </summary>
        [Fact]
        public async Task Data_Get_OK()
        {
            TestDataUtil.PrepareInstance("tdd", "endring-av-navn", 1337, new Guid("46133fb5-a9f2-45d4-90b1-f6d93ad40713"));

            string token = PrincipalUtil.GetToken(1337);

            HttpClient client = SetupUtil.GetTestClient(_factory, "tdd", "endring-av-navn");
            client.DefaultRequestHeaders.Authorization = new AuthenticationHeaderValue("Bearer", token);
            HttpRequestMessage httpRequestMessage = new HttpRequestMessage(HttpMethod.Get, "/tdd/endring-av-navn/instances/1337/46133fb5-a9f2-45d4-90b1-f6d93ad40713/data/4b9b5802-861b-4ca3-b757-e6bd5f582bf9")
            {
            };

            HttpResponseMessage response = await client.SendAsync(httpRequestMessage);
            TestDataUtil.DeleteInstance("tdd", "endring-av-navn", 1337, new Guid("46133fb5-a9f2-45d4-90b1-f6d93ad40713"));

            await response.Content.ReadAsStringAsync();

            Assert.Equal(HttpStatusCode.OK, response.StatusCode);
        }

        /// <summary>
        /// Test case: Send request to get app
        /// Expected: Response with result deny returns status Forbidden
        /// </summary>
        [Fact]
        public async Task Data_Get_Forbidden_NotAuthorized()
        {
            string token = PrincipalUtil.GetToken(2);

            HttpClient client = SetupUtil.GetTestClient(_factory, "tdd", "endring-av-navn");
            client.DefaultRequestHeaders.Authorization = new AuthenticationHeaderValue("Bearer", token);
            HttpRequestMessage httpRequestMessage = new HttpRequestMessage(HttpMethod.Get, "/tdd/endring-av-navn/instances/1337/46133fb5-a9f2-45d4-90b1-f6d93ad40713/data/4b9b5802-861b-4ca3-b757-e6bd5f582bf9")
            {
            };

            HttpResponseMessage response = await client.SendAsync(httpRequestMessage);
            await response.Content.ReadAsStringAsync();

            Assert.Equal(HttpStatusCode.Forbidden, response.StatusCode);
        }

        /// <summary>
        /// Test case: Send request to get app with min authentication level 3, user has level 2
        /// Expected: Response with result permit and status Forbidden
        /// </summary>
        [Fact]
        public async Task Data_Get_Forbidden_ToLowAuthenticationLevel()
        {
            string token = PrincipalUtil.GetToken(1, 1);

            HttpClient client = SetupUtil.GetTestClient(_factory, "tdd", "endring-av-navn");
            client.DefaultRequestHeaders.Authorization = new AuthenticationHeaderValue("Bearer", token);
            HttpRequestMessage httpRequestMessage = new HttpRequestMessage(HttpMethod.Get, "/tdd/endring-av-navn/instances/1000/46133fb5-a9f2-45d4-90b1-f6d93ad40713/data/4b9b5802-861b-4ca3-b757-e6bd5f582bf9")
            {
            };

            HttpResponseMessage response = await client.SendAsync(httpRequestMessage);
            await response.Content.ReadAsStringAsync();

            Assert.Equal(HttpStatusCode.Forbidden, response.StatusCode);
        }

        [Fact]
        public async Task Data_Get_With_Calculation()
        {
            string token = PrincipalUtil.GetToken(1337);
            TestDataUtil.PrepareInstance("tdd", "custom-validation", 1337, new Guid("182e053b-3c74-46d4-92ec-a2828289a877"));

            HttpClient client = SetupUtil.GetTestClient(_factory, "tdd", "custom-validation");
            client.DefaultRequestHeaders.Authorization = new AuthenticationHeaderValue("Bearer", token);

            HttpRequestMessage httpRequestMessage = new HttpRequestMessage(HttpMethod.Get, "/tdd/custom-validation/instances/1337/182e053b-3c74-46d4-92ec-a2828289a877/data/7dfeffd1-1750-4e4a-8107-c6741e05d2a9")
            {
            };

            HttpResponseMessage response = await client.SendAsync(httpRequestMessage);
            TestDataUtil.DeleteInstance("tdd", "custom-validation", 1337, new Guid("182e053b-3c74-46d4-92ec-a2828289a877"));
            string responseContent = await response.Content.ReadAsStringAsync();

            Assert.Contains("\"journalnummerdatadef33316\":{\"orid\":33316,\"value\":1001}", responseContent);
            Assert.Equal(HttpStatusCode.OK, response.StatusCode);
        }

        [Fact]
        public async Task Data_Put_With_Calculation()
        {
            string token = PrincipalUtil.GetToken(1337);
            TestDataUtil.PrepareInstance("tdd", "custom-validation", 1337, new Guid("182e053b-3c74-46d4-92ec-a2828289a877"));

            HttpClient client = SetupUtil.GetTestClient(_factory, "tdd", "custom-validation");
            client.DefaultRequestHeaders.Authorization = new AuthenticationHeaderValue("Bearer", token);
            HttpRequestMessage httpRequestMessage = new HttpRequestMessage(HttpMethod.Get, "/tdd/custom-validation/instances/1337/182e053b-3c74-46d4-92ec-a2828289a877/data/7dfeffd1-1750-4e4a-8107-c6741e05d2a9")
            {
            };

            HttpResponseMessage response = await client.SendAsync(httpRequestMessage);
            string responseContent = await response.Content.ReadAsStringAsync();
            HttpRequestMessage putRequestMessage = new HttpRequestMessage(HttpMethod.Put, "/tdd/custom-validation/instances/1337/182e053b-3c74-46d4-92ec-a2828289a877/data/7dfeffd1-1750-4e4a-8107-c6741e05d2a9")
            {
                Content = new StringContent(responseContent, Encoding.UTF8, "application/json"),
            };
            response = await client.SendAsync(putRequestMessage);
            TestDataUtil.DeleteInstanceAndData("tdd", "custom-validation", 1337, new Guid("182e053b-3c74-46d4-92ec-a2828289a877"));
            responseContent = await response.Content.ReadAsStringAsync();
            CalculationResult calculationResult = JsonConvert.DeserializeObject<CalculationResult>(responseContent);
            Assert.Equal(HttpStatusCode.SeeOther, response.StatusCode);
            Assert.Contains(calculationResult.ChangedFields.Keys, k => k == "OpplysningerOmArbeidstakerengrp8819.Skjemainstansgrp8854.TestRepeatinggrp123[0].value");
            Assert.Equal(555, Convert.ToInt32(calculationResult.ChangedFields["OpplysningerOmArbeidstakerengrp8819.Skjemainstansgrp8854.TestRepeatinggrp123[0].value"]));
            Assert.Equal(1000, Convert.ToInt32(calculationResult.ChangedFields["OpplysningerOmArbeidstakerengrp8819.Skjemainstansgrp8854.Journalnummerdatadef33316.value"]));
            Assert.Null(calculationResult.ChangedFields["OpplysningerOmArbeidstakerengrp8819.Skjemainstansgrp8854.IdentifikasjonsnummerKravdatadef33317"]);
        }

        [Fact]
        public async Task Data_Post_With_DataCreation()
        {
            Guid guid = new Guid("609efc9d-4496-4f0b-9d20-808dc2c1876d");
            TestDataUtil.PrepareInstance("tdd", "custom-validation", 1337, guid);

            string token = PrincipalUtil.GetToken(1337);

            HttpClient client = SetupUtil.GetTestClient(_factory, "tdd", "custom-validation");
            client.DefaultRequestHeaders.Authorization = new AuthenticationHeaderValue("Bearer", token);

            HttpRequestMessage httpRequestMessage = new HttpRequestMessage(HttpMethod.Post, "/tdd/custom-validation/instances/1337/609efc9d-4496-4f0b-9d20-808dc2c1876d/data?dataType=default")
            {
            };

            HttpResponseMessage response = await client.SendAsync(httpRequestMessage);
            string responseContent = await response.Content.ReadAsStringAsync();

            Assert.Equal(HttpStatusCode.Created, response.StatusCode);
            DataElement dataElement = JsonConvert.DeserializeObject<DataElement>(responseContent);
            httpRequestMessage = new HttpRequestMessage(HttpMethod.Get, $"/tdd/custom-validation/instances/1337/609efc9d-4496-4f0b-9d20-808dc2c1876d/data/{dataElement.Id}")
            {
            };

            response = await client.SendAsync(httpRequestMessage);
            responseContent = await response.Content.ReadAsStringAsync();

            Assert.Equal(HttpStatusCode.OK, response.StatusCode);
            Assert.Contains("\"enhetNavnEndringdatadef31\":{\"orid\":31,\"value\":\"Test Test 123\"}", responseContent);

            TestDataUtil.DeleteInstanceAndData("tdd", "custom-validation", 1337, guid);
        }

        /// <summary>
        /// Test case: post data with prefill setup
        /// Expected: returning data should contain prefilled values
        /// </summary>
        [Fact]
        public async Task Data_Post_With_Prefill_OK()
        {
            Guid guid = new Guid("36133fb5-a9f2-45d4-90b1-f6d93ad40713");
            TestDataUtil.PrepareInstance("tdd", "endring-av-navn", 1337, guid);

            string token = PrincipalUtil.GetToken(1337);

            HttpClient client = SetupUtil.GetTestClient(_factory, "tdd", "endring-av-navn");
            client.DefaultRequestHeaders.Authorization = new AuthenticationHeaderValue("Bearer", token);

            // Fetch data element
            HttpRequestMessage httpRequestMessage = new HttpRequestMessage(HttpMethod.Post, $"/tdd/endring-av-navn/instances/1337/{guid}/data?dataType=default");
            HttpResponseMessage response = await client.SendAsync(httpRequestMessage);
            string responseContent = await response.Content.ReadAsStringAsync();
            Assert.Equal(HttpStatusCode.Created, response.StatusCode);
            DataElement dataElement = JsonConvert.DeserializeObject<DataElement>(responseContent);

            // Fetch data and compare with expected prefill
            httpRequestMessage = new HttpRequestMessage(HttpMethod.Get, $"/tdd/endring-av-navn/instances/1337/{guid}/data/{dataElement.Id}");
            response = await client.SendAsync(httpRequestMessage);
            responseContent = await response.Content.ReadAsStringAsync();
            Assert.Equal(HttpStatusCode.OK, response.StatusCode);

            var skjema = JsonConvert.DeserializeObject<App.IntegrationTests.Mocks.Apps.tdd.endring_av_navn.Skjema>(responseContent);
            Assert.Equal("01039012345", skjema.Tilknytninggrp9315.TilknytningTilNavnetgrp9316.TilknytningMellomnavn2grp9353.PersonMellomnavnAndreTilknyttetGardNavndatadef34931.value);
            Assert.Equal("Oslo", skjema.Tilknytninggrp9315.TilknytningTilNavnetgrp9316.TilknytningMellomnavn2grp9353.PersonMellomnavnAndreTilknyttetPersonsEtternavndatadef34930.value);
            Assert.Equal("Grev Wedels Plass", skjema.Tilknytninggrp9315.TilknytningTilNavnetgrp9316.TilknytningMellomnavn2grp9353.PersonMellomnavnAndreTilknytningBeskrivelsedatadef34928.value);

            TestDataUtil.DeleteInstanceAndData("tdd", "endring-av-navn", 1337, guid);
        }

        /// <summary>
        /// Test case: post data with prefill setup for an org
        /// Expected: returning data should contain prefilled values
        /// </summary>
        [Fact]
        public async Task Data_Post_With_Prefill_Org_OK()
        {
            Guid guid = new Guid("37133fb5-a9f2-45d4-90b1-f6d93ad40713");
            TestDataUtil.PrepareInstance("tdd", "endring-av-navn", 500600, guid);

            string token = PrincipalUtil.GetToken(1337);

            HttpClient client = SetupUtil.GetTestClient(_factory, "tdd", "endring-av-navn");
            client.DefaultRequestHeaders.Authorization = new AuthenticationHeaderValue("Bearer", token);

            // Fetch data element
            HttpRequestMessage httpRequestMessage = new HttpRequestMessage(HttpMethod.Post, $"/tdd/endring-av-navn/instances/500600/{guid}/data?dataType=default");
            HttpResponseMessage response = await client.SendAsync(httpRequestMessage);
            string responseContent = await response.Content.ReadAsStringAsync();
            Assert.Equal(HttpStatusCode.Created, response.StatusCode);
            DataElement dataElement = JsonConvert.DeserializeObject<DataElement>(responseContent);

            // Fetch data and compare with expected prefill
            httpRequestMessage = new HttpRequestMessage(HttpMethod.Get, $"/tdd/endring-av-navn/instances/500600/{guid}/data/{dataElement.Id}");
            response = await client.SendAsync(httpRequestMessage);
            responseContent = await response.Content.ReadAsStringAsync();
            Assert.Equal(HttpStatusCode.OK, response.StatusCode);

            var skjema = JsonConvert.DeserializeObject<App.IntegrationTests.Mocks.Apps.tdd.endring_av_navn.Skjema>(responseContent);
            Assert.Equal("Sofies Gate 2", skjema.Tilknytninggrp9315.TilknytningTilNavnetgrp9316.TilknytningMellomnavn2grp9353.PersonMellomnavnAndreTilknyttetGardNavndatadef34931.value);
            Assert.Equal("EAS Health Consulting", skjema.Tilknytninggrp9315.TilknytningTilNavnetgrp9316.TilknytningMellomnavn2grp9353.PersonMellomnavnAndreTilknyttetPersonsEtternavndatadef34930.value);
            Assert.Equal("http://setrabrl.no", skjema.Tilknytninggrp9315.TilknytningTilNavnetgrp9316.TilknytningMellomnavn2grp9353.PersonMellomnavnAndreTilknytningBeskrivelsedatadef34928.value);

            TestDataUtil.DeleteInstanceAndData("tdd", "endring-av-navn", 500600, guid);
        }

        /// <summary>
        /// Test case: post data as a user not included in allowed contributers
        /// Expected: no match in allowed contributers. Forbidden is returned.
        /// </summary>
        [Fact]
        public async Task Data_Post_WithContributerRestriction_Forbidden()
        {
            string app = "contributer-restriction";
            Guid guid = new Guid("0fc98a23-fe31-4ef5-8fb9-dd3f479354cd");
            TestDataUtil.DeleteInstance("tdd", app, 1337, guid);
            TestDataUtil.PrepareInstance("tdd", app, 1337, guid);
            string token = PrincipalUtil.GetToken(1337);

            HttpClient client = SetupUtil.GetTestClient(_factory, "tdd", app);
            client.DefaultRequestHeaders.Authorization = new AuthenticationHeaderValue("Bearer", token);

            string url = $"/tdd/{app}/instances/1337/{guid}/data?dataType=customElement";

            HttpResponseMessage response = await client.PostAsync(url, new StringContent(string.Empty));
            await response.Content.ReadAsStringAsync();
            TestDataUtil.DeleteInstanceAndData("tdd", app, 1337, guid);

            Assert.Equal(HttpStatusCode.Forbidden, response.StatusCode);
        }

        /// <summary>
        /// Test case: post data as a org with org name included in allowed contributers
        /// Expected: match in allowed contributers. Data element is uploaded.
        /// </summary>
        [Fact]
        public async Task Data_Post_WithContributerOrgRestriction_Ok()
        {
            string app = "contributer-restriction";
            Guid guid = new Guid("0fc98a23-fe31-4ef5-8fb9-dd3f479354cd");
            TestDataUtil.DeleteInstance("tdd", app, 1337, guid);
            TestDataUtil.PrepareInstance("tdd", app, 1337, guid);
            string token = PrincipalUtil.GetOrgToken("tdd");

            HttpClient client = SetupUtil.GetTestClient(_factory, "tdd", app);
            client.DefaultRequestHeaders.Authorization = new AuthenticationHeaderValue("Bearer", token);

            string url = $"/tdd/{app}/instances/1337/{guid}/data?dataType=customElement";
            HttpContent content = new StringContent(string.Empty);
            content.Headers.ContentDisposition = ContentDispositionHeaderValue.Parse("attachment; filename=test.pdf");

            HttpResponseMessage response = await client.PostAsync(url, content);
            await response.Content.ReadAsStringAsync();
            TestDataUtil.DeleteInstanceAndData("tdd", app, 1337, guid);

            Assert.Equal(HttpStatusCode.Created, response.StatusCode);
        }

        /// <summary>
        /// Test case: post data as a org with org number included in allowed contributers
        /// Expected: match in allowed contributers. Data element is uploaded.
        /// </summary>
        [Fact]
        public async Task Data_Post_WithContributerOrgNoRestriction_Ok()
        {
            string app = "contributer-restriction";
            Guid guid = new Guid("0fc98a23-fe31-4ef5-8fb9-dd3f479354cd");
            TestDataUtil.DeleteInstance("tdd", app, 1337, guid);
            TestDataUtil.PrepareInstance("tdd", app, 1337, guid);
            string token = PrincipalUtil.GetOrgToken("nav", "160694123");

            HttpClient client = SetupUtil.GetTestClient(_factory, "tdd", app);
            client.DefaultRequestHeaders.Authorization = new AuthenticationHeaderValue("Bearer", token);

            string url = $"/tdd/{app}/instances/1337/{guid}/data?dataType=customElement";
            HttpContent content = new StringContent(string.Empty);
            content.Headers.ContentDisposition = ContentDispositionHeaderValue.Parse("attachment; filename=test.pdf");

            HttpResponseMessage response = await client.PostAsync(url, content);
            await response.Content.ReadAsStringAsync();
            TestDataUtil.DeleteInstanceAndData("tdd", app, 1337, guid);

            Assert.Equal(HttpStatusCode.Created, response.StatusCode);
        }

        /// <summary>
        /// Test case: post data without content disposition header in request
        /// Expected: Bad request. Data element is not uploaded.
        /// </summary>
        [Fact]
        public async Task Data_Post_MissingContentDispHeader_BadRequest()
        {
            string app = "contributer-restriction";
            Guid guid = new Guid("0fc98a23-fe31-4ef5-8fb9-dd3f479354cd");
            TestDataUtil.DeleteInstance("tdd", app, 1337, guid);
            TestDataUtil.PrepareInstance("tdd", app, 1337, guid);
            string token = PrincipalUtil.GetOrgToken("nav", "160694123");
            string expectedMsg = "Invalid data provided. Error: The request must include a Content-Disposition header";

            HttpClient client = SetupUtil.GetTestClient(_factory, "tdd", app);
            client.DefaultRequestHeaders.Authorization = new AuthenticationHeaderValue("Bearer", token);

            string url = $"/tdd/{app}/instances/1337/{guid}/data?dataType=specificFileType";
            HttpContent content = new StringContent(string.Empty);

            HttpResponseMessage response = await client.PostAsync(url, content);
            string message = await response.Content.ReadAsStringAsync();
            TestDataUtil.DeleteInstanceAndData("tdd", app, 1337, guid);

            Assert.Equal(HttpStatusCode.BadRequest, response.StatusCode);
            Assert.Equal(expectedMsg, message);
        }

        /// <summary>
        /// Test case: post data without filename in content disposition header in request
        /// Expected: Bad request. Data element is not uploaded.
        /// </summary>
        [Fact]
        public async Task Data_Post_MissingFilenameInHeader_BadRequest()
        {
            string app = "contributer-restriction";
            Guid guid = new Guid("0fc98a23-fe31-4ef5-8fb9-dd3f479354cd");
            TestDataUtil.DeleteInstance("tdd", app, 1337, guid);
            TestDataUtil.PrepareInstance("tdd", app, 1337, guid);
            string token = PrincipalUtil.GetOrgToken("nav", "160694123");
            string expectedMsg = "Invalid data provided. Error: The Content-Disposition header must contain a filename";

            HttpClient client = SetupUtil.GetTestClient(_factory, "tdd", app);
            client.DefaultRequestHeaders.Authorization = new AuthenticationHeaderValue("Bearer", token);

            string url = $"/tdd/{app}/instances/1337/{guid}/data?dataType=specificFileType";
            HttpContent content = new StringContent(string.Empty);
            content.Headers.ContentDisposition = ContentDispositionHeaderValue.Parse("attachment");

            HttpResponseMessage response = await client.PostAsync(url, content);
            string message = await response.Content.ReadAsStringAsync();
            TestDataUtil.DeleteInstanceAndData("tdd", app, 1337, guid);

            Assert.Equal(HttpStatusCode.BadRequest, response.StatusCode);
            Assert.Equal(expectedMsg, message);
        }

        /// <summary>
        /// Test case: post data with invalid filename format in content disposition header in request
        /// Expected: Bad request. Data element is not uploaded.
        /// </summary>
        [Fact]
        public async Task Data_Post_InvalidFilenameFormatInHeader_BadRequest()
        {
            string app = "contributer-restriction";
            Guid guid = new Guid("0fc98a23-fe31-4ef5-8fb9-dd3f479354cd");
            TestDataUtil.DeleteInstance("tdd", app, 1337, guid);
            TestDataUtil.PrepareInstance("tdd", app, 1337, guid);
            string token = PrincipalUtil.GetOrgToken("nav", "160694123");
            string expectedMsg = "Invalid data provided. Error: Invalid format for filename: testfile. Filename is expected to end with '.{filetype}'.";

            HttpClient client = SetupUtil.GetTestClient(_factory, "tdd", app);
            client.DefaultRequestHeaders.Authorization = new AuthenticationHeaderValue("Bearer", token);

            string url = $"/tdd/{app}/instances/1337/{guid}/data?dataType=specificFileType";
            HttpContent content = new StringContent(string.Empty);
            content.Headers.ContentDisposition = ContentDispositionHeaderValue.Parse("attachment; filename=testfile");

            HttpResponseMessage response = await client.PostAsync(url, content);
            string message = await response.Content.ReadAsStringAsync();
            TestDataUtil.DeleteInstanceAndData("tdd", app, 1337, guid);

            Assert.Equal(HttpStatusCode.BadRequest, response.StatusCode);
            Assert.Equal(expectedMsg, message);
        }

        /// <summary>
        /// Test case: post data with invalid filetype
        /// Expected: Bad request. Data element is not uploaded.
        /// </summary>
        [Fact]
        public async Task Data_Post_InvalidFiletypeCorrectContentType_BadRequest()
        {
            string app = "contributer-restriction";
            Guid guid = new Guid("0fc98a23-fe31-4ef5-8fb9-dd3f479354cd");
            TestDataUtil.DeleteInstance("tdd", app, 1337, guid);
            TestDataUtil.PrepareInstance("tdd", app, 1337, guid);
            string token = PrincipalUtil.GetOrgToken("nav", "160694123");
            string expectedMsg = "Invalid data provided. Error: Invalid content type: text/xml. Please try another file. Permitted content types include: application/pdf, image/png, application/json";

            HttpClient client = SetupUtil.GetTestClient(_factory, "tdd", app);
            client.DefaultRequestHeaders.Authorization = new AuthenticationHeaderValue("Bearer", token);

            string url = $"/tdd/{app}/instances/1337/{guid}/data?dataType=specificFileType";
            HttpContent content = new StringContent(string.Empty);
            content.Headers.ContentType = MediaTypeHeaderValue.Parse("text/xml");
            content.Headers.ContentDisposition = ContentDispositionHeaderValue.Parse("attachment; filename=testfile.xml");

            HttpResponseMessage response = await client.PostAsync(url, content);
            string message = await response.Content.ReadAsStringAsync();
            TestDataUtil.DeleteInstanceAndData("tdd", app, 1337, guid);

            Assert.Equal(HttpStatusCode.BadRequest, response.StatusCode);
            Assert.Equal(expectedMsg, message);
        }

        /// <summary>
        /// Test case: post data with  validfiletype
        /// Expected: Bad request. Data element is not uploaded.
        /// </summary>
        [Fact]
        public async Task Data_Post_ValidFiletype_Ok()
        {
            string app = "contributer-restriction";
            Guid guid = new Guid("0fc98a23-fe31-4ef5-8fb9-dd3f479354cd");
            TestDataUtil.DeleteInstance("tdd", app, 1337, guid);
            TestDataUtil.PrepareInstance("tdd", app, 1337, guid);
            string token = PrincipalUtil.GetOrgToken("nav", "160694123");

            HttpClient client = SetupUtil.GetTestClient(_factory, "tdd", app);
            client.DefaultRequestHeaders.Authorization = new AuthenticationHeaderValue("Bearer", token);

            string url = $"/tdd/{app}/instances/1337/{guid}/data?dataType=specificFileType";
            HttpContent content = new StringContent(string.Empty);
            content.Headers.ContentType = MediaTypeHeaderValue.Parse("application/pdf");
            content.Headers.ContentDisposition = ContentDispositionHeaderValue.Parse("attachment; filename=testfile.pdf");

            HttpResponseMessage response = await client.PostAsync(url, content);
            await response.Content.ReadAsStringAsync();
            TestDataUtil.DeleteInstanceAndData("tdd", app, 1337, guid);

            Assert.Equal(HttpStatusCode.Created, response.StatusCode);
        }

        /// <summary>
        /// Test case: post data with validfiletype and complex filename
        /// Expected: Ok. Attachment uploaded.
        /// </summary>
        [Fact]
        public async Task Data_Post_ValidComplexFileName_Ok()
        {
            string app = "contributer-restriction";
            Guid guid = new Guid("0fc98a23-fe31-4ef5-8fb9-dd3f479354cd");
            TestDataUtil.DeleteInstance("tdd", app, 1337, guid);
            TestDataUtil.PrepareInstance("tdd", app, 1337, guid);
            string token = PrincipalUtil.GetOrgToken("nav", "160694123");

            HttpClient client = SetupUtil.GetTestClient(_factory, "tdd", app);
            client.DefaultRequestHeaders.Authorization = new AuthenticationHeaderValue("Bearer", token);

            string url = $"/tdd/{app}/instances/1337/{guid}/data?dataType=specificFileType";
            HttpContent content = new StringContent(string.Empty);
            content.Headers.ContentType = MediaTypeHeaderValue.Parse("application/json");
            content.Headers.ContentDisposition = ContentDispositionHeaderValue.Parse("attachment; filename=\"appsettings.development.json\"");

            HttpResponseMessage response = await client.PostAsync(url, content);
            await response.Content.ReadAsStringAsync();
            TestDataUtil.DeleteInstanceAndData("tdd", app, 1337, guid);

            Assert.Equal(HttpStatusCode.Created, response.StatusCode);
        }

        /// <summary>
        /// Test case: post data with validfiletype and complex filename
        /// Expected: Ok. Attachment uploaded.
        /// </summary>
        [Fact]
        public async Task Data_Post_ValidFileNameStar_Ok()
        {
            string app = "contributer-restriction";
            Guid guid = new Guid("0fc98a23-fe31-4ef5-8fb9-dd3f479354cd");
            TestDataUtil.DeleteInstance("tdd", app, 1337, guid);
            TestDataUtil.PrepareInstance("tdd", app, 1337, guid);
            string token = PrincipalUtil.GetOrgToken("nav", "160694123");

            HttpClient client = SetupUtil.GetTestClient(_factory, "tdd", app);
            client.DefaultRequestHeaders.Authorization = new AuthenticationHeaderValue("Bearer", token);

            string url = $"/tdd/{app}/instances/1337/{guid}/data?dataType=specificFileType";
            HttpContent content = new StringContent(string.Empty);
            content.Headers.ContentType = MediaTypeHeaderValue.Parse("application/json");
            content.Headers.ContentDisposition = ContentDispositionHeaderValue.Parse("attachment; filename=\"appsettings.development.json\"; filename*=UTF-8''appsettings.staging.json");

            HttpResponseMessage response = await client.PostAsync(url, content);
            await response.Content.ReadAsStringAsync();
            TestDataUtil.DeleteInstanceAndData("tdd", app, 1337, guid);

            Assert.Equal(HttpStatusCode.Created, response.StatusCode);
        }

        /// <summary>
        /// Test case: post data with  validfiletype
        /// Expected: Bad request. Data element is not uploaded.
        /// </summary>
        [Fact]
        public async Task Data_Post_MisMatchContentTypeFileType_BadRequest()
        {
            string app = "contributer-restriction";
            Guid guid = new Guid("0fc98a23-fe31-4ef5-8fb9-dd3f479354cd");
            TestDataUtil.DeleteInstance("tdd", app, 1337, guid);
            TestDataUtil.PrepareInstance("tdd", app, 1337, guid);
            string token = PrincipalUtil.GetOrgToken("nav", "160694123");
            string expectedMsg = "Invalid data provided. Error: Content type header text/xml does not match mime type application/pdf for uploaded file. Please fix header or upload another file.";

            HttpClient client = SetupUtil.GetTestClient(_factory, "tdd", app);
            client.DefaultRequestHeaders.Authorization = new AuthenticationHeaderValue("Bearer", token);

            string url = $"/tdd/{app}/instances/1337/{guid}/data?dataType=specificFileType";
            HttpContent content = new StringContent(string.Empty);
            content.Headers.ContentType = MediaTypeHeaderValue.Parse("text/xml");
            content.Headers.ContentDisposition = ContentDispositionHeaderValue.Parse("attachment; filename=testfile.pdf");

            HttpResponseMessage response = await client.PostAsync(url, content);
            string message = await response.Content.ReadAsStringAsync();
            TestDataUtil.DeleteInstanceAndData("tdd", app, 1337, guid);

            Assert.Equal(HttpStatusCode.BadRequest, response.StatusCode);
            Assert.Equal(expectedMsg, message);
        }

        [Fact]
        public async Task Data_Put_PresentationTextsUpdated_NewValueIncluded()
        {
            // Arrange
            int expectedCount = 2;
            string expectedValue = "160694";
            string expectedKey = "AnotherField";
            string org = "ttd";
            string app = "presentationfields-app";
            string instanceGuid = "447ed22d-67a8-42c7-8add-cc35eba304f1";
            string dataGuid = "590ebc27-246e-4a0a-aea3-4296cb231d78";
            string token = PrincipalUtil.GetToken(1337);

            TestDataUtil.PrepareInstance(org, app, 1337, new Guid(instanceGuid));

            HttpClient client = SetupUtil.GetTestClient(_factory, org, app);
            client.DefaultRequestHeaders.Authorization = new AuthenticationHeaderValue("Bearer", token);

            string requestUri = $"/{org}/{app}/instances/1337/{instanceGuid}/data/{dataGuid}?dataType=default";
            string requestBody = "{\"skjemanummer\":\"1472\",\"spesifikasjonsnummer\":\"9812\",\"blankettnummer\":\"AFP-01\",\"tittel\":\"ArbeidsgiverskjemaAFP\",\"gruppeid\":\"8818\",\"OpplysningerOmArbeidstakerengrp8819\":{\"Arbeidsforholdgrp8856\":{\"AnsattSammenhengendeAnsattAnsettelsedatadef33267\":{\"value\":\"SophieSalt\",\"orid\":\"33267\"},},\"Skjemainstansgrp8854\":{\"Journalnummerdatadef33316\":{\"value\":\"160694\"}}}}";

            HttpRequestMessage httpRequestMessage = new HttpRequestMessage(HttpMethod.Put, requestUri)
            {
                Content = new StringContent(requestBody, Encoding.UTF8, "application/json")
            };

            // Act
            await client.SendAsync(httpRequestMessage);

            HttpResponseMessage res = await client.GetAsync($"/{org}/{app}/instances/1337/{instanceGuid}");
            TestDataUtil.DeleteInstanceAndData(org, app, 1337, new Guid(instanceGuid));

            string responseContent = await res.Content.ReadAsStringAsync();
            Instance instance = JsonConvert.DeserializeObject<Instance>(responseContent);

            // Assert
            Assert.Equal(HttpStatusCode.OK, res.StatusCode);
            Assert.Equal(expectedCount, instance.PresentationTexts.Count);
            Assert.True(instance.PresentationTexts.ContainsKey(expectedKey));
            Assert.Equal(expectedValue, instance.PresentationTexts[expectedKey]);
        }

        [Fact]
        public async Task Data_Put_PresentationTextsUpdated_ExistingValueRemoved()
        {
            // Arrange
            int expectedCount = 0;
            string org = "ttd";
            string app = "presentationfields-app";
            string instanceGuid = "447ed22d-67a8-42c7-8add-cc35eba304f1";
            string dataGuid = "590ebc27-246e-4a0a-aea3-4296cb231d78";
            string token = PrincipalUtil.GetToken(1337);

            TestDataUtil.PrepareInstance(org, app, 1337, new Guid(instanceGuid));

            HttpClient client = SetupUtil.GetTestClient(_factory, org, app);
            client.DefaultRequestHeaders.Authorization = new AuthenticationHeaderValue("Bearer", token);

            string requestUri = $"/{org}/{app}/instances/1337/{instanceGuid}/data/{dataGuid}?dataType=default";
            string requestBody = "{\"skjemanummer\":\"1472\",\"spesifikasjonsnummer\":\"9812\",\"blankettnummer\":\"AFP-01\",\"tittel\":\"ArbeidsgiverskjemaAFP\",\"gruppeid\":\"8818\",\"OpplysningerOmArbeidstakerengrp8819\":{\"Arbeidsforholdgrp8856\":{\"AnsattSammenhengendeAnsattAnsettelsedatadef33267\":{\"orid\":\"33267\"}}}}";

            HttpRequestMessage httpRequestMessage = new HttpRequestMessage(HttpMethod.Put, requestUri)
            {
                Content = new StringContent(requestBody, Encoding.UTF8, "application/json")
            };

            // Act
            await client.SendAsync(httpRequestMessage);

            HttpResponseMessage res = await client.GetAsync($"/{org}/{app}/instances/1337/{instanceGuid}");
            TestDataUtil.DeleteInstanceAndData(org, app, 1337, new Guid(instanceGuid));

            string responseContent = await res.Content.ReadAsStringAsync();
            Instance instance = JsonConvert.DeserializeObject<Instance>(responseContent);

            // Assert
            Assert.Equal(HttpStatusCode.OK, res.StatusCode);
            Assert.Equal(expectedCount, instance.PresentationTexts.Count);
        }

        [Fact]
        public async Task Data_Put_PresentationTextsUpdated_ExistingValueOverwritten()
        {
            // Arrange
            int expectedCount = 1;
            string expectedValue = "Andreas Dahl";
            string expectedKey = "Title";
            string org = "ttd";
            string app = "presentationfields-app";
            string instanceGuid = "447ed22d-67a8-42c7-8add-cc35eba304f1";
            string dataGuid = "590ebc27-246e-4a0a-aea3-4296cb231d78";
            string token = PrincipalUtil.GetToken(1337);

            TestDataUtil.PrepareInstance(org, app, 1337, new Guid(instanceGuid));

            HttpClient client = SetupUtil.GetTestClient(_factory, org, app);
            client.DefaultRequestHeaders.Authorization = new AuthenticationHeaderValue("Bearer", token);

            string requestUri = $"/{org}/{app}/instances/1337/{instanceGuid}/data/{dataGuid}?dataType=default";
            string requestBody = "{\"skjemanummer\":\"1472\",\"spesifikasjonsnummer\":\"9812\",\"blankettnummer\":\"AFP-01\",\"tittel\":\"ArbeidsgiverskjemaAFP\",\"gruppeid\":\"8818\",\"OpplysningerOmArbeidstakerengrp8819\":{\"Arbeidsforholdgrp8856\":{\"AnsattSammenhengendeAnsattAnsettelsedatadef33267\":{\"value\":\"Andreas Dahl\",\"orid\":\"33267\"}}}}";

            HttpRequestMessage httpRequestMessage = new HttpRequestMessage(HttpMethod.Put, requestUri)
            {
                Content = new StringContent(requestBody, Encoding.UTF8, "application/json")
            };

            // Act
            await client.SendAsync(httpRequestMessage);

            HttpResponseMessage res = await client.GetAsync($"/{org}/{app}/instances/1337/{instanceGuid}");
            TestDataUtil.DeleteInstanceAndData(org, app, 1337, new Guid(instanceGuid));

            string responseContent = await res.Content.ReadAsStringAsync();
            Instance instance = JsonConvert.DeserializeObject<Instance>(responseContent);

            // Assert
            Assert.Equal(HttpStatusCode.OK, res.StatusCode);
            Assert.Equal(expectedCount, instance.PresentationTexts.Count);
            Assert.True(instance.PresentationTexts.ContainsKey(expectedKey));
            Assert.Equal(expectedValue, instance.PresentationTexts[expectedKey]);
        }

        [Fact]
<<<<<<< HEAD
        public async Task Data_Put_DataValuesUpdated_NewValueIncluded()
        {
            // Arrange
            int expectedCount = 2;
            string expectedValue = "160694";
            string expectedKey = "AnotherField";
            string org = "ttd";
            string app = "datafields-app";
            string instanceGuid = "447ed22d-67a8-42c7-8add-cc35eba304f1";
            string dataGuid = "590ebc27-246e-4a0a-aea3-4296cb231d78";
            string token = PrincipalUtil.GetToken(1337);

            TestDataUtil.PrepareInstance(org, app, 1337, new Guid(instanceGuid));

            HttpClient client = SetupUtil.GetTestClient(_factory, org, app);
            client.DefaultRequestHeaders.Authorization = new AuthenticationHeaderValue("Bearer", token);

            string requestUri = $"/{org}/{app}/instances/1337/{instanceGuid}/data/{dataGuid}?dataType=default";
            string requestBody = "{\"skjemanummer\":\"1472\",\"spesifikasjonsnummer\":\"9812\",\"blankettnummer\":\"AFP-01\",\"tittel\":\"ArbeidsgiverskjemaAFP\",\"gruppeid\":\"8818\",\"OpplysningerOmArbeidstakerengrp8819\":{\"Arbeidsforholdgrp8856\":{\"AnsattSammenhengendeAnsattAnsettelsedatadef33267\":{\"value\":\"SophieSalt\",\"orid\":\"33267\"},},\"Skjemainstansgrp8854\":{\"Journalnummerdatadef33316\":{\"value\":\"160694\"}}}}";

            HttpRequestMessage httpRequestMessage = new HttpRequestMessage(HttpMethod.Put, requestUri)
            {
                Content = new StringContent(requestBody, Encoding.UTF8, "application/json")
            };

            // Act
            await client.SendAsync(httpRequestMessage);

            HttpResponseMessage res = await client.GetAsync($"/{org}/{app}/instances/1337/{instanceGuid}");
            TestDataUtil.DeleteInstanceAndData(org, app, 1337, new Guid(instanceGuid));

            string responseContent = await res.Content.ReadAsStringAsync();
            Instance instance = JsonConvert.DeserializeObject<Instance>(responseContent);

            // Assert
            Assert.Equal(HttpStatusCode.OK, res.StatusCode);
            Assert.Equal(expectedCount, instance.DataValues.Count);
            Assert.True(instance.DataValues.ContainsKey(expectedKey));
            Assert.Equal(expectedValue, instance.DataValues[expectedKey]);
        }

        [Fact]
        public async Task Data_Put_DataValuesUpdated_ExistingValueRemoved()
        {
            // Arrange
            int expectedCount = 0;
            string org = "ttd";
            string app = "datafields-app";
            string instanceGuid = "447ed22d-67a8-42c7-8add-cc35eba304f1";
            string dataGuid = "590ebc27-246e-4a0a-aea3-4296cb231d78";
            string token = PrincipalUtil.GetToken(1337);

            TestDataUtil.PrepareInstance(org, app, 1337, new Guid(instanceGuid));

            HttpClient client = SetupUtil.GetTestClient(_factory, org, app);
            client.DefaultRequestHeaders.Authorization = new AuthenticationHeaderValue("Bearer", token);

            string requestUri = $"/{org}/{app}/instances/1337/{instanceGuid}/data/{dataGuid}?dataType=default";
            string requestBody = "{\"skjemanummer\":\"1472\",\"spesifikasjonsnummer\":\"9812\",\"blankettnummer\":\"AFP-01\",\"tittel\":\"ArbeidsgiverskjemaAFP\",\"gruppeid\":\"8818\",\"OpplysningerOmArbeidstakerengrp8819\":{\"Arbeidsforholdgrp8856\":{\"AnsattSammenhengendeAnsattAnsettelsedatadef33267\":{\"orid\":\"33267\"}}}}";

            HttpRequestMessage httpRequestMessage = new HttpRequestMessage(HttpMethod.Put, requestUri)
            {
                Content = new StringContent(requestBody, Encoding.UTF8, "application/json")
            };

            // Act
            await client.SendAsync(httpRequestMessage);

            HttpResponseMessage res = await client.GetAsync($"/{org}/{app}/instances/1337/{instanceGuid}");
            TestDataUtil.DeleteInstanceAndData(org, app, 1337, new Guid(instanceGuid));

            string responseContent = await res.Content.ReadAsStringAsync();
            Instance instance = JsonConvert.DeserializeObject<Instance>(responseContent);

            // Assert
            Assert.Equal(HttpStatusCode.OK, res.StatusCode);
            Assert.Equal(expectedCount, instance.DataValues.Count);
        }

        [Fact]
        public async Task Data_Put_DataValuesUpdated_ExistingValueOverwritten()
        {
            // Arrange
            int expectedCount = 1;
            string expectedValue = "Andreas Dahl";
            string expectedKey = "Title";
            string org = "ttd";
            string app = "datafields-app";
            string instanceGuid = "447ed22d-67a8-42c7-8add-cc35eba304f1";
            string dataGuid = "590ebc27-246e-4a0a-aea3-4296cb231d78";
            string token = PrincipalUtil.GetToken(1337);

            TestDataUtil.PrepareInstance(org, app, 1337, new Guid(instanceGuid));

            HttpClient client = SetupUtil.GetTestClient(_factory, org, app);
            client.DefaultRequestHeaders.Authorization = new AuthenticationHeaderValue("Bearer", token);

            string requestUri = $"/{org}/{app}/instances/1337/{instanceGuid}/data/{dataGuid}?dataType=default";
            string requestBody = "{\"skjemanummer\":\"1472\",\"spesifikasjonsnummer\":\"9812\",\"blankettnummer\":\"AFP-01\",\"tittel\":\"ArbeidsgiverskjemaAFP\",\"gruppeid\":\"8818\",\"OpplysningerOmArbeidstakerengrp8819\":{\"Arbeidsforholdgrp8856\":{\"AnsattSammenhengendeAnsattAnsettelsedatadef33267\":{\"value\":\"Andreas Dahl\",\"orid\":\"33267\"}}}}";
=======
        public async Task Data_Post_NoInstanceReferences_ObjectSucessfullyPrefilledCalculatedAndReturned()
        {
            // Arrange
            string org = "ttd";
            string app = "presentationfields-app";
            string expectedPrefillValue = "Sophie Salt";
            string expectedCalculatedValue = "calculatedValue";
            string token = PrincipalUtil.GetToken(1337);

            HttpClient client = SetupUtil.GetTestClient(_factory, org, app);
            client.DefaultRequestHeaders.Authorization = new AuthenticationHeaderValue("Bearer", token);

            string requestUri = $"/{org}/{app}/v1/data?dataType=default";

            HttpRequestMessage httpRequestMessage = new HttpRequestMessage(HttpMethod.Post, requestUri);

            // Act
            HttpResponseMessage res = await client.SendAsync(httpRequestMessage);

            string responseContent = await res.Content.ReadAsStringAsync();
            Mocks.Apps.Ttd.PresentationTextsApp.Skjema dataObject = JsonConvert.DeserializeObject<Mocks.Apps.Ttd.PresentationTextsApp.Skjema>(responseContent);
            string actualPrefillValue = dataObject?.OpplysningerOmArbeidstakerengrp8819?.Arbeidsforholdgrp8856?.AnsattSammenhengendeAnsattAnsettelsedatadef33267?.value;
            string actualCalculatedValue = dataObject?.OpplysningerOmArbeidstakerengrp8819?.Skjemainstansgrp8854?.IdentifikasjonsnummerKravdatadef33317?.value;

            // Assert
            Assert.Equal(HttpStatusCode.OK, res.StatusCode);
            Assert.NotNull(actualPrefillValue);
            Assert.NotNull(actualCalculatedValue);
            Assert.Equal(expectedPrefillValue, actualPrefillValue);
            Assert.Equal(expectedCalculatedValue, actualCalculatedValue);
        }

        [Fact]
        public async Task Data_Put_NoInstanceReferences_CalculationsRunAndDataReturned()
        {
            // Arrange
            string org = "ttd";
            string app = "model-validation";
            decimal expected = 1001;

            string token = PrincipalUtil.GetToken(1337);

            HttpClient client = SetupUtil.GetTestClient(_factory, org, app);
            client.DefaultRequestHeaders.Authorization = new AuthenticationHeaderValue("Bearer", token);

            string requestUri = $"/{org}/{app}/v1/data?dataType=default";
            string requestBody = "{\"skjemanummer\":\"1472\",\"spesifikasjonsnummer\":\"9812\",\"blankettnummer\":\"AFP-01\",\"tittel\":\"ArbeidsgiverskjemaAFP\",\"gruppeid\":\"8818\",\"OpplysningerOmArbeidstakerengrp8819\":{\"Arbeidsforholdgrp8856\":{\"AnsattSammenhengendeAnsattAnsettelsedatadef33267\":{\"value\":\"SophieSalt\",\"orid\":\"33267\"},},\"Skjemainstansgrp8854\":{\"Journalnummerdatadef33316\":{\"value\":\"1000\"}}}}";
>>>>>>> d813428d

            HttpRequestMessage httpRequestMessage = new HttpRequestMessage(HttpMethod.Put, requestUri)
            {
                Content = new StringContent(requestBody, Encoding.UTF8, "application/json")
            };

            // Act
<<<<<<< HEAD
            await client.SendAsync(httpRequestMessage);

            HttpResponseMessage res = await client.GetAsync($"/{org}/{app}/instances/1337/{instanceGuid}");
            TestDataUtil.DeleteInstanceAndData(org, app, 1337, new Guid(instanceGuid));

            string responseContent = await res.Content.ReadAsStringAsync();
            Instance instance = JsonConvert.DeserializeObject<Instance>(responseContent);

            // Assert
            Assert.Equal(HttpStatusCode.OK, res.StatusCode);
            Assert.Equal(expectedCount, instance.DataValues.Count);
            Assert.True(instance.DataValues.ContainsKey(expectedKey));
            Assert.Equal(expectedValue, instance.DataValues[expectedKey]);
=======
            HttpResponseMessage res = await client.SendAsync(httpRequestMessage);

            string responseContent = await res.Content.ReadAsStringAsync();
            Mocks.Apps.ttd.model_validation.Skjema dataObject = JsonConvert.DeserializeObject<Mocks.Apps.ttd.model_validation.Skjema>(responseContent);
            decimal? actual = dataObject?.OpplysningerOmArbeidstakerengrp8819?.Skjemainstansgrp8854?.Journalnummerdatadef33316?.value;

            // Assert
            Assert.Equal(HttpStatusCode.OK, res.StatusCode);
            Assert.NotNull(actual);
            Assert.Equal(expected, actual);
>>>>>>> d813428d
        }
    }
}<|MERGE_RESOLUTION|>--- conflicted
+++ resolved
@@ -749,7 +749,6 @@
         }
 
         [Fact]
-<<<<<<< HEAD
         public async Task Data_Put_DataValuesUpdated_NewValueIncluded()
         {
             // Arrange
@@ -849,7 +848,29 @@
 
             string requestUri = $"/{org}/{app}/instances/1337/{instanceGuid}/data/{dataGuid}?dataType=default";
             string requestBody = "{\"skjemanummer\":\"1472\",\"spesifikasjonsnummer\":\"9812\",\"blankettnummer\":\"AFP-01\",\"tittel\":\"ArbeidsgiverskjemaAFP\",\"gruppeid\":\"8818\",\"OpplysningerOmArbeidstakerengrp8819\":{\"Arbeidsforholdgrp8856\":{\"AnsattSammenhengendeAnsattAnsettelsedatadef33267\":{\"value\":\"Andreas Dahl\",\"orid\":\"33267\"}}}}";
-=======
+
+            HttpRequestMessage httpRequestMessage = new HttpRequestMessage(HttpMethod.Put, requestUri)
+            {
+                Content = new StringContent(requestBody, Encoding.UTF8, "application/json")
+            };
+
+            // Act
+            await client.SendAsync(httpRequestMessage);
+
+            HttpResponseMessage res = await client.GetAsync($"/{org}/{app}/instances/1337/{instanceGuid}");
+            TestDataUtil.DeleteInstanceAndData(org, app, 1337, new Guid(instanceGuid));
+
+            string responseContent = await res.Content.ReadAsStringAsync();
+            Instance instance = JsonConvert.DeserializeObject<Instance>(responseContent);
+
+            // Assert
+            Assert.Equal(HttpStatusCode.OK, res.StatusCode);
+            Assert.Equal(expectedCount, instance.DataValues.Count);
+            Assert.True(instance.DataValues.ContainsKey(expectedKey));
+            Assert.Equal(expectedValue, instance.DataValues[expectedKey]);
+        }
+
+        [Fact]
         public async Task Data_Post_NoInstanceReferences_ObjectSucessfullyPrefilledCalculatedAndReturned()
         {
             // Arrange
@@ -897,7 +918,6 @@
 
             string requestUri = $"/{org}/{app}/v1/data?dataType=default";
             string requestBody = "{\"skjemanummer\":\"1472\",\"spesifikasjonsnummer\":\"9812\",\"blankettnummer\":\"AFP-01\",\"tittel\":\"ArbeidsgiverskjemaAFP\",\"gruppeid\":\"8818\",\"OpplysningerOmArbeidstakerengrp8819\":{\"Arbeidsforholdgrp8856\":{\"AnsattSammenhengendeAnsattAnsettelsedatadef33267\":{\"value\":\"SophieSalt\",\"orid\":\"33267\"},},\"Skjemainstansgrp8854\":{\"Journalnummerdatadef33316\":{\"value\":\"1000\"}}}}";
->>>>>>> d813428d
 
             HttpRequestMessage httpRequestMessage = new HttpRequestMessage(HttpMethod.Put, requestUri)
             {
@@ -905,21 +925,6 @@
             };
 
             // Act
-<<<<<<< HEAD
-            await client.SendAsync(httpRequestMessage);
-
-            HttpResponseMessage res = await client.GetAsync($"/{org}/{app}/instances/1337/{instanceGuid}");
-            TestDataUtil.DeleteInstanceAndData(org, app, 1337, new Guid(instanceGuid));
-
-            string responseContent = await res.Content.ReadAsStringAsync();
-            Instance instance = JsonConvert.DeserializeObject<Instance>(responseContent);
-
-            // Assert
-            Assert.Equal(HttpStatusCode.OK, res.StatusCode);
-            Assert.Equal(expectedCount, instance.DataValues.Count);
-            Assert.True(instance.DataValues.ContainsKey(expectedKey));
-            Assert.Equal(expectedValue, instance.DataValues[expectedKey]);
-=======
             HttpResponseMessage res = await client.SendAsync(httpRequestMessage);
 
             string responseContent = await res.Content.ReadAsStringAsync();
@@ -930,7 +935,6 @@
             Assert.Equal(HttpStatusCode.OK, res.StatusCode);
             Assert.NotNull(actual);
             Assert.Equal(expected, actual);
->>>>>>> d813428d
         }
     }
 }