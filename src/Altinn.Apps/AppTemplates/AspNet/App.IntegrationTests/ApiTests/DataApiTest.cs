using System;
using System.Net;
using System.Net.Http;
using System.Net.Http.Headers;
using System.Text;
using System.Threading.Tasks;

using Altinn.App.IntegrationTests;

using Altinn.Platform.Storage.Interface.Models;

using App.IntegrationTests.Utils;
using App.IntegrationTestsRef.Utils;

using Newtonsoft.Json;

using Xunit;

namespace App.IntegrationTests.ApiTests
{
    public class DataApiTest : IClassFixture<CustomWebApplicationFactory<Altinn.App.Startup>>
    {
        private readonly CustomWebApplicationFactory<Altinn.App.Startup> _factory;

        public DataApiTest(CustomWebApplicationFactory<Altinn.App.Startup> factory)
        {
            _factory = factory;
        }

        [Fact]
        public async Task Create_RequestWithXmlHasInvalidModelInBody_ReturnsValidationErrors_NoDataIsStored()
        {
            string token = PrincipalUtil.GetToken(1337);

            HttpClient client = SetupUtil.GetTestClient(_factory, "ttd", "model-validation");
            client.DefaultRequestHeaders.Authorization = new AuthenticationHeaderValue("Bearer", token);

            string requestUri = "/ttd/model-validation/instances/1337/8fab6615-3c57-484b-bd32-3065be958a1e/data?dataType=default";
            string requestBody = "<?xml version=\"1.0\"?><Skjema xmlns:xsi=\"http://www.w3.org/2001/XMLSchema-instance\" xmlns:xsd=\"http://www.w3.org/2001/XMLSchema\" skjemanummer=\"hei\" spesifikasjonsnummer=\"9812\" blankettnummer=\"AFP-01\" tittel=\"Arbeidsgiverskjema AFP\" gruppeid=\"8818\"><Foretak-grp-8820 gruppeid=\"8820\"><EnhetNavnEndring-datadef-31 orid=\"31\">Test Test 123</EnhetNavnEndring-datadef-31></Foretak-grp-8820></Skjema>";
            HttpRequestMessage httpRequestMessage = new HttpRequestMessage(HttpMethod.Post, requestUri)
            {
                Content = new StringContent(requestBody, Encoding.UTF8, "application/xml")
            };

            HttpResponseMessage response = await client.SendAsync(httpRequestMessage);

            string responseContent = response.Content.ReadAsStringAsync().Result;

            Assert.Equal(HttpStatusCode.BadRequest, response.StatusCode);
            Assert.Contains("There is an error in XML document", responseContent);
        }

        [Fact]
        public async Task Create_RequestWithJsonHasInvalidModelInBody_ReturnsValidationErrors_NoDataIsStored()
        {
            string token = PrincipalUtil.GetToken(1337);

            HttpClient client = SetupUtil.GetTestClient(_factory, "ttd", "model-validation");
            client.DefaultRequestHeaders.Authorization = new AuthenticationHeaderValue("Bearer", token);

            string requestUri = "/ttd/model-validation/instances/1337/8fab6615-3c57-484b-bd32-3065be958a1e/data?dataType=default";
            string requestBody = "{\"skjemanummer\": \"hei\",\"spesifikasjonsnummer\": \"hade\",\"blankettnummer\": \"AFP-01\",\"tittel\": \"Arbeidsgiverskjema AFP\",\"gruppeid\": \"8818\",\"foretakgrp8820\": {\"gruppeid\": \"8820\",\"enhetNavnEndringdatadef31\": {\"orid\": \"31\",\"value\": \"Test Test 123\"}}}";
            HttpRequestMessage httpRequestMessage = new HttpRequestMessage(HttpMethod.Post, requestUri)
            {
                Content = new StringContent(requestBody, Encoding.UTF8, "application/json")
            };

            HttpResponseMessage response = await client.SendAsync(httpRequestMessage);

            string responseContent = response.Content.ReadAsStringAsync().Result;

            Assert.Equal(HttpStatusCode.BadRequest, response.StatusCode);
            Assert.Contains("Could not convert string to decimal: hei. Path 'skjemanummer'", responseContent);
        }

        [Fact]
        public async Task Data_Post_WithoutContent_OK()
        {
            Guid guid = new Guid("36133fb5-a9f2-45d4-90b1-f6d93ad40713");
            TestDataUtil.DeleteDataForInstance("tdd", "endring-av-navn", 1337, guid);

            string token = PrincipalUtil.GetToken(1337);

            HttpClient client = SetupUtil.GetTestClient(_factory, "tdd", "endring-av-navn");
            client.DefaultRequestHeaders.Authorization = new AuthenticationHeaderValue("Bearer", token);
            HttpRequestMessage httpRequestMessage = new HttpRequestMessage(HttpMethod.Post, "/tdd/endring-av-navn/instances/1337/36133fb5-a9f2-45d4-90b1-f6d93ad40713/data?dataType=default")
            {
            };

            HttpResponseMessage response = await client.SendAsync(httpRequestMessage);
<<<<<<< HEAD
            await response.Content.ReadAsStringAsync();
=======
            string responseContent = await response.Content.ReadAsStringAsync();
>>>>>>> db667d46

            Assert.Equal(HttpStatusCode.Created, response.StatusCode);
            TestDataUtil.DeleteDataForInstance("tdd", "endring-av-navn", 1337, guid);
        }

        /// <summary>
        /// Test case: Send request to get app
        /// Expected: Response with result permit returns status OK
        /// </summary>
        [Fact]
        public async Task Data_Get_OK()
        {
            string token = PrincipalUtil.GetToken(1337);

            HttpClient client = SetupUtil.GetTestClient(_factory, "tdd", "endring-av-navn");
            client.DefaultRequestHeaders.Authorization = new AuthenticationHeaderValue("Bearer", token);
            HttpRequestMessage httpRequestMessage = new HttpRequestMessage(HttpMethod.Get, "/tdd/endring-av-navn/instances/1337/46133fb5-a9f2-45d4-90b1-f6d93ad40713/data/4b9b5802-861b-4ca3-b757-e6bd5f582bf9")
            {
            };

            HttpResponseMessage response = await client.SendAsync(httpRequestMessage);
<<<<<<< HEAD
            await response.Content.ReadAsStringAsync();
=======
            string responseContent = await response.Content.ReadAsStringAsync();
>>>>>>> db667d46

            Assert.Equal(HttpStatusCode.OK, response.StatusCode);
        }

        /// <summary>
        /// Test case: Send request to get app
        /// Expected: Response with result deny returns status Forbidden
        /// </summary>
        [Fact]
        public async Task Data_Get_Forbidden_NotAuthorized()
        {
            string token = PrincipalUtil.GetToken(2);

            HttpClient client = SetupUtil.GetTestClient(_factory, "tdd", "endring-av-navn");
            client.DefaultRequestHeaders.Authorization = new AuthenticationHeaderValue("Bearer", token);
            HttpRequestMessage httpRequestMessage = new HttpRequestMessage(HttpMethod.Get, "/tdd/endring-av-navn/instances/1337/46133fb5-a9f2-45d4-90b1-f6d93ad40713/data/4b9b5802-861b-4ca3-b757-e6bd5f582bf9")
            {
            };

            HttpResponseMessage response = await client.SendAsync(httpRequestMessage);
<<<<<<< HEAD
            await response.Content.ReadAsStringAsync();
=======
            string responseContent = await response.Content.ReadAsStringAsync();
>>>>>>> db667d46

            Assert.Equal(HttpStatusCode.Forbidden, response.StatusCode);
        }

             /// <summary>
        /// Test case: Send request to get app with min authentication level 3, user has level 2
        /// Expected: Response with result permit and status Forbidden
        /// </summary>
        [Fact]
        public async Task Data_Get_Forbidden_ToLowAuthenticationLevel()
        {
            string token = PrincipalUtil.GetToken(1,1);

            HttpClient client = SetupUtil.GetTestClient(_factory, "tdd", "endring-av-navn");
            client.DefaultRequestHeaders.Authorization = new AuthenticationHeaderValue("Bearer", token);
            HttpRequestMessage httpRequestMessage = new HttpRequestMessage(HttpMethod.Get, "/tdd/endring-av-navn/instances/1000/46133fb5-a9f2-45d4-90b1-f6d93ad40713/data/4b9b5802-861b-4ca3-b757-e6bd5f582bf9")
            {
            };

            HttpResponseMessage response = await client.SendAsync(httpRequestMessage);
<<<<<<< HEAD
            await response.Content.ReadAsStringAsync();
=======
            string responseContent = await response.Content.ReadAsStringAsync();
>>>>>>> db667d46

            Assert.Equal(HttpStatusCode.Forbidden, response.StatusCode);
        }

        [Fact]
        public async Task Data_Get_With_Calculation()
        {
            string token = PrincipalUtil.GetToken(1337);

            HttpClient client = SetupUtil.GetTestClient(_factory, "tdd", "custom-validation");
            client.DefaultRequestHeaders.Authorization = new AuthenticationHeaderValue("Bearer", token);

            HttpRequestMessage httpRequestMessage = new HttpRequestMessage(HttpMethod.Get, "/tdd/custom-validation/instances/1337/182e053b-3c74-46d4-92ec-a2828289a877/data/7dfeffd1-1750-4e4a-8107-c6741e05d2a9")
            {
            };

            HttpResponseMessage response = await client.SendAsync(httpRequestMessage);
            string responseContent = await response.Content.ReadAsStringAsync();

            Assert.Contains("\"journalnummerdatadef33316\":{\"orid\":33316,\"value\":1001}", responseContent);
            Assert.Equal(HttpStatusCode.OK, response.StatusCode);
        }

        [Fact]
        public async Task Data_Post_With_DataCreation()
        {
            Guid guid = new Guid("609efc9d-4496-4f0b-9d20-808dc2c1876d");
            TestDataUtil.DeleteDataForInstance("tdd", "custom-validation", 1337, guid);

            string token = PrincipalUtil.GetToken(1337);

            HttpClient client = SetupUtil.GetTestClient(_factory, "tdd", "custom-validation");
            client.DefaultRequestHeaders.Authorization = new AuthenticationHeaderValue("Bearer", token);

            HttpRequestMessage httpRequestMessage = new HttpRequestMessage(HttpMethod.Post, "/tdd/custom-validation/instances/1337/609efc9d-4496-4f0b-9d20-808dc2c1876d/data?dataType=default")
            {
            };

            HttpResponseMessage response = await client.SendAsync(httpRequestMessage);
            string responseContent = await response.Content.ReadAsStringAsync();

            Assert.Equal(HttpStatusCode.Created, response.StatusCode);
            DataElement dataElement = JsonConvert.DeserializeObject<DataElement>(responseContent);
            httpRequestMessage = new HttpRequestMessage(HttpMethod.Get, $"/tdd/custom-validation/instances/1337/609efc9d-4496-4f0b-9d20-808dc2c1876d/data/{dataElement.Id}")
            {
            };

            response = await client.SendAsync(httpRequestMessage);
            responseContent = await response.Content.ReadAsStringAsync();

            Assert.Equal(HttpStatusCode.OK, response.StatusCode);
            Assert.Contains("\"enhetNavnEndringdatadef31\":{\"orid\":31,\"value\":\"Test Test 123\"}", responseContent);

            TestDataUtil.DeleteDataForInstance("tdd", "custom-validation", 1337, guid);
        }

        /// <summary>
        /// Test case: post data with prefill setup
        /// Expected: returning data should contain prefilled values
        /// </summary>
        [Fact]
        public async Task Data_Post_With_Prefill_OK()
        {
            Guid guid = new Guid("36133fb5-a9f2-45d4-90b1-f6d93ad40713");
            TestDataUtil.DeleteDataForInstance("tdd", "endring-av-navn", 1337, guid);

            string token = PrincipalUtil.GetToken(1337);

            HttpClient client = SetupUtil.GetTestClient(_factory, "tdd", "endring-av-navn");
            client.DefaultRequestHeaders.Authorization = new AuthenticationHeaderValue("Bearer", token);

            // Fetch data element
            HttpRequestMessage httpRequestMessage = new HttpRequestMessage(HttpMethod.Post, $"/tdd/endring-av-navn/instances/1337/{guid}/data?dataType=default"){};
            HttpResponseMessage response = await client.SendAsync(httpRequestMessage);
            string responseContent = await response.Content.ReadAsStringAsync();
            Assert.Equal(HttpStatusCode.Created, response.StatusCode);
            DataElement dataElement = JsonConvert.DeserializeObject<DataElement>(responseContent);

            // Fetch data and compare with expected prefill
            httpRequestMessage = new HttpRequestMessage(HttpMethod.Get, $"/tdd/endring-av-navn/instances/1337/{guid}/data/{dataElement.Id}"){};
            response = await client.SendAsync(httpRequestMessage);
            responseContent = await response.Content.ReadAsStringAsync();
            Assert.Equal(HttpStatusCode.OK, response.StatusCode);

            var skjema = JsonConvert.DeserializeObject<App.IntegrationTests.Mocks.Apps.tdd.endring_av_navn.Skjema>(responseContent);
            Assert.Equal("01039012345", skjema.Tilknytninggrp9315.TilknytningTilNavnetgrp9316.TilknytningMellomnavn2grp9353.PersonMellomnavnAndreTilknyttetGardNavndatadef34931.value);
            Assert.Equal("Oslo", skjema.Tilknytninggrp9315.TilknytningTilNavnetgrp9316.TilknytningMellomnavn2grp9353.PersonMellomnavnAndreTilknyttetPersonsEtternavndatadef34930.value);
            Assert.Equal("Grev Wedels Plass", skjema.Tilknytninggrp9315.TilknytningTilNavnetgrp9316.TilknytningMellomnavn2grp9353.PersonMellomnavnAndreTilknytningBeskrivelsedatadef34928.value);

            TestDataUtil.DeleteDataForInstance("tdd", "endring-av-navn", 1337, guid);
        }

        /// <summary>
        /// Test case: post data with prefill setup for an org
        /// Expected: returning data should contain prefilled values
        /// </summary>
        [Fact]
        public async Task Data_Post_With_Prefill_Org_OK()
        {
            Guid guid = new Guid("37133fb5-a9f2-45d4-90b1-f6d93ad40713");
            TestDataUtil.DeleteDataForInstance("tdd", "endring-av-navn", 500600, guid);

            string token = PrincipalUtil.GetToken(1337);

            HttpClient client = SetupUtil.GetTestClient(_factory, "tdd", "endring-av-navn");
            client.DefaultRequestHeaders.Authorization = new AuthenticationHeaderValue("Bearer", token);

            // Fetch data element
            HttpRequestMessage httpRequestMessage = new HttpRequestMessage(HttpMethod.Post, $"/tdd/endring-av-navn/instances/500600/{guid}/data?dataType=default"){};
            HttpResponseMessage response = await client.SendAsync(httpRequestMessage);
            string responseContent = await response.Content.ReadAsStringAsync();
            Assert.Equal(HttpStatusCode.Created, response.StatusCode);
            DataElement dataElement = JsonConvert.DeserializeObject<DataElement>(responseContent);

            // Fetch data and compare with expected prefill
            httpRequestMessage = new HttpRequestMessage(HttpMethod.Get, $"/tdd/endring-av-navn/instances/500600/{guid}/data/{dataElement.Id}"){};
            response = await client.SendAsync(httpRequestMessage);
            responseContent = await response.Content.ReadAsStringAsync();
            Assert.Equal(HttpStatusCode.OK, response.StatusCode);

            var skjema = JsonConvert.DeserializeObject<App.IntegrationTests.Mocks.Apps.tdd.endring_av_navn.Skjema>(responseContent);
            Assert.Equal("Sofies Gate 2", skjema.Tilknytninggrp9315.TilknytningTilNavnetgrp9316.TilknytningMellomnavn2grp9353.PersonMellomnavnAndreTilknyttetGardNavndatadef34931.value);
            Assert.Equal("EAS Health Consulting", skjema.Tilknytninggrp9315.TilknytningTilNavnetgrp9316.TilknytningMellomnavn2grp9353.PersonMellomnavnAndreTilknyttetPersonsEtternavndatadef34930.value);
            Assert.Equal("http://setrabrl.no", skjema.Tilknytninggrp9315.TilknytningTilNavnetgrp9316.TilknytningMellomnavn2grp9353.PersonMellomnavnAndreTilknytningBeskrivelsedatadef34928.value);

            TestDataUtil.DeleteDataForInstance("tdd", "endring-av-navn", 500600, guid);
        }


    }
}<|MERGE_RESOLUTION|>--- conflicted
+++ resolved
@@ -88,11 +88,7 @@
             };
 
             HttpResponseMessage response = await client.SendAsync(httpRequestMessage);
-<<<<<<< HEAD
-            await response.Content.ReadAsStringAsync();
-=======
-            string responseContent = await response.Content.ReadAsStringAsync();
->>>>>>> db667d46
+            await response.Content.ReadAsStringAsync();
 
             Assert.Equal(HttpStatusCode.Created, response.StatusCode);
             TestDataUtil.DeleteDataForInstance("tdd", "endring-av-navn", 1337, guid);
@@ -114,11 +110,7 @@
             };
 
             HttpResponseMessage response = await client.SendAsync(httpRequestMessage);
-<<<<<<< HEAD
-            await response.Content.ReadAsStringAsync();
-=======
-            string responseContent = await response.Content.ReadAsStringAsync();
->>>>>>> db667d46
+            await response.Content.ReadAsStringAsync();
 
             Assert.Equal(HttpStatusCode.OK, response.StatusCode);
         }
@@ -139,11 +131,7 @@
             };
 
             HttpResponseMessage response = await client.SendAsync(httpRequestMessage);
-<<<<<<< HEAD
-            await response.Content.ReadAsStringAsync();
-=======
-            string responseContent = await response.Content.ReadAsStringAsync();
->>>>>>> db667d46
+            await response.Content.ReadAsStringAsync();
 
             Assert.Equal(HttpStatusCode.Forbidden, response.StatusCode);
         }
@@ -164,11 +152,7 @@
             };
 
             HttpResponseMessage response = await client.SendAsync(httpRequestMessage);
-<<<<<<< HEAD
-            await response.Content.ReadAsStringAsync();
-=======
-            string responseContent = await response.Content.ReadAsStringAsync();
->>>>>>> db667d46
+            await response.Content.ReadAsStringAsync();
 
             Assert.Equal(HttpStatusCode.Forbidden, response.StatusCode);
         }
