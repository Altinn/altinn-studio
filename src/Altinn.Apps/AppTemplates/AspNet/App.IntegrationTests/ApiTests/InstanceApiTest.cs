--- conflicted
+++ resolved
@@ -88,11 +88,8 @@
                 builder.ConfigureTestServices(services =>
                 {
                     services.AddSingleton<IInstance, InstanceMockSI>();
-<<<<<<< HEAD
+                    services.AddSingleton<Altinn.Common.PEP.Interfaces.IPDP, PepAuthorizationMockSI>();
                     services.AddSingleton<IApplication, ApplicationMockSI>();
-=======
-                    services.AddSingleton<Altinn.Common.PEP.Interfaces.IPDP, PepAuthorizationMockSI>();
->>>>>>> 306514ed
                 });
             })
             .CreateClient();
