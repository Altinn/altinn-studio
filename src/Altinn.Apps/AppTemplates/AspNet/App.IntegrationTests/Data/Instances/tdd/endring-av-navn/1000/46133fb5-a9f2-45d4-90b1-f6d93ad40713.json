{
<<<<<<< HEAD
  "id": "1000/36133fb5-a9f2-45d4-90b1-f6d93ad40713",
  "instanceOwner": {

    "partyId": "1000"
     },
    "appId": "tdd/endring-av-navn",
    "org": "tdd",
    "created": "2019-07-31T09:57:23.4729995Z",
    "lastChanged": "2019-07-31T09:57:23.4729995Z",
    "dueBefore": "2019-07-05T00:00:00Z",
    "visibleAfter": "2019-06-05T00:00:00Z",
    "process": {
      "currentTask": { "elementId": "formfilling" }
    },
    "status": {
    }
  }
=======
  "id": "1000/46133fb5-a9f2-45d4-90b1-f6d93ad40713",
  "instanceOwnerId": "1000",
  "appId": "tdd/endring-av-navn",
  "org": "tdd",
  "createdDateTime": "2019-07-31T09:57:23.4729995Z",
  "lastChangedDateTime": "2019-07-31T09:57:23.4729995Z",
  "dueDateTime": "2019-07-05T00:00:00Z",
  "visibleDateTime": "2019-06-05T00:00:00Z",
  "process": {
    "currentTask": { "elementId": "formfilling" }
  },
  "instanceState": {
    "isDeleted": false,
    "isMarkedForHardDelete": false,
    "isArchived": false
  }
}
>>>>>>> 7a00fb03
<|MERGE_RESOLUTION|>--- conflicted
+++ resolved
@@ -1,8 +1,6 @@
 {
-<<<<<<< HEAD
   "id": "1000/36133fb5-a9f2-45d4-90b1-f6d93ad40713",
   "instanceOwner": {
-
     "partyId": "1000"
      },
     "appId": "tdd/endring-av-navn",
@@ -16,23 +14,4 @@
     },
     "status": {
     }
-  }
-=======
-  "id": "1000/46133fb5-a9f2-45d4-90b1-f6d93ad40713",
-  "instanceOwnerId": "1000",
-  "appId": "tdd/endring-av-navn",
-  "org": "tdd",
-  "createdDateTime": "2019-07-31T09:57:23.4729995Z",
-  "lastChangedDateTime": "2019-07-31T09:57:23.4729995Z",
-  "dueDateTime": "2019-07-05T00:00:00Z",
-  "visibleDateTime": "2019-06-05T00:00:00Z",
-  "process": {
-    "currentTask": { "elementId": "formfilling" }
-  },
-  "instanceState": {
-    "isDeleted": false,
-    "isMarkedForHardDelete": false,
-    "isArchived": false
-  }
-}
->>>>>>> 7a00fb03
+  }