--- conflicted
+++ resolved
@@ -21,11 +21,7 @@
 
         public DataMockSI(IAppResources application)
         {
-<<<<<<< HEAD
             _applicationService = application;
-=======
-
->>>>>>> b7a69c9c
         }
 
         public Task<bool> DeleteBinaryData(string org, string app, int instanceOwnerId, Guid instanceGuid, Guid dataGuid)
@@ -67,7 +63,6 @@
 
         public async Task<DataElement> InsertBinaryData(string org, string app, int instanceOwnerId, Guid instanceGuid, string dataType, HttpRequest request)
         {
-<<<<<<< HEAD
             Guid dataGuid = Guid.NewGuid();
             string dataPath = GetDataPath(org, app, instanceOwnerId, instanceGuid);
             Instance instance = GetTestInstance(app, org, instanceOwnerId, instanceGuid);
@@ -99,13 +94,6 @@
             sw.Close();
 
             return dataElement;
-=======
-            return new DataElement
-            {
-                Id = Guid.NewGuid().ToString(),
-                InstanceGuid = instanceGuid.ToString()
-            };
->>>>>>> b7a69c9c
         }
 
         public async Task<DataElement> InsertFormData<T>(Instance instance, string dataType, T dataToSerialize, Type type)
