--- conflicted
+++ resolved
@@ -52,14 +52,11 @@
                     services.AddSingleton<IAltinnApp, AltinnApp>();
                     services.AddTransient<IProfile, ProfileMockSI>();
                     services.AddSingleton<IValidation, ValidationAppSI>();
-<<<<<<< HEAD
                     services.AddSingleton<IPDF, PDFMockSI>();
-=======
 
                     // Set up mock authentication so that not well known endpoint is used
                     services.AddSingleton<ISigningKeysRetriever, SigningKeysRetrieverStub>();
                     services.AddSingleton<IPostConfigureOptions<JwtCookieOptions>, JwtCookiePostConfigureOptionsStub>();
->>>>>>> 06075139
                 });
             })
             .CreateClient();
