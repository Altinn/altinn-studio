<Project Sdk="Microsoft.NET.Sdk">

  <PropertyGroup>
    <TargetFramework>netcoreapp3.0</TargetFramework>

    <IsPackable>false</IsPackable>
  </PropertyGroup>

  <ItemGroup>
    <PackageReference Include="Microsoft.AspNetCore.Mvc.Testing" Version="3.0.0" />
    <PackageReference Include="Microsoft.NET.Test.Sdk" Version="16.2.0" />
    <PackageReference Include="xunit" Version="2.4.0" />
    <PackageReference Include="xunit.runner.visualstudio" Version="2.4.0" />
  </ItemGroup>

  <ItemGroup>
    <Folder Include="Data\Instances\skd\taxreport\1000\26133fb5-a9f2-45d4-90b1-f6d93ad40713\" />
  </ItemGroup>

  <ItemGroup>
<<<<<<< HEAD
    <Folder Include="Data\Instances\skd\taxreport\1000\26133fb5-a9f2-45d4-90b1-f6d93ad40713\" />
    <Folder Include="Models\" />
=======
    <ProjectReference Include="..\App\App.csproj" />
>>>>>>> 73c1f147
  </ItemGroup>

  <ItemGroup>
    <None Update="Data\Files\data-element.xml">
      <CopyToOutputDirectory>PreserveNewest</CopyToOutputDirectory>
    </None>
    <None Update="Data\Instances\tdd\endring-av-navn\1000\36133fb5-a9f2-45d4-90b1-f6d93ad40713\36133fb5-a9f2-45d4-90b1-f6d93ad40713.json">
      <CopyToOutputDirectory>PreserveNewest</CopyToOutputDirectory>
    </None>
  </ItemGroup>

</Project><|MERGE_RESOLUTION|>--- conflicted
+++ resolved
@@ -1,4 +1,4 @@
-<Project Sdk="Microsoft.NET.Sdk">
+﻿<Project Sdk="Microsoft.NET.Sdk">
 
   <PropertyGroup>
     <TargetFramework>netcoreapp3.0</TargetFramework>
@@ -18,12 +18,7 @@
   </ItemGroup>
 
   <ItemGroup>
-<<<<<<< HEAD
-    <Folder Include="Data\Instances\skd\taxreport\1000\26133fb5-a9f2-45d4-90b1-f6d93ad40713\" />
-    <Folder Include="Models\" />
-=======
     <ProjectReference Include="..\App\App.csproj" />
->>>>>>> 73c1f147
   </ItemGroup>
 
   <ItemGroup>
