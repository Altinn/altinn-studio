--- conflicted
+++ resolved
@@ -6,12 +6,7 @@
   </PropertyGroup>
 
   <ItemGroup>
-<<<<<<< HEAD
-    <PackageReference Include="FluentAssertions" Version="6.4.0" />
-    <PackageReference Include="Microsoft.AspNetCore.Mvc.Testing" Version="5.0.13" />
-=======
     <PackageReference Include="Microsoft.AspNetCore.Mvc.Testing" Version="5.0.14" />
->>>>>>> 97f71b4f
     <PackageReference Include="Microsoft.NET.Test.Sdk" Version="17.0.0" />
     <PackageReference Include="Moq" Version="4.16.1" />
     <PackageReference Include="xunit" Version="2.4.1" />
