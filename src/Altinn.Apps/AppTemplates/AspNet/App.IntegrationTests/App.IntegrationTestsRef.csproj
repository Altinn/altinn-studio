<Project Sdk="Microsoft.NET.Sdk">

  <PropertyGroup>
    <TargetFramework>netcoreapp3.1</TargetFramework>
    <LangVersion>latest</LangVersion>
    <IsPackable>false</IsPackable>
  </PropertyGroup>

  <ItemGroup>
    <Compile Remove="Data\Instances\tdd\complex-process-1\**" />
    <Compile Remove="Data\Instances\tdd\endring-av-navn\1337\26133fb5-a9f2-45d4-90b1-f6d93ad40713\**" />
    <EmbeddedResource Remove="Data\Instances\tdd\complex-process-1\**" />
    <EmbeddedResource Remove="Data\Instances\tdd\endring-av-navn\1337\26133fb5-a9f2-45d4-90b1-f6d93ad40713\**" />
    <None Remove="Data\Instances\tdd\complex-process-1\**" />
    <None Remove="Data\Instances\tdd\endring-av-navn\1337\26133fb5-a9f2-45d4-90b1-f6d93ad40713\**" />
  </ItemGroup>

  <ItemGroup>
    <None Remove="Data\apps\tdd\auth-level-2\appsettings.Development.json" />
    <None Remove="Data\apps\tdd\auth-level-2\appsettings.json" />
    <None Remove="Data\apps\tdd\auth-level-3\appsettings.Development.json" />
    <None Remove="Data\apps\tdd\auth-level-3\appsettings.json" />
    <None Remove="Data\apps\tdd\task-validation\appsettings.Development.json" />
    <None Remove="Data\apps\tdd\task-validation\appsettings.json" />
    <None Remove="Data\apps\tdd\custom-validation\appsettings.Development.json" />
    <None Remove="Data\apps\tdd\custom-validation\appsettings.json" />
    <None Remove="Data\apps\tdd\platform-fails\appsettings.Development.json" />
    <None Remove="Data\apps\tdd\platform-fails\appsettings.json" />
    <None Remove="Data\apps\tdd\endring-av-navn\config\appsettings.Development.json" />
    <None Remove="Data\apps\tdd\endring-av-navn\config\appsettings.json" />
    <None Remove="Data\apps\tdd\no-access\appsettings.json" />
  </ItemGroup>

  <ItemGroup>
    <Content Include="Data\apps\tdd\auth-level-2\appsettings.Development.json">
      <CopyToOutputDirectory>PreserveNewest</CopyToOutputDirectory>
      <ExcludeFromSingleFile>true</ExcludeFromSingleFile>
      <CopyToPublishDirectory>PreserveNewest</CopyToPublishDirectory>
    </Content>
    <Content Include="Data\apps\tdd\auth-level-2\appsettings.json">
      <CopyToOutputDirectory>PreserveNewest</CopyToOutputDirectory>
      <ExcludeFromSingleFile>true</ExcludeFromSingleFile>
      <CopyToPublishDirectory>PreserveNewest</CopyToPublishDirectory>
    </Content>
    <Content Include="Data\apps\tdd\auth-level-3\appsettings.Development.json">
      <CopyToOutputDirectory>PreserveNewest</CopyToOutputDirectory>
      <ExcludeFromSingleFile>true</ExcludeFromSingleFile>
      <CopyToPublishDirectory>PreserveNewest</CopyToPublishDirectory>
    </Content>
    <Content Include="Data\apps\tdd\auth-level-3\appsettings.json">
      <CopyToOutputDirectory>PreserveNewest</CopyToOutputDirectory>
      <ExcludeFromSingleFile>true</ExcludeFromSingleFile>
      <CopyToPublishDirectory>PreserveNewest</CopyToPublishDirectory>
    </Content>
    <Content Include="Data\apps\tdd\task-validation\appsettings.Development.json">
      <CopyToOutputDirectory>PreserveNewest</CopyToOutputDirectory>
      <ExcludeFromSingleFile>true</ExcludeFromSingleFile>
      <CopyToPublishDirectory>PreserveNewest</CopyToPublishDirectory>
    </Content>
    <Content Include="Data\apps\tdd\task-validation\appsettings.json">
      <CopyToOutputDirectory>PreserveNewest</CopyToOutputDirectory>
      <ExcludeFromSingleFile>true</ExcludeFromSingleFile>
      <CopyToPublishDirectory>PreserveNewest</CopyToPublishDirectory>
    </Content>
    <Content Include="Data\apps\tdd\custom-validation\appsettings.Development.json">
      <CopyToOutputDirectory>PreserveNewest</CopyToOutputDirectory>
      <ExcludeFromSingleFile>true</ExcludeFromSingleFile>
      <CopyToPublishDirectory>PreserveNewest</CopyToPublishDirectory>
    </Content>
    <Content Include="Data\apps\tdd\custom-validation\appsettings.json">
      <CopyToOutputDirectory>PreserveNewest</CopyToOutputDirectory>
      <ExcludeFromSingleFile>true</ExcludeFromSingleFile>
      <CopyToPublishDirectory>PreserveNewest</CopyToPublishDirectory>
    </Content>
    <Content Include="Data\apps\tdd\platform-fails\appsettings.Development.json">
      <CopyToOutputDirectory>PreserveNewest</CopyToOutputDirectory>
      <ExcludeFromSingleFile>true</ExcludeFromSingleFile>
      <CopyToPublishDirectory>PreserveNewest</CopyToPublishDirectory>
    </Content>
    <Content Include="Data\apps\tdd\platform-fails\appsettings.json">
      <CopyToOutputDirectory>PreserveNewest</CopyToOutputDirectory>
      <ExcludeFromSingleFile>true</ExcludeFromSingleFile>
      <CopyToPublishDirectory>PreserveNewest</CopyToPublishDirectory>
    </Content>
    <Content Include="Data\apps\tdd\endring-av-navn\appsettings.Development.json">
      <CopyToOutputDirectory>PreserveNewest</CopyToOutputDirectory>
      <ExcludeFromSingleFile>true</ExcludeFromSingleFile>
      <CopyToPublishDirectory>PreserveNewest</CopyToPublishDirectory>
    </Content>
    <Content Include="Data\apps\tdd\endring-av-navn\appsettings.json">
      <CopyToOutputDirectory>PreserveNewest</CopyToOutputDirectory>
      <ExcludeFromSingleFile>true</ExcludeFromSingleFile>
      <CopyToPublishDirectory>PreserveNewest</CopyToPublishDirectory>
    </Content>
    <Content Include="Data\apps\tdd\no-access\appsettings.json">
      <CopyToOutputDirectory>PreserveNewest</CopyToOutputDirectory>
      <ExcludeFromSingleFile>true</ExcludeFromSingleFile>
      <CopyToPublishDirectory>PreserveNewest</CopyToPublishDirectory>
    </Content>
  </ItemGroup>

  <ItemGroup>
    <PackageReference Include="Microsoft.AspNetCore.Mvc.Testing" Version="3.1.0" />
    <PackageReference Include="Microsoft.NET.Test.Sdk" Version="16.2.0" />
    <PackageReference Include="Moq" Version="4.13.1" />
    <PackageReference Include="xunit" Version="2.4.0" />
    <PackageReference Include="xunit.runner.visualstudio" Version="2.4.0" />
  </ItemGroup>

  <ItemGroup>
    <ProjectReference Include="..\..\..\..\Altinn.Platform\Altinn.Platform.Authorization\Altinn.Authorization.ABAC\Altinn.Authorization.ABAC.csproj" />
    <ProjectReference Include="..\Altinn.App.Common\Altinn.App.Common.csproj" />
    <ProjectReference Include="..\Altinn.App.PlatformServices\Altinn.App.PlatformServices.csproj" />
    <ProjectReference Include="..\App\AppRef.csproj" />
  </ItemGroup>

  <ItemGroup>
    <Compile Update="Data\apps\tdd\sirius\logic\App.cs">
      <CopyToOutputDirectory>PreserveNewest</CopyToOutputDirectory>
    </Compile>
    <Compile Update="Data\apps\tdd\sirius\logic\Calculation\CalculationHandler.cs">
      <CopyToOutputDirectory>PreserveNewest</CopyToOutputDirectory>
    </Compile>
    <Compile Update="Data\apps\tdd\sirius\logic\InstantiationHandler.cs">
      <CopyToOutputDirectory>PreserveNewest</CopyToOutputDirectory>
    </Compile>
    <Compile Update="Data\apps\tdd\sirius\logic\Validation\ValidationHandler.cs">
      <CopyToOutputDirectory>PreserveNewest</CopyToOutputDirectory>
    </Compile>
    <Compile Update="Data\apps\tdd\complex-process\logic\App.cs">
      <CopyToOutputDirectory>PreserveNewest</CopyToOutputDirectory>
    </Compile>
    <Compile Update="Data\apps\tdd\complex-process\logic\Calculation\CalculationHandler.cs">
      <CopyToOutputDirectory>PreserveNewest</CopyToOutputDirectory>
    </Compile>
    <Compile Update="Data\apps\tdd\complex-process\logic\InstantiationHandler.cs">
      <CopyToOutputDirectory>PreserveNewest</CopyToOutputDirectory>
    </Compile>
    <Compile Update="Data\apps\tdd\complex-process\logic\Validation\ValidationHandler.cs">
      <CopyToOutputDirectory>PreserveNewest</CopyToOutputDirectory>
    </Compile>
  </ItemGroup>

  <ItemGroup>
    <None Update="Data\apps\tdd\sirius\appsettings.json">
      <CopyToOutputDirectory>PreserveNewest</CopyToOutputDirectory>
    </None>
    <None Update="Data\apps\tdd\sirius\config\applicationmetadata.json">
      <CopyToOutputDirectory>PreserveNewest</CopyToOutputDirectory>
    </None>
    <None Update="Data\apps\tdd\sirius\config\authorization\policy.xml">
      <CopyToOutputDirectory>PreserveNewest</CopyToOutputDirectory>
    </None>
    <None Update="Data\apps\tdd\sirius\config\process\process.bpmn">
      <CopyToOutputDirectory>PreserveNewest</CopyToOutputDirectory>
    </None>
    <None Update="Data\apps\tdd\sirius\config\texts\resource.nb.json">
      <CopyToOutputDirectory>PreserveNewest</CopyToOutputDirectory>
    </None>
    <None Update="Data\apps\tdd\complex-process\appsettings.json">
      <CopyToOutputDirectory>PreserveNewest</CopyToOutputDirectory>
    </None>
    <None Update="Data\apps\tdd\complex-process\config\applicationmetadata.json">
      <CopyToOutputDirectory>PreserveNewest</CopyToOutputDirectory>
    </None>
    <None Update="Data\apps\tdd\complex-process\config\authorization\policy.xml">
      <CopyToOutputDirectory>PreserveNewest</CopyToOutputDirectory>
    </None>
    <None Update="Data\apps\tdd\complex-process\config\process\process.bpmn">
      <CopyToOutputDirectory>PreserveNewest</CopyToOutputDirectory>
    </None>
    <None Update="Data\apps\tdd\complex-process\config\texts\resource.nb.json">
      <CopyToOutputDirectory>PreserveNewest</CopyToOutputDirectory>
    </None>
    <None Update="Data\authorization\roles\user_1\party_1000\roles.json">
      <CopyToOutputDirectory>PreserveNewest</CopyToOutputDirectory>
    </None>
    <None Update="Data\Files\data-element.xml">
      <CopyToOutputDirectory>PreserveNewest</CopyToOutputDirectory>
    </None>
    <None Update="Data\Instances\tdd\endring-av-navn\1000\36133fb5-a9f2-45d4-90b1-f6d93ad40713\36133fb5-a9f2-45d4-90b1-f6d93ad40713.json">
      <CopyToOutputDirectory>PreserveNewest</CopyToOutputDirectory>
    </None>
  </ItemGroup>

  <ItemGroup>
<<<<<<< HEAD
    <Folder Include="Data\Instances\tdd\sirius\1337\" />
=======
    <Folder Include="Data\Instances\ttd\model-validation\1337\8fab6615-3c57-484b-bd32-3065be958a1e\blob\" />
>>>>>>> f752b473
  </ItemGroup>

</Project><|MERGE_RESOLUTION|>--- conflicted
+++ resolved
@@ -115,18 +115,6 @@
   </ItemGroup>
 
   <ItemGroup>
-    <Compile Update="Data\apps\tdd\sirius\logic\App.cs">
-      <CopyToOutputDirectory>PreserveNewest</CopyToOutputDirectory>
-    </Compile>
-    <Compile Update="Data\apps\tdd\sirius\logic\Calculation\CalculationHandler.cs">
-      <CopyToOutputDirectory>PreserveNewest</CopyToOutputDirectory>
-    </Compile>
-    <Compile Update="Data\apps\tdd\sirius\logic\InstantiationHandler.cs">
-      <CopyToOutputDirectory>PreserveNewest</CopyToOutputDirectory>
-    </Compile>
-    <Compile Update="Data\apps\tdd\sirius\logic\Validation\ValidationHandler.cs">
-      <CopyToOutputDirectory>PreserveNewest</CopyToOutputDirectory>
-    </Compile>
     <Compile Update="Data\apps\tdd\complex-process\logic\App.cs">
       <CopyToOutputDirectory>PreserveNewest</CopyToOutputDirectory>
     </Compile>
@@ -142,21 +130,6 @@
   </ItemGroup>
 
   <ItemGroup>
-    <None Update="Data\apps\tdd\sirius\appsettings.json">
-      <CopyToOutputDirectory>PreserveNewest</CopyToOutputDirectory>
-    </None>
-    <None Update="Data\apps\tdd\sirius\config\applicationmetadata.json">
-      <CopyToOutputDirectory>PreserveNewest</CopyToOutputDirectory>
-    </None>
-    <None Update="Data\apps\tdd\sirius\config\authorization\policy.xml">
-      <CopyToOutputDirectory>PreserveNewest</CopyToOutputDirectory>
-    </None>
-    <None Update="Data\apps\tdd\sirius\config\process\process.bpmn">
-      <CopyToOutputDirectory>PreserveNewest</CopyToOutputDirectory>
-    </None>
-    <None Update="Data\apps\tdd\sirius\config\texts\resource.nb.json">
-      <CopyToOutputDirectory>PreserveNewest</CopyToOutputDirectory>
-    </None>
     <None Update="Data\apps\tdd\complex-process\appsettings.json">
       <CopyToOutputDirectory>PreserveNewest</CopyToOutputDirectory>
     </None>
@@ -184,11 +157,7 @@
   </ItemGroup>
 
   <ItemGroup>
-<<<<<<< HEAD
-    <Folder Include="Data\Instances\tdd\sirius\1337\" />
-=======
     <Folder Include="Data\Instances\ttd\model-validation\1337\8fab6615-3c57-484b-bd32-3065be958a1e\blob\" />
->>>>>>> f752b473
   </ItemGroup>
 
 </Project>