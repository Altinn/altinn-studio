--- conflicted
+++ resolved
@@ -11,12 +11,7 @@
   </ItemGroup>
 
   <ItemGroup>
-<<<<<<< HEAD
-    <PackageReference Include="FluentAssertions" Version="6.3.0" />
-    <PackageReference Include="Microsoft.NET.Test.Sdk" Version="16.11.0" />
-=======
     <PackageReference Include="Microsoft.NET.Test.Sdk" Version="17.0.0" />
->>>>>>> 05a5872e
     <PackageReference Include="Moq" Version="4.16.1" />
     <PackageReference Include="xunit" Version="2.4.1" />
     <PackageReference Include="xunit.runner.visualstudio" Version="2.4.3">
