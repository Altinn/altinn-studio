--- conflicted
+++ resolved
@@ -19,11 +19,7 @@
   </ItemGroup>
 
   <ItemGroup>
-<<<<<<< HEAD
-    <PackageReference Include="Altinn.Platform.Storage.Interface" Version="2.1.1" />
-=======
     <PackageReference Include="Altinn.Platform.Storage.Interface" Version="2.1.2" />
->>>>>>> b3eb5ac2
   </ItemGroup>
 
 </Project>