<Project Sdk="Microsoft.NET.Sdk">

  <PropertyGroup>
    <TargetFramework>net5.0</TargetFramework>
    <OutputType>Library</OutputType>
<<<<<<< HEAD
    <AssemblyVersion>4.5.0</AssemblyVersion>
    <FileVersion>4.5.0</FileVersion>
=======
    <AssemblyVersion>4.4.0</AssemblyVersion>
    <FileVersion>4.4.0</FileVersion>
>>>>>>> 577fa3c2
    <!-- SonarCloud requires a ProjectGuid to separate projects. -->
    <ProjectGuid>{7D2FF2B1-7F21-4934-9D77-DBCDC15BD8CC}</ProjectGuid>
  </PropertyGroup>
  
  <PropertyGroup>
    <!-- NuGet package properties -->
    <PackageId>Altinn.App.Common</PackageId>
<<<<<<< HEAD
    <PackageVersion>4.5.0-alpha</PackageVersion>
=======
    <PackageVersion>4.4.0</PackageVersion>
>>>>>>> 577fa3c2
    <PackageTags>Altinn;Studio;App;Common</PackageTags>
    <Description>
      This class library holds classes with logic that is common for the other Altinn.App packages.
    </Description>
    <PackageReleaseNotes>
      https://docs.altinn.studio/teknologi/altinnstudio/changelog/app-nuget/
    </PackageReleaseNotes>
    <Authors>Altinn Platform Contributors</Authors>
    <RepositoryType>git</RepositoryType>
    <RepositoryUrl>https://github.com/Altinn/altinn-studio</RepositoryUrl>
    <IncludeSymbols>true</IncludeSymbols>
    <SymbolPackageFormat>snupkg</SymbolPackageFormat>
  </PropertyGroup>

  <ItemGroup>
    <FrameworkReference Include="Microsoft.AspNetCore.App" />
  </ItemGroup>

  <ItemGroup>
    <PackageReference Include="Altinn.Platform.Storage.Interface" Version="3.2.0" />
  </ItemGroup>

  <ItemGroup Condition="'$(Configuration)'=='Debug'">
    <PackageReference Include="StyleCop.Analyzers" Version="1.1.118">
      <PrivateAssets>all</PrivateAssets>
      <IncludeAssets>runtime; build; native; contentfiles; analyzers</IncludeAssets>
    </PackageReference>
    <AdditionalFiles Include="..\..\..\..\..\stylecop.json">
      <Link>stylecop.json</Link>
    </AdditionalFiles>
  </ItemGroup>

  <PropertyGroup Condition="'$(Configuration)'=='Debug'">
    <CodeAnalysisRuleSet>..\..\..\..\..\Altinn3.ruleset</CodeAnalysisRuleSet>
  </PropertyGroup>

  <PropertyGroup>
    <GenerateDocumentationFile>true</GenerateDocumentationFile>
    <NoWarn>$(NoWarn);1591</NoWarn>
    <Version>4.4.0</Version>
  </PropertyGroup>

</Project><|MERGE_RESOLUTION|>--- conflicted
+++ resolved
@@ -3,13 +3,8 @@
   <PropertyGroup>
     <TargetFramework>net5.0</TargetFramework>
     <OutputType>Library</OutputType>
-<<<<<<< HEAD
     <AssemblyVersion>4.5.0</AssemblyVersion>
     <FileVersion>4.5.0</FileVersion>
-=======
-    <AssemblyVersion>4.4.0</AssemblyVersion>
-    <FileVersion>4.4.0</FileVersion>
->>>>>>> 577fa3c2
     <!-- SonarCloud requires a ProjectGuid to separate projects. -->
     <ProjectGuid>{7D2FF2B1-7F21-4934-9D77-DBCDC15BD8CC}</ProjectGuid>
   </PropertyGroup>
@@ -17,11 +12,7 @@
   <PropertyGroup>
     <!-- NuGet package properties -->
     <PackageId>Altinn.App.Common</PackageId>
-<<<<<<< HEAD
     <PackageVersion>4.5.0-alpha</PackageVersion>
-=======
-    <PackageVersion>4.4.0</PackageVersion>
->>>>>>> 577fa3c2
     <PackageTags>Altinn;Studio;App;Common</PackageTags>
     <Description>
       This class library holds classes with logic that is common for the other Altinn.App packages.
