--- conflicted
+++ resolved
@@ -27,11 +27,7 @@
   </ItemGroup>
 
   <ItemGroup>
-<<<<<<< HEAD
-    <PackageReference Include="Altinn.Platform.Storage.Interface" Version="3.6.1-alpha" />
-=======
     <PackageReference Include="Altinn.Platform.Storage.Interface" Version="3.6.2" />
->>>>>>> ba794446
   </ItemGroup>
 
   <ItemGroup Condition="'$(Configuration)'=='Debug'">
