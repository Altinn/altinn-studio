<Project Sdk="Microsoft.NET.Sdk">

  <PropertyGroup>
<<<<<<< HEAD
    <TargetFramework>netcoreapp3.1</TargetFramework>
    <Version>0.0.32-alpha</Version>
=======
    <TargetFramework>netcoreapp3.0</TargetFramework>
    <Version>0.0.34-alpha</Version>
>>>>>>> ff11b103
    <Authors>Altinn</Authors>
    <Company>Altinn</Company>
    <Description>Package with common functionality for Altinn Apps created in Altinn Studio</Description>
    <PackageProjectUrl>https://github.com/Altinn/altinn-studio</PackageProjectUrl>
    <AssemblyVersion>0.0.34.0</AssemblyVersion>
    <IsPackable>true</IsPackable>
    <OutputType>Library</OutputType>
  </PropertyGroup>

  <ItemGroup>
    <PackageReference Include="Altinn.Platform.Storage.Interface" Version="1.3.8" />
  </ItemGroup>

  <ItemGroup>
    <FrameworkReference Include="Microsoft.AspNetCore.App" />
  </ItemGroup>

</Project><|MERGE_RESOLUTION|>--- conflicted
+++ resolved
@@ -1,13 +1,8 @@
 <Project Sdk="Microsoft.NET.Sdk">
 
   <PropertyGroup>
-<<<<<<< HEAD
     <TargetFramework>netcoreapp3.1</TargetFramework>
-    <Version>0.0.32-alpha</Version>
-=======
-    <TargetFramework>netcoreapp3.0</TargetFramework>
     <Version>0.0.34-alpha</Version>
->>>>>>> ff11b103
     <Authors>Altinn</Authors>
     <Company>Altinn</Company>
     <Description>Package with common functionality for Altinn Apps created in Altinn Studio</Description>
