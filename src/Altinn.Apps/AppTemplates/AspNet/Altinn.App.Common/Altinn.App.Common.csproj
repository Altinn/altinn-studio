--- conflicted
+++ resolved
@@ -3,26 +3,15 @@
   <PropertyGroup>
     <TargetFramework>netcoreapp3.1</TargetFramework>
     <LangVersion>latest</LangVersion>
-<<<<<<< HEAD
-    <Version>1.0.67-alpha</Version>
-=======
     <Version>1.0.68-alpha</Version>
->>>>>>> b7a69c9c
     <Authors>Altinn</Authors>
     <Company>Altinn</Company>
     <Description>Package with common functionality for Altinn Apps created in Altinn Studio</Description>
     <PackageProjectUrl>https://github.com/Altinn/altinn-studio</PackageProjectUrl>
-<<<<<<< HEAD
-    <AssemblyVersion>1.0.67.0</AssemblyVersion>
-    <IsPackable>true</IsPackable>
-    <OutputType>Library</OutputType>
-    <FileVersion>1.0.67.0</FileVersion>
-=======
     <AssemblyVersion>1.0.68.0</AssemblyVersion>
     <IsPackable>true</IsPackable>
     <OutputType>Library</OutputType>
     <FileVersion>1.0.68.0</FileVersion>
->>>>>>> b7a69c9c
   </PropertyGroup>
 
   <ItemGroup>
