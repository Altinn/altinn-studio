import React from 'react';
import { createTheme, MuiThemeProvider } from '@material-ui/core';
import { Provider } from 'react-redux';
<<<<<<< HEAD
import { rest } from 'msw';
import { setupServer } from 'msw/node';
import { render as rtlRender } from '@testing-library/react';
import type { RenderOptions } from '@testing-library/react';
import type { PreloadedState } from '@reduxjs/toolkit';

import { RootState, AppStore, setupStore } from 'src/store';
import { AltinnAppTheme } from 'altinn-shared/theme';
=======
import type { PreloadedState } from '@reduxjs/toolkit';
import { render as rtlRender } from '@testing-library/react';
import type { RenderOptions } from '@testing-library/react';
import { rest } from 'msw';
import { setupServer } from 'msw/node';
>>>>>>> 75e0c351

import { AltinnAppTheme } from 'altinn-shared/theme';
import { RootState, AppStore, setupStore } from 'src/store';

interface ExtendedRenderOptions extends Omit<RenderOptions, 'queries'> {
  preloadedState?: PreloadedState<RootState>;
  store?: AppStore;
}
const theme = createTheme(AltinnAppTheme);

export const renderWithProviders = (
  component: any,
  {
    preloadedState = {},
    store = setupStore(preloadedState),
    ...renderOptions
  }: ExtendedRenderOptions = {},
) => {
  function Wrapper({ children }: React.PropsWithChildren<unknown>) {
<<<<<<< HEAD
=======
    const theme = createTheme(AltinnAppTheme);

>>>>>>> 75e0c351
    return (
      <MuiThemeProvider theme={theme}>
        <Provider store={store}>{children}</Provider>
      </MuiThemeProvider>
    );
  }

  return {
    store,
    ...rtlRender(component, {
      wrapper: Wrapper,
      ...renderOptions,
    }),
  };
};

export const handlers = [
  rest.get(
    'https://api.bring.com/shippingguide/api/postalCode.json',
    (req, res, ctx) => {
      const mockApiResponse = {
        valid: true,
        result: 'OSLO',
      };
      return res(ctx.json(mockApiResponse));
    },
  ),
];

export { setupServer, rest };<|MERGE_RESOLUTION|>--- conflicted
+++ resolved
@@ -1,7 +1,6 @@
 import React from 'react';
 import { createTheme, MuiThemeProvider } from '@material-ui/core';
 import { Provider } from 'react-redux';
-<<<<<<< HEAD
 import { rest } from 'msw';
 import { setupServer } from 'msw/node';
 import { render as rtlRender } from '@testing-library/react';
@@ -10,22 +9,11 @@
 
 import { RootState, AppStore, setupStore } from 'src/store';
 import { AltinnAppTheme } from 'altinn-shared/theme';
-=======
-import type { PreloadedState } from '@reduxjs/toolkit';
-import { render as rtlRender } from '@testing-library/react';
-import type { RenderOptions } from '@testing-library/react';
-import { rest } from 'msw';
-import { setupServer } from 'msw/node';
->>>>>>> 75e0c351
-
-import { AltinnAppTheme } from 'altinn-shared/theme';
-import { RootState, AppStore, setupStore } from 'src/store';
 
 interface ExtendedRenderOptions extends Omit<RenderOptions, 'queries'> {
   preloadedState?: PreloadedState<RootState>;
   store?: AppStore;
 }
-const theme = createTheme(AltinnAppTheme);
 
 export const renderWithProviders = (
   component: any,
@@ -36,11 +24,8 @@
   }: ExtendedRenderOptions = {},
 ) => {
   function Wrapper({ children }: React.PropsWithChildren<unknown>) {
-<<<<<<< HEAD
-=======
     const theme = createTheme(AltinnAppTheme);
 
->>>>>>> 75e0c351
     return (
       <MuiThemeProvider theme={theme}>
         <Provider store={store}>{children}</Provider>
