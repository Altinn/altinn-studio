--- conflicted
+++ resolved
@@ -8,11 +8,7 @@
 const middlewares = [sagaMiddleware, appApi.middleware];
 
 export const setupStore = (preloadedState?: PreloadedState<RootState>) => {
-<<<<<<< HEAD
-  const store = configureStore({
-=======
   const innerStore = configureStore({
->>>>>>> d4c4ae77
     reducer: reducers,
     devTools: process.env.NODE_ENV !== 'production',
     middleware: (getDefaultMiddleware) => getDefaultMiddleware({
@@ -23,13 +19,8 @@
     preloadedState
   });
 
-<<<<<<< HEAD
-  setupListeners(store.dispatch);
-  return store;
-=======
   setupListeners(innerStore.dispatch);
   return innerStore;
->>>>>>> d4c4ae77
 };
 
 export const store = setupStore();
