--- conflicted
+++ resolved
@@ -88,19 +88,12 @@
       });
   };
 
-<<<<<<< HEAD
-  const isProcessStepsArchived = Boolean(props.type === ProcessTaskType.Archived);
-  const backgroundColor = isProcessStepsArchived ?
-    AltinnAppTheme.altinnPalette.primary.greenLight
-    : AltinnAppTheme.altinnPalette.primary.greyLight;
-=======
   const isProcessStepsArchived = Boolean(
     props.type === ProcessTaskType.Archived,
   );
   const backgroundColor = isProcessStepsArchived
     ? AltinnAppTheme.altinnPalette.primary.greenLight
-    : AltinnAppTheme.altinnPalette.primary.blue;
->>>>>>> 4b8e5851
+    : AltinnAppTheme.altinnPalette.primary.greyLight;
   document.body.style.background = backgroundColor;
 
   return (
