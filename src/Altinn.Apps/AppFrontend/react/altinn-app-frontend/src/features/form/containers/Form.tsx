--- conflicted
+++ resolved
@@ -11,15 +11,9 @@
   const [filteredLayout, setFilteredLayout] = React.useState<any[]>([]);
   const [currentLayout, setCurrentLayout] = React.useState<string>();
 
-<<<<<<< HEAD
   const currentView = useSelector((state: IRuntimeState) => state.formLayout.uiConfig.currentView);
   const layout: ILayout =
     useSelector((state: IRuntimeState) => state.formLayout.layouts[state.formLayout.uiConfig.currentView]);
-  const repeatingGroups: IRepeatingGroups =
-    useSelector((state: IRuntimeState) => state.formLayout.uiConfig.repeatingGroups);
-=======
-  const layout: ILayout = useSelector((state: IRuntimeState) => state.formLayout.layout);
->>>>>>> 65f1fe1f
   const hiddenComponents: string[] = useSelector((state: IRuntimeState) => state.formLayout.uiConfig.hiddenFields);
 
   React.useEffect(() => {
