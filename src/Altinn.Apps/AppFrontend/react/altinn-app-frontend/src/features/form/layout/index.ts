<<<<<<< HEAD
import { IOption } from 'src/types';
=======
import { Triggers } from '../../../types';
>>>>>>> 09d02fb7

export interface ILayouts {
  [id: string]: ILayout;
}

export interface ILayoutEntry {
  id: string;
  type?: string;
}

export interface ILayoutGroup extends ILayoutEntry {
  children: string[];
  dataModelBindings?: IDataModelBindings;
  maxCount: number;
  textResourceBindings?: ITextResourceBindings;
  tableHeaders?: string[];
}

export interface ILayoutComponent extends ILayoutEntry {
  type: string;
  dataModelBindings: IDataModelBindings;
  isValid?: boolean;
  readOnly: boolean;
  disabled?: boolean;
  required: boolean;
  textResourceBindings: ITextResourceBindings;
  triggers?: Triggers[];
}
export interface IDataModelBindings {
  [id: string]: string;
}

export interface ITextResourceBindings {
  [id: string]: string;
}

export type ILayout = Array<ILayoutComponent | ILayoutGroup>;

export interface ISelectionComponentProps extends ILayoutComponent {
  options?: IOption[];
  optionsId?: string;
}

export interface IDatepickerProps extends ILayoutComponent { }

export interface IFileuploadProps extends ILayoutComponent {
  maxNumberOfAttachments: number;
  maxFileSizeInMB: number;
  displayMode: any;
  hasCustomFileEndings: boolean;
  validFileEndings: any;
}

declare enum HeaderSize {
  S,
  M,
  L,
}

export interface IHeaderProps extends ILayoutComponent {
  size: HeaderSize;
}

declare enum InputFieldType {
  text,
  email,
  password,
}

export interface IInputProps extends ILayoutComponent {
  inputType: InputFieldType;
}

export interface INavigationButtonProps extends ILayoutComponent {
  next?: string;
  previous?: string;
}

export interface IParagraphProps extends ILayoutComponent { }

export interface IRadioButtonsProps extends ILayoutComponent {
  options: IOption[];
  preselectedOptionIndex: number;
}

export interface ITextAreaProps extends ILayoutComponent { }

export interface IAdressComponent extends ILayoutComponent {
  addressTextResourceBinding: string;
  areaCodeTextResourceBinding: string;
  coTextResourceBinding: string;
  simpleDisplayMode: boolean;
}<|MERGE_RESOLUTION|>--- conflicted
+++ resolved
@@ -1,8 +1,4 @@
-<<<<<<< HEAD
-import { IOption } from 'src/types';
-=======
-import { Triggers } from '../../../types';
->>>>>>> 09d02fb7
+import { IOption, Triggers } from '../../../types';
 
 export interface ILayouts {
   [id: string]: ILayout;
