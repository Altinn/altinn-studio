--- conflicted
+++ resolved
@@ -34,24 +34,6 @@
 export type GroupTypes = 'Group' | 'group';
 
 export type ComponentTypes =
-<<<<<<< HEAD
-  'AddressComponent' |
-  'AttachmentList' |
-  'Button' |
-  'Checkboxes' |
-  'Datepicker' |
-  'Dropdown' |
-  'FileUpload' |
-  'FileUploadWithTag' |
-  'Header' |
-  'Input' |
-  'NavigationButtons' |
-  'Paragraph' |
-  'Image' |
-  'RadioButtons' |
-  'Summary' |
-  'TextArea';
-=======
   | 'AddressComponent'
   | 'AttachmentList'
   | 'Button'
@@ -59,6 +41,7 @@
   | 'Datepicker'
   | 'Dropdown'
   | 'FileUpload'
+  | 'FileUploadWithTag'
   | 'Header'
   | 'Input'
   | 'NavigationButtons'
@@ -68,7 +51,6 @@
   | 'RadioButtons'
   | 'Summary'
   | 'TextArea';
->>>>>>> ba794446
 
 export interface IDataModelBindings {
   [id: string]: string;
