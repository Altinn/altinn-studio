--- conflicted
+++ resolved
@@ -22,14 +22,7 @@
     currentView: 'FormLayout',
     navigationConfig: {},
     layoutOrder: null,
-<<<<<<< HEAD
-    pageTriggers: []
-=======
     pageTriggers: [],
-<<<<<<< HEAD
->>>>>>> 712e201739f2d54cbe244e79106e39cd806aaddc
-=======
->>>>>>> 712e2017
   },
   layoutsets: null,
 };
