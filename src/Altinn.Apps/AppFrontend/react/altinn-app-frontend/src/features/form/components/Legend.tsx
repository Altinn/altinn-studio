/* eslint-disable react/prop-types */
import * as React from 'react';
import { ILabelSettings } from 'src/types';
import { getLanguageFromKey } from 'altinn-shared/utils';
import Description from './Description';
import { HelpTextContainer } from './HelpTextContainer';
<<<<<<< HEAD
import { insertHelpIconInNested } from '../../../../src/utils/replaceIcon';
=======
import { ILanguage } from 'altinn-shared/types';

>>>>>>> d15f3324
export interface IFormLegendProps {
  labelText: string;
  descriptionText: string;
  language: ILanguage;
  required?: boolean;
  labelSettings?: ILabelSettings;
  helpText: string;
  id: string;
}

export default function Legend(props: IFormLegendProps) {
  if (!props.labelText) {
    return null;
  }

  insertHelpIconInNested({
    element: props.labelText,
    language: props.language,
    id: props.id,
    text: props.helpText
  });
  return (
    <>
      <label
        className='a-form-label title-label'
        htmlFor={props.id}
      >
        {props.labelText}
        {(props.labelSettings?.optionalIndicator === false || props.required) ?
          null
          :
          <span className='label-optional'>
            {` (${getLanguageFromKey('general.optional', props.language)})`}
          </span>
        }
      </label>
      {props.descriptionText &&
        <Description
          description={props.descriptionText}
          {...props}
        />
      }
    </>
  );
}<|MERGE_RESOLUTION|>--- conflicted
+++ resolved
@@ -4,12 +4,8 @@
 import { getLanguageFromKey } from 'altinn-shared/utils';
 import Description from './Description';
 import { HelpTextContainer } from './HelpTextContainer';
-<<<<<<< HEAD
-import { insertHelpIconInNested } from '../../../../src/utils/replaceIcon';
-=======
 import { ILanguage } from 'altinn-shared/types';
 
->>>>>>> d15f3324
 export interface IFormLegendProps {
   labelText: string;
   descriptionText: string;
