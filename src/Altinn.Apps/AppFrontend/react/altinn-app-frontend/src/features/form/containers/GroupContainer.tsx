/* eslint-disable no-undef */
/* eslint-disable react/no-array-index-key */
/* eslint-disable max-len */
import React from 'react';
import { Grid, makeStyles, createMuiTheme, TableContainer, Table, TableHead, TableRow, TableBody, TableCell, IconButton, useMediaQuery } from '@material-ui/core';
import { AltinnButton } from 'altinn-shared/components';
import altinnAppTheme from 'altinn-shared/theme/altinnAppTheme';
import { useSelector } from 'react-redux';
import { getLanguageFromKey, getTextResourceByKey } from 'altinn-shared/utils';
import { componentHasValidations, repeatingGroupHasValidations } from 'src/utils/validation';
import ErrorPaper from 'src/components/message/ErrorPaper';
import { createRepeatingGroupComponents } from 'src/utils/formLayout';
import { makeGetHidden } from 'src/selectors/getLayoutData';
import { getTextFromAppOrDefault } from 'src/utils/textResource';
import { ILayout, ILayoutComponent, ILayoutGroup, ISelectionComponentProps } from '../layout';
import { renderGenericComponent, setupGroupComponents } from '../../../utils/layout';
import FormLayoutActions from '../layout/formLayoutActions';
import { IRuntimeState, ITextResource, IRepeatingGroups, IValidations, IOption } from '../../../types';
import { IFormData } from '../data/formDataReducer';

export interface IGroupProps {
  id: string;
  container: ILayoutGroup;
  components: (ILayoutComponent | ILayoutGroup)[]
}

const theme = createMuiTheme(altinnAppTheme);

const useStyles = makeStyles({
  addButton: {
    backgroundColor: theme.altinnPalette.primary.white,
    border: `2px dotted ${theme.altinnPalette.primary.blueMedium}`,
    color: theme.altinnPalette.primary.black,
    fontWeight: 'bold',
    width: '100%',
    '&:hover': {
      cursor: 'pointer',
      borderStyle: 'solid',
    },
    '&:focus': {
      outline: `2px solid ${theme.altinnPalette.primary.blueDark}`,
      border: `2px solid ${theme.altinnPalette.primary.blueDark}`,
      outlineOffset: 0,
    },
  },
  addButtonText: {
    fontWeight: 400,
    fontSize: '1.6rem',
    borderBottom: `2px solid${theme.altinnPalette.primary.blue}`,
  },
  editContainer: {
    display: 'inline-block',
    border: `2px dotted ${theme.altinnPalette.primary.blueMedium}`,
    padding: '12px',
  },
  deleteItem: {
    paddingBottom: '0px !important',
  },
  saveItem: {
    paddingTop: '0px !important',
  },
  table: {
    tableLayout: 'fixed',
    marginBottom: '12px',
  },
  tableHeader: {
    borderBottom: `2px solid ${theme.altinnPalette.primary.blueMedium}`,
    '& th': {
      fontSize: '1.4rem',
      padding: '0px',
      paddingLeft: '6px',
    },
  },
  tableBody: {
    '& td': {
      borderBottom: `2px dotted ${theme.altinnPalette.primary.blueMedium}`,
      padding: '0px',
      paddingLeft: '6px',
      fontSize: '1.4rem',
      whiteSpace: 'nowrap',
      textOverflow: 'ellipsis',
      overflow: 'hidden',
    },
  },
  tableRowError: {
    backgroundColor: '#F9CAD3;',
  },
  errorIcon: {
    fontSize: '2em',
    minWidth: '0px',
    minHeight: '0px',
    width: 'auto',
  },
  addIcon: {
    transform: 'rotate(45deg)',
    fontSize: '3.4rem',
    marginRight: '0.7rem',
  },
  deleteButton: {
    padding: '0px',
    color: 'black',
  },
  editIcon: {
    paddingLeft: '6px',
  },
  mobileGrid: {
    borderBottom: `2px dotted ${theme.altinnPalette.primary.blueMedium}`,
    paddingLeft: '0.6rem',
    paddingRight: '0.6rem',
  },
  mobileContainer: {
    borderTop: `2px solid ${theme.altinnPalette.primary.blueMedium}`,
    marginBottom: '1.2rem',
  },
  mobileText: {
    fontWeight: 500,
    float: 'left',
    maxWidth: '50%',
    whiteSpace: 'nowrap',
    textOverflow: 'ellipsis',
    overflow: 'hidden',
  },
  mobileValueText: {
    whiteSpace: 'nowrap',
    textOverflow: 'ellipsis',
    overflow: 'hidden',
    maxWidth: '50%',
    minWidth: '50%',
  },
  textContainer: {
    width: '100%',
    whiteSpace: 'nowrap',
    textOverflow: 'ellipsis',
    overflow: 'hidden',
  },
});

export function getHiddenFieldsForGroup(hiddenFields: string[], components: (ILayoutGroup | ILayoutComponent)[]) {
  const result = [];
  hiddenFields.forEach((fieldKey) => {
    const fieldKeyWithoutIndex = fieldKey.replace(/-\d{1,}$/, '');
    if (components.find((component) => component.id === fieldKeyWithoutIndex)) {
      result.push(fieldKey);
    }
  });

  return result;
}

export function GroupContainer({
  id,
  container,
  components,
}: IGroupProps): JSX.Element {
  const classes = useStyles();
  const [groupErrors, setGroupErrors] = React.useState<string>(null);
  const renderComponents: ILayoutComponent[] = JSON.parse(JSON.stringify(components));
  const validations: IValidations = useSelector((state: IRuntimeState) => state.formValidations.validations);
  const currentView: string = useSelector((state: IRuntimeState) => state.formLayout.uiConfig.currentView);
  const language: any = useSelector((state: IRuntimeState) => state.language.language);
  const repeatingGroups: IRepeatingGroups = useSelector((state: IRuntimeState) => state.formLayout.uiConfig.repeatingGroups);
  const hiddenFields: string[] = useSelector((state: IRuntimeState) => getHiddenFieldsForGroup(state.formLayout.uiConfig.hiddenFields, components));
  const GetHiddenSelector = makeGetHidden();
  const hidden: boolean = useSelector((state: IRuntimeState) => GetHiddenSelector(state, { id }));
  const formData: IFormData = useSelector((state: IRuntimeState) => state.formData.formData);
  const layout: ILayout = useSelector((state: IRuntimeState) => state.formLayout.layouts[state.formLayout.uiConfig.currentView]);
  const [editIndex, setEditIndex] = React.useState<number>(-1);
  const options = useSelector((state: IRuntimeState) => state.optionState.options);
  const textResources: ITextResource[] = useSelector((state: IRuntimeState) => state.textResources.resources);
  const getRepeatingGroupIndex = (containerId: string) => {
    if (repeatingGroups && repeatingGroups[containerId]) {
      return repeatingGroups[containerId].count;
    }
    return -1;
  };
  const repeatinGroupIndex = getRepeatingGroupIndex(id);
  const tableHeaderComponents = container.tableHeaders || container.children || [];
  const mobileView = useMediaQuery('(max-width:992px)'); // breakpoint on altinn-modal
  const componentTitles: string[] = [];
  renderComponents.forEach((component: ILayoutComponent) => {
    const childId = (component as any).baseComponentId || component.id;
    if (tableHeaderComponents.includes(childId)) {
      componentTitles.push(component.textResourceBindings?.title || '');
    }
  });
  const repeatingGroupDeepCopyComponents = createRepeatingGroupComponents(
    container,
    renderComponents,
    repeatinGroupIndex,
    textResources,
    hiddenFields,
  );
  const tableHasErrors = repeatingGroupHasValidations(container, repeatingGroupDeepCopyComponents, validations, currentView, repeatingGroups, layout);

  React.useEffect(() => {
    if (validations && validations[currentView] && validations[currentView][id]) {
      let errorText = '';
      validations[currentView][id].group.errors.forEach((error, index) => {
        errorText += `${index > 0 ? ' ,' : ''}${getTextFromAppOrDefault(error, textResources, language, [], true)}`;
      });
      setGroupErrors(errorText);
    } else {
      setGroupErrors(null);
    }
  }, [validations, currentView, id]);

  const onClickAdd = () => {
    FormLayoutActions.updateRepeatingGroups(id);
    setEditIndex(repeatinGroupIndex + 1);
  };

  const onKeypressAdd = (event: React.KeyboardEvent<HTMLDivElement>) => {
    if (event.key === 'Enter' || event.key === ' ' || event.key === 'Spacebar') {
      onClickAdd();
    }
  };

  const getFormDataForComponent = (component: ILayoutComponent | ILayoutGroup, index: number): string => {
    if (component.type === 'Group' || component.type === 'Header' || component.type === 'Paragraph') {
      return '';
    }
    const dataModelBinding = (component.type === 'AddressComponent') ? component.dataModelBindings?.address : component.dataModelBindings?.simpleBinding;
    const replaced = dataModelBinding.replace(container.dataModelBindings.group, `${container.dataModelBindings.group}[${index}]`);
    if (component.type === 'Dropdown' || component.type === 'Checkboxes' || component.type === 'RadioButtons') {
      const selectionComponent = component as ISelectionComponentProps;
      let label: string;
      if (selectionComponent?.options) {
        label = selectionComponent.options.find((option: IOption) => option.value === formData[replaced])?.label;
      } else if (selectionComponent.optionsId) {
        label = options[selectionComponent.optionsId]?.find((option: IOption) => option.value === formData[replaced])?.label;
      }
      return getTextResourceByKey(label, textResources) || '';
    }
    return formData[replaced] || '';
  };

  const onClickRemove = (groupIndex: number) => {
    setEditIndex(-1);
    FormLayoutActions.updateRepeatingGroups(id, true, groupIndex);
  };

  const onClickEdit = (groupIndex: number) => {
    if (groupIndex === editIndex) {
      setEditIndex(-1);
    } else {
      setEditIndex(groupIndex);
    }
  };

  const childElementHasErrors = (element: ILayoutGroup | ILayoutComponent, index: number) => {
    if (element.type === 'Group') {
      return childGroupHasErrors(element as ILayoutGroup, index);
    }
    return componentHasValidations(validations, currentView, `${element.id}`);
  };

  const childGroupHasErrors = (childGroup: ILayoutGroup, index: number) => {
    const childGroupCount = repeatingGroups[childGroup.id]?.count;
    const childGroupComponents = layout.filter((childElement) => childGroup.children?.indexOf(childElement.id) > -1);
    const childRenderComponents = setupGroupComponents(childGroupComponents, childGroup.dataModelBindings?.group, index);
    const deepCopyComponents = createRepeatingGroupComponents(
      childGroup,
      childRenderComponents,
      childGroupCount,
      textResources,
      hiddenFields,
    );
    return repeatingGroupHasValidations(childGroup, deepCopyComponents, validations, currentView, repeatingGroups, layout, hiddenFields);
  };

  if (hidden) {
    return null;
  }

  return (
    <Grid
      container={true}
      item={true}
    >
      <Grid
        container={true}
        item={true}
        data-testid={`group-${id}`}
        id={`group-${id}`}
      >
        {!mobileView &&
        <TableContainer component={Grid}>
          <Table className={classes.table}>
            <TableHead className={classes.tableHeader}>
              <TableRow>
                {componentTitles.map((title: string) => (
                  <TableCell align='left' key={title}>
                    {getTextResourceByKey(title, textResources)}
                  </TableCell>
                ))}
                <TableCell/>
              </TableRow>
            </TableHead>
            <TableBody className={classes.tableBody}>
              {(repeatinGroupIndex >= 0) && [...Array(repeatinGroupIndex + 1)].map((_x: any, repeatingGroupIndex: number) => {
                const rowHasErrors = repeatingGroupDeepCopyComponents[repeatingGroupIndex].some((component: ILayoutComponent | ILayoutGroup) => {
                  return childElementHasErrors(component, repeatingGroupIndex);
                });
                return (
                  <TableRow className={rowHasErrors ? classes.tableRowError : ''} key={repeatingGroupIndex}>
                    {components.map((component: ILayoutComponent) => {
                      const childId = (component as any).baseComponentId || component.id;
                      if (!tableHeaderComponents.includes(childId)) {
                        return null;
                      }
                      return (
                        <TableCell key={`${component.id} ${repeatingGroupIndex}`}>
                          {getFormDataForComponent(component, repeatingGroupIndex)}
                        </TableCell>
                      );
                    })}
                    <TableCell align='right' key={`delete-${repeatingGroupIndex}`}>
                      <IconButton style={{ color: 'black' }} onClick={() => onClickEdit(repeatingGroupIndex)}>
                        {rowHasErrors ?
                          getLanguageFromKey('general.edit_alt_error', language) :
                          getLanguageFromKey('general.edit_alt', language)}
                        <i className={rowHasErrors ?
                          `ai ai-circle-exclamation a-icon ${classes.errorIcon} ${classes.editIcon}` :
                          `fa fa-editing-file ${classes.editIcon}`}
                        />
                      </IconButton>
                    </TableCell>
                  </TableRow>);
              })}
            </TableBody>
          </Table>
        </TableContainer>}
        {mobileView &&
        <Grid
          container={true}
          item={true}
          direction='column'
          className={classes.mobileContainer}
        >
          {(repeatinGroupIndex >= 0) && [...Array(repeatinGroupIndex + 1)].map((_x: any, repeatingGroupIndex: number) => {
            const rowHasErrors = repeatingGroupDeepCopyComponents[repeatingGroupIndex].some((component: ILayoutComponent | ILayoutGroup) => {
              return childElementHasErrors(component, repeatingGroupIndex);
            });
            return (
              <Grid
                item={true} container={true}
                justify='flex-end' direction='row'
                className={`${classes.mobileGrid} ${rowHasErrors ? classes.tableRowError : ''}`}
              >
                <Grid item={true}>
                  <IconButton
                    style={{
                      color: 'black', padding: '0px', paddingLeft: '6px',
                    }} onClick={() => onClickEdit(repeatingGroupIndex)}
                  >
                    {rowHasErrors ?
                      getLanguageFromKey('general.edit_alt_error', language) :
                      getLanguageFromKey('general.edit_alt', language)}
                    <i className={rowHasErrors ?
                      `ai ai-circle-exclamation ${classes.errorIcon}` :
                      `fa fa-editing-file ${classes.editIcon}`}
                    />
                  </IconButton>
                </Grid>
                {componentTitles.map((title: string, index: number) => {
                  return (
                    <Grid item={true} className={rowHasErrors ? `${classes.tableRowError} ${classes.textContainer}` : classes.textContainer}>
                      <div className={classes.mobileText}>
                        {`${getTextResourceByKey(title, textResources)}`}
                      </div>
                      <div
                        className={classes.mobileValueText}
                      >
                        {`: ${getFormDataForComponent(components[index], repeatingGroupIndex)}`}
                      </div>
                    </Grid>
                  );
                })}
              </Grid>
            );
          })}
        </Grid>
        }
      </Grid>
      <Grid
        container={true}
        justify='flex-end'
      />
      {((editIndex < 0) && ((repeatinGroupIndex + 1) < container.maxCount)) &&
      <Grid
        container={true}
        direction='row'
        justify='center'
      >
        <Grid
          item={true}
          container={true}
          direction='row'
          xs={12}
          className={classes.addButton}
          role='button'
          tabIndex={0}
          onClick={onClickAdd}
          onKeyPress={(event) => onKeypressAdd(event)}
          justify='center'
          alignItems='center'
        >
          <Grid item={true}>
            <i className={`fa fa-exit ${classes.addIcon}`} />
          </Grid>
          <Grid item={true}>
            <span className={classes.addButtonText}>
              {`${getLanguageFromKey('general.add_new', language)}
              ${container.textResourceBindings?.add_button ? getTextResourceByKey(container.textResourceBindings.add_button, textResources) : ''}`}
            </span>
          </Grid>
        </Grid>
      </Grid>
      }
      {(editIndex >= 0) &&
      <div className={classes.editContainer}>
        <Grid
          container={true}
<<<<<<< HEAD
          item={true}
          direction='row'
          spacing={3}
=======
>>>>>>> 95507ff4
        >
          <Grid
            item={true}
            container={true}
            direction='column'
            alignItems='flex-end'
            spacing={3}
            className={classes.deleteItem}
          >
            <Grid item={true}>
              <IconButton
                classes={{ root: classes.deleteButton }}
                onClick={() => onClickRemove(editIndex)}
              >
                {getLanguageFromKey('general.delete', language)}
                <i className='ai ai-trash'/>
              </IconButton>
            </Grid>
          </Grid>
          <Grid
            container={true}
            alignItems='flex-end'
            item={true}
            spacing={3}
          >
            { repeatingGroupDeepCopyComponents[editIndex]?.map((component: ILayoutComponent) => { return renderGenericComponent(component, layout, editIndex); }) }
          </Grid>
          <Grid
            item={true}
            spacing={3}
            className={classes.saveItem}
          >
            <AltinnButton
              btnText={getLanguageFromKey('general.save', language)}
              onClickFunction={() => setEditIndex(-1)}
              id={`add-button-grp-${id}`}
            />
          </Grid>
        </Grid>
      </div>}
      {tableHasErrors &&
      <Grid
        container={true}
        style={{ paddingTop: '12px' }}
        direction='column'
      >
        <ErrorPaper
          message={getLanguageFromKey('group.row_error', language)}
        />
      </Grid>
      }
      {groupErrors &&
      <Grid
        container={true}
        style={{ paddingTop: '12px' }}
        direction='column'
      >
        <ErrorPaper
          message={groupErrors}
        />
      </Grid>
      }
    </Grid>
  );
}<|MERGE_RESOLUTION|>--- conflicted
+++ resolved
@@ -421,12 +421,9 @@
       <div className={classes.editContainer}>
         <Grid
           container={true}
-<<<<<<< HEAD
           item={true}
           direction='row'
           spacing={3}
-=======
->>>>>>> 95507ff4
         >
           <Grid
             item={true}
