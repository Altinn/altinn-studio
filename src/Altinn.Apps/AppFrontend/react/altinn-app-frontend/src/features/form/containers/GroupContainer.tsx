--- conflicted
+++ resolved
@@ -36,12 +36,9 @@
 
   const editIndex: number = useSelector((state: IRuntimeState) => state.formLayout.uiConfig.repeatingGroups[id]?.editIndex ?? -1);
   const [groupErrors, setGroupErrors] = React.useState<string>(null);
-<<<<<<< HEAD
   const [filteredIndexList, setFilteredIndexList] = React.useState<number[]>(null);
   const [multiPageIndex, setMultiPageIndex] = React.useState<number>(-1);
 
-=======
->>>>>>> d6fd6306
   const validations: IValidations = useSelector((state: IRuntimeState) => state.formValidations.validations);
   const currentView: string = useSelector((state: IRuntimeState) => state.formLayout.uiConfig.currentView);
   const language: any = useSelector((state: IRuntimeState) => state.language.language);
@@ -76,23 +73,16 @@
           const keyWithoutIndex = key.replace(/\[\d*\]/, '');
           return keyWithoutIndex === rule.key && formData[key] === rule.value;
         });
-<<<<<<< HEAD
         if (formDataKeys && formDataKeys.length > 0) {
           const filtered = formDataKeys.map((key) => {
             const field = key.replace(container.dataModelBindings.group, '');
             return parseInt(field.substring(1, field.indexOf(']')), 10);
           });
           if (filtered.length === 0) {
-            setEditIndex(filtered[0]);
+            dispatch(FormLayoutActions.updateRepeatingGroupsEditIndex({ group: id, index: filtered[0] }));
           } else {
             setFilteredIndexList(filtered);
           }
-=======
-        if (formDataKey) {
-          const index = formDataKey.replace(container.dataModelBindings.group, '')
-            .substring(1, formDataKey.indexOf(']') + 1);
-          dispatch(FormLayoutActions.updateRepeatingGroupsEditIndex({ group: id, index: parseInt(index, 10) }));
->>>>>>> d6fd6306
         }
       });
     }
