/* eslint-disable no-undef */
/* eslint-disable react/no-array-index-key */
/* eslint-disable max-len */
import React from 'react';
import { Grid } from '@material-ui/core';
import { useDispatch, useSelector } from 'react-redux';
import { getLanguageFromKey } from 'altinn-shared/utils';
import { repeatingGroupHasValidations } from 'src/utils/validation';
import ErrorPaper from 'src/components/message/ErrorPaper';
import { createRepeatingGroupComponents } from 'src/utils/formLayout';
import { makeGetHidden } from 'src/selectors/getLayoutData';
import { getHiddenFieldsForGroup } from 'src/utils/layout';
import { renderValidationMessagesForComponent } from 'src/utils/render';
import { ILayout, ILayoutComponent, ILayoutGroup } from '../layout';
import { FormLayoutActions } from '../layout/formLayoutSlice';
import { IRuntimeState, ITextResource, IRepeatingGroups, IValidations, Triggers } from '../../../types';
import { IFormData } from '../data/formDataReducer';
import { RepeatingGroupTable } from './RepeatingGroupTable';
import { RepeatingGroupAddButton } from '../components/RepeatingGroupAddButton';
import { RepeatingGroupsEditContainer } from './RepeatingGroupsEditContainer';

export interface IGroupProps {
  id: string;
  container: ILayoutGroup;
  components: (ILayoutComponent | ILayoutGroup)[];
  triggers?: Triggers[];
}

export function GroupContainer({
  id,
  container,
  components,
}: IGroupProps): JSX.Element {
  const dispatch = useDispatch();
  const renderComponents: ILayoutComponent[] = JSON.parse(JSON.stringify(components));

  const editIndex: number = useSelector((state: IRuntimeState) => state.formLayout.uiConfig.repeatingGroups[id]?.editIndex ?? -1);
  const [filteredIndexList, setFilteredIndexList] = React.useState<number[]>(null);
  const [multiPageIndex, setMultiPageIndex] = React.useState<number>(-1);

  const validations: IValidations = useSelector((state: IRuntimeState) => state.formValidations.validations);
  const currentView: string = useSelector((state: IRuntimeState) => state.formLayout.uiConfig.currentView);
  const language: any = useSelector((state: IRuntimeState) => state.language.language);
  const repeatingGroups: IRepeatingGroups = useSelector((state: IRuntimeState) => state.formLayout.uiConfig.repeatingGroups);
  const hiddenFields: string[] = useSelector((state: IRuntimeState) => getHiddenFieldsForGroup(state.formLayout.uiConfig.hiddenFields, components));
  const GetHiddenSelector = makeGetHidden();
  const hidden: boolean = useSelector((state: IRuntimeState) => GetHiddenSelector(state, { id }));
  const formData: IFormData = useSelector((state: IRuntimeState) => state.formData.formData);
  const layout: ILayout = useSelector((state: IRuntimeState) => state.formLayout.layouts[state.formLayout.uiConfig.currentView]);
  const options = useSelector((state: IRuntimeState) => state.optionState.options);
  const textResources: ITextResource[] = useSelector((state: IRuntimeState) => state.textResources.resources);
  const getRepeatingGroupIndex = (containerId: string) => {
    if (repeatingGroups && repeatingGroups[containerId]) {
      return repeatingGroups[containerId].count;
    }
    return -1;
  };
  const repeatingGroupIndex = getRepeatingGroupIndex(id);
  const repeatingGroupDeepCopyComponents = createRepeatingGroupComponents(
    container,
    renderComponents,
    repeatingGroupIndex,
    textResources,
    hiddenFields,
  );
  const tableHasErrors = repeatingGroupHasValidations(container, repeatingGroupDeepCopyComponents, validations, currentView, repeatingGroups, layout);

  React.useEffect(() => {
    if (container.edit?.filter && container.edit.filter.length > 0) {
      container.edit.filter.forEach((rule: any) => {
        const formDataKeys: string[] = Object.keys(formData).filter((key) => {
          const keyWithoutIndex = key.replaceAll(/\[\d*\]/g, '');
          return keyWithoutIndex === rule.key && formData[key] === rule.value;
        });
        if (formDataKeys && formDataKeys.length > 0) {
          const filtered = formDataKeys.map((key) => {
            const match = key.match(/\[(\d*)\]/g);
            const currentIndex = match[match.length - 1];
            return parseInt(currentIndex.substring(1, currentIndex.indexOf(']')), 10);
          });
          setFilteredIndexList(filtered);
        }
      });
    }
  }, [formData, container]);

  React.useEffect(() => {
<<<<<<< HEAD
    const {edit} = container;
=======
    const { edit } = container;
>>>>>>> 5cc54eb6
    if (!edit) {
      return;
    }

    if (edit.multiPage) {
      setMultiPageIndex(0);
    }

    if (edit.openByDefault && repeatingGroupIndex === -1) {
      onClickAdd();
    }
  }, [container]);

  const onClickAdd = () => {
    dispatch(FormLayoutActions.updateRepeatingGroups({ layoutElementId: id }));
    if (container.edit?.mode !== 'showAll') {
      dispatch(FormLayoutActions.updateRepeatingGroupsEditIndex({ group: id, index: (repeatingGroupIndex + 1) }));
    }
  };

  const onKeypressAdd = (event: React.KeyboardEvent<HTMLDivElement>) => {
    if (event.key === 'Enter' || event.key === ' ' || event.key === 'Spacebar') {
      onClickAdd();
    }
  };

  const onClickRemove = (groupIndex: number) => {
    dispatch(FormLayoutActions.updateRepeatingGroupsEditIndex({ group: id, index: -1 }));    
    dispatch(FormLayoutActions.updateRepeatingGroups({
      layoutElementId: id,
      remove: true,
      index: groupIndex,
    }));

    if(container.edit?.openByDefault && groupIndex === 0 && repeatingGroups[id].count === 0) {
      dispatch(FormLayoutActions.updateRepeatingGroups({ layoutElementId: id }));
      dispatch(FormLayoutActions.updateRepeatingGroupsEditIndex({ group: id, index: (groupIndex) }));
    }
  };

  const onClickSave = () => {
    const validate: boolean = !!container.triggers?.includes(Triggers.Validation);
    dispatch(FormLayoutActions.updateRepeatingGroupsEditIndex({
      group: id, index: -1, validate,
    }));
  };

  const setEditIndex = (index: number) => {
    // if edit button has been clicked while edit container is open, we trigger validations if present in triggers
    const validate: boolean = (index === -1) && !!container.triggers?.includes(Triggers.Validation);
    dispatch(FormLayoutActions.updateRepeatingGroupsEditIndex({
      group: id, index, validate,
    }));
  };

  if (hidden) {
    return null;
  }

  return (
    <Grid
      container={true}
      item={true}
    >
      { (!container.edit?.mode || container.edit?.mode === 'showTable'
        || (container.edit?.mode === 'hideTable' && editIndex < 0)) &&
        <RepeatingGroupTable
          components={components}
          container={container}
          currentView={currentView}
          editIndex={editIndex}
          formData={formData}
          hiddenFields={hiddenFields}
          id={id}
          language={language}
          layout={layout}
          options={options}
          repeatingGroupIndex={repeatingGroupIndex}
          repeatingGroups={repeatingGroups}
          setEditIndex={setEditIndex}
          textResources={textResources}
          validations={validations}
          filteredIndexes={filteredIndexList}
        />
      }
      <Grid
        container={true}
        justifyContent='flex-end'
      />
      {(container.edit?.mode !== 'showAll' && (editIndex < 0 && ((repeatingGroupIndex + 1) < container.maxCount))) &&
        <RepeatingGroupAddButton
          container={container}
          language={language}
          onClickAdd={onClickAdd}
          onKeypressAdd={onKeypressAdd}
          textResources={textResources}
        />
      }
      {(editIndex >= 0) &&
        <RepeatingGroupsEditContainer
          components={components}
          container={container}
          editIndex={editIndex}
          hiddenFields={hiddenFields}
          id={id}
          language={language}
          layout={layout}
          onClickRemove={onClickRemove}
          onClickSave={onClickSave}
          repeatingGroupIndex={repeatingGroupIndex}
          textResources={textResources}
          hideSaveButton={container.edit?.saveButton === false}
          hideDeleteButton={container.edit?.deleteButton === false}
          multiPageIndex={multiPageIndex}
          setMultiPageIndex={setMultiPageIndex}
        />
      }
      {container.edit?.mode === 'showAll' &&
      // Generate array of length repeatingGroupIndex and iterate over indexes
        Array(repeatingGroupIndex + 1).fill(0).map((v, index) => {
          if (filteredIndexList && filteredIndexList.length > 0 && !filteredIndexList.includes(index)) {
            return null;
          }

          return (
            <RepeatingGroupsEditContainer
              components={components}
              container={container}
              editIndex={index}
              hiddenFields={hiddenFields}
              id={id}
              language={language}
              layout={layout}
              onClickRemove={onClickRemove}
              onClickSave={onClickSave}
              repeatingGroupIndex={repeatingGroupIndex}
              textResources={textResources}
              hideSaveButton={true}
              hideDeleteButton={container.edit?.deleteButton === false}
            />
          );
        })
      }
      {(container.edit?.mode === 'showAll' && ((repeatingGroupIndex + 1) < container.maxCount)) &&
        <RepeatingGroupAddButton
          container={container}
          language={language}
          onClickAdd={onClickAdd}
          onKeypressAdd={onKeypressAdd}
          textResources={textResources}
        />
      }
      {tableHasErrors &&
      <Grid
        container={true}
        style={{ paddingTop: '12px' }}
        direction='column'
      >
        <ErrorPaper
          message={getLanguageFromKey('group.row_error', language)}
        />
      </Grid>
      }
      <Grid item={true} xs={12}>
        {validations && validations[currentView] && validations[currentView][id] &&
          renderValidationMessagesForComponent(validations[currentView][id].group, container.id)
        }
      </Grid>
    </Grid>
  );
}<|MERGE_RESOLUTION|>--- conflicted
+++ resolved
@@ -85,11 +85,7 @@
   }, [formData, container]);
 
   React.useEffect(() => {
-<<<<<<< HEAD
-    const {edit} = container;
-=======
     const { edit } = container;
->>>>>>> 5cc54eb6
     if (!edit) {
       return;
     }
