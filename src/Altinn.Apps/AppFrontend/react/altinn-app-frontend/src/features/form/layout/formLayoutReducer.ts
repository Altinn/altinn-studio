import update from 'immutability-helper';
import { Action, Reducer } from 'redux';
import { IUiConfig } from 'src/types';
import { ILayouts } from './index';
import { IFetchFormLayoutFulfilled, IFetchFormLayoutRejected, IFetchFormLayoutSettingsFulfilled, IFetchFormLayoutSettingsRejected } from './fetch/fetchFormLayoutActions';
import * as ActionTypes from './formLayoutActionTypes';
import { IUpdateFocusFulfilled,
  IUpdateHiddenComponents,
  IUpdateAutoSave,
  IUpdateRepeatingGroupsFulfilled,
  IUpdateCurrentViewFulfilled,
  IUpdateCurrentViewRejected } from './update/updateFormLayoutActions';

export interface ILayoutState {
  layouts: ILayouts;
  error: Error;
  uiConfig: IUiConfig;
}

const initialState: ILayoutState = {
  layouts: null,
  error: null,
  uiConfig: {
    focus: null,
    hiddenFields: [],
    autoSave: null,
    repeatingGroups: {},
    currentView: 'FormLayout',
    navigationConfig: {},
    layoutOrder: null,
  },
};

const LayoutReducer: Reducer<ILayoutState> = (
  state: ILayoutState = initialState,
  action?: Action,
): ILayoutState => {
  if (!action) {
    return state;
  }

  switch (action.type) {
    case ActionTypes.FETCH_FORM_LAYOUT_FULFILLED: {
      const { layouts, navigationConfig } = action as IFetchFormLayoutFulfilled;
      return update<ILayoutState>(state, {
        layouts: {
          $set: layouts,
        },
        uiConfig: {
          navigationConfig: {
            $set: navigationConfig,
          },
          layoutOrder: {
            $set: Object.keys(layouts),
          },
        },
        error: {
          $set: null,
        },
      });
    }

    case ActionTypes.FETCH_FORM_LAYOUT_REJECTED: {
      const { error } = action as IFetchFormLayoutRejected;
      return update<ILayoutState>(state, {
        error: {
          $set: error,
        },
      });
    }

    case ActionTypes.UPDATE_FOCUS_FULFUILLED: {
      const { focusComponentId } = action as IUpdateFocusFulfilled;
      return update<ILayoutState>(state, {
        uiConfig: {
          focus: {
            $set: focusComponentId,
          },
        },
      });
    }

    case ActionTypes.UPDATE_REPEATING_GROUPS_FULFILLED: {
      const {
        repeatingGroups: repeatingGroup,
      } = action as IUpdateRepeatingGroupsFulfilled;
      return update<ILayoutState>(state, {
        uiConfig: {
          repeatingGroups: {
            $set: repeatingGroup,
          },
        },
      });
    }

    case ActionTypes.UPDATE_HIDDEN_COMPONENTS: {
      const { componentsToHide } = action as IUpdateHiddenComponents;
      return update<ILayoutState>(state, {
        uiConfig: {
          hiddenFields: {
            $set: componentsToHide,
          },
        },
      });
    }

    case ActionTypes.UPDATE_AUTO_SAVE: {
      const { autoSave } = action as IUpdateAutoSave;
      return update<ILayoutState>(state, {
        uiConfig: {
          autoSave: {
            $set: autoSave,
          },
        },
      });
    }

<<<<<<< HEAD
    case ActionTypes.UPDATE_CURRENT_VIEW: {
      const { newView, returnToView } = action as IUpdateCurrentView;
=======
    case ActionTypes.UPDATE_CURRENT_VIEW_FULFILLED: {
      const { newView } = action as IUpdateCurrentViewFulfilled;
>>>>>>> 76e1c49b
      return update<ILayoutState>(state, {
        uiConfig: {
          currentView: {
            $set: newView,
          },
          returnToView: {
            $set: returnToView,
          },
        },
      });
    }

    case ActionTypes.UPDATE_CURRENT_VIEW_REJECTED: {
      const { error } = action as IUpdateCurrentViewRejected;
      return update<ILayoutState>(state, {
        error: {
          $set: error,
        },
      });
    }

    case ActionTypes.FETCH_FORM_LAYOUT_SETTINGS_FULFILLED: {
      const { settings } = action as IFetchFormLayoutSettingsFulfilled;
      return update<ILayoutState>(state, {
        uiConfig: {
          layoutOrder: (currentLayoutOrder) => {
            if (!settings || !settings.pages || !settings.pages.order) {
              return currentLayoutOrder;
            }
            return settings.pages.order;
          },
          currentView: (currentView) => {
            if (!settings || !settings.pages || !settings.pages.order) {
              return currentView;
            }
            return settings.pages.order[0];
          },
        },
      });
    }

    case ActionTypes.FETCH_FORM_LAYOUT_SETTINGS_REJECTED: {
      const { error } = action as IFetchFormLayoutSettingsRejected;
      return update<ILayoutState>(state, {
        error: {
          $set: error,
        },
      });
    }

    default: {
      return state;
    }
  }
};

export default LayoutReducer;<|MERGE_RESOLUTION|>--- conflicted
+++ resolved
@@ -115,13 +115,8 @@
       });
     }
 
-<<<<<<< HEAD
-    case ActionTypes.UPDATE_CURRENT_VIEW: {
-      const { newView, returnToView } = action as IUpdateCurrentView;
-=======
     case ActionTypes.UPDATE_CURRENT_VIEW_FULFILLED: {
-      const { newView } = action as IUpdateCurrentViewFulfilled;
->>>>>>> 76e1c49b
+      const { newView, returnToView } = action as IUpdateCurrentViewFulfilled;
       return update<ILayoutState>(state, {
         uiConfig: {
           currentView: {
