import { SagaIterator } from 'redux-saga';
import { call, select, takeLatest } from 'redux-saga/effects';
import { IRuntimeState } from 'src/types';
import { getCurrentTaskDataTypeId, get, put } from 'altinn-shared/utils';
import ProcessDispatcher from '../../../../shared/resources/process/processDispatcher';
<<<<<<< HEAD
import { IValidationResult } from '../../../../types/global';
=======
import { IRuntimeStore, IUiConfig } from '../../../../types/global';
>>>>>>> 5e7f8e13
import { convertDataBindingToModel } from '../../../../utils/databindings';
import { dataElementUrl, getValidationUrl } from '../../../../utils/urlHelper';
import {
  canFormBeSaved,
  createValidator,
  mapDataElementValidationToRedux,
  validateEmptyFields,
  validateFormComponents,
  validateFormData,
} from '../../../../utils/validation';
import { ILayoutState } from '../../layout/formLayoutReducer';
import FormValidationActions from '../../validation/validationActions';
import FormDataActions from '../formDataActions';
import { ISubmitDataAction } from './submitFormDataActions';
import * as FormDataActionTypes from '../formDataActionTypes';
import { getDataTaskDataTypeId } from '../../../../utils/appMetadata';

<<<<<<< HEAD
const LayoutSelector: (state: IRuntimeState) => ILayoutState = (state: IRuntimeState) => state.formLayout;
=======
const LayoutSelector: (store: IRuntimeStore) => ILayoutState = (store: IRuntimeStore) => store.formLayout;
const UIConfigSelector: (store: IRuntimeStore) => IUiConfig = (store: IRuntimeStore) => store.formLayout.uiConfig;
>>>>>>> 5e7f8e13

function* submitFormSaga({ apiMode }: ISubmitDataAction): SagaIterator {
  try {
    const state: IRuntimeState = yield select();
    const currentDataTaskDataTypeId = getDataTaskDataTypeId(
      state.instanceData.instance.process.currentTask.elementId,
      state.applicationMetadata.applicationMetadata.dataTypes,
    );
    const schema = state.formDataModel.schemas[currentDataTaskDataTypeId];
    const validator = createValidator(schema);
    const model = convertDataBindingToModel(state.formData.formData);
    const validationResult = validateFormData(model, state.formLayout.layout, validator, state.language.language);
    let validations = validationResult.validations;
    const componentSpecificValidations =
      validateFormComponents(state.attachments.attachments, state.formLayout.layout, state.formData.formData,
        state.language.language, state.formLayout.uiConfig.hiddenFields);
    const emptyFieldsValidations =
      validateEmptyFields(state.formData.formData, state.formLayout.layout, state.language.language, state.formLayout.uiConfig.hiddenFields);

    validations = Object.assign(validations, componentSpecificValidations);
    if (apiMode === 'Complete') {
      validations = Object.assign(validations, emptyFieldsValidations);
    }

    if (canFormBeSaved(validationResult, apiMode)) {
      // updates the default data element
      const defaultDataElementGuid = getCurrentTaskDataTypeId(
        state.applicationMetadata.applicationMetadata,
        state.instanceData.instance,
      );
      try {
        yield call(put, dataElementUrl(defaultDataElementGuid), model);
      } catch (err) {
        if (err.response && err.response.status === 303) {
          yield call(FormDataActions.fetchFormData, dataElementUrl(err.response.data.id));
        } else {
          throw err;
        }
      }

      if (apiMode === 'Complete') {
        // run validations against the datamodel
        const instanceId = state.instanceData.instance.id;
        const serverValidation: any = yield call(get, getValidationUrl(instanceId));
        // update validation state
        const layoutState: ILayoutState = yield select(LayoutSelector);
        const mappedValidations = mapDataElementValidationToRedux(serverValidation, layoutState.layout, state.textResources.resources);
        FormValidationActions.updateValidations(mappedValidations);
        if (serverValidation && serverValidation.length > 0) {
          // we have validation errors, should not be able to submit
          return yield call(FormDataActions.submitFormDataRejected, null);
        } else {
          // data has no validation errors, we complete the current step
          yield call(ProcessDispatcher.completeProcess);
        }
      }
      yield call(FormDataActions.submitFormDataFulfilled);
    } else {
      FormValidationActions.updateValidations(validations);
      return yield call(FormDataActions.submitFormDataRejected, null);
    }
  } catch (err) {
    console.error(err);
    yield call(FormDataActions.submitFormDataRejected, err);
  }
}

<<<<<<< HEAD
function* saveFormDataSaga(): SagaIterator {
  try {
    const state: IRuntimeState = yield select();
    const model = convertDataBindingToModel(state.formData.formData);
    let validations = { ...state.formValidations.validations };
    const componentSpecificValidations =
      validateFormComponents(state.attachments.attachments, state.formLayout.layout, state.formData.formData,
        state.language.language, state.formLayout.uiConfig.hiddenFields);
    validations = Object.assign(validations, componentSpecificValidations);

    const validationResult: IValidationResult = {
      validations,
      invalidDataTypes: state.formValidations.invalidDataTypes,
    };

    if (canFormBeSaved(validationResult, null)) {
      // updates the default data element
      const defaultDataElementGuid = getCurrentTaskDataTypeId(
        state.applicationMetadata.applicationMetadata,
        state.instanceData.instance,
      );
      try {
        yield call(put, dataElementUrl(defaultDataElementGuid), model);
      } catch (err) {
        if (err.response && err.response.status === 303) {
          yield call(FormDataActions.fetchFormData, dataElementUrl(err.response.data.id));
        } else {
          throw err;
        }
      }

      yield call(FormDataActions.submitFormDataFulfilled);
    } else {
      return yield call(FormDataActions.submitFormDataRejected, null);
    }
  } catch (err) {
    console.error(err);
    yield call(FormDataActions.submitFormDataRejected, err);
=======
function* autoSaveSaga(): SagaIterator {
  const uiConfig: IUiConfig = yield select(UIConfigSelector);
  if (uiConfig.autoSave !== false) {
    // undefined should default to auto save
    yield call(FormDataActions.submitFormData, null);
>>>>>>> 5e7f8e13
  }
}

export function* watchSubmitFormSaga(): SagaIterator {
  yield takeLatest(FormDataActionTypes.SUBMIT_FORM_DATA, submitFormSaga);
}

<<<<<<< HEAD
export function* watchSaveFormDataSaga(): SagaIterator {
  yield takeLatest(FormDataActionTypes.UPDATE_FORM_DATA_FULFILLED, saveFormDataSaga);
=======
export function* watchAutoSaveSaga(): SagaIterator {
  yield takeLatest(FormDataActionTypes.UPDATE_FORM_DATA_FULFILLED, autoSaveSaga);
>>>>>>> 5e7f8e13
}<|MERGE_RESOLUTION|>--- conflicted
+++ resolved
@@ -3,11 +3,7 @@
 import { IRuntimeState } from 'src/types';
 import { getCurrentTaskDataTypeId, get, put } from 'altinn-shared/utils';
 import ProcessDispatcher from '../../../../shared/resources/process/processDispatcher';
-<<<<<<< HEAD
-import { IValidationResult } from '../../../../types/global';
-=======
-import { IRuntimeStore, IUiConfig } from '../../../../types/global';
->>>>>>> 5e7f8e13
+import { IRuntimeStore, IUiConfig, IValidationResult } from '../../../../types/global';
 import { convertDataBindingToModel } from '../../../../utils/databindings';
 import { dataElementUrl, getValidationUrl } from '../../../../utils/urlHelper';
 import {
@@ -25,12 +21,8 @@
 import * as FormDataActionTypes from '../formDataActionTypes';
 import { getDataTaskDataTypeId } from '../../../../utils/appMetadata';
 
-<<<<<<< HEAD
-const LayoutSelector: (state: IRuntimeState) => ILayoutState = (state: IRuntimeState) => state.formLayout;
-=======
 const LayoutSelector: (store: IRuntimeStore) => ILayoutState = (store: IRuntimeStore) => store.formLayout;
 const UIConfigSelector: (store: IRuntimeStore) => IUiConfig = (store: IRuntimeStore) => store.formLayout.uiConfig;
->>>>>>> 5e7f8e13
 
 function* submitFormSaga({ apiMode }: ISubmitDataAction): SagaIterator {
   try {
@@ -98,7 +90,6 @@
   }
 }
 
-<<<<<<< HEAD
 function* saveFormDataSaga(): SagaIterator {
   try {
     const state: IRuntimeState = yield select();
@@ -137,13 +128,14 @@
   } catch (err) {
     console.error(err);
     yield call(FormDataActions.submitFormDataRejected, err);
-=======
+  }
+}
+
 function* autoSaveSaga(): SagaIterator {
   const uiConfig: IUiConfig = yield select(UIConfigSelector);
   if (uiConfig.autoSave !== false) {
     // undefined should default to auto save
-    yield call(FormDataActions.submitFormData, null);
->>>>>>> 5e7f8e13
+    yield call(FormDataActions.saveFormData);
   }
 }
 
@@ -151,11 +143,10 @@
   yield takeLatest(FormDataActionTypes.SUBMIT_FORM_DATA, submitFormSaga);
 }
 
-<<<<<<< HEAD
 export function* watchSaveFormDataSaga(): SagaIterator {
-  yield takeLatest(FormDataActionTypes.UPDATE_FORM_DATA_FULFILLED, saveFormDataSaga);
-=======
+  yield takeLatest(FormDataActionTypes.SAVE_FORM_DATA, saveFormDataSaga);
+}
+
 export function* watchAutoSaveSaga(): SagaIterator {
   yield takeLatest(FormDataActionTypes.UPDATE_FORM_DATA_FULFILLED, autoSaveSaga);
->>>>>>> 5e7f8e13
 }