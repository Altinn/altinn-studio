/* eslint-disable no-param-reassign */
/* eslint-disable max-len */
import { getLanguageFromKey, getParsedLanguageFromKey } from 'altinn-shared/utils';
import moment from 'moment';
import Ajv from 'ajv';
import { IComponentValidations, IValidations, IComponentBindingValidation, ITextResource, IValidationResult, ISchemaValidator, IRepeatingGroups, ILayoutValidations } from 'src/types';
import { ILayouts, ILayoutComponent, ILayoutGroup, ILayout } from '../features/form/layout';
import { IValidationIssue, Severity } from '../types';
// eslint-disable-next-line import/no-cycle
import { DatePickerMinDateDefault, DatePickerMaxDateDefault, DatePickerFormatDefault } from '../components/base/DatepickerComponent';
import { getFormDataForComponent } from './formComponentUtils';
import { getTextResourceByKey } from './textResource';
import { getKeyWithoutIndex } from './databindings';
// eslint-disable-next-line import/no-cycle
import { matchLayoutComponent, setupGroupComponents } from './layout';
import { createRepeatingGroupComponents } from './formLayout';

const JsonPointer = require('jsonpointer');

export function createValidator(schema: any): ISchemaValidator {
  const ajv = new Ajv({ allErrors: true, coerceTypes: true });
  ajv.addFormat('year', /^[0-9]{4}$/);
  ajv.addFormat('year-month', /^[0-9]{4}-(0[1-9]|1[0-2])$/);
  ajv.addSchema(schema, 'schema');
  const rootKey = Object.keys(schema.properties)[0];
  const rootElementPath = schema.properties[rootKey].$ref;
  const rootPtr = JsonPointer.compile(rootElementPath.substr(1));
  const rootElement = rootPtr.get(schema);
  const schemaValidator: ISchemaValidator = {
    validator: ajv,
    schema,
    rootElement,
    rootElementPath,
  };
  return schemaValidator;
}

export const errorMessageKeys = {
  minimum: {
    textKey: 'min',
    paramKey: 'limit',
  },
  exclusiveMinimum: {
    textKey: 'min',
    paramKey: 'limit',
  },
  maximum: {
    textKey: 'max',
    paramKey: 'limit',
  },
  exclusiveMaximum: {
    textKey: 'max',
    paramKey: 'limit',
  },
  minLength: {
    textKey: 'minLength',
    paramKey: 'limit',
  },
  maxLength: {
    textKey: 'maxLength',
    paramKey: 'limit',
  },
  pattern: {
    textKey: 'pattern',
    paramKey: 'pattern',
  },
  format: {
    textKey: 'pattern',
    paramKey: 'format',
  },
  type: {
    textKey: 'pattern',
    paramKey: 'type',
  },
  required: {
    textKey: 'required',
    paramKey: 'limit',
  },
  enum: {
    textKey: 'enum',
    paramKey: 'allowedValues',
  },
  const: {
    textKey: 'enum',
    paramKey: 'allowedValues',
  },
  multipleOf: {
    textKey: 'multipleOf',
    paramKey: 'multipleOf',
  },
};

export function validateEmptyFields(
  formData: any,
  layouts: ILayouts,
  language: any,
  hiddenFields: string[],
  repeatingGroups: IRepeatingGroups,
) {
  const validations = {};
  Object.keys(layouts).forEach((id) => {
    const result = validateEmptyFieldsForLayout(formData, layouts[id], language, hiddenFields, repeatingGroups);
    validations[id] = result;
  });
  return validations;
}

/*
  Fetches validations for fields without data
*/
export function validateEmptyFieldsForLayout(
  formData: any,
  formLayout: ILayout,
  language: any,
  hiddenFields: string[],
  repeatingGroups: IRepeatingGroups,
) {
  const validations: any = {};
  let fieldsInGroup = [];
  const groupsToCheck = formLayout.filter((component) => component.type.toLowerCase() === 'group');
  groupsToCheck.forEach((groupComponent: ILayoutGroup) => {
    fieldsInGroup = fieldsInGroup.concat(groupComponent.children);
  });
  const fieldsToCheck = formLayout.filter((component) => {
    return (
      component.type.toLowerCase() !== 'group'
      && !hiddenFields.includes(component.id)
      && (component as ILayoutComponent).required
      && !fieldsInGroup.includes(component.id)
    );
  });
  fieldsToCheck.forEach((component: any) => {
    validateEmptyField(formData, component, validations, language);
  });

  groupsToCheck.forEach((group: ILayoutGroup) => {
    const componentsToCheck = formLayout.filter((component) => {
      return (component as ILayoutComponent).required && group.children?.indexOf(component.id) > -1;
    });

    componentsToCheck.forEach((component) => {
      if (group.maxCount > 1) {
        const parentGroup = getParentGroup(group, formLayout);
        if (parentGroup) {
          // If we have a parent group there can exist several instances of the child group.
          Object.keys(repeatingGroups).filter((key) => key.startsWith(group.id)).forEach((repeatingGroupId) => {
            const parentIndex = Number.parseInt(repeatingGroupId.charAt(repeatingGroupId.length - 1), 10);
            const parentDataBinding = parentGroup.dataModelBindings?.group;
            const indexedParentDataBinding = `${parentDataBinding}[${parentIndex}]`;
            const indexedGroupDataBinding = group.dataModelBindings?.group.replace(parentDataBinding, indexedParentDataBinding);
            const dataModelBindings = {};
            Object.keys(component.dataModelBindings).forEach((key) => {
              // eslint-disable-next-line no-param-reassign
              dataModelBindings[key] = component.dataModelBindings[key].replace(parentDataBinding, `${indexedParentDataBinding}`);
            });
            for (let i = 0; i <= repeatingGroups[repeatingGroupId]?.count; i++) {
              const componentToCheck = {
                ...component,
                id: `${component.id}-${parentIndex}-${i}`,
                dataModelBindings,
              };
              validateEmptyField(formData, componentToCheck, validations, language, indexedGroupDataBinding, i);
            }
          });
        } else {
          const groupDataModelBinding = group.dataModelBindings.group;
          for (let i = 0; i <= repeatingGroups[group.id]?.count; i++) {
            const componentToCheck = {
              ...component,
              id: `${component.id}-${i}`,
            };
            validateEmptyField(formData, componentToCheck, validations, language, groupDataModelBinding, i);
          }
        }
      } else {
        validateEmptyField(formData, component, validations, language);
      }
    });
  });

  return validations;
}

export function getParentGroup(group: ILayoutGroup, layout: ILayout): ILayoutGroup {
  if (!group || !layout) {
    return null;
  }
  return layout.find((element) => {
    if (element.id !== group.id && element.type === 'Group') {
      const parentGroupCandidate = element as ILayoutGroup;
      if (parentGroupCandidate.children?.indexOf(group.id) > -1) {
        return true;
      }
    }
    return false;
  }) as ILayoutGroup;
}

export function validateEmptyField(
  formData: any,
  component: any,
  validations: any,
  language: any,
  groupDataBinding?: string,
  index?: number,
) {
  const fieldKey = Object.keys(component.dataModelBindings)
    .find((binding: string) => component.dataModelBindings[binding]);
  let dataModelBindingKey = component.dataModelBindings[fieldKey];
  if (groupDataBinding) {
    dataModelBindingKey = dataModelBindingKey.replace(groupDataBinding, `${groupDataBinding}[${index}]`);
  }
  const value = formData[dataModelBindingKey];
  if (!value && fieldKey) {
    // eslint-disable-next-line no-param-reassign
    validations[component.id] = {};
    const componentValidations: IComponentValidations = {
      [fieldKey]: {
        errors: [],
        warnings: [],
      },
    };
    componentValidations[fieldKey].errors.push(
      getLanguageFromKey('form_filler.error_required', language),
    );
    // eslint-disable-next-line no-param-reassign
    validations[component.id] = componentValidations;
  }
}

export function validateFormComponents(
  attachments: any,
  layouts: any,
  formData: any,
  language: any,
  hiddenFields: string[],
) {
  const validations: any = {};
  Object.keys(layouts).forEach((id) => {
    const result = validateFormComponentsForLayout(attachments, layouts[id], formData, language, hiddenFields);
    validations[id] = result;
  });

  return validations;
}

/*
  Fetches component spesific validations
*/
export function validateFormComponentsForLayout(
  attachments: any,
  formLayout: any,
  formData: any,
  language: any,
  hiddenFields: string[],
) {
  const validations: any = {};
  const fieldKey = 'simpleBinding';
  formLayout.forEach((component: any) => {
    if (!hiddenFields.includes(component.id)) {
      if (component.type === 'FileUpload') {
        if (!attachmentsValid(attachments, component)) {
          validations[component.id] = {};
          const componentValidations: IComponentValidations = {
            [fieldKey]: {
              errors: [],
              warnings: [],
            },
          };
          componentValidations[fieldKey].errors.push(
            `${getLanguageFromKey('form_filler.file_uploader_validation_error_file_number_1', language)} ${component.minNumberOfAttachments} ${getLanguageFromKey('form_filler.file_uploader_validation_error_file_number_2', language)}`,
          );
          validations[component.id] = componentValidations;
        }
      }
      if (component.type === 'Datepicker') {
        let componentValidations: IComponentValidations = {};
        const date = getFormDataForComponent(formData, component.dataModelBindings);
        const datepickerValidations =
          validateDatepickerFormData(date, component.minDate, component.maxDate, component.format, language);
        componentValidations = {
          [fieldKey]: datepickerValidations,
        };
        validations[component.id] = componentValidations;
      }
    }
  });
  return validations;
}

function attachmentsValid(attachments: any, component: any): boolean {
  return (
    component.minNumberOfAttachments === 0 ||
    (attachments &&
      attachments[component.id] &&
      attachments[component.id].length >= component.minNumberOfAttachments)
  );
}

/*
  Validates the datepicker form data, returns an array of error messages or empty array if no errors found
*/
export function validateDatepickerFormData(
  formData: string,
  minDate: string = DatePickerMinDateDefault,
  maxDate: string = DatePickerMaxDateDefault,
  format: string = DatePickerFormatDefault,
  language: any,
): IComponentBindingValidation {
  const validations: IComponentBindingValidation = { errors: [], warnings: [] };
  const messages: string[] = [];
  const date = formData ? moment(formData) : null;

  if (formData === null) {
    // is only set to NULL if the format is malformed. Is otherwise undefined or empty string
    validations.errors.push(getParsedLanguageFromKey('date_picker.invalid_date_message', language, [format]));
  }

  if (date && date.isBefore(minDate)) {
    messages.push(getLanguageFromKey('date_picker.min_date_exeeded', language));
  } else if (date && date.isAfter(maxDate)) {
    messages.push(getLanguageFromKey('date_picker.max_date_exeeded', language));
  }
  messages.forEach((message: string) => {
    validations.errors.push(message);
  });
  return validations;
}

/*
  Validates formData for a single component, returns a IComponentValidations object
*/
export function validateComponentFormData(
  layoutId: string,
  formData: any,
  dataModelField: string,
  component: ILayoutComponent,
  language: any,
  schemaValidator: ISchemaValidator,
  existingValidationErrors?: IComponentValidations,
  componentIdWithIndex?: string,
): IValidationResult {
  const {
    validator,
    rootElement,
    schema,
  } = schemaValidator;
  const fieldKey = Object.keys(component.dataModelBindings).find(
    (binding: string) => component.dataModelBindings[binding] === dataModelField,
  );
  const dataModelPaths = dataModelField.split('.');
  const fieldSchema = getSchemaPart(dataModelPaths || [dataModelField], rootElement, schema);
  const valid = (!formData || formData === '') || validator.validate(fieldSchema, formData);
  const validationResult: IValidationResult = {
    validations: {
      [layoutId]: {
        [componentIdWithIndex || component.id]: {
          [fieldKey]: {
            errors: [],
            warnings: [],
          },
        },
      },
    },
    invalidDataTypes: false,
  };

  if (!valid) {
    validator.errors.forEach((error) => {
      if (error.keyword === 'type' || error.keyword === 'format' || error.keyword === 'maximum') {
        validationResult.invalidDataTypes = true;
      }
      let errorParams = error.params[errorMessageKeys[error.keyword].paramKey];
      if (Array.isArray(errorParams)) {
        errorParams = errorParams.join(', ');
      }
      const errorMessage = getParsedLanguageFromKey(
        `validation_errors.${errorMessageKeys[error.keyword].textKey}`,
        language,
        [errorParams],
      );
      mapToComponentValidations(
        layoutId,
        null,
        dataModelField,
        errorMessage,
        validationResult.validations,
        { ...component, id: componentIdWithIndex || component.id },
      );
    });
  }
  if (component.required) {
    if (!formData || formData === '') {
      validationResult.validations[layoutId][componentIdWithIndex || component.id][fieldKey].errors.push(
        getLanguageFromKey('form_filler.error_required', language),
      );
    }
  }

  if (existingValidationErrors || validationResult.validations[layoutId][componentIdWithIndex
    || component.id][fieldKey].errors.length > 0) {
    return validationResult;
  }

  return null;
}

export function getSchemaPart(dataModelPath: string[], subSchema: any, mainSchema: any) {
  const dataModelRoot = dataModelPath[0];
  if (subSchema.properties && subSchema.properties[dataModelRoot] && dataModelPath && dataModelPath.length !== 0) {
    const localRootElement = subSchema.properties[dataModelRoot];
    if (localRootElement.$ref) {
      const childSchemaPtr = JsonPointer.compile(localRootElement.$ref.substr(1));
      return getSchemaPart(dataModelPath.slice(1), childSchemaPtr.get(mainSchema), mainSchema);
    }
    if (localRootElement.items && localRootElement.items.$ref) {
      const childSchemaPtr = JsonPointer.compile(localRootElement.items.$ref.substr(1));
      return getSchemaPart(dataModelPath.slice(1), childSchemaPtr.get(mainSchema), mainSchema);
    }
    return localRootElement;
  }

  if (subSchema.allOf) {
    let tmpSchema: any = {};
    subSchema.allOf.forEach((element) => {
      tmpSchema = {
        ...tmpSchema,
        ...element,
      };
    });
    return getSchemaPart(dataModelPath, tmpSchema, mainSchema);
  }

  if (subSchema.$ref) {
    const ptr = JsonPointer.compile(subSchema.$ref.substr(1));
    return getSchemaPart(dataModelPath.slice(1), ptr.get(mainSchema), mainSchema);
  }

  return subSchema;
}

export function validateFormData(
  formData: any,
  layouts: ILayouts,
  schemaValidator: ISchemaValidator,
  language: any,
): IValidationResult {
  let validations: any = {};
  let invalidDataTypes: boolean = false;

  Object.keys(layouts).forEach((id) => {
    const result = validateFormDataForLayout(formData, layouts[id], id, schemaValidator, language);
    validations = result.validations;
    if (!invalidDataTypes) {
      invalidDataTypes = result.invalidDataTypes;
    }
  });

  return { validations, invalidDataTypes };
}

/*
  Validates the entire formData and returns an IValidations object with validations mapped for all components
*/
export function validateFormDataForLayout(
  formData: any,
  layout: ILayout,
  layoutKey: string,
  schemaValidator: ISchemaValidator,
  language: any,
): IValidationResult {
  const { validator, rootElementPath } = schemaValidator;
  const valid = validator.validate(`schema${rootElementPath}`, formData);
  const result: IValidationResult = {
    validations: {},
    invalidDataTypes: false,
  };

  if (!valid) {
    validator.errors.forEach((error) => {
      if (error.keyword !== 'required') {
        if (error.keyword === 'type' || error.keyword === 'format') {
          result.invalidDataTypes = true;
        }

        let errorParams = error.params[errorMessageKeys[error.keyword].paramKey];
        if (Array.isArray(errorParams)) {
          errorParams = errorParams.join(', ');
        }
        const errorMessage = getParsedLanguageFromKey(
          `validation_errors.${errorMessageKeys[error.keyword].textKey}`,
          language,
          [errorParams],
        );

        const dataBindingName = processDataPath(error.dataPath);
        mapToComponentValidations(layoutKey, layout, dataBindingName, errorMessage, result.validations);
      }
    });
  }

  return result;
}

export function processDataPath(path: string): string {
  let result = path.startsWith('.') ? path.slice(1) : path;
  result = result.replace(/']\['/g, '.').replace(/\['/g, '').replace(/']/g, '');
  return result;
}

export function mapToComponentValidations(
  layoutId: string,
  layout: ILayout,
  dataBindingName: string,
  errorMessage: string,
  validations: ILayoutValidations,
  validatedComponent?: ILayoutComponent | ILayoutGroup,
) {
  let dataModelFieldKey = validatedComponent ?
    (Object.keys((validatedComponent as ILayoutComponent).dataModelBindings).find((name) => {
      return (validatedComponent as ILayoutComponent).dataModelBindings[name] === dataBindingName;
    })) : null;

  const layoutComponent = validatedComponent || layout.find((c) => {
    const component = c as unknown as ILayoutComponent;
    if (component.dataModelBindings) {
      dataModelFieldKey = Object.keys(component.dataModelBindings).find((key) => {
        const dataBindingWithoutIndex = getKeyWithoutIndex(dataBindingName.toLowerCase());
        return key && component.dataModelBindings[key]
          && component.dataModelBindings[key].toLowerCase() === dataBindingWithoutIndex;
      });
    }
    return !!dataModelFieldKey;
  });

  if (!dataModelFieldKey) {
    return;
  }

  if (layoutComponent) {
    const index = getIndex(dataBindingName);
    const componentId = index ? `${layoutComponent.id}-${index}` : layoutComponent.id;
    if (!validations[layoutId]) {
      validations[layoutId] = {};
    }
    if (validations[layoutId][componentId]) {
      if (validations[layoutId][componentId][dataModelFieldKey]) {
        if (validations[layoutId][componentId][dataModelFieldKey].errors.includes(errorMessage)) {
          return;
        }
        validations[layoutId][componentId][dataModelFieldKey].errors.push(errorMessage);
      } else {
        // eslint-disable-next-line no-param-reassign
        validations[layoutId][componentId][dataModelFieldKey] = {
          errors: [errorMessage],
        };
      }
    } else {
      // eslint-disable-next-line no-param-reassign
      validations[layoutId][componentId] = {
        [dataModelFieldKey]: {
          errors: [errorMessage],
        },
      };
    }
  }
}

/*
* Gets the total number of validation errors
*/
export function getErrorCount(validations: IValidations) {
  let count = 0;
  if (!validations) {
    return count;
  }
  Object.keys(validations).forEach((layoutId: string) => {
    Object.keys(validations[layoutId])?.forEach((componentId: string) => {
      const componentValidations: IComponentValidations = validations[layoutId]?.[componentId];
      if (componentValidations === null) {
        return;
      }
      Object.keys(componentValidations).forEach((bindingKey: string) => {
        const componentErrors = componentValidations[bindingKey].errors;
        if (componentErrors) {
          count += componentErrors.length;
        }
      });
    });
  });
  return count;
}

/*
* Checks if form can be saved. If it contains anything other than valid error messages it returns false
*/
export function canFormBeSaved(validationResult: IValidationResult, apiMode?: string): boolean {
  if (validationResult && validationResult.invalidDataTypes) {
    return false;
  }

  const validations = validationResult?.validations;
  if (!validations || apiMode !== 'Complete') {
    return true;
  }
  const canBeSaved = Object.keys(validations).every((layoutId: string) => {
    const layoutCanBeSaved = Object.keys(validations[layoutId])?.every((componentId: string) => {
      const componentValidations: IComponentValidations = validations[layoutId][componentId];
      if (componentValidations === null) {
        return true;
      }
      const componentCanBeSaved = Object.keys(componentValidations).every((bindingKey: string) => {
        const componentErrors = componentValidations[bindingKey].errors;
        return !componentErrors || componentErrors.length === 0;
      });
      return componentCanBeSaved;
    });
    return layoutCanBeSaved;
  });
  return canBeSaved;
}

/* Function to map the new data element validations to our internal redux structure */
export function mapDataElementValidationToRedux(
  validations: IValidationIssue[],
  layouts: ILayouts,
  textResources: ITextResource[],
) {
  const validationResult: IValidations = {};
  if (!validations) {
    return validationResult;
  }
  validations.forEach((validation) => {
    // for each validation, map to correct component and field key
    const componentValidations: IComponentValidations = {};
    let component;
    let componentId;
    let layoutId = Object.keys(layouts).find((id) => {
      const foundInLayout = layouts[id].find((c: ILayoutComponent) => Object.values(c.dataModelBindings)
        .includes(validation.field));
      return !!foundInLayout;
    });
    if (layoutId && layouts[layoutId]) {
      component = layouts[layoutId].find((layoutElement) => {
        const componentCandidate = layoutElement as ILayoutComponent;
        let found = false;
        const match = matchLayoutComponent(validation.field, componentCandidate.id);
        if (validation.field && match && match.length > 0) {
          found = true;
          addValidation(componentValidations, validation, 'simpleBinding', textResources);
          componentId = validation.field;
        } else {
          let index: string;
          if (validation.field) {
            index = getIndex(validation.field);
          }
          Object.keys(componentCandidate.dataModelBindings).forEach((dataModelBindingKey) => {
            const fieldToCheck = getKeyWithoutIndex(validation.field.toLowerCase());
            // tslint:disable-next-line: max-line-length
            if (validation.field
              && componentCandidate.dataModelBindings[dataModelBindingKey].toLowerCase() === fieldToCheck) {
              found = true;
              componentId = index ? `${layoutElement.id}-${index}` : layoutElement.id;
              addValidation(componentValidations, validation, dataModelBindingKey, textResources);
            }
          });
        }

        return found;
      });
    }

    if (component) {
      // we have found a matching component

      if (!validationResult[layoutId]) {
        validationResult[layoutId] = {};
      }
      if (!validationResult[layoutId][componentId]) {
        validationResult[layoutId][componentId] = componentValidations;
      } else {
        const currentValidations = validationResult[layoutId][componentId];
        Object.keys(componentValidations).forEach((key) => {
          if (!currentValidations[key]) {
            currentValidations[key] = componentValidations[key];
          } else {
            currentValidations[key].errors = currentValidations[key].errors.concat(componentValidations[key].errors);
            // tslint:disable-next-line: max-line-length
            currentValidations[key].warnings = currentValidations[key].warnings
              .concat(componentValidations[key].warnings);
          }
        });
        validationResult[layoutId][componentId] = currentValidations;
      }
    } else {
      // unmapped error
      if (!layoutId) {
        layoutId = 'unmapped';
      }

      if (!validationResult[layoutId]) {
        validationResult[layoutId] = {};
      }
      if (!validationResult[layoutId].unmapped) {
        validationResult[layoutId].unmapped = {};
      }
      if (!validationResult[layoutId].unmapped[validation.field]) {
        validationResult[layoutId].unmapped[validation.field] = { errors: [], warnings: [] };
      }
      if (validation.severity === Severity.Error) {
        validationResult[layoutId].unmapped[validation.field].errors.push(validation.description);
      } else {
        validationResult[layoutId].unmapped[validation.field].warnings.push(validation.description);
      }
    }
  });

  return validationResult;
}

/**
 * Returns index of a datamodelbinding. If it is part of a repeating group we return it on the form {group1-index}-{group2-index}-{groupN-index}
 * @param dataModelBinding the data model binding
 */
export function getIndex(dataModelBinding: string) {
  let start = dataModelBinding.indexOf('[');
  if (start > -1) {
    let index: string = '';
    while (start > -1) {
      index += dataModelBinding.substring(start + 1, start + 2);
      start = dataModelBinding.indexOf('[', start + 1);
      if (start > -1) {
        index += '-';
      }
    }
    return index;
  }
  return null;
}

function addValidation(
  componentValidations: IComponentValidations,
  validation: IValidationIssue,
  dataModelBindingKey: string,
  textResources: ITextResource[],
) {
  if (!componentValidations[dataModelBindingKey]) {
    // eslint-disable-next-line no-param-reassign
    componentValidations[dataModelBindingKey] = { errors: [], warnings: [] };
  }
  if (validation.severity === Severity.Error) {
    componentValidations[dataModelBindingKey].errors.push(getTextResourceByKey(validation.description, textResources));
  } else {
    componentValidations[dataModelBindingKey].warnings
      .push(getTextResourceByKey(validation.description, textResources));
  }
}

/**
 * gets unmapped errors from validations as string array
 * @param validations the validaitons
 */
export function getUnmappedErrors(validations: IValidations): string[] {
  const messages: string[] = [];
  if (!validations) {
    return messages;
  }
  Object.keys(validations).forEach((layout: string) => {
    Object.keys(validations[layout]?.unmapped || {}).forEach((key: string) => {
      // eslint-disable-next-line no-unused-expressions
      validations[layout].unmapped[key]?.errors?.forEach((message: string) => {
        messages.push(message);
      });
    });
  });
  return messages;
}

/**
 * gets total number of components with mapped errors
 * @param validations the validations
 */
export function getNumberOfComponentsWithErrors(validations: IValidations): number {
  return getNumberOfComponentsWithValidationMessages(validations, Severity.Error);
}

/**
 * gets total number of components with mapped warnings
 * @param validations the validations
 */
export function getNumberOfComponentsWithWarnings(validations: IValidations): number {
  return getNumberOfComponentsWithValidationMessages(validations, Severity.Warning);
}

/**
 * gets total number of components with mapped validation message of the given type
 * @param validations the validations
 */
export function getNumberOfComponentsWithValidationMessages(validations: IValidations, severity: Severity): number {
  let numberOfComponents = 0;
  if (!validations) {
    return numberOfComponents;
  }

<<<<<<< HEAD
  Object.keys(validations).forEach((componentKey: string) => {
    if (componentKey !== 'unmapped') {
      const componentHasMessages = Object.keys(validations[componentKey] || {}).some((bindingKey: string) => {
        if (severity === Severity.Error && validations[componentKey][bindingKey].errors?.length > 0) {
          return true;
        }
        if (severity === Severity.Warning && validations[componentKey][bindingKey].warnings?.length > 0) {
          return true;
        }
        return false;
      });

      if (componentHasMessages) {
        numberOfComponents += 1;
=======
  Object.keys(validations).forEach((layout) => {
    Object.keys(validations[layout]).forEach((componentKey: string) => {
      if (componentKey !== 'unmapped') {
        const componentHasErrors = Object.keys(validations[componentKey] || {}).some((bindingKey: string) => {
          if (validations[layout][componentKey][bindingKey].errors?.length > 0) {
            return true;
          }
          return false;
        });
        if (componentHasErrors) {
          numberOfComponents += 1;
        }
>>>>>>> 4de6999b
      }
    });
  });

  return numberOfComponents;
}

/*
  Checks if a given component has any validation errors. Returns true/false.
*/
export function componentHasValidations(validations: IValidations, layoutKey: string, componentId: string): boolean {
  if (!validations || !componentId) {
    return false;
  }
  return Object.keys(validations[layoutKey]?.[componentId] || {})?.some((bindingKey: string) => {
    return (validations[layoutKey][componentId][bindingKey].errors?.length > 0);
  });
}

/*
  Checks if a given repeating group has any child components with errors.
*/
export function repeatingGroupHasValidations(
  group: ILayoutGroup,
  repeatingGroupComponents: Array<Array<ILayoutGroup | ILayoutComponent>>,
  validations: IValidations,
  currentView: string,
  repeatingGroups: IRepeatingGroups,
  layout: ILayout,
  hiddenFields?: string[],
): boolean {
  if (!group || !validations || !validations || !layout) {
    return false;
  }

  return repeatingGroupComponents.some((groupIndexArray: Array<ILayoutGroup | ILayoutComponent>, index: number) => {
    return groupIndexArray.some((element) => {
      if (element.type !== 'Group') {
        return componentHasValidations(validations, currentView, element.id);
      }
      const childGroup = element as ILayoutGroup;
      const childGroupCount = repeatingGroups[childGroup.id]?.count;
      const childGroupComponents = layout.filter((childElement) => childGroup.children?.indexOf(childElement.id) > -1);
      const renderComponents = setupGroupComponents(childGroupComponents, childGroup.dataModelBindings?.group, index);
      const deepCopyComponents = createRepeatingGroupComponents(childGroup, renderComponents, childGroupCount, hiddenFields);
      return repeatingGroupHasValidations(childGroup, deepCopyComponents, validations, currentView, repeatingGroups, layout, hiddenFields);
    });
  });
}<|MERGE_RESOLUTION|>--- conflicted
+++ resolved
@@ -802,35 +802,21 @@
     return numberOfComponents;
   }
 
-<<<<<<< HEAD
-  Object.keys(validations).forEach((componentKey: string) => {
-    if (componentKey !== 'unmapped') {
-      const componentHasMessages = Object.keys(validations[componentKey] || {}).some((bindingKey: string) => {
-        if (severity === Severity.Error && validations[componentKey][bindingKey].errors?.length > 0) {
-          return true;
-        }
-        if (severity === Severity.Warning && validations[componentKey][bindingKey].warnings?.length > 0) {
-          return true;
-        }
-        return false;
-      });
-
-      if (componentHasMessages) {
-        numberOfComponents += 1;
-=======
   Object.keys(validations).forEach((layout) => {
     Object.keys(validations[layout]).forEach((componentKey: string) => {
       if (componentKey !== 'unmapped') {
-        const componentHasErrors = Object.keys(validations[componentKey] || {}).some((bindingKey: string) => {
-          if (validations[layout][componentKey][bindingKey].errors?.length > 0) {
+          const componentHasMessages = Object.keys(validations[componentKey] || {}).some((bindingKey: string) => {
+              if (severity === Severity.Error && validations[layout][componentKey][bindingKey].errors?.length > 0) {
             return true;
-          }
+            }
+        if (severity === Severity.Warning && validations[componentKey][bindingKey].warnings?.length > 0) {
+            return true;
+        }
           return false;
         });
-        if (componentHasErrors) {
+          if (componentHasMessages) {
           numberOfComponents += 1;
         }
->>>>>>> 4de6999b
       }
     });
   });
