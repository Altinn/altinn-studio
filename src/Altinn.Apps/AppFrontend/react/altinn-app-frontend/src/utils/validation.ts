--- conflicted
+++ resolved
@@ -659,11 +659,7 @@
         if (c.type === 'FileUpload') {
           return c.id === validation.field;
         }
-<<<<<<< HEAD
-        return Object.values(c.dataModelBindings).includes(getKeyWithoutIndex(validation.field));
-=======
-        return c.dataModelBindings && Object.values(c.dataModelBindings).includes(validation.field);
->>>>>>> 82589e26
+        return c.dataModelBindings && Object.values(c.dataModelBindings).includes(getKeyWithoutIndex(validation.field));
       });
       return !!foundInLayout;
     });
