import { ITextResource } from 'altinn-shared/types';
import { IAttachmentState } from 'src/shared/resources/attachments/attachmentReducer';
import {
  IRepeatingGroups,
  ILayoutNavigation,
  ITextResourceBindings,
<<<<<<< HEAD
  IFileUploadersWithTag,
  IOptionsChosen,
  IFormFileUploaderWithTagComponent
=======
  IMapping,
>>>>>>> ba794446
} from 'src/types';
import {
  IInstantiationButtonProps,
  ILayout,
  ILayoutComponent,
  ILayoutGroup
} from '../features/form/layout';

/*
 * Returns the layout element with the given id, or undefined if no such element exists
 */
export function getLayoutElementById(
  elementId: string,
  formLayout: ILayout,
): ILayoutComponent | ILayoutGroup {
  if (!formLayout || !elementId) {
    return undefined;
  }
  return formLayout.find((element) => element.id === elementId);
}

/*
 * Returns the index of the layout element with the given id, or -1 if no such element exists
 */
export function getLayoutElementIndexById(
  elementId: string,
  formLayout: [ILayoutComponent | ILayoutGroup],
): number {
  if (!elementId || !formLayout) {
    return -1;
  }
  return formLayout.findIndex((element) => element.id === elementId);
}

export function getRepeatingGroups(formLayout: ILayout, formData: any) {
  const repeatingGroups: IRepeatingGroups = {};
  const regex = new RegExp(/\[([0-9]+)\]/);

  const groups = formLayout.filter(
    (layoutElement) => layoutElement.type.toLowerCase() === 'group',
  );

  const childGroups: string[] = [];
  groups.forEach((group: ILayoutGroup) => {
    group.children?.forEach((childId: string) => {
      formLayout
        .filter((element) => {
          if (element.type.toLowerCase() !== 'group') return false;
          if (group.edit?.multiPage) {
            return childId.split(':')[1] === element.id;
          }
          return element.id === childId;
        })
        .forEach((childGroup) => childGroups.push(childGroup.id));
    });
  });

  // filter away groups that should be rendered as child groups
  const filteredGroups = formLayout.filter(
    (group) => childGroups.indexOf(group.id) === -1,
  );

  filteredGroups.forEach((groupElement: ILayoutGroup) => {
    if (groupElement.maxCount > 1) {
      const groupFormData = Object.keys(formData).filter((key) => {
        return key.startsWith(groupElement.dataModelBindings.group);
      });
      if (groupFormData && groupFormData.length > 0) {
        const lastItem = groupFormData[groupFormData.length - 1];
        const match = lastItem.match(regex);
        if (match && match[1]) {
          const count = parseInt(match[1], 10);
          repeatingGroups[groupElement.id] = {
            count,
            dataModelBinding: groupElement.dataModelBindings?.group,
            editIndex: -1,
          };
          const groupElementChildGroups = [];
          groupElement.children?.forEach((id) => {
            if (
              groupElement.edit?.multiPage &&
              childGroups.includes(id.split(':')[1])
            ) {
              groupElementChildGroups.push(id.split(':')[1]);
            } else if (childGroups.includes(id)) {
              groupElementChildGroups.push(id);
            }
          });
          groupElementChildGroups.forEach((childGroupId: string) => {
            const childGroup = groups.find(
              (element) => element.id === childGroupId,
            );
            [...Array(count + 1)].forEach((_x: any, index: number) => {
              const groupId = `${childGroup.id}-${index}`;
              repeatingGroups[groupId] = {
                count: getCountForRepeatingGroup(
                  formData,
                  childGroup.dataModelBindings?.group,
                  groupElement.dataModelBindings.group,
                  index,
                ),
                baseGroupId: childGroup.id,
                editIndex: -1,
              };
            });
          });
        }
      } else {
        repeatingGroups[groupElement.id] = {
          count: -1,
          dataModelBinding: groupElement.dataModelBindings?.group,
          editIndex: -1,
        };
      }
    }
  });
  return repeatingGroups;
}

export function getFileUploadersWithTag(
  formLayout: ILayout,
  attachmentState: IAttachmentState
) {
  const fileUploaders: IFileUploadersWithTag = {};
  const uploaders = formLayout.filter((layoutElement) => layoutElement.type.toLowerCase() === 'fileuploadwithtag');
  uploaders.forEach((component: ILayoutComponent) => {
    const uploader = component as unknown as IFormFileUploaderWithTagComponent;
    const attachments = attachmentState.attachments[uploader.id];
    if (
      attachments !== undefined
    ) {
      const chosenOptions: IOptionsChosen = {};
      for (let index = 0; index < attachments.length; index++) {
        chosenOptions[attachments[index].id] = attachments[index].tags[0];
      }
      fileUploaders[uploader.id] = {
        editIndex: -1,
        chosenOptions,
      };
    } else {
      fileUploaders[uploader.id] = {
        editIndex: -1,
        chosenOptions: {} as IOptionsChosen,
      };
    }
  });
  return fileUploaders;
}

function getCountForRepeatingGroup(
  formData: any,
  groupBinding: string,
  parentGroupBinding: string,
  parentIndex: number,
): number {
  const regex = new RegExp(/\[([0-9]+)](?!.*\[([0-9]+)])/);
  const indexedGroupBinding = groupBinding.replace(
    parentGroupBinding,
    `${parentGroupBinding}[${parentIndex}]`,
  );
  const groupFormData = Object.keys(formData).filter((key) => {
    return key.startsWith(indexedGroupBinding);
  });
  if (groupFormData && groupFormData.length > 0) {
    const lastItem = groupFormData[groupFormData.length - 1];
    const match = lastItem.match(regex);
    if (match && match[1]) {
      return parseInt(match[1], 10);
    }
  }
  return -1;
}

export function getNextView(
  navOptions: ILayoutNavigation,
  layoutOrder: string[],
  currentView: string,
  goBack?: boolean,
) {
  let result;
  if (navOptions) {
    if (goBack && navOptions.previous) {
      return navOptions.previous;
    }

    if (!goBack && navOptions.next) {
      return navOptions.next;
    }
  }

  if (layoutOrder) {
    const currentViewIndex = layoutOrder.indexOf(currentView);
    const newViewIndex = goBack ? currentViewIndex - 1 : currentViewIndex + 1;
    result = layoutOrder[newViewIndex];
  }

  return result;
}

export function removeRepeatingGroupFromUIConfig(
  repeatingGroups: IRepeatingGroups,
  repeatingGroupId: string,
  index: number,
  shiftData?: boolean,
): IRepeatingGroups {
  const newRepGroups = { ...repeatingGroups };
  delete newRepGroups[`${repeatingGroupId}-${index}`];
  if (shiftData) {
    const groupKeys = Object.keys(repeatingGroups).filter((key: string) =>
      key.startsWith(repeatingGroupId),
    );

    groupKeys.forEach((shiftFrom: string, keyIndex: number) => {
      if (keyIndex > index) {
        const shiftTo = groupKeys[keyIndex - 1];
        newRepGroups[shiftTo] = repeatingGroups[shiftFrom];
        delete newRepGroups[shiftFrom];
      }
    });
  }
  return newRepGroups;
}

export function createRepeatingGroupComponents(
  container: ILayoutGroup,
  renderComponents: (ILayoutComponent | ILayoutGroup)[],
  repeatingGroupIndex: number,
  textResources: ITextResource[],
  hiddenFields?: string[],
): Array<Array<ILayoutComponent | ILayoutGroup>> {
  const componentArray: Array<Array<ILayoutComponent | ILayoutGroup>> = [];
  for (let i = 0; i <= repeatingGroupIndex; i++) {
    const childComponents = renderComponents.map(
      (component: ILayoutComponent | ILayoutGroup) => {
        const componentDeepCopy: ILayoutComponent | ILayoutGroup = JSON.parse(
          JSON.stringify(component),
        );
        const dataModelBindings = { ...componentDeepCopy.dataModelBindings };
        const groupDataModelBinding = container.dataModelBindings.group;
        Object.keys(dataModelBindings).forEach((key) => {
          // eslint-disable-next-line no-param-reassign
          dataModelBindings[key] = dataModelBindings[key].replace(
            groupDataModelBinding,
            `${groupDataModelBinding}[${i}]`,
          );
        });
        const deepCopyId = `${componentDeepCopy.id}-${i}`;
        setVariableTextKeysForRepeatingGroupComponent(
          textResources,
          componentDeepCopy.textResourceBindings,
          i,
        );
        const hidden = !!hiddenFields?.find(
          (field) => field === `${deepCopyId}[${i}]`,
        );
        let mapping;
        if (componentDeepCopy.type === 'InstantiationButton') {
          mapping = setMappingForRepeatingGroupComponent(
            (componentDeepCopy as IInstantiationButtonProps).mapping,
            i
          );
        }
        return {
          ...componentDeepCopy,
          textResourceBindings: componentDeepCopy.textResourceBindings,
          dataModelBindings,
          id: deepCopyId,
          baseComponentId: componentDeepCopy.id,
          hidden,
          mapping
        };
      },
    );
    componentArray.push(childComponents);
  }
  return componentArray;
}

export function setMappingForRepeatingGroupComponent(
  mapping: IMapping,
  index: number,
) {
  if (mapping) {
    const indexedMapping: IMapping = {
      ...mapping
    };
    const mappingsWithRepeatingGroupSources = Object.keys(mapping).filter((source) => source.includes('[{0}]'));
    mappingsWithRepeatingGroupSources.forEach((sourceMapping) => {
      delete indexedMapping[sourceMapping];
      const newSource = sourceMapping.replace('[{0}]', `[${index}]`);
      indexedMapping[newSource] = mapping[sourceMapping];
      delete indexedMapping[sourceMapping];
    });
    return indexedMapping;
  } else {
    return undefined;
  }
}

export function setVariableTextKeysForRepeatingGroupComponent(
  textResources: ITextResource[],
  textResourceBindings: ITextResourceBindings,
  index: number,
) {
  if (textResources && textResourceBindings) {
    const bindingsWithVariablesForRepeatingGroups = Object.keys(
      textResourceBindings,
    ).filter((key) => {
      const textKey = textResourceBindings[key];
      const textResource = textResources.find((text) => text.id === textKey);
      return (
        textResource &&
        textResource.variables &&
        textResource.variables.find((v) => v.key.indexOf('[{0}]') > -1)
      );
    });

    bindingsWithVariablesForRepeatingGroups.forEach((key) => {
      textResourceBindings[key] = `${textResourceBindings[key]}-${index}`;
    });
  }
}<|MERGE_RESOLUTION|>--- conflicted
+++ resolved
@@ -4,13 +4,10 @@
   IRepeatingGroups,
   ILayoutNavigation,
   ITextResourceBindings,
-<<<<<<< HEAD
   IFileUploadersWithTag,
   IOptionsChosen,
   IFormFileUploaderWithTagComponent
-=======
   IMapping,
->>>>>>> ba794446
 } from 'src/types';
 import {
   IInstantiationButtonProps,
