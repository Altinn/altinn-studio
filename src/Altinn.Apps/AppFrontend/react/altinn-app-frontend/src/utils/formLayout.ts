--- conflicted
+++ resolved
@@ -1,13 +1,8 @@
 /* eslint-disable no-loop-func */
 /* eslint-disable max-len */
-<<<<<<< HEAD
 import { ITextResource } from 'altinn-shared/types';
 import { IRepeatingGroups, ILayoutNavigation, ITextResourceBindings } from 'src/types';
-import { ILayout, ILayoutComponent, ILayoutGroup, ILayouts } from '../features/form/layout';
-=======
-import { IRepeatingGroups, ILayoutNavigation } from 'src/types';
 import { ILayout, ILayoutComponent, ILayoutGroup } from '../features/form/layout';
->>>>>>> ce99f62c
 
 /*
 * Returns the layout element with the given id, or undefined if no such element exists
