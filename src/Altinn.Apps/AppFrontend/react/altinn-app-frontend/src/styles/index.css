@import '~altinn-designsystem/dist/css/style.dist.tjenester3.min';

/* Custom CSS for all app */

/* Workaround to avoid (PDF) postfix from Altinn designsystem */
a[href$=".pdf"]::after {
  content: none!important;
  display: inline!important;
}

body {
  margin: 0;
  background-color: #1eaef7;
}

input:checked + .slider {
  background-color: #1EAEF7;
}

input:checked + .slider:before {
  -webkit-transform: translateX(26px);
  -ms-transform: translateX(26px);
  transform: translateX(26px);
}

input:focus + .slider {
  box-shadow: 0 0 1px #1EAEF7;
}

p {
  font-family: 'Altinn-DIN';
}

option {
  overflow: 'hidden';
  text-overflow: 'ellipsis';
}

.a-form-label.description-label {
  font-weight: 300;
  line-height: 2.4rem;
  margin-bottom: 1.2rem;
  word-break: break-word;
  text-overflow: ellipsis;
}

.a-form-label.description-label p {
  font-weight: 300;
  line-height: 2.4rem;
  margin-bottom: 1.2rem;
}

.a-form-label.description-label ul, .form-group.a-form-group ul {
  padding-left: 2rem;
  margin-bottom: 1.6rem;
}

.a-form-label.title-label {
  font-weight: 500;
  margin-bottom: 1.2rem;
  word-break: break-word;
  text-overflow: ellipsis;
}

.a-form-label.title-label p {
  display: inline-block;
  font-weight: 500;
  margin-bottom: 0;
}

.a-form-label.title-label .label-optional {
  font-size: 1.4rem;
  font-weight: 400;
  color: #6A6A6A;
}

.a-form-group .form-control {
  border: 2px solid #008FD6;
}

.a-form-group .input-group .input-group-prepend {
  border: 2px solid #008FD6;
}

.attachmentList-title p {
  font-size: 2rem;
  font-weight: 500;
}

.cursorPointer {
  cursor: pointer;
}

.hidden-button-text {
  display: none;
}

.react-modal {
  background: transparent;
  min-width: 600px;
  max-width: 800px;
  top: 10%;
  margin-bottom: 10%;
}

.react-modal-overlay {
  position: fixed;
  top: 0;
  right: 0;
  bottom: 0;
  left: 0;
  background-color: rgba(30, 174, 247, 0.3);
  display: flex;
  align-items: flex-start;
  justify-content: center;
  overflow-y: auto;
}

.ReactModal__Body--open {
  overflow-y: hidden;
}

.slider {
  position: absolute;
  cursor: pointer;
  top: 0;
  left: 0;
  right: 0;
  bottom: 0;
  background-color: #F3F3F3;
  -webkit-transition: .4s;
  transition: .4s;
}

.slider:before {
  position: absolute;
  content: "";
  height: 26px;
  width: 26px;
  left: 4px;
  bottom: 4px;
  background-color: white;
  -webkit-transition: .4s;
  transition: .4s;
}

.switch {
  position: relative;
  display: inline-block;
  width: 60px;
  height: 34px;
}

.switch input {
  opacity: 0;
  width: 0;
  height: 0;
}

/* Rounded sliders */
.slider.round {
  border-radius: 34px;
  margin: 0px !important;
}

.slider.round:before {
  border-radius: 50%;
}

select.disabled {
  border: 2px solid #6A6A6A !important;
  color: #000;
  background: url(data:image/svg+xml;base64,PD94bWwgdmVyc2lvbj0iMS4wIiBlbmNvZGluZz0iVVRGLTgiIHN0YW5kYWxvbmU9Im5vIj8+Cjxzdmcgd2lkdGg9IjhweCIgaGVpZ2h0PSI0cHgiIHZpZXdCb3g9IjAgMCA4IDQiIHZlcnNpb249IjEuMSIgeG1sbnM9Imh0dHA6Ly93d3cudzMub3JnLzIwMDAvc3ZnIiB4bWxuczp4bGluaz0iaHR0cDovL3d3dy53My5vcmcvMTk5OS94bGluayI+CiAgICA8IS0tIEdlbmVyYXRvcjogU2tldGNoIDQwLjIgKDMzODI2KSAtIGh0dHA6Ly93d3cuYm9oZW1pYW5jb2RpbmcuY29tL3NrZXRjaCAtLT4KICAgIDx0aXRsZT5UcmlhbmdsZTwvdGl0bGU+CiAgICA8ZGVzYz5DcmVhdGVkIHdpdGggU2tldGNoLjwvZGVzYz4KICAgIDxkZWZzPjwvZGVmcz4KICAgIDxnIGlkPSJQYWdlLTEiIHN0cm9rZT0ibm9uZSIgc3Ryb2tlLXdpZHRoPSIxIiBmaWxsPSJub25lIiBmaWxsLXJ1bGU9ImV2ZW5vZGQiPgogICAgICAgIDxwb2x5Z29uIGlkPSJUcmlhbmdsZSIgZmlsbD0iIzAwMDAwMCIgdHJhbnNmb3JtPSJ0cmFuc2xhdGUoNC4wMDAwMDAsIDIuMDAwMDAwKSBzY2FsZSgxLCAtMSkgdHJhbnNsYXRlKC00LjAwMDAwMCwgLTIuMDAwMDAwKSAiIHBvaW50cz0iNCAwIDggNCAwIDQiPjwvcG9seWdvbj4KICAgIDwvZz4KPC9zdmc+) no-repeat right .75rem center, repeating-linear-gradient(
    135deg,
    #efefef,
    #efefef 2px,
    #fff 3px,
    #fff 5px
  ) !important;
  background-size: 8px 10px, cover !important;
}


<<<<<<< HEAD

/* Modal header */
.a-iconText.a-iconText-background {
  background-color: #fff;
  color: #000;
  border-bottom: 1px solid #eee;
}

@media only screen and (min-width: 753px) {
  .a-iconText.a-iconText-background {
    padding-left: 84px;
  }
}

@media only screen and (min-width: 977px) {
  .a-iconText.a-iconText-background {
    padding-left: 96px;
  }
}

/* Modal body */

.modal-content {
  border: none;
  box-shadow: 1px 1px 4px 0 rgb(137 137 137 / 50%);
  margin-bottom: 60px;
}

#errorReport .modal-content {
  margin-bottom: 24px;
}

/* Modal back and close buttons */

.a-modal-back span.ai-stack,
.a-modal-back span.reg-stack,
.a-modal-close span.ai-stack,
.a-modal-close span.reg-stack {
  outline: 1px solid #022F51;
  border-radius: 50%;
  font-size: 2.2em;
}

.a-modal-back span.ai-stack:hover,
.a-modal-back span.reg-stack:hover,
.a-modal-close span.ai-stack:hover,
.a-modal-close span.reg-stack:hover {
  outline: 1px solid #022F51;
}

.a-modal-back,
.a-modal-close {
  background: transparent;
}

.a-modal-back:hover,
.a-modal-close:hover {
  opacity: 1;
  background-color: #fff;
}

.a-modal-back span.ai-stack i:first-of-type,
.a-modal-back span.reg-stack i:first-of-type,
.a-modal-close span.ai-stack i:first-of-type,
.a-modal-close span.reg-stack i:first-of-type {
  color: #022F51;
}

.a-modal-close span.ai-stack:hover i,
.a-modal-close span.reg-stack:hover i {
  color: #E23B53;
=======
/* Button */
.a-btn-sm-fullwidth {
  width: 100%;
  padding-bottom: 6px;
}

@media screen and (min-width: 576px) {
  .a-btn-sm-fullwidth {
    width: auto;
  }
}

.a-btn-success:focus {
  outline: 2px solid #0062BA;
>>>>>>> 11d34821
}<|MERGE_RESOLUTION|>--- conflicted
+++ resolved
@@ -180,9 +180,6 @@
   background-size: 8px 10px, cover !important;
 }
 
-
-<<<<<<< HEAD
-
 /* Modal header */
 .a-iconText.a-iconText-background {
   background-color: #fff;
@@ -253,7 +250,8 @@
 .a-modal-close span.ai-stack:hover i,
 .a-modal-close span.reg-stack:hover i {
   color: #E23B53;
-=======
+}
+
 /* Button */
 .a-btn-sm-fullwidth {
   width: 100%;
@@ -268,5 +266,4 @@
 
 .a-btn-success:focus {
   outline: 2px solid #0062BA;
->>>>>>> 11d34821
 }