import * as React from 'react';
import { getLanguageFromKey } from 'altinn-shared/utils';
import classNames from 'classnames';
import { PresentationType, ProcessTaskType } from '../../types';
import { Grid } from '@material-ui/core';
import { ILanguage } from 'altinn-shared/types';

export interface IHeaderProps {
  type: ProcessTaskType | PresentationType;
  language: ILanguage;
  header?: string;
  appOwner?: string;
}

const Header = ({
  type,
  header,
  language,
  appOwner
}: IHeaderProps) => {
  return (
    <div
      className={classNames('modal-header', 'a-modal-header', {
        'a-modal-background-success': type === ProcessTaskType.Archived,
      })}
    >
      <div className='a-iconText a-iconText-background a-iconText-large'>
<<<<<<< HEAD
        <Grid container direction='column'>
          <Grid item>
            <span>
              {appOwner}
            </span>
          </Grid>
          <Grid item>
            <h1 className='a-iconText-text mb-0'>
              <span className='a-iconText-text-large'>
                {type === ProcessTaskType.Archived ? (
                  <span>
                    {getLanguageFromKey('receipt.receipt', language)}
                  </span>
                ) : (
                  header
                )}
=======
        <h1 className='a-iconText-text mb-0' >
          <span className='a-iconText-text-large' data-testid='presentation-heading'>
            {props.type === ProcessTaskType.Archived ? (
              <span>
                {getLanguageFromKey('receipt.receipt', props.language)}
>>>>>>> ded46072
              </span>
            </h1>
          </Grid>
        </Grid>
      </div>
    </div>
  );
};

export default Header;<|MERGE_RESOLUTION|>--- conflicted
+++ resolved
@@ -25,7 +25,6 @@
       })}
     >
       <div className='a-iconText a-iconText-background a-iconText-large'>
-<<<<<<< HEAD
         <Grid container direction='column'>
           <Grid item>
             <span>
@@ -34,7 +33,7 @@
           </Grid>
           <Grid item>
             <h1 className='a-iconText-text mb-0'>
-              <span className='a-iconText-text-large'>
+              <span className='a-iconText-text-large' data-testid='presentation-heading'>
                 {type === ProcessTaskType.Archived ? (
                   <span>
                     {getLanguageFromKey('receipt.receipt', language)}
@@ -42,13 +41,6 @@
                 ) : (
                   header
                 )}
-=======
-        <h1 className='a-iconText-text mb-0' >
-          <span className='a-iconText-text-large' data-testid='presentation-heading'>
-            {props.type === ProcessTaskType.Archived ? (
-              <span>
-                {getLanguageFromKey('receipt.receipt', props.language)}
->>>>>>> ded46072
               </span>
             </h1>
           </Grid>
