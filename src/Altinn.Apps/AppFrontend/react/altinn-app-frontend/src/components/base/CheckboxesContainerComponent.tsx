import React from 'react';
import { FormControlLabel, FormGroup, FormLabel } from '@material-ui/core';
import Checkbox, { CheckboxProps } from '@material-ui/core/Checkbox';
import FormControl from '@material-ui/core/FormControl';
import { makeStyles } from '@material-ui/core/styles';
import cn from 'classnames';

import type { IComponentProps } from '..';
import type { IOption, IComponentValidations } from 'src/types';

import { renderValidationMessagesForComponent } from '../../utils/render';
import { useAppSelector } from 'src/common/hooks';

export interface ICheckboxContainerProps extends IComponentProps {
  validationMessages: IComponentValidations;
  options: IOption[];
  optionsId: string;
  preselectedOptionIndex?: number;
}

interface IStyledCheckboxProps extends CheckboxProps {
  label: string;
}

const useStyles = makeStyles((theme) => ({
  root: {
    '&:hover': {
      backgroundColor: 'transparent',
    },
  },
  icon: {
    border: '2px solid #1EAEF7',
    width: 24,
    height: 24,
    backgroundColor: '#ffffff',
    '$root.Mui-focusVisible &': {
      outline: '2px solid #ff0000',
      outlineOffset: 0,
      outlineColor: theme.altinnPalette.primary.blueDark,
    },
    'input:hover ~ &': {
      borderColor: theme.altinnPalette.primary.blueDark,
    },
    'input:disabled ~ &': {
      boxShadow: 'none',
      background: 'rgba(206,217,224,.5)',
    },
  },
  checkedIcon: {
    backgroundColor: '#ffffff',
    '&:before': {
      display: 'block',
      width: 20,
      height: 20,

      backgroundImage:
        "url(\"data:image/svg+xml;charset=utf-8,%3Csvg xmlns='http://www.w3.org/2000/svg' viewBox='0 0 8 8'%3E%3Cpath fill='%23000000' d='M6.564.75l-3.59 3.612-1.538-1.55L0 4.26 2.974 7.25 8 2.193z'/%3E%3C/svg%3E\")",
      content: '""',
    },
    'input:hover ~ &': {
      borderColor: theme.altinnPalette.primary.blueDark,
    },
  },
  legend: {
    color: '#000000',
  },
  margin: {
    marginBottom: '1.2rem',
  },
<<<<<<< HEAD
});

function usePrevious(value) {
  const ref = React.useRef();
  React.useEffect(() => {
    ref.current = value.slice();
  });

  return ref.current;
}

export const CheckboxContainerComponent = (props: ICheckboxContainerProps) => {
  const classes = useStyles(props);
  const apiOptions = useAppSelector(state => state.optionState.options[props.optionsId]?.options);
  const options = apiOptions || props.options || [];
  const [selected, setSelected] = React.useState([]);
  const prevSelected: any = usePrevious(selected);
  const checkBoxesIsRow: boolean = options.length <= 2;
=======
}));

const defaultOptions: IOption[] = [];
const defaultSelectedOptions: string[] = [];

export const CheckboxContainerComponent = ({
  id,
  options,
  optionsId,
  formData,
  preselectedOptionIndex,
  handleDataChange,
  handleFocusUpdate,
  legend,
  getTextResourceAsString,
  getTextResource,
  validationMessages,
}: ICheckboxContainerProps) => {
  const classes = useStyles();
  const apiOptions = useAppSelector(
    (state) => state.optionState.options[optionsId],
  );
  const calculatedOptions = apiOptions || options || defaultOptions;
  const checkBoxesIsRow = calculatedOptions.length <= 2;
  const hasSelectedInitial = React.useRef(false);
>>>>>>> e18cce79

  const selected =
    formData?.simpleBinding ? formData.simpleBinding.split(',') : defaultSelectedOptions;

  React.useEffect(() => {
    const shouldSelectOptionAutomatically =
      !formData?.simpleBinding &&
      preselectedOptionIndex >= 0 &&
      calculatedOptions &&
      preselectedOptionIndex < calculatedOptions.length &&
      hasSelectedInitial.current === false;

    if (shouldSelectOptionAutomatically) {
      handleDataChange(calculatedOptions[preselectedOptionIndex].value);
      hasSelectedInitial.current = true;
    }
  }, [
    formData?.simpleBinding,
    calculatedOptions,
    handleDataChange,
    preselectedOptionIndex,
  ]);

  const handleChange = (event: React.ChangeEvent<HTMLInputElement>) => {
    const clickedItem = event.target.name;
    const isSelected = isOptionSelected(clickedItem);

    if (isSelected) {
      handleDataChange(selected.filter((x) => x !== clickedItem).join(','));
    } else {
      handleDataChange(selected.concat(clickedItem).join(','));
    }
    handleFocusUpdate(id);
  };

  const handleBlur = () => {
    handleDataChange(formData?.simpleBinding ?? '');
  };

  const isOptionSelected = (option: string) => selected.includes(option);

  const RenderLegend = legend;

  return (
    <FormControl key={`checkboxes_control_${id}`} component='fieldset'>
      <FormLabel component='legend' classes={{ root: cn(classes.legend) }}>
        <RenderLegend />
      </FormLabel>
      <FormGroup row={checkBoxesIsRow} id={id} key={`checkboxes_group_${id}`}>
        {calculatedOptions.map((option, index) => (
          <React.Fragment key={option.value}>
            <FormControlLabel
              key={option.value}
              classes={{ root: cn(classes.margin) }}
              control={
                <StyledCheckbox
                  checked={isOptionSelected(option.value)}
                  onChange={handleChange}
                  onBlur={handleBlur}
                  value={index}
                  key={option.value}
                  name={option.value}
                  label={getTextResourceAsString(option.label)}
                />
              }
              label={getTextResource(option.label)}
            />
            {validationMessages &&
              isOptionSelected(option.value) &&
              renderValidationMessagesForComponent(
                validationMessages.simpleBinding,
                id,
              )}
          </React.Fragment>
        ))}
      </FormGroup>
    </FormControl>
  );
};

const StyledCheckbox = ({ label, ...rest }: IStyledCheckboxProps) => {
  const classes = useStyles();

  return (
    <Checkbox
      className={classes.root}
      disableRipple={true}
      color='default'
      checkedIcon={<span className={cn(classes.icon, classes.checkedIcon)} />}
      icon={<span className={classes.icon} />}
      inputProps={{ 'aria-label': label }}
      {...rest}
    />
  );
};<|MERGE_RESOLUTION|>--- conflicted
+++ resolved
@@ -67,26 +67,6 @@
   margin: {
     marginBottom: '1.2rem',
   },
-<<<<<<< HEAD
-});
-
-function usePrevious(value) {
-  const ref = React.useRef();
-  React.useEffect(() => {
-    ref.current = value.slice();
-  });
-
-  return ref.current;
-}
-
-export const CheckboxContainerComponent = (props: ICheckboxContainerProps) => {
-  const classes = useStyles(props);
-  const apiOptions = useAppSelector(state => state.optionState.options[props.optionsId]?.options);
-  const options = apiOptions || props.options || [];
-  const [selected, setSelected] = React.useState([]);
-  const prevSelected: any = usePrevious(selected);
-  const checkBoxesIsRow: boolean = options.length <= 2;
-=======
 }));
 
 const defaultOptions: IOption[] = [];
@@ -107,12 +87,11 @@
 }: ICheckboxContainerProps) => {
   const classes = useStyles();
   const apiOptions = useAppSelector(
-    (state) => state.optionState.options[optionsId],
+    (state) => state.optionState.options[optionsId]?.options,
   );
   const calculatedOptions = apiOptions || options || defaultOptions;
   const checkBoxesIsRow = calculatedOptions.length <= 2;
   const hasSelectedInitial = React.useRef(false);
->>>>>>> e18cce79
 
   const selected =
     formData?.simpleBinding ? formData.simpleBinding.split(',') : defaultSelectedOptions;
