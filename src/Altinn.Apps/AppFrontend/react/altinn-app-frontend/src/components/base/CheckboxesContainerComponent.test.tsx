import React from 'react';
import userEvent from '@testing-library/user-event';
import { screen, fireEvent } from '@testing-library/react';

import { renderWithProviders } from '../../../testUtils';

import type { IComponentProps } from 'src/components';
import type { ICheckboxContainerProps } from './CheckboxesContainerComponent';
<<<<<<< HEAD
import { getInitialStateMock } from '../../../__mocks__/initialStateMock';

const render = (props: Partial<ICheckboxContainerProps> = {}) => {
=======
import { CheckboxContainerComponent } from './CheckboxesContainerComponent';
import { LayoutStyle } from 'src/types';

const threeOptions = [
  {
    label: 'Norway',
    value: 'norway',
  },
  {
    label: 'Sweden',
    value: 'sweden',
  },
  {
    label: 'Denmark',
    value: 'denmark',
  },
];

const twoOptions = threeOptions.slice(1);

const render = (
  props: Partial<ICheckboxContainerProps> = {},
  options = undefined,
) => {
>>>>>>> ad1b86df
  const allProps: ICheckboxContainerProps = {
    options: [],
    optionsId: 'countries',
    preselectedOptionIndex: undefined,
    validationMessages: {},
    legend: 'legend',
    handleDataChange: jest.fn(),
    handleFocusUpdate: jest.fn(),
    getTextResource: (value) => value,
    getTextResourceAsString: (value) => value,
    ...({} as IComponentProps),
    ...props,
  };

  const { container } = renderWithProviders(
    <CheckboxContainerComponent {...allProps} />,
    {
      preloadedState: {
        optionState: {
          options: {
            countries: {
              id: 'countries',
              options: options || threeOptions,
            },
            loadingOptions: {
              id: 'loadingOptions',
              options: undefined,
              loading: true,
            },
          },
          error: {
            name: '',
            message: '',
          },
        },
      },
    },
  );

  return { container };
};

const getCheckbox = ({ name, isChecked = false }) => {
  return screen.getByRole('checkbox', {
    name: name,
    checked: isChecked,
  });
};

describe('CheckboxContainerComponent', () => {
  it('should call handleDataChange with value of preselectedOptionIndex when simpleBinding is not set', () => {
    const handleChange = jest.fn();
    render({
      handleDataChange: handleChange,
      preselectedOptionIndex: 1,
      formData: {
        simpleBinding: undefined,
      },
    });

    expect(handleChange).toHaveBeenCalledWith('sweden');
  });

  it('should not call handleDataChange when simpleBinding is set and preselectedOptionIndex', () => {
    const handleChange = jest.fn();
    render({
      handleDataChange: handleChange,
      preselectedOptionIndex: 0,
      formData: {
        simpleBinding: 'denmark',
      },
    });

    expect(getCheckbox({ name: 'Norway' })).toBeInTheDocument();
    expect(getCheckbox({ name: 'Sweden' })).toBeInTheDocument();
    expect(
      getCheckbox({ name: 'Denmark', isChecked: true }),
    ).toBeInTheDocument();

    expect(handleChange).not.toHaveBeenCalled();
  });

  it('should show several checkboxes as selected based on values in simpleBinding', () => {
    const handleChange = jest.fn();
    render({
      handleDataChange: handleChange,
      formData: {
        simpleBinding: 'norway,denmark',
      },
    });

    expect(
      getCheckbox({ name: 'Norway', isChecked: true }),
    ).toBeInTheDocument();
    expect(getCheckbox({ name: 'Sweden' })).toBeInTheDocument();
    expect(
      getCheckbox({ name: 'Denmark', isChecked: true }),
    ).toBeInTheDocument();

    expect(handleChange).not.toHaveBeenCalledWith();
  });

  it('should not set any as selected when no binding and no preselectedOptionIndex is set', () => {
    const handleChange = jest.fn();
    render({ handleDataChange: handleChange });

    expect(getCheckbox({ name: 'Norway' })).toBeInTheDocument();
    expect(getCheckbox({ name: 'Sweden' })).toBeInTheDocument();
    expect(getCheckbox({ name: 'Denmark' })).toBeInTheDocument();

    expect(handleChange).not.toHaveBeenCalled();
  });

  it('should call handleDataChange with updated values when selection changes', () => {
    const handleChange = jest.fn();
    render({
      handleDataChange: handleChange,
      formData: {
        simpleBinding: 'norway',
      },
    });

    expect(
      getCheckbox({ name: 'Norway', isChecked: true }),
    ).toBeInTheDocument();
    expect(getCheckbox({ name: 'Sweden' })).toBeInTheDocument();
    expect(getCheckbox({ name: 'Denmark' })).toBeInTheDocument();

    userEvent.click(getCheckbox({ name: 'Denmark' }));

    expect(handleChange).toHaveBeenCalledWith('norway,denmark');
  });

  it('should call handleDataChange with updated values when deselecting item', () => {
    const handleChange = jest.fn();
    render({
      handleDataChange: handleChange,
      formData: {
        simpleBinding: 'norway,denmark',
      },
    });

    expect(
      getCheckbox({ name: 'Norway', isChecked: true }),
    ).toBeInTheDocument();
    expect(getCheckbox({ name: 'Sweden' })).toBeInTheDocument();
    expect(
      getCheckbox({ name: 'Denmark', isChecked: true }),
    ).toBeInTheDocument();

    userEvent.click(getCheckbox({ name: 'Denmark', isChecked: true }));

    expect(handleChange).toHaveBeenCalledWith('norway');
  });

  it('should call handleDataChange on blur with already selected value', () => {
    const handleChange = jest.fn();
    render({
      handleDataChange: handleChange,
      formData: {
        simpleBinding: 'norway',
      },
    });

    expect(getCheckbox({ name: 'Denmark' })).toBeInTheDocument();

    fireEvent.focus(getCheckbox({ name: 'Denmark' }));
    fireEvent.blur(getCheckbox({ name: 'Denmark' }));

    expect(handleChange).toHaveBeenCalledWith('norway');
  });

  it('should call handleDataChange on blur with empty value when no item is selected', () => {
    const handleChange = jest.fn();
    render({
      handleDataChange: handleChange,
    });

    expect(getCheckbox({ name: 'Denmark' })).toBeInTheDocument();

    fireEvent.focus(getCheckbox({ name: 'Denmark' }));
    fireEvent.blur(getCheckbox({ name: 'Denmark' }));

    expect(handleChange).toHaveBeenCalledWith('');
  });

  it('should call handleDataChange onBlur with no commas in string when starting with empty string formData', () => {
    const handleChange = jest.fn();
    render({
      handleDataChange: handleChange,
      formData: {
        simpleBinding: '',
      },
    });

    expect(getCheckbox({ name: 'Norway' })).toBeInTheDocument();
    expect(getCheckbox({ name: 'Sweden' })).toBeInTheDocument();
    expect(getCheckbox({ name: 'Denmark' })).toBeInTheDocument();

    userEvent.click(getCheckbox({ name: 'Denmark' }));

    expect(handleChange).toHaveBeenCalledWith('denmark');
  });

  it('should show spinner while waiting for options', () => {
    render({
      optionsId: 'loadingOptions',
    });

    expect(screen.queryByTestId('altinn-spinner')).toBeInTheDocument();
  });

  it('should show items in a row when layout is "row" and options count is 3', () => {
    const { container } = render(
      {
        optionsId: 'countries',
        layout: LayoutStyle.Row,
      },
      threeOptions,
    );

    expect(container.querySelectorAll('.MuiFormGroup-root').length).toBe(1);

    expect(
      container.querySelectorAll('.MuiFormGroup-root.MuiFormGroup-row').length,
    ).toBe(1);
  });

  it('should show items in a row when layout is not defined, and options count is 2', () => {
    const { container } = render(
      {
        optionsId: 'countries',
      },
      twoOptions,
    );

    expect(container.querySelectorAll('.MuiFormGroup-root').length).toBe(1);

    expect(
      container.querySelectorAll('.MuiFormGroup-root.MuiFormGroup-row').length,
    ).toBe(1);
  });

  it('should show items in a column when layout is "column" and options count is 2 ', () => {
    const { container } = render(
      {
        optionsId: 'countries',
        layout: LayoutStyle.Column,
      },
      twoOptions,
    );

    expect(container.querySelectorAll('.MuiFormGroup-root').length).toBe(1);

    expect(
      container.querySelectorAll('.MuiFormGroup-root.MuiFormGroup-row').length,
    ).toBe(0);
  });

  it('should show items in a columns when layout is not defined, and options count is 3', () => {
    const { container } = render(
      {
        optionsId: 'countries',
      },
      threeOptions,
    );

    expect(container.querySelectorAll('.MuiFormGroup-root').length).toBe(1);

    expect(
      container.querySelectorAll('.MuiFormGroup-root.MuiFormGroup-row').length,
    ).toBe(0);
  });

  it('should present replaced label if setup with values from repeating group in redux and trigger handleDataChanged with replaced values', () => {
    const handleDataChange = jest.fn();

    const checkboxesWithOptionsFromRedux: ICheckboxContainerProps = {
      options: [],
      preselectedOptionIndex: undefined,
      validationMessages: {},
      legend: 'legend',
      handleDataChange,
      handleFocusUpdate: jest.fn(),
      getTextResource: (value) => value,
      getTextResourceAsString: (value) => value,
      source: {
        group: "someGroup",
        label: "option.from.rep.group.label",
        value: "someGroup[{0}].valueField"
      },
      ...({} as IComponentProps),
    };
    renderWithProviders(<CheckboxContainerComponent {...checkboxesWithOptionsFromRedux} />, {
      preloadedState: getInitialStateMock()
    });

    expect(getCheckbox({ name: 'The value from the group is: Label for first' })).toBeInTheDocument();
    expect(getCheckbox({ name: 'The value from the group is: Label for second' })).toBeInTheDocument();

    userEvent.click(getCheckbox({ name: 'The value from the group is: Label for second' }));

    expect(handleDataChange).toHaveBeenCalledWith('Value for second');
  });
});<|MERGE_RESOLUTION|>--- conflicted
+++ resolved
@@ -6,11 +6,7 @@
 
 import type { IComponentProps } from 'src/components';
 import type { ICheckboxContainerProps } from './CheckboxesContainerComponent';
-<<<<<<< HEAD
 import { getInitialStateMock } from '../../../__mocks__/initialStateMock';
-
-const render = (props: Partial<ICheckboxContainerProps> = {}) => {
-=======
 import { CheckboxContainerComponent } from './CheckboxesContainerComponent';
 import { LayoutStyle } from 'src/types';
 
@@ -35,7 +31,6 @@
   props: Partial<ICheckboxContainerProps> = {},
   options = undefined,
 ) => {
->>>>>>> ad1b86df
   const allProps: ICheckboxContainerProps = {
     options: [],
     optionsId: 'countries',
