--- conflicted
+++ resolved
@@ -12,12 +12,9 @@
 import { IComponentValidations } from '../../types';
 import { renderValidationMessagesForComponent } from '../../utils/render';
 import { v4 as uuidv4 } from 'uuid';
-<<<<<<< HEAD
 import { baseStyle, activeStyle, rejectStyle, validationErrorStyle } from 'src/styles/Dropzone';
-=======
 import { useAppSelector } from 'src/common/hooks';
 import { ILanguage } from 'altinn-shared/types';
->>>>>>> ba794446
 
 export interface IFileUploadProps {
   displayMode: string;
