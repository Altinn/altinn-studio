--- conflicted
+++ resolved
@@ -163,11 +163,7 @@
       return null;
     }
     return (
-<<<<<<< HEAD
-      <div id={'altinn-file-list-' + props.id} data-testid={props.id}>
-=======
-      <div id={props.id}>
->>>>>>> 3ea1059f
+      <div id={props.id} data-testid={props.id}>
         <table className={'file-upload-table'}>
           <thead>
             <tr className={'blue-underline'} id={'altinn-file-list-row-header'}>
