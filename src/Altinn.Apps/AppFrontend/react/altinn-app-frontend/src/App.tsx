import { createTheme, MuiThemeProvider } from '@material-ui/core';
import * as React from 'react';
import { Route, Switch } from 'react-router-dom';
import { AltinnAppTheme } from 'altinn-shared/theme';
import { useSelector, useDispatch } from 'react-redux';
import ProcessWrapper from './shared/containers/ProcessWrapper';
import UnknownError from './features/instantiate/containers/UnknownError';
import PartySelection from './features/instantiate/containers/PartySelection';
import { startInitialAppTaskQueue } from './shared/resources/queue/queueSlice';
import { get } from './utils/networking';
import { getEnvironmentLoginUrl, refreshJwtTokenUrl } from './utils/urlHelper';
import { makeGetHasErrorsSelector } from './selectors/getErrors';
import Entrypoint from './features/entrypoint/Entrypoint';

const theme = createTheme(AltinnAppTheme);

// 1 minute = 60.000ms
const TEN_MINUTE_IN_MILLISECONDS: number = 60000 * 10;

export const App = () => {
  const dispatch = useDispatch();
  const hasErrorSelector = makeGetHasErrorsSelector();
  const hasApiErrors: boolean = useSelector(hasErrorSelector);
  // @ts-ignore since appliacationSetting is not available in rootstate
  const appOidcProvider = useSelector((state) => state.applicationSettings?.applicationSettings?.appOidcProvider);

  let lastRefreshTokenTimestamp = 0;

  function setUpEventListeners() {
    window.addEventListener('mousemove', refreshJwtToken);
    window.addEventListener('scroll', refreshJwtToken);
    window.addEventListener('onfocus', refreshJwtToken);
    window.addEventListener('keydown', refreshJwtToken);
  }

  function removeEventListeners() {
    window.removeEventListener('mousemove', refreshJwtToken);
    window.removeEventListener('scroll', refreshJwtToken);
    window.removeEventListener('onfocus', refreshJwtToken);
    window.removeEventListener('keydown', refreshJwtToken);
  }

  function refreshJwtToken() {
    const timeNow = Date.now();
    if (timeNow - lastRefreshTokenTimestamp > TEN_MINUTE_IN_MILLISECONDS) {
      lastRefreshTokenTimestamp = timeNow;
<<<<<<< HEAD
      get(refreshJwtTokenUrl)
        .catch((err) => {
          // Most likely the user has an expired token, so we redirect to the login-page
          try {
            window.location.href = getEnvironmentLoginUrl(appOidcProvider);
          } catch (error) {
            console.error(err, error);
          }
        });
=======
      get(refreshJwtTokenUrl).catch((err) => {
        // Most likely the user has an expired token, so we redirect to the login-page
        try {
          window.location.href = getEnvironmentLoginUrl();
        } catch (error) {
          console.error(err, error);
        }
      });
>>>>>>> 1428c04e
    }
  }

  React.useEffect(() => {
    refreshJwtToken();
    dispatch(startInitialAppTaskQueue());
    setUpEventListeners();
    return function cleanup() {
      removeEventListeners();
    };
  }, [appOidcProvider]);

  if (hasApiErrors) {
    return <UnknownError />;
  }

  return (
    <MuiThemeProvider theme={theme}>
      <Switch>
        <Route path='/' exact={true} component={Entrypoint} />
        <Route
          path='/partyselection/:errorCode?'
          exact={true}
          component={PartySelection}
        />
        <Route
          path='/instance/:partyId/:instanceGuid'
          exact={true}
          component={ProcessWrapper}
        />
      </Switch>
    </MuiThemeProvider>
  );
};<|MERGE_RESOLUTION|>--- conflicted
+++ resolved
@@ -44,7 +44,6 @@
     const timeNow = Date.now();
     if (timeNow - lastRefreshTokenTimestamp > TEN_MINUTE_IN_MILLISECONDS) {
       lastRefreshTokenTimestamp = timeNow;
-<<<<<<< HEAD
       get(refreshJwtTokenUrl)
         .catch((err) => {
           // Most likely the user has an expired token, so we redirect to the login-page
@@ -54,16 +53,6 @@
             console.error(err, error);
           }
         });
-=======
-      get(refreshJwtTokenUrl).catch((err) => {
-        // Most likely the user has an expired token, so we redirect to the login-page
-        try {
-          window.location.href = getEnvironmentLoginUrl();
-        } catch (error) {
-          console.error(err, error);
-        }
-      });
->>>>>>> 1428c04e
     }
   }
 
