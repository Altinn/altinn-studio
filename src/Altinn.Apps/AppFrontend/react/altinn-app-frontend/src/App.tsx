import { createTheme, MuiThemeProvider } from '@material-ui/core';
import * as React from 'react';
import { Route, Switch } from 'react-router-dom';
import { AltinnAppTheme } from 'altinn-shared/theme';
import ProcessWrapper from './shared/containers/ProcessWrapper';
import UnknownError from './features/instantiate/containers/UnknownError';
import PartySelection from './features/instantiate/containers/PartySelection';
import { startInitialAppTaskQueue } from './shared/resources/queue/queueSlice';
import { get } from './utils/networking';
import { getEnvironmentLoginUrl, refreshJwtTokenUrl } from './utils/urlHelper';
import { makeGetHasErrorsSelector } from './selectors/getErrors';
import Entrypoint from './features/entrypoint/Entrypoint';
import { useAppDispatch, useAppSelector } from './common/hooks';

const theme = createTheme(AltinnAppTheme);

// 1 minute = 60.000ms
const TEN_MINUTE_IN_MILLISECONDS: number = 60000 * 10;

export const App = () => {
  const dispatch = useAppDispatch();
  const hasErrorSelector = makeGetHasErrorsSelector();
<<<<<<< HEAD
  const hasApiErrors: boolean = useSelector(hasErrorSelector);
  // eslint-disable-next-line @typescript-eslint/ban-ts-comment
  // @ts-ignore since appliacationSetting is not available in rootstate
  const appOidcProvider = useSelector((state) => state.applicationSettings?.applicationSettings?.appOidcProvider);
=======
  const hasApiErrors: boolean = useAppSelector(hasErrorSelector);
>>>>>>> 6ad42608

  let lastRefreshTokenTimestamp = 0;

  function setUpEventListeners() {
    window.addEventListener('mousemove', refreshJwtToken);
    window.addEventListener('scroll', refreshJwtToken);
    window.addEventListener('onfocus', refreshJwtToken);
    window.addEventListener('keydown', refreshJwtToken);
  }

  function removeEventListeners() {
    window.removeEventListener('mousemove', refreshJwtToken);
    window.removeEventListener('scroll', refreshJwtToken);
    window.removeEventListener('onfocus', refreshJwtToken);
    window.removeEventListener('keydown', refreshJwtToken);
  }

  function refreshJwtToken() {
    const timeNow = Date.now();
    if (timeNow - lastRefreshTokenTimestamp > TEN_MINUTE_IN_MILLISECONDS) {
      lastRefreshTokenTimestamp = timeNow;
      get(refreshJwtTokenUrl)
        .catch((err) => {
          // Most likely the user has an expired token, so we redirect to the login-page
          try {
            window.location.href = getEnvironmentLoginUrl(appOidcProvider);
          } catch (error) {
            console.error(err, error);
          }
        });
    }
  }

  React.useEffect(() => {
    refreshJwtToken();
    dispatch(startInitialAppTaskQueue());
    setUpEventListeners();
    return function cleanup() {
      removeEventListeners();
    };
  }, [appOidcProvider]);

  if (hasApiErrors) {
    return <UnknownError />;
  }

  return (
    <MuiThemeProvider theme={theme}>
      <Switch>
        <Route path='/' exact={true} component={Entrypoint} />
        <Route
          path='/partyselection/:errorCode?'
          exact={true}
          component={PartySelection}
        />
        <Route
          path='/instance/:partyId/:instanceGuid'
          exact={true}
          component={ProcessWrapper}
        />
      </Switch>
    </MuiThemeProvider>
  );
};<|MERGE_RESOLUTION|>--- conflicted
+++ resolved
@@ -20,14 +20,10 @@
 export const App = () => {
   const dispatch = useAppDispatch();
   const hasErrorSelector = makeGetHasErrorsSelector();
-<<<<<<< HEAD
-  const hasApiErrors: boolean = useSelector(hasErrorSelector);
-  // eslint-disable-next-line @typescript-eslint/ban-ts-comment
-  // @ts-ignore since appliacationSetting is not available in rootstate
-  const appOidcProvider = useSelector((state) => state.applicationSettings?.applicationSettings?.appOidcProvider);
-=======
-  const hasApiErrors: boolean = useAppSelector(hasErrorSelector);
->>>>>>> 6ad42608
+    const hasApiErrors: boolean = useAppSelector(hasErrorSelector);
+    // eslint-disable-next-line @typescript-eslint/ban-ts-comment
+    // @ts-ignore since appliacationSetting is not available in rootstate
+    const appOidcProvider = useSelector((state) => state.applicationSettings?.applicationSettings?.appOidcProvider);
 
   let lastRefreshTokenTimestamp = 0;
 
