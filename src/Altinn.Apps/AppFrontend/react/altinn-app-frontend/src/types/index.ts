--- conflicted
+++ resolved
@@ -331,12 +331,11 @@
   Today = 'today',
 }
 
-<<<<<<< HEAD
-export interface IApplicationSettings {
-  appOidcProvider: string;
-=======
 // source, target dict
 export interface IMapping {
   [source: string]: string;
->>>>>>> 6ad42608
+}
+
+export interface IApplicationSettings {
+  appOidcProvider: string;
 }