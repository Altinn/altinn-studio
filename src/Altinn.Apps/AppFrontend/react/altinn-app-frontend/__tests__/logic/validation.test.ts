--- conflicted
+++ resolved
@@ -995,7 +995,6 @@
     expect(result.layout2.component2.binding.warnings.length).toEqual(1);
   });
 
-<<<<<<< HEAD
   it('+++ validateGroup should detect validation errors for child components', () => {
     const state: IRuntimeState = getInitialStateMock({
       formDataModel: {
@@ -1129,7 +1128,8 @@
         }
       }
     }});
-=======
+  });
+
   it('+++ removeGroupValidations should remove the groups validations', () => {
     const validations: IValidations = {
       FormLayout: {
@@ -1465,6 +1465,5 @@
       },
     };
     expect(result).toEqual(expected);
->>>>>>> a4056db3
   });
 });