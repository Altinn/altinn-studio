{
  "name": "altinn-app-frontend",
<<<<<<< HEAD
  "version": "2.8.4",
=======
  "version": "2.8.5",
>>>>>>> acb1c0aa
  "description": "",
  "main": "index.js",
  "scripts": {
    "start": "cross-env NODE_ENV=development webpack-dev-server --config webpack.config.development.js --mode development --progress",
    "build": "cross-env NODE_ENV=production webpack --config webpack.config.production.js --progress",
    "build-develop": "cross-env NODE_ENV=development webpack --config webpack.config.development --progress --watch",
    "test": "jest",
    "compile-ts": "tsc",
    "lint": "tslint -c ./../tslint.json src/**/*.{ts,tsx} __tests__/**/*.{ts,tsx}",
    "clean": "rimraf dist compiled",
    "webpack-watch": "cross-env NODE_ENV=development webpack --mode=development --config webpack.config.development.js --watch --progress",
    "lintfix": "tslint -c tslint.json 'src/**/*.{ts,tsx} --fix",
    "styleguidist:run": "npx styleguidist server",
    "styleguidist:build": "npx styleguidist build"
  },
  "author": "Altinn",
  "license": "3-Clause BSD",
  "resolutions": {
    "@types/react": "16.9.35"
  },
  "dependencies": {
    "@babel/polyfill": "~7.12.1",
    "@date-io/moment": "1.3.13",
    "@material-ui/core": "~4.11.3",
    "@material-ui/icons": "~4.11.2",
    "@material-ui/pickers": "~3.2.10",
    "ajv": "~6.12.6",
    "axios": "~0.21.1",
    "dot-object": "~2.1.4",
    "immutability-helper": "2.7.0",
    "jsonpointer": "4.1.0",
    "lodash.isequal": "~4.5.0",
    "moment": "~2.29.1",
    "react": "~16.13.1",
    "react-content-loader": "~5.1.4",
    "react-device-detect": "~1.15.0",
    "react-dom": "~16.13.1",
    "react-dropzone": "~11.2.4",
    "react-redux": "~7.2.2",
    "react-router-dom": "~5.2.0",
    "redux": "~4.0.5",
    "redux-devtools-extension": "~2.13.8",
    "redux-logger": "~3.0.6",
    "redux-saga": "~1.1.3",
    "reselect": "~4.0.0",
    "typescript": "~4.1.3",
    "uuid": "8.3.2"
  },
  "devDependencies": {
    "@testing-library/jest-dom": "~5.11.9",
    "@testing-library/react": "~11.2.3",
    "@types/classnames": "~2.2.11",
    "@types/dot-object": "~2.1.2",
    "@types/enzyme": "~3.10.8",
    "@types/jest": "~26.0.20",
    "@types/lodash.isequal": "~4.5.5",
    "@types/react": "~16.9.56",
    "@types/react-dom": "~16.9.9",
    "@types/react-redux": "~7.1.15",
    "@types/react-router-dom": "~5.1.7",
    "@types/react-test-renderer": "~16.9.3",
    "@types/redux-mock-store": "~1.0.2",
    "@types/uuid": "8.3.0",
    "altinn-designsystem": "~2.7.12",
    "classnames": "~2.2.6",
    "core-js": "~3.8.3",
    "cross-env": "~7.0.3",
    "css-loader": "~5.0.1",
    "enzyme": "~3.11.0",
    "enzyme-adapter-react-16": "~1.15.6",
    "eslint": "~7.18.0",
    "eslint-config-airbnb-base": "~14.2.1",
    "fork-ts-checker-webpack-plugin": "~6.1.0",
    "fork-ts-checker-notifier-webpack-plugin": "3.0.0",
    "git-revision-webpack-plugin": "~3.0.6",
    "html-loader": "~1.3.2",
    "html-webpack-plugin": "~4.5.1",
    "jest": "~26.6.3",
    "jest-junit": "~12.0.0",
    "mini-css-extract-plugin": "~1.3.5",
    "react-styleguidist": "~11.1.5",
    "react-test-renderer": "~16.13.1",
    "redux-mock-store": "~1.5.4",
    "rimraf": "~3.0.2",
    "source-map-loader": "~1.1.3",
    "style-loader": "~1.3.0",
    "svg-inline-loader": "~0.8.2",
    "terser-webpack-plugin": "~4.2.3",
    "ts-jest": "~26.4.4",
    "ts-loader": "~8.0.14",
    "webpack": "~4.44.2",
    "webpack-cli": "~3.3.12",
    "webpack-dev-server": "~3.11.2"
  },
  "jest": {
    "transform": {
      ".(ts|tsx)": "ts-jest"
    },
    "reporters": [
      "default",
      "jest-junit"
    ],
    "moduleNameMapper": {
      "\\.(jpg|jpeg|png|gif|eot|otf|webp|svg|ttf|woff|woff2|mp4|webm|wav|mp3|m4a|aac|oga)$": "<rootDir>/__mocks__/fileMock.js",
      "\\.(css|less)$": "<rootDir>/__mocks__/styleMock.js",
      "\\./applicationMetadataMock.json": "<rootDir>/__mocks__/applicationMetadataMock.json",
      "^altinn-shared/(.*)$": "<rootDir>/../shared/src/$1",
      "^src/(.*)$": "<rootDir>/src/$1"
    },
    "testRegex": "(/__tests__/.*|.*.(test|spec)).(ts|tsx|js|jsx)$",
    "moduleFileExtensions": [
      "ts",
      "tsx",
      "js",
      "json"
    ],
    "setupFilesAfterEnv": [
      "<rootDir>/setupTests.js"
    ],
    "collectCoverageFrom": [
      "!__tests__/**/*",
      "src/**/*.{ts,tsx}"
    ],
    "snapshotSerializers": [
      "enzyme-to-json/serializer"
    ]
  }
}<|MERGE_RESOLUTION|>--- conflicted
+++ resolved
@@ -1,10 +1,6 @@
 {
   "name": "altinn-app-frontend",
-<<<<<<< HEAD
-  "version": "2.8.4",
-=======
-  "version": "2.8.5",
->>>>>>> acb1c0aa
+  "version": "2.8.6",
   "description": "",
   "main": "index.js",
   "scripts": {
