--- conflicted
+++ resolved
@@ -1,10 +1,6 @@
 {
   "name": "altinn-app-frontend",
-<<<<<<< HEAD
-  "version": "3.0.11",
-=======
-  "version": "3.0.15",
->>>>>>> 8eb09414
+  "version": "3.0.16",
   "description": "",
   "main": "index.js",
   "scripts": {
