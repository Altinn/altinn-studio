{
  "name": "altinn-app-frontend",
<<<<<<< HEAD
  "version": "2.2.3",
=======
  "version": "2.3.1",
>>>>>>> 52d4a140
  "description": "",
  "main": "index.js",
  "scripts": {
    "start": "cross-env NODE_ENV=development webpack-dev-server --config webpack.config.development.js --mode development --progress",
    "build": "cross-env NODE_ENV=production webpack --config webpack.config.production.js --progress",
    "build-develop": "cross-env NODE_ENV=development webpack --config webpack.config.development --progress --watch",
    "test": "jest",
    "compile-ts": "tsc",
    "lint": "tslint -c ./../tslint.json src/**/*.{ts,tsx} __tests__/**/*.{ts,tsx}",
    "clean": "rimraf dist compiled",
    "webpack-watch": "cross-env NODE_ENV=development webpack --mode=development --config webpack.config.development.js --watch --progress",
    "lintfix": "tslint -c tslint.json 'src/**/*.{ts,tsx} --fix",
    "styleguidist:run": "npx styleguidist server",
    "styleguidist:build": "npx styleguidist build"
  },
  "author": "Altinn",
  "license": "3-Clause BSD",
  "resolutions": {
    "@types/react": "16.9.35"
  },
  "dependencies": {
    "@babel/polyfill": "~7.12.1",
    "@date-io/moment": "1.3.13",
    "@material-ui/core": "~4.11.0",
    "@material-ui/icons": "~4.9.1",
    "@material-ui/pickers": "~3.2.10",
    "ajv": "~6.12.6",
    "axios": "~0.21.0",
    "dot-object": "~2.1.4",
    "immutability-helper": "2.7.0",
    "jsonpointer": "4.1.0",
    "lodash.isequal": "~4.5.0",
    "moment": "~2.29.1",
    "react": "~16.13.1",
    "react-content-loader": "~5.1.3",
    "react-device-detect": "~1.14.0",
    "react-dom": "~16.13.1",
    "react-dropzone": "~11.2.2",
    "react-redux": "~7.2.2",
    "react-router-dom": "~5.2.0",
    "redux": "~4.0.5",
    "redux-devtools-extension": "~2.13.8",
    "redux-logger": "~3.0.6",
    "redux-saga": "~1.1.3",
    "reselect": "~4.0.0",
    "typescript": "~4.0.5",
    "uuid": "3.4.0"
  },
  "devDependencies": {
    "@testing-library/jest-dom": "~5.11.5",
    "@testing-library/react": "~11.1.0",
    "@types/classnames": "~2.2.11",
    "@types/dot-object": "~2.1.2",
    "@types/enzyme": "~3.10.8",
    "@types/jest": "~26.0.15",
    "@types/lodash.isequal": "~4.5.5",
    "@types/react": "~16.9.55",
    "@types/react-dom": "~16.9.9",
    "@types/react-redux": "~7.1.9",
    "@types/react-router-dom": "~5.1.6",
    "@types/react-test-renderer": "~16.9.3",
    "@types/redux-mock-store": "~1.0.2",
    "@types/uuid": "3.4.8",
    "altinn-designsystem": "~2.7.11",
    "awesome-typescript-loader": "~5.2.1",
    "classnames": "~2.2.6",
    "core-js": "~3.6.5",
    "cross-env": "~7.0.2",
    "css-loader": "~5.0.0",
    "enzyme": "~3.11.0",
    "enzyme-adapter-react-16": "~1.15.5",
    "eslint": "~7.12.1",
    "eslint-config-airbnb-base": "~14.2.0",
    "git-revision-webpack-plugin": "~3.0.6",
    "html-loader": "~1.3.2",
    "html-webpack-plugin": "~4.5.0",
    "jest": "~26.6.1",
    "jest-junit": "~12.0.0",
    "mini-css-extract-plugin": "~1.2.1",
    "react-styleguidist": "~11.1.1",
    "react-test-renderer": "~16.13.1",
    "redux-mock-store": "~1.5.4",
    "rimraf": "~3.0.2",
    "source-map-loader": "~1.1.2",
    "style-loader": "~1.3.0",
    "svg-inline-loader": "~0.8.2",
    "terser-webpack-plugin": "~4.2.3",
    "ts-jest": "~26.4.3",
    "webpack": "~4.44.2",
    "webpack-cli": "~3.3.12",
    "webpack-dev-server": "~3.11.0"
  },
  "jest": {
    "transform": {
      ".(ts|tsx)": "ts-jest"
    },
    "reporters": [
      "default",
      "jest-junit"
    ],
    "moduleNameMapper": {
      "\\.(jpg|jpeg|png|gif|eot|otf|webp|svg|ttf|woff|woff2|mp4|webm|wav|mp3|m4a|aac|oga)$": "<rootDir>/__mocks__/fileMock.js",
      "\\.(css|less)$": "<rootDir>/__mocks__/styleMock.js",
      "\\./applicationMetadataMock.json": "<rootDir>/__mocks__/applicationMetadataMock.json",
      "^altinn-shared/(.*)$": "<rootDir>/../shared/src/$1",
      "^src/(.*)$": "<rootDir>/src/$1"
    },
    "testRegex": "(/__tests__/.*|.*.(test|spec)).(ts|tsx|js|jsx)$",
    "moduleFileExtensions": [
      "ts",
      "tsx",
      "js",
      "json"
    ],
    "setupFilesAfterEnv": [
      "<rootDir>/setupTests.js"
    ],
    "collectCoverageFrom": [
      "!__tests__/**/*",
      "src/**/*.{ts,tsx}"
    ]
  }
}<|MERGE_RESOLUTION|>--- conflicted
+++ resolved
@@ -1,10 +1,6 @@
 {
   "name": "altinn-app-frontend",
-<<<<<<< HEAD
-  "version": "2.2.3",
-=======
-  "version": "2.3.1",
->>>>>>> 52d4a140
+  "version": "2.3.2",
   "description": "",
   "main": "index.js",
   "scripts": {
