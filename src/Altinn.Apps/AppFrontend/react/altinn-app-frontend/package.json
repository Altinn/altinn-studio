{
  "name": "altinn-app-frontend",
<<<<<<< HEAD
  "version": "3.10.0",
=======
  "version": "3.9.10",
>>>>>>> cd74176d
  "description": "",
  "main": "index.js",
  "scripts": {
    "start": "cross-env NODE_ENV=development webpack-dev-server --config webpack.config.development.js --mode development --progress",
    "build": "cross-env NODE_ENV=production webpack --config webpack.config.production.js --progress",
    "build-develop": "cross-env NODE_ENV=development webpack --config webpack.config.development --progress --watch",
    "test": "jest",
    "compile-ts": "tsc",
    "lint": "tslint -c ./../tslint.json src/**/*.{ts,tsx} __tests__/**/*.{ts,tsx}",
    "clean": "rimraf dist compiled",
    "webpack-watch": "cross-env NODE_ENV=development webpack --mode=development --config webpack.config.development.js --watch --progress",
    "lintfix": "tslint -c tslint.json 'src/**/*.{ts,tsx} --fix",
    "styleguidist:run": "npx styleguidist server",
    "styleguidist:build": "npx styleguidist build"
  },
  "author": "Altinn",
  "license": "3-Clause BSD",
  "resolutions": {
    "@types/react": "16.9.35"
  },
  "dependencies": {
    "@babel/polyfill": "~7.12.1",
    "@date-io/moment": "1.3.13",
    "@material-ui/core": "~4.12.3",
    "@material-ui/icons": "~4.11.2",
    "@material-ui/pickers": "~3.3.10",
    "@material-ui/styles": "4.11.4",
    "@reduxjs/toolkit": "~1.6.1",
    "ajv": "~8.6.2",
    "ajv-formats": "~2.1.0",
    "axios": "~0.21.1",
    "dot-object": "~2.1.4",
    "immutability-helper": "2.7.0",
    "jsonpointer": "4.1.0",
    "lodash.isequal": "~4.5.0",
    "moment": "~2.29.1",
    "react": "~17.0.2",
    "react-content-loader": "~6.0.3",
    "react-device-detect": "~1.17.0",
    "react-dom": "~17.0.2",
    "react-dropzone": "~11.3.4",
    "react-number-format": "~4.7.3",
    "react-redux": "~7.2.4",
    "react-router-dom": "~5.2.0",
    "redux": "~4.1.1",
    "redux-devtools-extension": "~2.13.9",
    "redux-logger": "~3.0.6",
    "redux-saga": "~1.1.3",
    "reselect": "~4.0.0",
    "typescript": "~4.3.5",
    "uuid": "8.3.2"
  },
  "devDependencies": {
    "@babel/core": "^7.15.0",
    "@babel/preset-env": "^7.15.0",
    "@babel/preset-react": "^7.14.5",
    "@testing-library/jest-dom": "~5.14.1",
    "@testing-library/react": "~12.0.0",
    "@types/dot-object": "~2.1.2",
    "@types/enzyme": "~3.10.9",
    "@types/jest": "~26.0.24",
    "@types/lodash.isequal": "~4.5.5",
    "@types/react": "~17.0.15",
    "@types/react-dom": "~17.0.9",
    "@types/react-redux": "~7.1.18",
    "@types/react-router-dom": "~5.1.8",
    "@types/react-test-renderer": "~17.0.1",
    "@types/redux-mock-store": "~1.0.3",
    "@types/uuid": "8.3.1",
    "@wojtekmaj/enzyme-adapter-react-17": "~0.6.3",
    "altinn-designsystem": "~3.1.0",
    "classnames": "~2.3.1",
    "core-js": "~3.16.1",
    "cross-env": "~7.0.3",
    "css-loader": "~5.2.7",
    "enzyme": "~3.11.0",
    "eslint": "~7.32.0",
    "eslint-config-airbnb-base": "~14.2.1",
    "fork-ts-checker-notifier-webpack-plugin": "3.0.0",
    "fork-ts-checker-webpack-plugin": "~6.3.2",
    "git-revision-webpack-plugin": "~3.0.6",
    "html-loader": "~1.3.2",
    "html-webpack-plugin": "~4.5.2",
    "jest": "~27.0.6",
    "jest-junit": "~12.2.0",
    "mini-css-extract-plugin": "~1.6.2",
    "react-styleguidist": "~11.1.7",
    "react-test-renderer": "~17.0.2",
    "redux-mock-store": "~1.5.4",
    "redux-saga-test-plan": "4.0.3",
    "rimraf": "~3.0.2",
    "source-map-loader": "~1.1.3",
    "style-loader": "~1.3.0",
    "svg-inline-loader": "~0.8.2",
    "terser-webpack-plugin": "~4.2.3",
    "ts-jest": "~27.0.4",
    "ts-loader": "~8.3.0",
    "webpack": "~4.44.2",
    "webpack-cli": "~3.3.12",
    "webpack-dev-server": "~3.11.2"
  },
  "jest": {
    "transform": {
      ".(ts|tsx)": "ts-jest"
    },
    "reporters": [
      "default",
      "jest-junit"
    ],
    "moduleNameMapper": {
      "\\.(jpg|jpeg|png|gif|eot|otf|webp|svg|ttf|woff|woff2|mp4|webm|wav|mp3|m4a|aac|oga)$": "<rootDir>/__mocks__/fileMock.js",
      "\\.(css|less)$": "<rootDir>/__mocks__/styleMock.js",
      "\\./applicationMetadataMock.json": "<rootDir>/__mocks__/applicationMetadataMock.json",
      "^altinn-shared/(.*)$": "<rootDir>/../shared/src/$1",
      "^src/(.*)$": "<rootDir>/src/$1"
    },
    "testRegex": "(/__tests__/.*|.*.(test|spec)).(ts|tsx|js|jsx)$",
    "moduleFileExtensions": [
      "ts",
      "tsx",
      "js",
      "json"
    ],
    "setupFilesAfterEnv": [
      "<rootDir>/setupTests.js"
    ],
    "collectCoverageFrom": [
      "!__tests__/**/*",
      "src/**/*.{ts,tsx}"
    ],
    "snapshotSerializers": [
      "enzyme-to-json/serializer"
    ],
    "testEnvironment": "jsdom"
  }
}<|MERGE_RESOLUTION|>--- conflicted
+++ resolved
@@ -1,10 +1,6 @@
 {
   "name": "altinn-app-frontend",
-<<<<<<< HEAD
   "version": "3.10.0",
-=======
-  "version": "3.9.10",
->>>>>>> cd74176d
   "description": "",
   "main": "index.js",
   "scripts": {
