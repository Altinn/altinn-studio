{
  "name": "altinn-app-frontend",
<<<<<<< HEAD
  "version": "3.6.11",
=======
  "version": "3.6.10",
>>>>>>> 06631ec1
  "description": "",
  "main": "index.js",
  "scripts": {
    "start": "cross-env NODE_ENV=development webpack-dev-server --config webpack.config.development.js --mode development --progress",
    "build": "cross-env NODE_ENV=production webpack --config webpack.config.production.js --progress",
    "build-develop": "cross-env NODE_ENV=development webpack --config webpack.config.development --progress --watch",
    "test": "jest",
    "compile-ts": "tsc",
    "lint": "tslint -c ./../tslint.json src/**/*.{ts,tsx} __tests__/**/*.{ts,tsx}",
    "clean": "rimraf dist compiled",
    "webpack-watch": "cross-env NODE_ENV=development webpack --mode=development --config webpack.config.development.js --watch --progress",
    "lintfix": "tslint -c tslint.json 'src/**/*.{ts,tsx} --fix",
    "styleguidist:run": "npx styleguidist server",
    "styleguidist:build": "npx styleguidist build"
  },
  "author": "Altinn",
  "license": "3-Clause BSD",
  "resolutions": {
    "@types/react": "16.9.35"
  },
  "dependencies": {
    "@babel/polyfill": "~7.12.1",
    "@date-io/moment": "1.3.13",
    "@material-ui/core": "~4.11.4",
    "@material-ui/icons": "~4.11.2",
    "@material-ui/pickers": "~3.3.10",
<<<<<<< HEAD
    "@material-ui/styles": "4.11.4",
    "@reduxjs/toolkit": "~1.5.1",
    "ajv": "~8.5.0",
=======
    "@reduxjs/toolkit": "~1.6.0",
    "ajv": "~8.6.0",
>>>>>>> 06631ec1
    "ajv-formats": "~2.1.0",
    "axios": "~0.21.1",
    "dot-object": "~2.1.4",
    "immutability-helper": "2.7.0",
    "jsonpointer": "4.1.0",
    "lodash.isequal": "~4.5.0",
    "moment": "~2.29.1",
    "react": "~17.0.2",
    "react-content-loader": "~6.0.3",
    "react-device-detect": "~1.17.0",
    "react-dom": "~17.0.2",
    "react-dropzone": "~11.3.2",
    "react-number-format": "4.6.2",
    "react-redux": "~7.2.4",
    "react-router-dom": "~5.2.0",
    "redux": "~4.1.0",
    "redux-devtools-extension": "~2.13.9",
    "redux-logger": "~3.0.6",
    "redux-saga": "~1.1.3",
    "reselect": "~4.0.0",
    "typescript": "~4.3.2",
    "uuid": "8.3.2"
  },
  "devDependencies": {
    "@testing-library/jest-dom": "~5.13.0",
    "@testing-library/react": "~11.2.7",
    "@types/dot-object": "~2.1.2",
    "@types/enzyme": "~3.10.8",
    "@types/jest": "~26.0.23",
    "@types/lodash.isequal": "~4.5.5",
    "@types/react": "~17.0.11",
    "@types/react-dom": "~17.0.7",
    "@types/react-redux": "~7.1.16",
    "@types/react-router-dom": "~5.1.7",
    "@types/react-test-renderer": "~17.0.1",
    "@types/redux-mock-store": "~1.0.2",
    "@types/uuid": "8.3.0",
    "altinn-designsystem": "~3.0.3",
    "classnames": "~2.3.1",
    "core-js": "~3.14.0",
    "cross-env": "~7.0.3",
    "css-loader": "~5.2.6",
    "enzyme": "~3.11.0",
    "@wojtekmaj/enzyme-adapter-react-17": "~0.6.1",
    "eslint": "~7.28.0",
    "eslint-config-airbnb-base": "~14.2.1",
    "fork-ts-checker-notifier-webpack-plugin": "3.0.0",
    "fork-ts-checker-webpack-plugin": "~6.2.10",
    "git-revision-webpack-plugin": "~3.0.6",
    "html-loader": "~1.3.2",
    "html-webpack-plugin": "~4.5.2",
    "jest": "~27.0.4",
    "jest-junit": "~12.2.0",
    "mini-css-extract-plugin": "~1.6.0",
    "react-styleguidist": "~11.1.7",
    "react-test-renderer": "~17.0.2",
    "redux-mock-store": "~1.5.4",
    "redux-saga-test-plan": "4.0.1",
    "rimraf": "~3.0.2",
    "source-map-loader": "~1.1.3",
    "style-loader": "~1.3.0",
    "svg-inline-loader": "~0.8.2",
    "terser-webpack-plugin": "~4.2.3",
    "ts-jest": "~27.0.3",
    "ts-loader": "~8.1.0",
    "webpack": "~4.44.2",
    "webpack-cli": "~3.3.12",
    "webpack-dev-server": "~3.11.2"
  },
  "jest": {
    "transform": {
      ".(ts|tsx)": "ts-jest"
    },
    "reporters": [
      "default",
      "jest-junit"
    ],
    "moduleNameMapper": {
      "\\.(jpg|jpeg|png|gif|eot|otf|webp|svg|ttf|woff|woff2|mp4|webm|wav|mp3|m4a|aac|oga)$": "<rootDir>/__mocks__/fileMock.js",
      "\\.(css|less)$": "<rootDir>/__mocks__/styleMock.js",
      "\\./applicationMetadataMock.json": "<rootDir>/__mocks__/applicationMetadataMock.json",
      "^altinn-shared/(.*)$": "<rootDir>/../shared/src/$1",
      "^src/(.*)$": "<rootDir>/src/$1"
    },
    "testRegex": "(/__tests__/.*|.*.(test|spec)).(ts|tsx|js|jsx)$",
    "moduleFileExtensions": [
      "ts",
      "tsx",
      "js",
      "json"
    ],
    "setupFilesAfterEnv": [
      "<rootDir>/setupTests.js"
    ],
    "collectCoverageFrom": [
      "!__tests__/**/*",
      "src/**/*.{ts,tsx}"
    ],
    "snapshotSerializers": [
      "enzyme-to-json/serializer"
    ],
    "testEnvironment": "jsdom"
  }
}<|MERGE_RESOLUTION|>--- conflicted
+++ resolved
@@ -1,10 +1,6 @@
 {
   "name": "altinn-app-frontend",
-<<<<<<< HEAD
   "version": "3.6.11",
-=======
-  "version": "3.6.10",
->>>>>>> 06631ec1
   "description": "",
   "main": "index.js",
   "scripts": {
@@ -31,14 +27,9 @@
     "@material-ui/core": "~4.11.4",
     "@material-ui/icons": "~4.11.2",
     "@material-ui/pickers": "~3.3.10",
-<<<<<<< HEAD
     "@material-ui/styles": "4.11.4",
-    "@reduxjs/toolkit": "~1.5.1",
-    "ajv": "~8.5.0",
-=======
     "@reduxjs/toolkit": "~1.6.0",
     "ajv": "~8.6.0",
->>>>>>> 06631ec1
     "ajv-formats": "~2.1.0",
     "axios": "~0.21.1",
     "dot-object": "~2.1.4",
