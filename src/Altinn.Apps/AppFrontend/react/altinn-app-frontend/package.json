{
  "name": "altinn-app-frontend",
<<<<<<< HEAD
  "version": "3.0.4",
=======
  "version": "3.0.5",
>>>>>>> 17b41029
  "description": "",
  "main": "index.js",
  "scripts": {
    "start": "cross-env NODE_ENV=development webpack-dev-server --config webpack.config.development.js --mode development --progress",
    "build": "cross-env NODE_ENV=production webpack --config webpack.config.production.js --progress",
    "build-develop": "cross-env NODE_ENV=development webpack --config webpack.config.development --progress --watch",
    "test": "jest",
    "compile-ts": "tsc",
    "lint": "tslint -c ./../tslint.json src/**/*.{ts,tsx} __tests__/**/*.{ts,tsx}",
    "clean": "rimraf dist compiled",
    "webpack-watch": "cross-env NODE_ENV=development webpack --mode=development --config webpack.config.development.js --watch --progress",
    "lintfix": "tslint -c tslint.json 'src/**/*.{ts,tsx} --fix",
    "styleguidist:run": "npx styleguidist server",
    "styleguidist:build": "npx styleguidist build"
  },
  "author": "Altinn",
  "license": "3-Clause BSD",
  "resolutions": {
    "@types/react": "16.9.35"
  },
  "dependencies": {
    "@babel/polyfill": "~7.12.1",
    "@date-io/moment": "1.3.13",
    "@material-ui/core": "~4.11.3",
    "@material-ui/icons": "~4.11.2",
    "@material-ui/pickers": "~3.2.10",
    "@reduxjs/toolkit": "~1.5.0",
    "ajv": "~7.1.1",
    "ajv-formats": "~1.5.1",
    "axios": "~0.21.1",
    "dot-object": "~2.1.4",
    "immutability-helper": "2.7.0",
    "jsonpointer": "4.1.0",
    "lodash.isequal": "~4.5.0",
    "moment": "~2.29.1",
    "react": "~16.13.1",
    "react-content-loader": "~6.0.1",
    "react-device-detect": "~1.15.0",
    "react-dom": "~16.13.1",
    "react-dropzone": "~11.3.1",
    "react-redux": "~7.2.2",
    "react-router-dom": "~5.2.0",
    "redux": "~4.0.5",
    "redux-devtools-extension": "~2.13.8",
    "redux-logger": "~3.0.6",
    "redux-saga": "~1.1.3",
    "reselect": "~4.0.0",
    "typescript": "~4.2.2",
    "uuid": "8.3.2"
  },
  "devDependencies": {
    "@testing-library/jest-dom": "~5.11.9",
    "@testing-library/react": "~11.2.5",
    "@types/classnames": "~2.2.11",
    "@types/dot-object": "~2.1.2",
    "@types/enzyme": "~3.10.8",
    "@types/jest": "~26.0.20",
    "@types/lodash.isequal": "~4.5.5",
    "@types/react": "~16.9.56",
    "@types/react-dom": "~16.9.9",
    "@types/react-redux": "~7.1.16",
    "@types/react-router-dom": "~5.1.7",
    "@types/react-test-renderer": "~16.9.3",
    "@types/redux-mock-store": "~1.0.2",
    "@types/uuid": "8.3.0",
    "altinn-designsystem": "~3.0.0",
    "classnames": "~2.2.6",
    "core-js": "~3.9.1",
    "cross-env": "~7.0.3",
    "css-loader": "~5.1.1",
    "enzyme": "~3.11.0",
    "enzyme-adapter-react-16": "~1.15.6",
    "eslint": "~7.21.0",
    "eslint-config-airbnb-base": "~14.2.1",
    "fork-ts-checker-webpack-plugin": "~6.1.0",
    "fork-ts-checker-notifier-webpack-plugin": "3.0.0",
    "git-revision-webpack-plugin": "~3.0.6",
    "html-loader": "~1.3.2",
    "html-webpack-plugin": "~4.5.1",
    "jest": "~26.6.3",
    "jest-junit": "~12.0.0",
    "mini-css-extract-plugin": "~1.3.9",
    "react-styleguidist": "~11.1.5",
    "react-test-renderer": "~16.13.1",
    "redux-mock-store": "~1.5.4",
    "rimraf": "~3.0.2",
    "source-map-loader": "~1.1.3",
    "style-loader": "~1.3.0",
    "svg-inline-loader": "~0.8.2",
    "terser-webpack-plugin": "~4.2.3",
    "ts-jest": "~26.5.3",
    "ts-loader": "~8.0.17",
    "webpack": "~4.44.2",
    "webpack-cli": "~3.3.12",
    "webpack-dev-server": "~3.11.2"
  },
  "jest": {
    "transform": {
      ".(ts|tsx)": "ts-jest"
    },
    "reporters": [
      "default",
      "jest-junit"
    ],
    "moduleNameMapper": {
      "\\.(jpg|jpeg|png|gif|eot|otf|webp|svg|ttf|woff|woff2|mp4|webm|wav|mp3|m4a|aac|oga)$": "<rootDir>/__mocks__/fileMock.js",
      "\\.(css|less)$": "<rootDir>/__mocks__/styleMock.js",
      "\\./applicationMetadataMock.json": "<rootDir>/__mocks__/applicationMetadataMock.json",
      "^altinn-shared/(.*)$": "<rootDir>/../shared/src/$1",
      "^src/(.*)$": "<rootDir>/src/$1"
    },
    "testRegex": "(/__tests__/.*|.*.(test|spec)).(ts|tsx|js|jsx)$",
    "moduleFileExtensions": [
      "ts",
      "tsx",
      "js",
      "json"
    ],
    "setupFilesAfterEnv": [
      "<rootDir>/setupTests.js"
    ],
    "collectCoverageFrom": [
      "!__tests__/**/*",
      "src/**/*.{ts,tsx}"
    ],
    "snapshotSerializers": [
      "enzyme-to-json/serializer"
    ]
  }
}<|MERGE_RESOLUTION|>--- conflicted
+++ resolved
@@ -1,10 +1,6 @@
 {
   "name": "altinn-app-frontend",
-<<<<<<< HEAD
-  "version": "3.0.4",
-=======
-  "version": "3.0.5",
->>>>>>> 17b41029
+  "version": "3.0.6",
   "description": "",
   "main": "index.js",
   "scripts": {
