--- conflicted
+++ resolved
@@ -1,10 +1,6 @@
 {
   "name": "altinn-app-frontend",
-<<<<<<< HEAD
-  "version": "3.9.9",
-=======
-  "version": "3.10.0",
->>>>>>> 6e7695cd
+  "version": "3.10.1",
   "description": "",
   "main": "index.js",
   "scripts": {
