--- conflicted
+++ resolved
@@ -1,10 +1,6 @@
 {
   "name": "altinn-app-frontend",
-<<<<<<< HEAD
-  "version": "2.8.13",
-=======
-  "version": "2.8.17",
->>>>>>> 3f65859b
+  "version": "2.8.18",
   "description": "",
   "main": "index.js",
   "scripts": {
