--- conflicted
+++ resolved
@@ -1,10 +1,6 @@
 {
   "name": "altinn-app-frontend",
-<<<<<<< HEAD
   "version": "3.34.0",
-=======
-  "version": "3.33.5",
->>>>>>> 8b5af09d
   "description": "",
   "main": "index.js",
   "scripts": {
