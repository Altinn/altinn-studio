--- conflicted
+++ resolved
@@ -1,10 +1,6 @@
 {
   "name": "altinn-app-frontend",
-<<<<<<< HEAD
-  "version": "2.7.6",
-=======
-  "version": "2.7.8",
->>>>>>> 5bbe3c4a
+  "version": "2.7.9",
   "description": "",
   "main": "index.js",
   "scripts": {
