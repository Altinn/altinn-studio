{
  "name": "altinn-app-frontend",
<<<<<<< HEAD
  "version": "2.4.0",
=======
  "version": "2.3.16",
>>>>>>> 96023d87
  "description": "",
  "main": "index.js",
  "scripts": {
    "start": "cross-env NODE_ENV=development webpack-dev-server --config webpack.config.development.js --mode development --progress",
    "build": "cross-env NODE_ENV=production webpack --config webpack.config.production.js --progress",
    "build-develop": "cross-env NODE_ENV=development webpack --config webpack.config.development --progress --watch",
    "test": "jest",
    "compile-ts": "tsc",
    "lint": "tslint -c ./../tslint.json src/**/*.{ts,tsx} __tests__/**/*.{ts,tsx}",
    "clean": "rimraf dist compiled",
    "webpack-watch": "cross-env NODE_ENV=development webpack --mode=development --config webpack.config.development.js --watch --progress",
    "lintfix": "tslint -c tslint.json 'src/**/*.{ts,tsx} --fix",
    "styleguidist:run": "npx styleguidist server",
    "styleguidist:build": "npx styleguidist build"
  },
  "author": "Altinn",
  "license": "3-Clause BSD",
  "resolutions": {
    "@types/react": "16.9.35"
  },
  "dependencies": {
    "@babel/polyfill": "~7.12.1",
    "@date-io/moment": "1.3.13",
    "@material-ui/core": "~4.11.2",
    "@material-ui/icons": "~4.11.2",
    "@material-ui/pickers": "~3.2.10",
    "ajv": "~6.12.6",
    "axios": "~0.21.0",
    "dot-object": "~2.1.4",
    "immutability-helper": "2.7.0",
    "jsonpointer": "4.1.0",
    "lodash.isequal": "~4.5.0",
    "moment": "~2.29.1",
    "react": "~16.13.1",
    "react-content-loader": "~5.1.4",
    "react-device-detect": "~1.14.0",
    "react-dom": "~16.13.1",
    "react-dropzone": "~11.2.4",
    "react-redux": "~7.2.2",
    "react-router-dom": "~5.2.0",
    "redux": "~4.0.5",
    "redux-devtools-extension": "~2.13.8",
    "redux-logger": "~3.0.6",
    "redux-saga": "~1.1.3",
    "reselect": "~4.0.0",
    "typescript": "~4.1.2",
    "uuid": "8.3.1"
  },
  "devDependencies": {
    "@testing-library/jest-dom": "~5.11.6",
    "@testing-library/react": "~11.2.2",
    "@types/classnames": "~2.2.11",
    "@types/dot-object": "~2.1.2",
    "@types/enzyme": "~3.10.8",
    "@types/jest": "~26.0.16",
    "@types/lodash.isequal": "~4.5.5",
    "@types/react": "~16.9.56",
    "@types/react-dom": "~16.9.9",
    "@types/react-redux": "~7.1.11",
    "@types/react-router-dom": "~5.1.6",
    "@types/react-test-renderer": "~16.9.3",
    "@types/redux-mock-store": "~1.0.2",
    "@types/uuid": "8.3.0",
    "altinn-designsystem": "~2.7.12",
    "classnames": "~2.2.6",
    "core-js": "~3.8.0",
    "cross-env": "~7.0.3",
    "css-loader": "~5.0.1",
    "enzyme": "~3.11.0",
    "enzyme-adapter-react-16": "~1.15.5",
    "eslint": "~7.14.0",
    "eslint-config-airbnb-base": "~14.2.1",
    "fork-ts-checker-webpack-plugin": "~6.0.4",
    "fork-ts-checker-notifier-webpack-plugin": "3.0.0",
    "git-revision-webpack-plugin": "~3.0.6",
    "html-loader": "~1.3.2",
    "html-webpack-plugin": "~4.5.0",
    "jest": "~26.6.3",
    "jest-junit": "~12.0.0",
    "mini-css-extract-plugin": "~1.3.1",
    "react-styleguidist": "~11.1.5",
    "react-test-renderer": "~16.13.1",
    "redux-mock-store": "~1.5.4",
    "rimraf": "~3.0.2",
    "source-map-loader": "~1.1.2",
    "style-loader": "~1.3.0",
    "svg-inline-loader": "~0.8.2",
    "terser-webpack-plugin": "~4.2.3",
    "ts-jest": "~26.4.4",
    "ts-loader": "8.0.11",
    "webpack": "~4.44.2",
    "webpack-cli": "~3.3.12",
    "webpack-dev-server": "~3.11.0"
  },
  "jest": {
    "transform": {
      ".(ts|tsx)": "ts-jest"
    },
    "reporters": [
      "default",
      "jest-junit"
    ],
    "moduleNameMapper": {
      "\\.(jpg|jpeg|png|gif|eot|otf|webp|svg|ttf|woff|woff2|mp4|webm|wav|mp3|m4a|aac|oga)$": "<rootDir>/__mocks__/fileMock.js",
      "\\.(css|less)$": "<rootDir>/__mocks__/styleMock.js",
      "\\./applicationMetadataMock.json": "<rootDir>/__mocks__/applicationMetadataMock.json",
      "^altinn-shared/(.*)$": "<rootDir>/../shared/src/$1",
      "^src/(.*)$": "<rootDir>/src/$1"
    },
    "testRegex": "(/__tests__/.*|.*.(test|spec)).(ts|tsx|js|jsx)$",
    "moduleFileExtensions": [
      "ts",
      "tsx",
      "js",
      "json"
    ],
    "setupFilesAfterEnv": [
      "<rootDir>/setupTests.js"
    ],
    "collectCoverageFrom": [
      "!__tests__/**/*",
      "src/**/*.{ts,tsx}"
    ]
  }
}<|MERGE_RESOLUTION|>--- conflicted
+++ resolved
@@ -1,10 +1,6 @@
 {
   "name": "altinn-app-frontend",
-<<<<<<< HEAD
   "version": "2.4.0",
-=======
-  "version": "2.3.16",
->>>>>>> 96023d87
   "description": "",
   "main": "index.js",
   "scripts": {
