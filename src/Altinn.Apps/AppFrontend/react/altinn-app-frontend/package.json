--- conflicted
+++ resolved
@@ -1,10 +1,6 @@
 {
   "name": "altinn-app-frontend",
-<<<<<<< HEAD
-  "version": "3.2.4",
-=======
-  "version": "3.3.0",
->>>>>>> f32e4894
+  "version": "3.3.1",
   "description": "",
   "main": "index.js",
   "scripts": {
