--- conflicted
+++ resolved
@@ -1,10 +1,6 @@
 {
   "name": "altinn-app-frontend",
-<<<<<<< HEAD
-  "version": "2.0.17",
-=======
-  "version": "2.0.20",
->>>>>>> 0c2d2766
+  "version": "2.0.21",
   "description": "",
   "main": "index.js",
   "scripts": {
