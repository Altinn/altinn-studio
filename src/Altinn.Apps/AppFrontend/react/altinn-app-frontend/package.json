{
  "name": "altinn-app-frontend",
<<<<<<< HEAD
  "version": "3.7.0",
=======
  "version": "3.8.0",
>>>>>>> 6f14a58b
  "description": "",
  "main": "index.js",
  "scripts": {
    "start": "cross-env NODE_ENV=development webpack-dev-server --config webpack.config.development.js --mode development --progress",
    "build": "cross-env NODE_ENV=production webpack --config webpack.config.production.js --progress",
    "build-develop": "cross-env NODE_ENV=development webpack --config webpack.config.development --progress --watch",
    "test": "jest",
    "compile-ts": "tsc",
    "lint": "tslint -c ./../tslint.json src/**/*.{ts,tsx} __tests__/**/*.{ts,tsx}",
    "clean": "rimraf dist compiled",
    "webpack-watch": "cross-env NODE_ENV=development webpack --mode=development --config webpack.config.development.js --watch --progress",
    "lintfix": "tslint -c tslint.json 'src/**/*.{ts,tsx} --fix",
    "styleguidist:run": "npx styleguidist server",
    "styleguidist:build": "npx styleguidist build"
  },
  "author": "Altinn",
  "license": "3-Clause BSD",
  "resolutions": {
    "@types/react": "16.9.35"
  },
  "dependencies": {
    "@babel/polyfill": "~7.12.1",
    "@date-io/moment": "1.3.13",
    "@material-ui/core": "~4.11.4",
    "@material-ui/icons": "~4.11.2",
    "@material-ui/pickers": "~3.3.10",
    "@material-ui/styles": "4.11.4",
    "@reduxjs/toolkit": "~1.6.0",
    "ajv": "~8.6.0",
    "ajv-formats": "~2.1.0",
    "axios": "~0.21.1",
    "dot-object": "~2.1.4",
    "immutability-helper": "2.7.0",
    "jsonpointer": "4.1.0",
    "lodash.isequal": "~4.5.0",
    "moment": "~2.29.1",
    "react": "~17.0.2",
    "react-content-loader": "~6.0.3",
    "react-device-detect": "~1.17.0",
    "react-dom": "~17.0.2",
    "react-dropzone": "~11.3.2",
    "react-number-format": "4.6.3",
    "react-redux": "~7.2.4",
    "react-router-dom": "~5.2.0",
    "redux": "~4.1.0",
    "redux-devtools-extension": "~2.13.9",
    "redux-logger": "~3.0.6",
    "redux-saga": "~1.1.3",
    "reselect": "~4.0.0",
    "typescript": "~4.3.4",
    "uuid": "8.3.2"
  },
  "devDependencies": {
    "@testing-library/jest-dom": "~5.14.1",
    "@testing-library/react": "~12.0.0",
    "@types/dot-object": "~2.1.2",
    "@types/enzyme": "~3.10.8",
    "@types/jest": "~26.0.23",
    "@types/lodash.isequal": "~4.5.5",
    "@types/react": "~17.0.11",
    "@types/react-dom": "~17.0.8",
    "@types/react-redux": "~7.1.16",
    "@types/react-router-dom": "~5.1.7",
    "@types/react-test-renderer": "~17.0.1",
    "@types/redux-mock-store": "~1.0.2",
    "@types/uuid": "8.3.0",
    "altinn-designsystem": "~3.1.0",
    "classnames": "~2.3.1",
    "core-js": "~3.15.1",
    "cross-env": "~7.0.3",
    "css-loader": "~5.2.6",
    "enzyme": "~3.11.0",
    "@wojtekmaj/enzyme-adapter-react-17": "~0.6.2",
    "eslint": "~7.29.0",
    "eslint-config-airbnb-base": "~14.2.1",
    "fork-ts-checker-notifier-webpack-plugin": "3.0.0",
    "fork-ts-checker-webpack-plugin": "~6.2.10",
    "git-revision-webpack-plugin": "~3.0.6",
    "html-loader": "~1.3.2",
    "html-webpack-plugin": "~4.5.2",
    "jest": "~27.0.5",
    "jest-junit": "~12.2.0",
    "mini-css-extract-plugin": "~1.6.0",
    "react-styleguidist": "~11.1.7",
    "react-test-renderer": "~17.0.2",
    "redux-mock-store": "~1.5.4",
    "redux-saga-test-plan": "4.0.1",
    "rimraf": "~3.0.2",
    "source-map-loader": "~1.1.3",
    "style-loader": "~1.3.0",
    "svg-inline-loader": "~0.8.2",
    "terser-webpack-plugin": "~4.2.3",
    "ts-jest": "~27.0.3",
    "ts-loader": "~8.1.0",
    "webpack": "~4.44.2",
    "webpack-cli": "~3.3.12",
    "webpack-dev-server": "~3.11.2"
  },
  "jest": {
    "transform": {
      ".(ts|tsx)": "ts-jest"
    },
    "reporters": [
      "default",
      "jest-junit"
    ],
    "moduleNameMapper": {
      "\\.(jpg|jpeg|png|gif|eot|otf|webp|svg|ttf|woff|woff2|mp4|webm|wav|mp3|m4a|aac|oga)$": "<rootDir>/__mocks__/fileMock.js",
      "\\.(css|less)$": "<rootDir>/__mocks__/styleMock.js",
      "\\./applicationMetadataMock.json": "<rootDir>/__mocks__/applicationMetadataMock.json",
      "^altinn-shared/(.*)$": "<rootDir>/../shared/src/$1",
      "^src/(.*)$": "<rootDir>/src/$1"
    },
    "testRegex": "(/__tests__/.*|.*.(test|spec)).(ts|tsx|js|jsx)$",
    "moduleFileExtensions": [
      "ts",
      "tsx",
      "js",
      "json"
    ],
    "setupFilesAfterEnv": [
      "<rootDir>/setupTests.js"
    ],
    "collectCoverageFrom": [
      "!__tests__/**/*",
      "src/**/*.{ts,tsx}"
    ],
    "snapshotSerializers": [
      "enzyme-to-json/serializer"
    ],
    "testEnvironment": "jsdom"
  }
}<|MERGE_RESOLUTION|>--- conflicted
+++ resolved
@@ -1,10 +1,6 @@
 {
   "name": "altinn-app-frontend",
-<<<<<<< HEAD
-  "version": "3.7.0",
-=======
-  "version": "3.8.0",
->>>>>>> 6f14a58b
+  "version": "3.9.0",
   "description": "",
   "main": "index.js",
   "scripts": {
