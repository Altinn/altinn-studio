{
  "name": "altinn-app-frontend",
<<<<<<< HEAD
  "version": "2.1.20",
=======
  "version": "2.1.23",
>>>>>>> 0f0d7815
  "description": "",
  "main": "index.js",
  "scripts": {
    "start": "cross-env NODE_ENV=development webpack-dev-server --config webpack.config.development.js --mode development --progress",
    "build": "cross-env NODE_ENV=production webpack --config webpack.config.production.js --progress",
    "build-develop": "cross-env NODE_ENV=development webpack --config webpack.config.development --progress --watch",
    "test": "jest",
    "compile-ts": "tsc",
    "lint": "tslint -c ./../tslint.json src/**/*.{ts,tsx} __tests__/**/*.{ts,tsx}",
    "clean": "rimraf dist compiled",
    "webpack-watch": "cross-env NODE_ENV=development webpack --mode=development --config webpack.config.development.js --watch --progress",
    "lintfix": "tslint -c tslint.json 'src/**/*.{ts,tsx} --fix",
    "styleguidist:run": "npx styleguidist server",
    "styleguidist:build": "npx styleguidist build"
  },
  "author": "Altinn",
  "license": "3-Clause BSD",
  "resolutions": {
    "@types/react": "16.9.35"
  },
  "dependencies": {
    "@babel/polyfill": "~7.11.5",
    "@date-io/moment": "1.3.13",
    "@material-ui/core": "~4.11.0",
    "@material-ui/icons": "~4.9.1",
    "@material-ui/pickers": "~3.2.10",
    "ajv": "~6.12.5",
    "axios": "~0.20.0",
    "dot-object": "~2.1.4",
    "immutability-helper": "2.7.0",
    "jsonpointer": "4.1.0",
    "lodash.isequal": "~4.5.0",
    "moment": "~2.28.0",
    "react": "~16.13.1",
    "react-content-loader": "~5.1.1",
    "react-device-detect": "~1.13.1",
    "react-dom": "~16.13.1",
    "react-dropzone": "~11.1.0",
    "react-redux": "~7.2.1",
    "react-router-dom": "~5.2.0",
    "redux": "~4.0.5",
    "redux-devtools-extension": "~2.13.8",
    "redux-logger": "~3.0.6",
    "redux-saga": "~1.1.3",
    "reselect": "~4.0.0",
    "typescript": "~4.0.2",
    "uuid": "3.4.0"
  },
  "devDependencies": {
    "@testing-library/jest-dom": "~5.11.4",
    "@testing-library/react": "~11.0.4",
    "@types/classnames": "~2.2.10",
    "@types/dot-object": "~2.1.2",
    "@types/enzyme": "~3.10.6",
    "@types/jest": "~26.0.14",
    "@types/lodash.isequal": "~4.5.5",
    "@types/react": "~16.9.49",
    "@types/react-dom": "~16.9.8",
    "@types/react-redux": "~7.1.9",
    "@types/react-router-dom": "~5.1.5",
    "@types/react-test-renderer": "~16.9.3",
    "@types/redux-mock-store": "~1.0.2",
    "@types/uuid": "3.4.8",
    "altinn-designsystem": "~2.7.10",
    "awesome-typescript-loader": "~5.2.1",
    "classnames": "~2.2.6",
    "core-js": "~3.6.5",
    "cross-env": "~7.0.2",
    "css-loader": "~4.3.0",
    "enzyme": "~3.11.0",
    "enzyme-adapter-react-16": "~1.15.4",
    "eslint": "~7.9.0",
    "eslint-config-airbnb-base": "~14.2.0",
    "git-revision-webpack-plugin": "~3.0.6",
    "html-loader": "~1.3.0",
    "html-webpack-plugin": "~4.4.1",
    "jest": "~26.4.2",
    "jest-junit": "~11.1.0",
    "mini-css-extract-plugin": "~0.11.2",
    "react-styleguidist": "~11.1.0",
    "react-test-renderer": "~16.13.1",
    "redux-mock-store": "~1.5.4",
    "rimraf": "~3.0.2",
    "source-map-loader": "~1.1.0",
    "style-loader": "~1.2.1",
    "svg-inline-loader": "~0.8.2",
    "terser-webpack-plugin": "~4.2.1",
    "ts-jest": "~26.3.0",
    "webpack": "~4.44.1",
    "webpack-cli": "~3.3.12",
    "webpack-dev-server": "~3.11.0"
  },
  "jest": {
    "transform": {
      ".(ts|tsx)": "ts-jest"
    },
    "reporters": [
      "default",
      "jest-junit"
    ],
    "moduleNameMapper": {
      "\\.(jpg|jpeg|png|gif|eot|otf|webp|svg|ttf|woff|woff2|mp4|webm|wav|mp3|m4a|aac|oga)$": "<rootDir>/__mocks__/fileMock.js",
      "\\.(css|less)$": "<rootDir>/__mocks__/styleMock.js",
      "\\./applicationMetadataMock.json": "<rootDir>/__mocks__/applicationMetadataMock.json",
      "^altinn-shared/(.*)$": "<rootDir>/../shared/src/$1",
      "^src/(.*)$": "<rootDir>/src/$1"
    },
    "testRegex": "(/__tests__/.*|.*.(test|spec)).(ts|tsx|js|jsx)$",
    "moduleFileExtensions": [
      "ts",
      "tsx",
      "js",
      "json"
    ],
    "setupFilesAfterEnv": [
      "<rootDir>/setupTests.js"
    ],
    "collectCoverageFrom": [
      "!__tests__/**/*",
      "src/**/*.{ts,tsx}"
    ]
  }
}<|MERGE_RESOLUTION|>--- conflicted
+++ resolved
@@ -1,10 +1,6 @@
 {
   "name": "altinn-app-frontend",
-<<<<<<< HEAD
-  "version": "2.1.20",
-=======
-  "version": "2.1.23",
->>>>>>> 0f0d7815
+  "version": "2.1.24",
   "description": "",
   "main": "index.js",
   "scripts": {
