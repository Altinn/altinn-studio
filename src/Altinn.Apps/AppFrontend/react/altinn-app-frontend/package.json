--- conflicted
+++ resolved
@@ -1,10 +1,6 @@
 {
   "name": "altinn-app-frontend",
-<<<<<<< HEAD
-  "version": "3.14.5",
-=======
-  "version": "3.13.6",
->>>>>>> 11d34821
+  "version": "3.14.6",
   "description": "",
   "main": "index.js",
   "scripts": {
