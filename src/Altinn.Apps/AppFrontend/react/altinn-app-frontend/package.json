{
  "name": "altinn-app-frontend",
<<<<<<< HEAD
  "version": "2.8.5",
=======
  "version": "2.8.6",
>>>>>>> f0c312cc
  "description": "",
  "main": "index.js",
  "scripts": {
    "start": "cross-env NODE_ENV=development webpack-dev-server --config webpack.config.development.js --mode development --progress",
    "build": "cross-env NODE_ENV=production webpack --config webpack.config.production.js --progress",
    "build-develop": "cross-env NODE_ENV=development webpack --config webpack.config.development --progress --watch",
    "test": "jest",
    "compile-ts": "tsc",
    "lint": "tslint -c ./../tslint.json src/**/*.{ts,tsx} __tests__/**/*.{ts,tsx}",
    "clean": "rimraf dist compiled",
    "webpack-watch": "cross-env NODE_ENV=development webpack --mode=development --config webpack.config.development.js --watch --progress",
    "lintfix": "tslint -c tslint.json 'src/**/*.{ts,tsx} --fix",
    "styleguidist:run": "npx styleguidist server",
    "styleguidist:build": "npx styleguidist build"
  },
  "author": "Altinn",
  "license": "3-Clause BSD",
  "resolutions": {
    "@types/react": "16.9.35"
  },
  "dependencies": {
    "@babel/polyfill": "~7.12.1",
    "@date-io/moment": "1.3.13",
    "@material-ui/core": "~4.11.3",
    "@material-ui/icons": "~4.11.2",
    "@material-ui/pickers": "~3.2.10",
    "ajv": "~6.12.6",
    "axios": "~0.21.1",
    "dot-object": "~2.1.4",
    "immutability-helper": "2.7.0",
    "jsonpointer": "4.1.0",
    "lodash.isequal": "~4.5.0",
    "moment": "~2.29.1",
    "react": "~16.13.1",
    "react-content-loader": "~5.1.4",
    "react-device-detect": "~1.15.0",
    "react-dom": "~16.13.1",
    "react-dropzone": "~11.2.4",
    "react-redux": "~7.2.2",
    "react-router-dom": "~5.2.0",
    "redux": "~4.0.5",
    "redux-devtools-extension": "~2.13.8",
    "redux-logger": "~3.0.6",
    "redux-saga": "~1.1.3",
    "reselect": "~4.0.0",
    "typescript": "~4.1.3",
    "uuid": "8.3.2"
  },
  "devDependencies": {
    "@testing-library/jest-dom": "~5.11.9",
    "@testing-library/react": "~11.2.3",
    "@types/classnames": "~2.2.11",
    "@types/dot-object": "~2.1.2",
    "@types/enzyme": "~3.10.8",
    "@types/jest": "~26.0.20",
    "@types/lodash.isequal": "~4.5.5",
    "@types/react": "~16.9.56",
    "@types/react-dom": "~16.9.9",
    "@types/react-redux": "~7.1.15",
    "@types/react-router-dom": "~5.1.7",
    "@types/react-test-renderer": "~16.9.3",
    "@types/redux-mock-store": "~1.0.2",
    "@types/uuid": "8.3.0",
    "altinn-designsystem": "~2.7.12",
    "classnames": "~2.2.6",
    "core-js": "~3.8.3",
    "cross-env": "~7.0.3",
    "css-loader": "~5.0.1",
    "enzyme": "~3.11.0",
    "enzyme-adapter-react-16": "~1.15.6",
    "eslint": "~7.18.0",
    "eslint-config-airbnb-base": "~14.2.1",
    "fork-ts-checker-webpack-plugin": "~6.1.0",
    "fork-ts-checker-notifier-webpack-plugin": "3.0.0",
    "git-revision-webpack-plugin": "~3.0.6",
    "html-loader": "~1.3.2",
    "html-webpack-plugin": "~4.5.1",
    "jest": "~26.6.3",
    "jest-junit": "~12.0.0",
    "mini-css-extract-plugin": "~1.3.5",
    "react-styleguidist": "~11.1.5",
    "react-test-renderer": "~16.13.1",
    "redux-mock-store": "~1.5.4",
    "rimraf": "~3.0.2",
    "source-map-loader": "~1.1.3",
    "style-loader": "~1.3.0",
    "svg-inline-loader": "~0.8.2",
    "terser-webpack-plugin": "~4.2.3",
    "ts-jest": "~26.4.4",
    "ts-loader": "~8.0.14",
    "webpack": "~4.44.2",
    "webpack-cli": "~3.3.12",
    "webpack-dev-server": "~3.11.2"
  },
  "jest": {
    "transform": {
      ".(ts|tsx)": "ts-jest"
    },
    "reporters": [
      "default",
      "jest-junit"
    ],
    "moduleNameMapper": {
      "\\.(jpg|jpeg|png|gif|eot|otf|webp|svg|ttf|woff|woff2|mp4|webm|wav|mp3|m4a|aac|oga)$": "<rootDir>/__mocks__/fileMock.js",
      "\\.(css|less)$": "<rootDir>/__mocks__/styleMock.js",
      "\\./applicationMetadataMock.json": "<rootDir>/__mocks__/applicationMetadataMock.json",
      "^altinn-shared/(.*)$": "<rootDir>/../shared/src/$1",
      "^src/(.*)$": "<rootDir>/src/$1"
    },
    "testRegex": "(/__tests__/.*|.*.(test|spec)).(ts|tsx|js|jsx)$",
    "moduleFileExtensions": [
      "ts",
      "tsx",
      "js",
      "json"
    ],
    "setupFilesAfterEnv": [
      "<rootDir>/setupTests.js"
    ],
    "collectCoverageFrom": [
      "!__tests__/**/*",
      "src/**/*.{ts,tsx}"
    ],
    "snapshotSerializers": [
      "enzyme-to-json/serializer"
    ]
  }
}<|MERGE_RESOLUTION|>--- conflicted
+++ resolved
@@ -1,10 +1,6 @@
 {
   "name": "altinn-app-frontend",
-<<<<<<< HEAD
-  "version": "2.8.5",
-=======
-  "version": "2.8.6",
->>>>>>> f0c312cc
+  "version": "2.8.7",
   "description": "",
   "main": "index.js",
   "scripts": {
