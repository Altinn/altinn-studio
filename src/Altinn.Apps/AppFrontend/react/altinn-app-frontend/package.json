{
  "name": "altinn-app-frontend",
<<<<<<< HEAD
  "version": "2.2.29",
=======
  "version": "2.1.30",
>>>>>>> c6c61b2e
  "description": "",
  "main": "index.js",
  "scripts": {
    "start": "cross-env NODE_ENV=development webpack-dev-server --config webpack.config.development.js --mode development --progress",
    "build": "cross-env NODE_ENV=production webpack --config webpack.config.production.js --progress",
    "build-develop": "cross-env NODE_ENV=development webpack --config webpack.config.development --progress --watch",
    "test": "jest",
    "compile-ts": "tsc",
    "lint": "tslint -c ./../tslint.json src/**/*.{ts,tsx} __tests__/**/*.{ts,tsx}",
    "clean": "rimraf dist compiled",
    "webpack-watch": "cross-env NODE_ENV=development webpack --mode=development --config webpack.config.development.js --watch --progress",
    "lintfix": "tslint -c tslint.json 'src/**/*.{ts,tsx} --fix",
    "styleguidist:run": "npx styleguidist server",
    "styleguidist:build": "npx styleguidist build"
  },
  "author": "Altinn",
  "license": "3-Clause BSD",
  "resolutions": {
    "@types/react": "16.9.35"
  },
  "dependencies": {
    "@babel/polyfill": "~7.11.5",
    "@date-io/moment": "1.3.13",
    "@material-ui/core": "~4.11.0",
    "@material-ui/icons": "~4.9.1",
    "@material-ui/pickers": "~3.2.10",
    "ajv": "~6.12.5",
    "axios": "~0.20.0",
    "dot-object": "~2.1.4",
    "immutability-helper": "2.7.0",
    "jsonpointer": "4.1.0",
    "lodash.isequal": "~4.5.0",
    "moment": "~2.29.1",
    "react": "~16.13.1",
    "react-content-loader": "~5.1.2",
    "react-device-detect": "~1.14.0",
    "react-dom": "~16.13.1",
    "react-dropzone": "~11.2.0",
    "react-redux": "~7.2.1",
    "react-router-dom": "~5.2.0",
    "redux": "~4.0.5",
    "redux-devtools-extension": "~2.13.8",
    "redux-logger": "~3.0.6",
    "redux-saga": "~1.1.3",
    "reselect": "~4.0.0",
    "typescript": "~4.0.3",
    "uuid": "3.4.0"
  },
  "devDependencies": {
    "@testing-library/jest-dom": "~5.11.4",
    "@testing-library/react": "~11.0.4",
    "@types/classnames": "~2.2.10",
    "@types/dot-object": "~2.1.2",
    "@types/enzyme": "~3.10.7",
    "@types/jest": "~26.0.14",
    "@types/lodash.isequal": "~4.5.5",
    "@types/react": "~16.9.51",
    "@types/react-dom": "~16.9.8",
    "@types/react-redux": "~7.1.9",
    "@types/react-router-dom": "~5.1.6",
    "@types/react-test-renderer": "~16.9.3",
    "@types/redux-mock-store": "~1.0.2",
    "@types/uuid": "3.4.8",
    "altinn-designsystem": "~2.7.11",
    "awesome-typescript-loader": "~5.2.1",
    "classnames": "~2.2.6",
    "core-js": "~3.6.5",
    "cross-env": "~7.0.2",
    "css-loader": "~4.3.0",
    "enzyme": "~3.11.0",
    "enzyme-adapter-react-16": "~1.15.5",
    "eslint": "~7.10.0",
    "eslint-config-airbnb-base": "~14.2.0",
    "git-revision-webpack-plugin": "~3.0.6",
    "html-loader": "~1.3.1",
    "html-webpack-plugin": "~4.5.0",
    "jest": "~26.5.2",
    "jest-junit": "~12.0.0",
    "mini-css-extract-plugin": "~0.12.0",
    "react-styleguidist": "~11.1.0",
    "react-test-renderer": "~16.13.1",
    "redux-mock-store": "~1.5.4",
    "rimraf": "~3.0.2",
    "source-map-loader": "~1.1.0",
    "style-loader": "~1.3.0",
    "svg-inline-loader": "~0.8.2",
    "terser-webpack-plugin": "~4.2.3",
    "ts-jest": "~26.4.1",
    "webpack": "~4.44.2",
    "webpack-cli": "~3.3.12",
    "webpack-dev-server": "~3.11.0"
  },
  "jest": {
    "transform": {
      ".(ts|tsx)": "ts-jest"
    },
    "reporters": [
      "default",
      "jest-junit"
    ],
    "moduleNameMapper": {
      "\\.(jpg|jpeg|png|gif|eot|otf|webp|svg|ttf|woff|woff2|mp4|webm|wav|mp3|m4a|aac|oga)$": "<rootDir>/__mocks__/fileMock.js",
      "\\.(css|less)$": "<rootDir>/__mocks__/styleMock.js",
      "\\./applicationMetadataMock.json": "<rootDir>/__mocks__/applicationMetadataMock.json",
      "^altinn-shared/(.*)$": "<rootDir>/../shared/src/$1",
      "^src/(.*)$": "<rootDir>/src/$1"
    },
    "testRegex": "(/__tests__/.*|.*.(test|spec)).(ts|tsx|js|jsx)$",
    "moduleFileExtensions": [
      "ts",
      "tsx",
      "js",
      "json"
    ],
    "setupFilesAfterEnv": [
      "<rootDir>/setupTests.js"
    ],
    "collectCoverageFrom": [
      "!__tests__/**/*",
      "src/**/*.{ts,tsx}"
    ]
  }
}<|MERGE_RESOLUTION|>--- conflicted
+++ resolved
@@ -1,10 +1,6 @@
 {
   "name": "altinn-app-frontend",
-<<<<<<< HEAD
-  "version": "2.2.29",
-=======
-  "version": "2.1.30",
->>>>>>> c6c61b2e
+  "version": "2.2.0",
   "description": "",
   "main": "index.js",
   "scripts": {
