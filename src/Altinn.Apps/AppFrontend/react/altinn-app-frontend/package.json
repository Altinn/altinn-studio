--- conflicted
+++ resolved
@@ -1,10 +1,6 @@
 {
   "name": "altinn-app-frontend",
-<<<<<<< HEAD
-  "version": "3.5.1",
-=======
-  "version": "3.6.0",
->>>>>>> 04651511
+  "version": "3.6.1",
   "description": "",
   "main": "index.js",
   "scripts": {
