{
  "name": "altinn-app-frontend",
<<<<<<< HEAD
  "version": "2.7.5",
=======
  "version": "2.8.0",
>>>>>>> 840f5442
  "description": "",
  "main": "index.js",
  "scripts": {
    "start": "cross-env NODE_ENV=development webpack-dev-server --config webpack.config.development.js --mode development --progress",
    "build": "cross-env NODE_ENV=production webpack --config webpack.config.production.js --progress",
    "build-develop": "cross-env NODE_ENV=development webpack --config webpack.config.development --progress --watch",
    "test": "jest",
    "compile-ts": "tsc",
    "lint": "tslint -c ./../tslint.json src/**/*.{ts,tsx} __tests__/**/*.{ts,tsx}",
    "clean": "rimraf dist compiled",
    "webpack-watch": "cross-env NODE_ENV=development webpack --mode=development --config webpack.config.development.js --watch --progress",
    "lintfix": "tslint -c tslint.json 'src/**/*.{ts,tsx} --fix",
    "styleguidist:run": "npx styleguidist server",
    "styleguidist:build": "npx styleguidist build"
  },
  "author": "Altinn",
  "license": "3-Clause BSD",
  "resolutions": {
    "@types/react": "16.9.35"
  },
  "dependencies": {
    "@babel/polyfill": "~7.12.1",
    "@date-io/moment": "1.3.13",
    "@material-ui/core": "~4.11.2",
    "@material-ui/icons": "~4.11.2",
    "@material-ui/pickers": "~3.2.10",
    "ajv": "~6.12.6",
    "axios": "~0.21.1",
    "dot-object": "~2.1.4",
    "immutability-helper": "2.7.0",
    "jsonpointer": "4.1.0",
    "lodash.isequal": "~4.5.0",
    "moment": "~2.29.1",
    "react": "~16.13.1",
    "react-content-loader": "~5.1.4",
    "react-device-detect": "~1.15.0",
    "react-dom": "~16.13.1",
    "react-dropzone": "~11.2.4",
    "react-redux": "~7.2.2",
    "react-router-dom": "~5.2.0",
    "redux": "~4.0.5",
    "redux-devtools-extension": "~2.13.8",
    "redux-logger": "~3.0.6",
    "redux-saga": "~1.1.3",
    "reselect": "~4.0.0",
    "typescript": "~4.1.3",
    "uuid": "8.3.2"
  },
  "devDependencies": {
    "@testing-library/jest-dom": "~5.11.9",
    "@testing-library/react": "~11.2.3",
    "@types/classnames": "~2.2.11",
    "@types/dot-object": "~2.1.2",
    "@types/enzyme": "~3.10.8",
    "@types/jest": "~26.0.20",
    "@types/lodash.isequal": "~4.5.5",
    "@types/react": "~16.9.56",
    "@types/react-dom": "~16.9.9",
    "@types/react-redux": "~7.1.15",
    "@types/react-router-dom": "~5.1.7",
    "@types/react-test-renderer": "~16.9.3",
    "@types/redux-mock-store": "~1.0.2",
    "@types/uuid": "8.3.0",
    "altinn-designsystem": "~2.7.12",
    "classnames": "~2.2.6",
    "core-js": "~3.8.3",
    "cross-env": "~7.0.3",
    "css-loader": "~5.0.1",
    "enzyme": "~3.11.0",
    "enzyme-adapter-react-16": "~1.15.6",
    "eslint": "~7.18.0",
    "eslint-config-airbnb-base": "~14.2.1",
    "fork-ts-checker-webpack-plugin": "~6.1.0",
    "fork-ts-checker-notifier-webpack-plugin": "3.0.0",
    "git-revision-webpack-plugin": "~3.0.6",
    "html-loader": "~1.3.2",
    "html-webpack-plugin": "~4.5.1",
    "jest": "~26.6.3",
    "jest-junit": "~12.0.0",
    "mini-css-extract-plugin": "~1.3.4",
    "react-styleguidist": "~11.1.5",
    "react-test-renderer": "~16.13.1",
    "redux-mock-store": "~1.5.4",
    "rimraf": "~3.0.2",
    "source-map-loader": "~1.1.3",
    "style-loader": "~1.3.0",
    "svg-inline-loader": "~0.8.2",
    "terser-webpack-plugin": "~4.2.3",
    "ts-jest": "~26.4.4",
    "ts-loader": "~8.0.14",
    "webpack": "~4.44.2",
    "webpack-cli": "~3.3.12",
    "webpack-dev-server": "~3.11.2"
  },
  "jest": {
    "transform": {
      ".(ts|tsx)": "ts-jest"
    },
    "reporters": [
      "default",
      "jest-junit"
    ],
    "moduleNameMapper": {
      "\\.(jpg|jpeg|png|gif|eot|otf|webp|svg|ttf|woff|woff2|mp4|webm|wav|mp3|m4a|aac|oga)$": "<rootDir>/__mocks__/fileMock.js",
      "\\.(css|less)$": "<rootDir>/__mocks__/styleMock.js",
      "\\./applicationMetadataMock.json": "<rootDir>/__mocks__/applicationMetadataMock.json",
      "^altinn-shared/(.*)$": "<rootDir>/../shared/src/$1",
      "^src/(.*)$": "<rootDir>/src/$1"
    },
    "testRegex": "(/__tests__/.*|.*.(test|spec)).(ts|tsx|js|jsx)$",
    "moduleFileExtensions": [
      "ts",
      "tsx",
      "js",
      "json"
    ],
    "setupFilesAfterEnv": [
      "<rootDir>/setupTests.js"
    ],
    "collectCoverageFrom": [
      "!__tests__/**/*",
      "src/**/*.{ts,tsx}"
    ],
    "snapshotSerializers": [
      "enzyme-to-json/serializer"
    ]
  }
}<|MERGE_RESOLUTION|>--- conflicted
+++ resolved
@@ -1,10 +1,6 @@
 {
   "name": "altinn-app-frontend",
-<<<<<<< HEAD
-  "version": "2.7.5",
-=======
-  "version": "2.8.0",
->>>>>>> 840f5442
+  "version": "2.8.1",
   "description": "",
   "main": "index.js",
   "scripts": {
