--- conflicted
+++ resolved
@@ -1,10 +1,6 @@
 {
   "name": "altinn-app-frontend",
-<<<<<<< HEAD
-  "version": "3.23.0",
-=======
-  "version": "3.23.1",
->>>>>>> e861c52a
+  "version": "3.24.0",
   "description": "",
   "main": "index.js",
   "scripts": {
