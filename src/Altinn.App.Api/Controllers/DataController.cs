--- conflicted
+++ resolved
@@ -991,50 +991,6 @@
         return i?.Status?.Archived is null && i?.Status?.SoftDeleted is null && i?.Status?.HardDeleted is null;
     }
 
-<<<<<<< HEAD
-    private static bool IsValidContributer(DataType dataType, ClaimsPrincipal user)
-    {
-        if (dataType.AllowedContributers is null || dataType.AllowedContributers.Count is 0)
-        {
-            return true;
-        }
-
-        foreach (string item in dataType.AllowedContributers)
-        {
-            string key = item.Split(':')[0];
-            string value = item.Split(':')[1];
-
-            switch (key.ToLowerInvariant())
-            {
-                case "org":
-                    if (value.Equals(user.GetOrg(), StringComparison.OrdinalIgnoreCase))
-                    {
-                        return true;
-                    }
-
-                    break;
-                case "orgno":
-                    if (
-                        value.Equals(
-                            user.GetOrgNumber()?.ToString(CultureInfo.InvariantCulture),
-                            StringComparison.Ordinal
-                        )
-                    )
-                    {
-                        return true;
-                    }
-
-                    break;
-                default:
-                    break;
-            }
-        }
-
-        return false;
-    }
-
-=======
->>>>>>> 1f4afe57
     private ObjectResult Problem(DataPatchError error)
     {
         int code = error.ErrorType switch
