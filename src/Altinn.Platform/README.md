--- conflicted
+++ resolved
@@ -114,7 +114,6 @@
 dotnet run
 ```
 
-<<<<<<< HEAD
 The profile solution is now available locally at http://localhost:5040.
 
 ### Running Altinn Platform Authorization in container
@@ -143,7 +142,4 @@
 dotnet run
 ```
 
-The authorization solution is now available locally at http://localhost:5050.
-=======
-The authentication solution is now available locally at http://localhost:5040.
->>>>>>> c18e62ed
+The authorization solution is now available locally at http://localhost:5050.