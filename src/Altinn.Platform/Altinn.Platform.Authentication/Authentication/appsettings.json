{
  "GeneralSettings": {
    "HostName": "altinnlocal",
    "SblAuthCookieName": ".ASPXAUTH",
    "JwtCookieName": "AltinnStudioRuntime",
    "BaseUrl": "http://localhost",
    "BridgeAuthnApiEndpoint": "https://at22.altinn.cloud/sblbridge/authentication/api/",
    "BridgeProfileApiEndpoint": "https://at22.altinn.cloud/sblbridge/profile/api/",
    "SBLRedirectEndpoint": "https://at22.altinn.cloud/ui/authentication/",
    "PlatformEndpoint": "https://platform.altinnlocal/",
    "ClaimsIdentity": "UserLogin",
    "JwtValidityMinutes": 30,
    "AltinnPartyCookieName": "AltinnPartyId",
    "MaskinportenWellKnownConfigEndpoint": "https://ver2.maskinporten.no/.well-known/oauth-authorization-server",
    "IdPortenWellKnownConfigEndpoint": "https://oidc-ver2.difi.no/idporten-oidc-provider/.well-known/openid-configuration",
    "OpenIdWellKnownEndpoint": "http://localhost:5040/authentication/api/v1/openid/",
    "OrganisationRepositoryLocation": "https://altinncdn.no/orgs/altinn-orgs.json",
<<<<<<< HEAD
    "JwtSigningCertificateRolloverDelayHours": 48,
    "EnableOidc": false,
    "ForceOidc": false

=======
    "JwtSigningCertificateRolloverDelayHours": 48
>>>>>>> 1ea926f5
  },
  "CertificateSettings": {
    "CertificateName": "JWTCertificate",
    "CertificatePwd": "qwer1234",
    "CertificatePath": "jwtselfsignedcert.pfx"
  },
  "OidcProviders": {
  }
}<|MERGE_RESOLUTION|>--- conflicted
+++ resolved
@@ -15,14 +15,10 @@
     "IdPortenWellKnownConfigEndpoint": "https://oidc-ver2.difi.no/idporten-oidc-provider/.well-known/openid-configuration",
     "OpenIdWellKnownEndpoint": "http://localhost:5040/authentication/api/v1/openid/",
     "OrganisationRepositoryLocation": "https://altinncdn.no/orgs/altinn-orgs.json",
-<<<<<<< HEAD
     "JwtSigningCertificateRolloverDelayHours": 48,
     "EnableOidc": false,
-    "ForceOidc": false
-
-=======
+    "ForceOidc": false,
     "JwtSigningCertificateRolloverDelayHours": 48
->>>>>>> 1ea926f5
   },
   "CertificateSettings": {
     "CertificateName": "JWTCertificate",
