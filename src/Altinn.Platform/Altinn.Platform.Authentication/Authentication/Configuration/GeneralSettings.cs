using System;

namespace Altinn.Platform.Authentication.Configuration
{
    /// <summary>
    /// General configuration settings
    /// </summary>
    public class GeneralSettings
    {
        /// <summary>
        /// Gets or sets the name of the SBL authentication cookie.
        /// </summary>
        public string SblAuthCookieName { get; set; }

        /// <summary>
        /// Gets or sets the name of the JSON Web Token cookie.
        /// </summary>
        public string JwtCookieName { get; set; }

        /// <summary>
        /// Gets or sets the AltinnParty cookie name
        /// </summary>
        public string AltinnPartyCookieName { get; set; }

        /// <summary>
        /// Gets or sets the bridge authentication api endpoint
        /// </summary>
        public string BridgeAuthnApiEndpoint { get; set; }

        /// <summary>
        /// Gets or sets the bridge authentication api endpoint
        /// </summary>
        public string BridgeProfileApiEndpoint { get; set; }

        /// <summary>
        /// Gets or sets the sbl redirect endpoint
        /// </summary>
        public string SBLRedirectEndpoint { get; set; }

        /// <summary>
        /// Gets or sets the platform endpoint
        /// </summary>
        public string PlatformEndpoint { get; set; }

        /// <summary>
        /// Gets or sets the claims identity
        /// </summary>
        public string ClaimsIdentity { get; set; }

        /// <summary>
        /// Gets or sets the number of minutes the JSON Web Token and the cookie is valid.
        /// </summary>
        public int JwtValidityMinutes { get; set; }

        /// <summary>
        /// Gets or sets the hostname
        /// </summary>
        public string HostName { get; set; }

        /// <summary>
        /// Gets or sets the BaseUrl
        /// </summary>
        public string BaseUrl { get; set; }

        /// <summary>
        /// Gets or sets URL of the well known configuration endpoint for Maskinporten.
        /// </summary>
        public string MaskinportenWellKnownConfigEndpoint { get; set; }

        /// <summary>
        /// Gets url of the well known configuration endpoint for ID-porten from environment variable.
        /// </summary>
        public string IdPortenWellKnownConfigEndpoint { get; set; }

        /// <summary>
        /// Gets or sets the url to the json file which holds the valid organisation entries (which inclides name, organisation number and org identifier)
        /// </summary>
        public string OrganisationRepositoryLocation { get; set; }

        /// <summary>
        /// Gets or sets the URL of the Altinn Open ID Connect well-known configuration endpoint.
        /// </summary>
        public string OpenIdWellKnownEndpoint { get; set; }

        /// <summary>
        /// Gets or sets the number of hours to wait before a new certificate is being used to
        /// sign new JSON Web tokens.
        /// </summary>
        /// <remarks>
        /// The logic use the NotBefore property of a certificate. This means that uploading a
        /// certificate that has been valid for a few days might cause it to be used immediately.
        /// Take care not to upload "old" certificates.
        /// </remarks>
        public int JwtSigningCertificateRolloverDelayHours { get; set; }

        /// <summary>
<<<<<<< HEAD
        /// Get or sets the value indicating if OIDC authentication is enabled
        /// </summary>
        public bool EnableOidc { get; set; }

        /// <summary>
        /// Get or sets the default oidc provider
        /// </summary>
        public string DefaultOidcProvider { get; set; }

        /// <summary>
        /// Defines if OIDC is the default authentication
        /// </summary>
        public bool ForceOidc { get; set; }

        /// <summary>
        /// Name of Oidc Nonce cookie
        /// </summary>
        public string OidcNonceCookieName { get; set; } = "oidcnonce";

        /// <summary>
        /// Cookie to store original 
        /// </summary>
        public string AuthnGotToCookieName { get; set; } = "authngoto";
=======
        /// Gets the Altinn Open ID Connect (OIDC) Issuer URL.
        /// </summary>
        public string AltinnOidcIssuerUrl
        {
            get
            {
                return PlatformEndpoint + "authentication/api/v1/openid/";
            }
        }
>>>>>>> 1ea926f5
    }
}<|MERGE_RESOLUTION|>--- conflicted
+++ resolved
@@ -94,7 +94,17 @@
         public int JwtSigningCertificateRolloverDelayHours { get; set; }
 
         /// <summary>
-<<<<<<< HEAD
+        /// Gets the Altinn Open ID Connect (OIDC) Issuer URL.
+        /// </summary>
+        public string AltinnOidcIssuerUrl
+        {
+            get
+            {
+                return PlatformEndpoint + "authentication/api/v1/openid/";
+            }
+        }
+
+        /// <summary>
         /// Get or sets the value indicating if OIDC authentication is enabled
         /// </summary>
         public bool EnableOidc { get; set; }
@@ -118,16 +128,5 @@
         /// Cookie to store original 
         /// </summary>
         public string AuthnGotToCookieName { get; set; } = "authngoto";
-=======
-        /// Gets the Altinn Open ID Connect (OIDC) Issuer URL.
-        /// </summary>
-        public string AltinnOidcIssuerUrl
-        {
-            get
-            {
-                return PlatformEndpoint + "authentication/api/v1/openid/";
-            }
-        }
->>>>>>> 1ea926f5
     }
 }