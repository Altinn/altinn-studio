using System;
using System.Collections.Generic;
using System.IdentityModel.Tokens.Jwt;
using System.Linq;
using System.Security.Claims;
using System.Threading.Tasks;
using System.Web;

using Altinn.Platform.Authentication.Configuration;
using Altinn.Platform.Authentication.Model;
using Altinn.Platform.Authentication.Repositories;
using Altinn.Platform.Authentication.Services;

using AltinnCore.Authentication.Constants;

using Microsoft.AspNetCore.Authentication;
using Microsoft.AspNetCore.Authentication.Cookies;
using Microsoft.AspNetCore.Authorization;
using Microsoft.AspNetCore.Http;
using Microsoft.AspNetCore.Mvc;
using Microsoft.Extensions.Logging;
using Microsoft.Extensions.Options;
using Microsoft.IdentityModel.Tokens;
using Microsoft.Net.Http.Headers;

using Newtonsoft.Json.Linq;

using SameSiteMode = Microsoft.AspNetCore.Http.SameSiteMode;

namespace Altinn.Platform.Authentication.Controllers
{
    /// <summary>
    /// Handles the authentication of requests to platform
    /// </summary>
    [Route("authentication/api/v1")]
    [ApiController]
    public class AuthenticationController : ControllerBase
    {
        private const string HeaderValueNoCache = "no-cache";
        private const string HeaderValueEpocDate = "Thu, 01 Jan 1970 00:00:00 GMT";
        private const string OrganisationIdentity = "OrganisationLogin";

        private readonly ILogger _logger;
        private readonly IOrganisationRepository _organisationRepository;
        private readonly ISigningCredentialsProvider _credentialsProvider;
        private readonly ISblCookieDecryptionService _cookieDecryptionService;
        private readonly ISigningKeysRetriever _signingKeysRetriever;

        private readonly GeneralSettings _generalSettings;

        /// <summary>
        /// Initialises a new instance of the <see cref="AuthenticationController"/> class with the given dependencies.
        /// </summary>
        /// <param name="logger">A generic logger</param>
        /// <param name="generalSettings">Configuration for the authentication scope.</param>
        /// <param name="cookieDecryptionService">A service that can decrypt a .ASPXAUTH cookie.</param>
        /// <param name="organisationRepository">the repository object that holds valid organisations</param>
        /// <param name="credentialsProvider">Service that can obtain the correct <see cref="SigningCredentials"/>.</param>
        /// <param name="signingKeysRetriever">The class to use to obtain the signing keys.</param>
        public AuthenticationController(
            ILogger<AuthenticationController> logger,
            IOptions<GeneralSettings> generalSettings,
            ISigningKeysRetriever signingKeysRetriever,
            ISigningCredentialsProvider credentialsProvider,
            ISblCookieDecryptionService cookieDecryptionService,
            IOrganisationRepository organisationRepository)
        {
            _logger = logger;
            _generalSettings = generalSettings.Value;
            _signingKeysRetriever = signingKeysRetriever;
            _credentialsProvider = credentialsProvider;
            _cookieDecryptionService = cookieDecryptionService;
            _organisationRepository = organisationRepository;
        }

        /// <summary>
        /// Request that handles the form authentication cookie from SBL
        /// </summary>
        /// <param name="goTo">The url to redirect to if everything validates ok</param>
        /// <returns>redirect to correct url based on the validation of the form authentication sbl cookie</returns>
        [HttpGet("authentication")]
        public async Task<ActionResult> AuthenticateUser(string goTo)
        {
            if (!IsValidRedirectUri(new Uri(goTo).Host))
            {
                return Redirect($"{_generalSettings.GetBaseUrl}");
            }

            string encodedGoToUrl = HttpUtility.UrlEncode($"{_generalSettings.GetPlatformEndpoint}authentication/api/v1/authentication?goto={goTo}");
            if (Request.Cookies[_generalSettings.GetSBLCookieName] == null)
            {
                return Redirect($"{_generalSettings.GetSBLRedirectEndpoint}?goTo={encodedGoToUrl}");
            }

            string encryptedTicket = Request.Cookies[_generalSettings.GetSBLCookieName];
            UserAuthenticationModel userAuthentication = await _cookieDecryptionService.DecryptTicket(encryptedTicket);

            if (userAuthentication != null && userAuthentication.IsAuthenticated)
            {
                List<Claim> claims = new List<Claim>();
                string issuer = _generalSettings.GetPlatformEndpoint;
                claims.Add(new Claim(AltinnCoreClaimTypes.UserId, userAuthentication.UserID.ToString(), ClaimValueTypes.String, issuer));
                claims.Add(new Claim(AltinnCoreClaimTypes.UserName, userAuthentication.Username, ClaimValueTypes.String, issuer));
                claims.Add(new Claim(AltinnCoreClaimTypes.PartyID, userAuthentication.PartyID.ToString(), ClaimValueTypes.Integer32, issuer));
                claims.Add(new Claim(AltinnCoreClaimTypes.AuthenticateMethod, userAuthentication.AuthenticationMethod.ToString(), ClaimValueTypes.String, issuer));
                claims.Add(new Claim(AltinnCoreClaimTypes.AuthenticationLevel, ((int)userAuthentication.AuthenticationLevel).ToString(), ClaimValueTypes.Integer32, issuer));

                ClaimsIdentity identity = new ClaimsIdentity(_generalSettings.GetClaimsIdentity);
                identity.AddClaims(claims);
                ClaimsPrincipal principal = new ClaimsPrincipal(identity);

                _logger.LogInformation($"Platform Authentication before signin async");
                await SignInAsync(
                    principal,
                    new AuthenticationProperties
                    {
                        ExpiresUtc = DateTime.UtcNow.AddMinutes(int.Parse(_generalSettings.GetJwtCookieValidityTime)),
                        IsPersistent = false,
                        AllowRefresh = false,
                    });

                _logger.LogInformation($"Platform Authentication after signin async");
                _logger.LogInformation($"TicketUpdated: {userAuthentication.TicketUpdated}");

                if (userAuthentication.TicketUpdated)
                {
                    Response.Cookies.Append(_generalSettings.GetSBLCookieName, userAuthentication.EncryptedTicket);
                }

                return Redirect(goTo);
            }

            return Redirect($"{_generalSettings.GetSBLRedirectEndpoint}?goTo={encodedGoToUrl}");            
        }

        /// <summary>
        /// Refreshes JwtToken.
        /// </summary>
        /// <returns>Ok response with the refreshed token appended.</returns>
        [Authorize]
        [HttpGet("refresh")]
        public async Task<ActionResult> RefreshJwtCookie()
        {
            _logger.LogInformation($"Starting to refresh token...");
            ClaimsPrincipal principal = HttpContext.User;
            _logger.LogInformation("Refreshing token....");
           
            string token = await GenerateToken(principal, new TimeSpan(0, Convert.ToInt32(_generalSettings.GetJwtCookieValidityTime), 0));
            _logger.LogInformation($"End of refreshing token");
            return Ok(token);
        }

        /// <summary>
        /// Action for converting a JWT generated by <c>Maskinporten</c> with a new JWT for further use as authentication against rest of Altinn.
        /// </summary>
        /// <returns>The result of the action. Contains the new token if the old token was valid and could be converted.</returns>
        [HttpGet("convert")]
        public async Task<IActionResult> AuthenticateOrganisation()
        {
            string originalToken = string.Empty;

            string authorization = Request.Headers["Authorization"];

            if (!string.IsNullOrEmpty(authorization))
            {
                _logger.LogInformation($"Getting the token from Authorization header");
                if (authorization.StartsWith("Bearer ", StringComparison.OrdinalIgnoreCase))
                {
                    _logger.LogInformation($"Bearer found");
                    originalToken = authorization.Substring("Bearer ".Length).Trim();
                }
            }

            if (string.IsNullOrEmpty(originalToken))
            {
                _logger.LogInformation($"No token found");
                return Unauthorized();
            }

            JwtSecurityTokenHandler validator = new JwtSecurityTokenHandler();

            if (!validator.CanReadToken(originalToken))
            {
                _logger.LogInformation($"Unable to read token");
                return Unauthorized();
            }

            try
            {
                ICollection<SecurityKey> signingKeys =
                    await _signingKeysRetriever.GetSigningKeys(_generalSettings.GetMaskinportenWellKnownConfigEndpoint);

<<<<<<< HEAD
                _logger.LogInformation($"Token to be validated {originalToken}");
=======
>>>>>>> 8a5db4e7
                TokenValidationParameters validationParameters = new TokenValidationParameters
                {
                    ValidateIssuerSigningKey = true,
                    IssuerSigningKeys = signingKeys,
                    ValidateIssuer = false,
                    ValidateAudience = false,
                    RequireExpirationTime = true,
                    ValidateLifetime = true
                };

                ClaimsPrincipal originalPrincipal = validator.ValidateToken(originalToken, validationParameters, out SecurityToken validatedToken);
<<<<<<< HEAD
                _logger.LogInformation($"validated token{validatedToken}");
=======
                logger.LogInformation($"Token is valid");
>>>>>>> 8a5db4e7

                string orgNumber = GetOrganisationNumberFromConsumerClaim(originalPrincipal);

                if (string.IsNullOrEmpty(orgNumber))
                {
<<<<<<< HEAD
                    _logger.LogInformation("Invalid consumer claim {");
=======
                    logger.LogInformation("Invalid consumer claim");
>>>>>>> 8a5db4e7
                    return Unauthorized();
                }

                List<Claim> claims = new List<Claim>();
                foreach (Claim claim in originalPrincipal.Claims)
                {
                    claims.Add(claim);
                }

                string org = _organisationRepository.LookupOrg(orgNumber);

                string issuer = generalSettings.GetPlatformEndpoint;
                claims.Add(new Claim(AltinnCoreClaimTypes.Org, org, ClaimValueTypes.String, issuer));
                claims.Add(new Claim(AltinnCoreClaimTypes.OrgNumber, orgNumber, ClaimValueTypes.Integer32, issuer));
                claims.Add(new Claim(AltinnCoreClaimTypes.AuthenticateMethod, "maskinporten", ClaimValueTypes.String, issuer));
                claims.Add(new Claim(AltinnCoreClaimTypes.AuthenticationLevel, "3", ClaimValueTypes.Integer32, issuer));

                string[] claimTypesToRemove = { "aud", "iss", "client_amr" };
                foreach (string claimType in claimTypesToRemove)
                {
                    Claim audClaim = claims.Find(c => c.Type == claimType);
                    claims.Remove(audClaim);
                }

                ClaimsIdentity identity = new ClaimsIdentity(OrganisationIdentity);
               
                identity.AddClaims(claims);
                ClaimsPrincipal principal = new ClaimsPrincipal(identity);

                string token = await GenerateToken(principal, new TimeSpan(0, Convert.ToInt32(_generalSettings.GetJwtCookieValidityTime), 0));

                return Ok(token);
            }
            catch (Exception ex)
            {
                _logger.LogWarning($"Organisation authentication failed. {ex.Message}");
                return Unauthorized();
            }
        }

        /// <summary>
        /// Handles when a user is signing in
        /// </summary>
        /// <param name="user">The user</param>
        /// <param name="properties">The authentication properties</param>
        /// <returns></returns>
        protected async Task SignInAsync(ClaimsPrincipal user, AuthenticationProperties properties)
        {
            CookieBuilder cookieBuilder = new RequestPathBaseCookieBuilder
            {
                // To support OAuth authentication, a lax mode is required, see https://github.com/aspnet/Security/issues/1231.
                SameSite = SameSiteMode.Lax,
                HttpOnly = true,
                SecurePolicy = CookieSecurePolicy.SameAsRequest,
                IsEssential = true,
                Name = "AltinnStudioRuntime",
                Domain = _generalSettings.HostName
            };

            CookieOptions cookieOptions = cookieBuilder.Build(HttpContext);

            DateTimeOffset issuedUtc = DateTimeOffset.UtcNow;

            TimeSpan tokenExipry = new TimeSpan(0, 30, 0);

            DateTimeOffset expiresUtc = properties.ExpiresUtc ?? issuedUtc.Add(tokenExipry);
            cookieOptions.Expires = expiresUtc.ToUniversalTime();

            string jwtToken = await GenerateToken(user, tokenExipry);

            ICookieManager cookieManager = new ChunkingCookieManager();
            cookieManager.AppendResponseCookie(
                HttpContext,
                cookieBuilder.Name,
                jwtToken,
                cookieOptions);

            ApplyHeaders();
        }

        private void ApplyHeaders()
        {
            Response.Headers[HeaderNames.CacheControl] = HeaderValueNoCache;
            Response.Headers[HeaderNames.Pragma] = HeaderValueNoCache;
            Response.Headers[HeaderNames.Expires] = HeaderValueEpocDate;
        }

        /// <summary>
        /// Assumes that the consumer claim follows the ISO 6523. {"Identifier": {"Authority": "iso6523-actorid-upis","ID": "9908:910075918"}}
        /// </summary>
        /// <returns>organisation number found in the ID property of the ISO 6523 record</returns>
        private static string GetOrganisationNumberFromConsumerClaim(ClaimsPrincipal originalPrincipal)
        {
            string consumerJson = originalPrincipal.FindFirstValue("consumer");
            JObject consumer = JObject.Parse(consumerJson);

            string consumerAuthority = consumer["authority"].ToString();
            if (!"iso6523-actorid-upis".Equals(consumerAuthority))
            {
                return null;
            }

            string consumerId = consumer["ID"].ToString();

            string organisationNumber = consumerId.Split(":")[1];
            return organisationNumber;
        }

        /// <summary>
        /// Checks that url is on same host as platform
        /// </summary>
        /// <param name="goToHost">The url to redirect to</param>
        /// <returns>Boolean verifying that goToHost is on current host. </returns>
        private bool IsValidRedirectUri(string goToHost)
        {
            string validHost = _generalSettings.GetHostName;
            int segments = _generalSettings.GetHostName.Split('.').Length;

            List<string> goToList = Enumerable.Reverse(new List<string>(goToHost.Split('.'))).Take(segments).Reverse().ToList();
            string redirectHost = string.Join(".", goToList);

            return validHost.Equals(redirectHost);
        }

        /// <summary>
        /// Generates a token
        /// </summary>
        /// <param name="principal">the claims principal</param>
        /// <param name="tokenExipry">validity time span for the token</param>
        /// <returns></returns>
        private async Task<string> GenerateToken(ClaimsPrincipal principal, TimeSpan tokenExipry)
        {
            JwtSecurityTokenHandler tokenHandler = new JwtSecurityTokenHandler();
            SecurityTokenDescriptor tokenDescriptor = new SecurityTokenDescriptor
            {
                Subject = new ClaimsIdentity(principal.Identity),
                Expires = DateTime.UtcNow.AddSeconds(tokenExipry.TotalSeconds),
                SigningCredentials = await _credentialsProvider.GetSigningCredentials()
            };

            SecurityToken token = tokenHandler.CreateToken(tokenDescriptor);
            string serializedToken = tokenHandler.WriteToken(token);

            return serializedToken;
        }
    }
}<|MERGE_RESOLUTION|>--- conflicted
+++ resolved
@@ -190,10 +190,6 @@
                 ICollection<SecurityKey> signingKeys =
                     await _signingKeysRetriever.GetSigningKeys(_generalSettings.GetMaskinportenWellKnownConfigEndpoint);
 
-<<<<<<< HEAD
-                _logger.LogInformation($"Token to be validated {originalToken}");
-=======
->>>>>>> 8a5db4e7
                 TokenValidationParameters validationParameters = new TokenValidationParameters
                 {
                     ValidateIssuerSigningKey = true,
@@ -205,21 +201,13 @@
                 };
 
                 ClaimsPrincipal originalPrincipal = validator.ValidateToken(originalToken, validationParameters, out SecurityToken validatedToken);
-<<<<<<< HEAD
-                _logger.LogInformation($"validated token{validatedToken}");
-=======
                 logger.LogInformation($"Token is valid");
->>>>>>> 8a5db4e7
 
                 string orgNumber = GetOrganisationNumberFromConsumerClaim(originalPrincipal);
 
                 if (string.IsNullOrEmpty(orgNumber))
                 {
-<<<<<<< HEAD
-                    _logger.LogInformation("Invalid consumer claim {");
-=======
                     logger.LogInformation("Invalid consumer claim");
->>>>>>> 8a5db4e7
                     return Unauthorized();
                 }
 
