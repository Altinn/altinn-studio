<Project Sdk="Microsoft.NET.Sdk.Web">

  <PropertyGroup>
    <TargetFramework>netcoreapp3.1</TargetFramework>
    <LangVersion>latest</LangVersion>
    <!-- SonarCloud needs this -->
    <ProjectGuid>{d32c4ee9-e827-467a-b116-8ef0ba08a11f}</ProjectGuid>
  </PropertyGroup>

  <ItemGroup>
    <PackageReference Include="Altinn.Common.AccessToken" Version="0.5.6" />
    <PackageReference Include="Altinn.Platform.Models" Version="1.0.4-alpha" />
    <PackageReference Include="Microsoft.ApplicationInsights.AspNetCore" Version="2.14.0" />
    <PackageReference Include="JWTCookieAuthentication" Version="2.4.0-alpha" />
    <PackageReference Include="Microsoft.Azure.Services.AppAuthentication" Version="1.5.0" />
<<<<<<< HEAD
    <PackageReference Include="Microsoft.Extensions.Configuration.AzureKeyVault" Version="3.1.7" />
    <PackageReference Include="Swashbuckle.AspNetCore" Version="5.5.1" />
  </ItemGroup>

  <ItemGroup Condition="'$(Configuration)'=='Debug'">
    <PackageReference Include="StyleCop.Analyzers" Version="1.1.118">
=======
    <PackageReference Include="Microsoft.Extensions.Configuration.AzureKeyVault" Version="3.1.8" />
    <PackageReference Include="StyleCop.Analyzers" Version="1.2.0-beta.205">
>>>>>>> 0874e01b
      <PrivateAssets>all</PrivateAssets>
      <IncludeAssets>runtime; build; native; contentfiles; analyzers</IncludeAssets>
    </PackageReference>
    <AdditionalFiles Include="..\..\..\..\stylecop.json">
      <Link>stylecop.json</Link>
    </AdditionalFiles>
  </ItemGroup>
  
  <PropertyGroup Condition="'$(Configuration)'=='Debug'">
    <CodeAnalysisRuleSet>..\..\..\..\Altinn3.ruleset</CodeAnalysisRuleSet>
  </PropertyGroup>

  <PropertyGroup>
    <GenerateDocumentationFile>true</GenerateDocumentationFile>
    <NoWarn>$(NoWarn);1591</NoWarn>
  </PropertyGroup>

</Project><|MERGE_RESOLUTION|>--- conflicted
+++ resolved
@@ -13,17 +13,8 @@
     <PackageReference Include="Microsoft.ApplicationInsights.AspNetCore" Version="2.14.0" />
     <PackageReference Include="JWTCookieAuthentication" Version="2.4.0-alpha" />
     <PackageReference Include="Microsoft.Azure.Services.AppAuthentication" Version="1.5.0" />
-<<<<<<< HEAD
-    <PackageReference Include="Microsoft.Extensions.Configuration.AzureKeyVault" Version="3.1.7" />
-    <PackageReference Include="Swashbuckle.AspNetCore" Version="5.5.1" />
-  </ItemGroup>
-
-  <ItemGroup Condition="'$(Configuration)'=='Debug'">
-    <PackageReference Include="StyleCop.Analyzers" Version="1.1.118">
-=======
     <PackageReference Include="Microsoft.Extensions.Configuration.AzureKeyVault" Version="3.1.8" />
     <PackageReference Include="StyleCop.Analyzers" Version="1.2.0-beta.205">
->>>>>>> 0874e01b
       <PrivateAssets>all</PrivateAssets>
       <IncludeAssets>runtime; build; native; contentfiles; analyzers</IncludeAssets>
     </PackageReference>
