--- conflicted
+++ resolved
@@ -15,10 +15,7 @@
   private TextResources textResources;
 
   @ApiModelProperty(notes = "The form layout json file")
-<<<<<<< HEAD
-=======
   @NotNull
->>>>>>> d2a4a71d
   private FormLayout formLayout;
 
   @ApiModelProperty(notes = "The xml data file, note: must be base 64 encoded")
