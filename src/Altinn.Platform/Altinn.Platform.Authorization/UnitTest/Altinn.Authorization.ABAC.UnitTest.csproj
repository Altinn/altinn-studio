<Project Sdk="Microsoft.NET.Sdk">

  <PropertyGroup>
    <TargetFramework>net5.0</TargetFramework>
    <IsPackable>false</IsPackable>
  </PropertyGroup>

  <ItemGroup>
<<<<<<< HEAD
    <PackageReference Include="Microsoft.AspNetCore.Mvc.Testing" Version="5.0.17" />
=======
    <PackageReference Include="Microsoft.AspNetCore.Mvc.Testing" Version="6.0.8" />
>>>>>>> 63f1a2dd
    <PackageReference Include="Microsoft.NET.Test.Sdk" Version="17.3.0" />
    <PackageReference Include="Moq" Version="4.18.2" />
    <PackageReference Include="xunit" Version="2.4.2" />
    <PackageReference Include="xunit.runner.visualstudio" Version="2.4.5">
      <PrivateAssets>all</PrivateAssets>
      <IncludeAssets>runtime; build; native; contentfiles; analyzers; buildtransitive</IncludeAssets>
    </PackageReference>
  </ItemGroup>

  <ItemGroup>
    <ProjectReference Include="..\Altinn.Authorization.ABAC\Altinn.Authorization.ABAC.csproj" />
  </ItemGroup>

  <ItemGroup Condition="'$(Configuration)'=='Debug'">
     <PackageReference Include="StyleCop.Analyzers" Version="1.2.0-beta.435">
      <PrivateAssets>all</PrivateAssets>
      <IncludeAssets>runtime; build; native; contentfiles; analyzers; buildtransitive</IncludeAssets>
    </PackageReference>
    <AdditionalFiles Include="..\..\..\..\stylecop.json">
      <Link>stylecop.json</Link>
    </AdditionalFiles>
  </ItemGroup>

  <PropertyGroup Condition="'$(Configuration)'=='Debug'">
    <CodeAnalysisRuleSet>..\..\..\..\Altinn3.ruleset</CodeAnalysisRuleSet>
  </PropertyGroup>

  <PropertyGroup>
    <GenerateDocumentationFile>true</GenerateDocumentationFile>
    <NoWarn>$(NoWarn);1591</NoWarn>
  </PropertyGroup>

  <ItemGroup>
    <None Update="Data\Xacml\3.0\AltinnApps\AltinnApps0003Policy.xml">
      <CopyToOutputDirectory>Always</CopyToOutputDirectory>
    </None>
    <None Update="Data\Xacml\3.0\AltinnApps\AltinnApps0002Policy.xml">
      <CopyToOutputDirectory>Always</CopyToOutputDirectory>
    </None>
    <None Update="Data\Xacml\3.0\AltinnApps\AltinnApps0001Policy.xml">
      <CopyToOutputDirectory>Always</CopyToOutputDirectory>
    </None>
  </ItemGroup>

</Project><|MERGE_RESOLUTION|>--- conflicted
+++ resolved
@@ -6,11 +6,7 @@
   </PropertyGroup>
 
   <ItemGroup>
-<<<<<<< HEAD
-    <PackageReference Include="Microsoft.AspNetCore.Mvc.Testing" Version="5.0.17" />
-=======
     <PackageReference Include="Microsoft.AspNetCore.Mvc.Testing" Version="6.0.8" />
->>>>>>> 63f1a2dd
     <PackageReference Include="Microsoft.NET.Test.Sdk" Version="17.3.0" />
     <PackageReference Include="Moq" Version="4.18.2" />
     <PackageReference Include="xunit" Version="2.4.2" />
