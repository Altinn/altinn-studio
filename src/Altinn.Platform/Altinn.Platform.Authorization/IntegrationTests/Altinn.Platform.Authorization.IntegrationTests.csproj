--- conflicted
+++ resolved
@@ -42,7 +42,6 @@
 
   <ItemGroup>
     <None Update="appsettings.json">
-<<<<<<< HEAD
       <CopyToOutputDirectory>Always</CopyToOutputDirectory>
     </None>
     <None Update="Data\blobs\org2\app1\policy.xml">
@@ -103,8 +102,6 @@
       <CopyToOutputDirectory>Always</CopyToOutputDirectory>
     </None>
     <None Update="Data\Xacml\3.0\AltinnApps\AltinnApps0001Request.xml">
-=======
->>>>>>> c9fa8595
       <CopyToOutputDirectory>Always</CopyToOutputDirectory>
     </None>
     <None Update="selfSignedTestCertificate.pfx">
