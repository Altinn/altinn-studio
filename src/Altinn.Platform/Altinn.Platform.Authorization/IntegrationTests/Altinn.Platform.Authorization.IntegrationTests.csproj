--- conflicted
+++ resolved
@@ -74,10 +74,9 @@
     <None Update="Data\Xacml\3.0\AltinnApps\AltinnApps0021Request.xml">
       <CopyToOutputDirectory>PreserveNewest</CopyToOutputDirectory>
     </None>
-<<<<<<< HEAD
     <None Update="Data\blobs\org1\app1\policy.xml">
       <CopyToOutputDirectory>Always</CopyToOutputDirectory>
-=======
+    </None>
     <None Update="Data\Xacml\3.0\AltinnApps\SKDInvalidAppRequest.json">
       <CopyToOutputDirectory>PreserveNewest</CopyToOutputDirectory>
     </None>
@@ -89,7 +88,6 @@
     </None>
     <None Update="Data\Xacml\3.0\AltinnApps\SKDTaxReport2Request.json">
       <CopyToOutputDirectory>PreserveNewest</CopyToOutputDirectory>
->>>>>>> 966a4cd5
     </None>
     <None Update="Data\Xacml\3.0\PolicyRepository\IIA003Policy.xml">
       <CopyToOutputDirectory>Always</CopyToOutputDirectory>
