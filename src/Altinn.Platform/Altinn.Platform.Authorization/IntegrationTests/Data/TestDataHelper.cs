--- conflicted
+++ resolved
@@ -34,8 +34,6 @@
             return rule;
         }
 
-<<<<<<< HEAD
-=======
         public static RequestToDelete GetRequestToDeleteModel(int lastChangedByUserId, int offeredByPartyId, string org, string app, List<string> ruleIds = null, int? coveredByPartyId = null, int? coveredByUserId = null)
         {
             AttributeMatch coveredBy = new AttributeMatch();
@@ -83,7 +81,6 @@
             return result;
         }
 
->>>>>>> 66346666
         public static ResourceAction GetResourceActionModel(string action, IEnumerable<string> roles)
         {
             ResourceAction resourceAction = new ResourceAction
@@ -129,13 +126,6 @@
             return policy;
         }
 
-<<<<<<< HEAD
-        public static DelegationChange GetDelegationChange(string altinnAppId)
-        {
-            return new DelegationChange
-            {
-                AltinnAppId = altinnAppId
-=======
         public static DelegationChange GetDelegationChange(string altinnAppId, int offeredByPartyId = 0, int? coveredByPartyId = null, int? coveredByUserId = null)
         {
             return new DelegationChange
@@ -150,7 +140,6 @@
                 OfferedByPartyId = offeredByPartyId,
                 PerformedByUserId = 20001336,
                 PolicyChangeId = new Random().Next()
->>>>>>> 66346666
             };
         }
     }
