using System;
using System.IO;
using System.Threading.Tasks;
using System.Xml;

using Altinn.Authorization.ABAC.Constants;
using Altinn.Authorization.ABAC.Utils;
using Altinn.Authorization.ABAC.Xacml;
using Altinn.Platform.Authorization.Services.Interface;
using Azure;
using Microsoft.AspNetCore.Http;

namespace Altinn.Platform.Authorization.IntegrationTests.MockServices
{
    public class PolicyRetrievalPointMock : IPolicyRetrievalPoint
    {
        private readonly IHttpContextAccessor _httpContextAccessor;

        private readonly string _orgAttributeId = "urn:altinn:org";

        private readonly string _appAttributeId = "urn:altinn:app";

        public PolicyRetrievalPointMock(IHttpContextAccessor httpContextAccessor)
        {
            _httpContextAccessor = httpContextAccessor;
        }

        public async Task<XacmlPolicy> GetPolicyAsync(XacmlContextRequest request)
        {
            string testID = GetTestId(_httpContextAccessor.HttpContext);
            if (!string.IsNullOrEmpty(testID) && testID.ToLower().Contains("altinnapps"))
            {
                if (File.Exists(Path.Combine(GetPolicyPath(request), "policy.xml")))
                {
                    return await Task.FromResult(ParsePolicy("policy.xml", GetPolicyPath(request)));
                }

                return await Task.FromResult(ParsePolicy(testID + "Policy.xml", GetAltinnAppsPath()));
            }
            else
            {
                return await Task.FromResult(ParsePolicy(testID + "Policy.xml", GetConformancePath()));
            }
        }

        public async Task<XacmlPolicy> GetPolicyAsync(string org, string app)
        {
            if (File.Exists(Path.Combine(GetAltinnAppsPolicyPath(org, app), "policy.xml")))
            {
                return await Task.FromResult(ParsePolicy("policy.xml", GetAltinnAppsPolicyPath(org, app)));
            }

            return null;
        }

        public async Task<XacmlPolicy> GetPolicyVersionAsync(string policyPath, string version)
        {
<<<<<<< HEAD
            if (File.Exists(policyPath))
            {
                return await Task.FromResult(ParsePolicy("policy.xml", policyPath));
=======
            string path = GetAltinnAppsDelegationPolicyPath(policyPath);
            if (File.Exists(path))
            {
                return await Task.FromResult(ParsePolicy(string.Empty, path));
>>>>>>> 66346666
            }

            return null;
        }

        private string GetPolicyPath(XacmlContextRequest request)
        {
            string org = string.Empty;
            string app = string.Empty;
            foreach (XacmlContextAttributes attr in request.Attributes)
            {
                if (attr.Category.OriginalString.Equals(XacmlConstants.MatchAttributeCategory.Resource))
                {
                    foreach (XacmlAttribute asd in attr.Attributes)
                    {
                        if (asd.AttributeId.OriginalString.Equals(_orgAttributeId))
                        {
                            foreach (var asff in asd.AttributeValues)
                            {
                                org = asff.Value;
                                break;
                            }
                        }

                        if (asd.AttributeId.OriginalString.Equals(_appAttributeId))
                        {
                            foreach (var asff in asd.AttributeValues)
                            {
                                app = asff.Value;
                                break;
                            }
                        }
                    }
                }
            }

            return GetAltinnAppsPolicyPath(org, app);
        }

        private string GetAltinnAppsPolicyPath(string org, string app)
        {
            string unitTestFolder = Path.GetDirectoryName(new Uri(typeof(AltinnApps_DecisionTests).Assembly.Location).LocalPath);
            return Path.Combine(unitTestFolder, $"../../../Data/Xacml/3.0/AltinnApps/{org}/{app}/");
        }

        private static string GetAltinnAppsDelegationPolicyPath(string policyPath)
        {
            string unitTestFolder = Path.GetDirectoryName(new Uri(typeof(AltinnApps_DecisionTests).Assembly.Location).LocalPath);
            return Path.Combine(unitTestFolder, $"../../../Data/blobs/input/{policyPath}");
        }

        private string GetTestId(HttpContext context)
        {
            return context.Request.Headers["testcase"];
        }

        private string GetAltinnAppsPath()
        {
            string unitTestFolder = Path.GetDirectoryName(new Uri(typeof(AltinnApps_DecisionTests).Assembly.Location).LocalPath);
            return Path.Combine(unitTestFolder, "../../../Data/Xacml/3.0/AltinnApps");
        }

        private string GetConformancePath()
        {
            string unitTestFolder = Path.GetDirectoryName(new Uri(typeof(AltinnApps_DecisionTests).Assembly.Location).LocalPath);
            return Path.Combine(unitTestFolder, "../../../Data/Xacml/3.0/ConformanceTests");
        }

        public static XacmlPolicy ParsePolicy(string policyDocumentTitle, string policyPath)
        {
            XmlDocument policyDocument = new XmlDocument();
            
            policyDocument.Load(Path.Combine(policyPath, policyDocumentTitle));
            XacmlPolicy policy;
            using (XmlReader reader = XmlReader.Create(new StringReader(policyDocument.OuterXml)))
            {
                policy = XacmlParser.ParseXacmlPolicy(reader);
            }

            return policy;
        }
    }
}<|MERGE_RESOLUTION|>--- conflicted
+++ resolved
@@ -55,16 +55,10 @@
 
         public async Task<XacmlPolicy> GetPolicyVersionAsync(string policyPath, string version)
         {
-<<<<<<< HEAD
-            if (File.Exists(policyPath))
-            {
-                return await Task.FromResult(ParsePolicy("policy.xml", policyPath));
-=======
             string path = GetAltinnAppsDelegationPolicyPath(policyPath);
             if (File.Exists(path))
             {
                 return await Task.FromResult(ParsePolicy(string.Empty, path));
->>>>>>> 66346666
             }
 
             return null;
