--- conflicted
+++ resolved
@@ -35,49 +35,6 @@
         public async Task<Response<BlobContentInfo>> WritePolicyConditionallyAsync(string filepath, Stream fileStream, string blobLeaseId)
         {
             if (blobLeaseId == "CorrectLeaseId" && !filepath.Contains("error/blobstorageleaselockwritefail"))
-<<<<<<< HEAD
-            {
-                return await WriteStreamToTestDataFolder(filepath, fileStream);
-            }
-
-            throw new RequestFailedException((int)HttpStatusCode.PreconditionFailed, "The condition specified using HTTP conditional header(s) is not met.");
-        }
-
-        public Task<string> TryAcquireBlobLease(string filepath)
-        {
-            return Task.FromResult("CorrectLeaseId");
-        }
-
-        public void ReleaseBlobLease(string filepath, string leaseId)
-        {
-        }
-
-        public Task<bool> PolicyExistsAsync(string filepath)
-        {
-            return Task.FromResult(true);
-        }
-
-        private string GetDataBlobPath()
-        {
-            string unitTestFolder = Path.GetDirectoryName(new Uri(typeof(PolicyRepositoryMock).Assembly.CodeBase).LocalPath);
-            return Path.Combine(unitTestFolder, "../../../data/blobs/");
-        }
-
-        private Stream GetTestDataStream(string filepath)
-        {
-            string dataPath = Path.Combine(GetDataBlobPath(), filepath);
-            Stream ms = new MemoryStream();
-            if (File.Exists(dataPath))
-            {
-                using FileStream file = new FileStream(dataPath, FileMode.Open, FileAccess.Read);
-                file.CopyTo(ms);
-            }
-
-            return ms;
-        }
-
-        private async Task<Response<BlobContentInfo>> WriteStreamToTestDataFolder(string filepath, Stream fileStream)
-=======
             {
                 return await WriteStreamToTestDataFolder(filepath, fileStream);
             }
@@ -96,7 +53,6 @@
         }
 
         public void ReleaseBlobLease(string filepath, string leaseId)
->>>>>>> 66346666
         {
         }
 
