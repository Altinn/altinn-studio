--- conflicted
+++ resolved
@@ -44,14 +44,11 @@
 
         public Task<string> TryAcquireBlobLease(string filepath)
         {
-<<<<<<< HEAD
-=======
             if (filepath.Contains("error/blobstoragegetleaselockfail"))
             {
                 return Task.FromResult((string)null);
             }
 
->>>>>>> 3d8e91f8
             return Task.FromResult("CorrectLeaseId");
         }
 
@@ -61,7 +58,6 @@
 
         public Task<bool> PolicyExistsAsync(string filepath)
         {
-<<<<<<< HEAD
             string fullpath = Path.Combine(GetDataInputBlobPath(), filepath);
 
             if(File.Exists(fullpath))
@@ -90,23 +86,6 @@
             Stream ms = new MemoryStream();
             if (File.Exists(dataPath))
             {
-=======
-            return Task.FromResult(true);
-        }
-
-        private string GetDataBlobPath()
-        {
-            string unitTestFolder = Path.GetDirectoryName(new Uri(typeof(PolicyRepositoryMock).Assembly.CodeBase).LocalPath);
-            return Path.Combine(unitTestFolder, "../../../data/blobs/");
-        }
-
-        private Stream GetTestDataStream(string filepath)
-        {
-            string dataPath = Path.Combine(GetDataBlobPath(), filepath);
-            Stream ms = new MemoryStream();
-            if (File.Exists(dataPath))
-            {
->>>>>>> 3d8e91f8
                 using FileStream file = new FileStream(dataPath, FileMode.Open, FileAccess.Read);
                 file.CopyTo(ms);
             }
