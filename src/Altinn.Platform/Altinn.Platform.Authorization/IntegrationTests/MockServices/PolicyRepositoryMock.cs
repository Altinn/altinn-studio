using System;
using System.IO;
using System.Net;
using System.Threading.Tasks;

using Altinn.Platform.Authorization.Repositories.Interface;
using Azure;
using Azure.Storage.Blobs.Models;
using Moq;

namespace Altinn.Platform.Authorization.IntegrationTests.MockServices
{
    public class PolicyRepositoryMock : IPolicyRepository
    {
        public Task<Stream> GetPolicyAsync(string filepath)
        {
            return Task.FromResult(GetTestDataStream(filepath));
        }

        public Task<Stream> GetPolicyVersionAsync(string filepath, string version)
        {
            return Task.FromResult(GetTestDataStream(filepath));
        }

<<<<<<< HEAD
        public Task<(Stream, ETag)> GetPolicyVersionAndETagAsync(string filepath, string version)
        {
            return Task.FromResult((GetTestDataStream(filepath), new ETag("ETagSuccess")));
        }

        public async Task<Response<BlobContentInfo>> WritePolicyAsync(string filepath, Stream fileStream)
        {
            return await WriteStreamToTestDataFolder(filepath, fileStream);            
        }

        public async Task<Response<BlobContentInfo>> WritePolicyConditionallyAsync(string filepath, Stream fileStream, ETag originalETag)
        {
            ETag emptyETag;
            if (originalETag.Equals(emptyETag) || originalETag.Equals(new ETag("ETagSuccess")))
=======
        public Task<Response<BlobContentInfo>> WritePolicyAsync(string filepath, Stream fileStream)
        {
            return WriteStreamToTestDataFolder(filepath, fileStream);            
        }

        public Task<Response> DeletePolicyVersionAsync(string filepath, string version)
        {
            throw new NotImplementedException();
        }

        public async Task<Response<BlobContentInfo>> WritePolicyConditionallyAsync(string filepath, Stream fileStream, string blobLeaseId)
        {
            if (blobLeaseId == "CorrectLeaseId")
>>>>>>> c9fa8595
            {
                return await WriteStreamToTestDataFolder(filepath, fileStream);
            }

            throw new RequestFailedException((int)HttpStatusCode.PreconditionFailed, "The condition specified using HTTP conditional header(s) is not met.");
        }

<<<<<<< HEAD
        public Task<Response> DeletePolicyVersionAsync(string filepath, string version)
        {
            throw new NotImplementedException();
=======
        public Task<string> TryAcquireBlobLease(string filepath)
        {
            return Task.FromResult("CorrectLeaseId");
        }

        public void ReleaseBlobLease(string filepath, string leaseId)
        {
        }

        public Task<bool> PolicyExistsAsync(string filepath)
        {
            return Task.FromResult(true);
>>>>>>> c9fa8595
        }

        private string GetDataBlobPath()
        {
            string unitTestFolder = Path.GetDirectoryName(new Uri(typeof(PolicyRepositoryMock).Assembly.CodeBase).LocalPath);
            return Path.Combine(unitTestFolder, "../../../data/blobs/");
        }

        private Stream GetTestDataStream(string filepath)
        {
            string dataPath = Path.Combine(GetDataBlobPath(), filepath);
            Stream ms = new MemoryStream();
            if (File.Exists(dataPath))
            {
                using FileStream file = new FileStream(dataPath, FileMode.Open, FileAccess.Read);
                file.CopyTo(ms);
            }

            return ms;
        }

        private async Task<Response<BlobContentInfo>> WriteStreamToTestDataFolder(string filepath, Stream fileStream)
        {
            string dataPath = GetDataBlobPath() + filepath;

            if (!Directory.Exists(Path.GetDirectoryName(dataPath)))
            {
                Directory.CreateDirectory(Path.GetDirectoryName(dataPath));
            }

            int filesize;

            using (Stream streamToWriteTo = File.Open(dataPath, FileMode.OpenOrCreate, FileAccess.ReadWrite, FileShare.ReadWrite))
            {
                await fileStream.CopyToAsync(streamToWriteTo);
                streamToWriteTo.Flush();
                filesize = (int)streamToWriteTo.Length;
            }

            BlobContentInfo mockedBlobInfo = BlobsModelFactory.BlobContentInfo(new ETag("ETagSuccess"), DateTime.Now, new byte[1], DateTime.Now.ToUniversalTime().ToString(), "encryptionKeySha256", "encryptionScope", 1);
            Mock<Response<BlobContentInfo>> mockResponse = new Mock<Response<BlobContentInfo>>();
            mockResponse.SetupGet(r => r.Value).Returns(mockedBlobInfo);

            Mock<Response> responseMock = new Mock<Response>();
            responseMock.SetupGet(r => r.Status).Returns((int)HttpStatusCode.Created);
            mockResponse.Setup(r => r.GetRawResponse()).Returns(responseMock.Object);

            return mockResponse.Object;
        }
    }
}<|MERGE_RESOLUTION|>--- conflicted
+++ resolved
@@ -22,22 +22,6 @@
             return Task.FromResult(GetTestDataStream(filepath));
         }
 
-<<<<<<< HEAD
-        public Task<(Stream, ETag)> GetPolicyVersionAndETagAsync(string filepath, string version)
-        {
-            return Task.FromResult((GetTestDataStream(filepath), new ETag("ETagSuccess")));
-        }
-
-        public async Task<Response<BlobContentInfo>> WritePolicyAsync(string filepath, Stream fileStream)
-        {
-            return await WriteStreamToTestDataFolder(filepath, fileStream);            
-        }
-
-        public async Task<Response<BlobContentInfo>> WritePolicyConditionallyAsync(string filepath, Stream fileStream, ETag originalETag)
-        {
-            ETag emptyETag;
-            if (originalETag.Equals(emptyETag) || originalETag.Equals(new ETag("ETagSuccess")))
-=======
         public Task<Response<BlobContentInfo>> WritePolicyAsync(string filepath, Stream fileStream)
         {
             return WriteStreamToTestDataFolder(filepath, fileStream);            
@@ -51,7 +35,6 @@
         public async Task<Response<BlobContentInfo>> WritePolicyConditionallyAsync(string filepath, Stream fileStream, string blobLeaseId)
         {
             if (blobLeaseId == "CorrectLeaseId")
->>>>>>> c9fa8595
             {
                 return await WriteStreamToTestDataFolder(filepath, fileStream);
             }
@@ -59,11 +42,6 @@
             throw new RequestFailedException((int)HttpStatusCode.PreconditionFailed, "The condition specified using HTTP conditional header(s) is not met.");
         }
 
-<<<<<<< HEAD
-        public Task<Response> DeletePolicyVersionAsync(string filepath, string version)
-        {
-            throw new NotImplementedException();
-=======
         public Task<string> TryAcquireBlobLease(string filepath)
         {
             return Task.FromResult("CorrectLeaseId");
@@ -76,7 +54,6 @@
         public Task<bool> PolicyExistsAsync(string filepath)
         {
             return Task.FromResult(true);
->>>>>>> c9fa8595
         }
 
         private string GetDataBlobPath()
