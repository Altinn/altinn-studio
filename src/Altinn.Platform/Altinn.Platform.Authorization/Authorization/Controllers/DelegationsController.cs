--- conflicted
+++ resolved
@@ -207,13 +207,8 @@
                 return StatusCode(206, deletionResults);
             }
 
-<<<<<<< HEAD
-            _logger.LogInformation($"Deletion could not be completed. None of the rules could be processed, indicating invalid or incomplete input:\n{policiesToDeleteSerialized}", policiesToDeleteSerialized);
-            return StatusCode(400, $"Unable to complete deletion");
-=======
             _logger.LogInformation("Deletion could not be completed. None of the rules could be processed, indicating invalid or incomplete input:\n{policiesToDeleteSerialized}", policiesToDeleteSerialized);
             return StatusCode(400, $"Unable to complete deletion");            
->>>>>>> 6ad42608
         }
 
         /// <summary>
