--- conflicted
+++ resolved
@@ -262,7 +262,7 @@
             List<int> coveredByUserIds = new List<int> { subjectUserId };
 
             // 1. Direct user delegations
-            List<DelegationChange> delegations = await _delegationRepository.GetAllCurrentDelegationChanges(offeredByPartyIds, appIds, coveredByUserIds: coveredByUserIds);
+            List<DelegationChange> delegations = await _delegationRepository.GetAllCurrentDelegationChanges(appIds, offeredByPartyIds, coveredByUserIds: coveredByUserIds);
             if (delegations.Any())
             {
                 delegationContextResponse = await AuthorizeBasedOnDelegations(decisionRequest, delegations, appPolicy);
@@ -280,7 +280,7 @@
             if (mainunitPartyIds.Any())
             {
                 offeredByPartyIds.AddRange(mainunitPartyIds);
-                delegations = await _delegationRepository.GetAllCurrentDelegationChanges(mainunitPartyIds, appIds, coveredByUserIds: coveredByUserIds);
+                delegations = await _delegationRepository.GetAllCurrentDelegationChanges(appIds, mainunitPartyIds, coveredByUserIds: coveredByUserIds);
 
                 if (delegations.Any())
                 {
@@ -297,11 +297,7 @@
             List<int> keyrolePartyIds = await _delegationContextHandler.GetKeyRolePartyIds(subjectUserId);
             if (keyrolePartyIds.Any())
             {
-<<<<<<< HEAD
-                delegations = await _delegationRepository.GetAllCurrentDelegationChanges(offeredByPartyIds, appIds, coveredByPartyIds: keyroleParties);
-=======
                 delegations = await _delegationRepository.GetAllCurrentDelegationChanges(appIds, offeredByPartyIds, coveredByPartyIds: keyrolePartyIds);
->>>>>>> 61f30ae0
 
                 if (delegations.Any())
                 {
