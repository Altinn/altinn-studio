--- conflicted
+++ resolved
@@ -27,17 +27,6 @@
         Task<Stream> GetPolicyVersionAsync(string filepath, string version);
 
         /// <summary>
-<<<<<<< HEAD
-        /// Gets file stream for the policy file and the curent ETag of the blob from blob storage, if it exists at the specified path.
-        /// </summary>
-        /// <param name="filepath">The file path.</param>
-        /// <param name="version">The blob storage version</param>
-        /// <returns>Both the file stream of the policy file, and the ETag of the blob entity wthat was read</returns>
-        Task<(Stream, ETag)> GetPolicyVersionAndETagAsync(string filepath, string version);
-
-        /// <summary>
-=======
->>>>>>> c9fa8595
         /// Writes a file stream to blobstorage to the specified path.
         /// </summary>
         /// <param name="filepath">The file path.</param> 
@@ -46,15 +35,6 @@
         Task<Response<BlobContentInfo>> WritePolicyAsync(string filepath, Stream fileStream);
 
         /// <summary>
-<<<<<<< HEAD
-        /// Writes a file stream to blobstorage to the specified path, including the conditional check that the current ETag of the blob is unchanged from the specified originalETag param.
-        /// </summary>
-        /// <param name="filepath">The file path.</param> 
-        /// <param name="fileStream">File stream of the policy file to be written</param>
-        /// <param name="originalETag">The original ETag for the policy in blob storage, for verification that the blob has not changed since it was originally read</param>
-        /// <returns>Azure response BlobContentInfo</returns>
-        Task<Response<BlobContentInfo>> WritePolicyConditionallyAsync(string filepath, Stream fileStream, ETag originalETag);
-=======
         /// Writes a file stream to blobstorage to the specified path, including the conditional check that the provided blob lease id is valid.
         /// </summary>
         /// <param name="filepath">The file path.</param> 
@@ -62,7 +42,6 @@
         /// <param name="blobLeaseId">The blob lease id, required to be able to write after a lock</param>
         /// <returns>Azure response BlobContentInfo</returns>
         Task<Response<BlobContentInfo>> WritePolicyConditionallyAsync(string filepath, Stream fileStream, string blobLeaseId);
->>>>>>> c9fa8595
 
         /// <summary>
         /// Deletes a specific version of a blob storage file if it exits on the specified path.
@@ -71,8 +50,6 @@
         /// <param name="version">The blob storage version</param>
         /// <returns></returns>
         Task<Response> DeletePolicyVersionAsync(string filepath, string version);
-<<<<<<< HEAD
-=======
 
         /// <summary>
         /// Tries to acquire a blob lease on the base blob for the provided filepath.
@@ -94,6 +71,5 @@
         /// <param name="filepath">The file path to check if a blob exists</param>
         /// <returns>Bool whether the blob exists or not</returns>
         Task<bool> PolicyExistsAsync(string filepath);
->>>>>>> c9fa8595
     }
 }