using System;
using System.Diagnostics.CodeAnalysis;
using System.IO;
using System.Net;
using System.Threading.Tasks;
using Altinn.Platform.Authorization.Configuration;
using Altinn.Platform.Authorization.Repositories.Interface;
using Azure;
using Azure.Storage;
using Azure.Storage.Blobs;
using Azure.Storage.Blobs.Models;
using Azure.Storage.Blobs.Specialized;
using Microsoft.Extensions.Logging;
using Microsoft.Extensions.Options;

namespace Altinn.Platform.Authorization.Repositories
{
    /// <summary>
    /// Repository for handling policy files
    /// </summary>
    [ExcludeFromCodeCoverage]
    public class PolicyRepository : IPolicyRepository
    {
        private readonly ILogger<PolicyRepository> _logger;
        private readonly AzureStorageConfiguration _storageConfig;
        private readonly BlobContainerClient _metadataContainerClient;
        private readonly BlobContainerClient _delegationsContainerClient;

        /// <summary>
        /// Initializes a new instance of the <see cref="PolicyRepository"/> class
        /// </summary>
        /// <param name="storageConfig">The storage configuration for Azure Blob Storage.</param>
        /// <param name="logger">logger</param>
        public PolicyRepository(
            IOptions<AzureStorageConfiguration> storageConfig,
            ILogger<PolicyRepository> logger)
        {
            _logger = logger;
            _storageConfig = storageConfig.Value;

            StorageSharedKeyCredential metadataCredentials = new StorageSharedKeyCredential(_storageConfig.MetadataAccountName, _storageConfig.MetadataAccountKey);
            BlobServiceClient metadataServiceClient = new BlobServiceClient(new Uri(_storageConfig.MetadataBlobEndpoint), metadataCredentials);
            _metadataContainerClient = metadataServiceClient.GetBlobContainerClient(_storageConfig.MetadataContainer);

            StorageSharedKeyCredential delegationsCredentials = new StorageSharedKeyCredential(_storageConfig.DelegationsAccountName, _storageConfig.DelegationsAccountKey);
            BlobServiceClient delegationsServiceClient = new BlobServiceClient(new Uri(_storageConfig.DelegationsBlobEndpoint), delegationsCredentials);
            _delegationsContainerClient = delegationsServiceClient.GetBlobContainerClient(_storageConfig.DelegationsContainer);           
        }

        /// <inheritdoc/>
        public async Task<Stream> GetPolicyAsync(string filepath)
        {
            BlobClient blobClient = CreateBlobClient(filepath);

            return await GetBlobStreamInternal(blobClient);
        }

        /// <inheritdoc/>
        public async Task<Stream> GetPolicyVersionAsync(string filepath, string version)
        {
            BlobClient blobClient = CreateBlobClient(filepath).WithVersion(version);

            return await GetBlobStreamInternal(blobClient);
        }

        /// <inheritdoc/>
        public async Task<Response<BlobContentInfo>> WritePolicyAsync(string filepath, Stream fileStream)
        {
            BlobClient blobClient = CreateBlobClient(filepath);

            return await WriteBlobStreamInternal(blobClient, fileStream);
        }

        /// <inheritdoc/>
        public async Task<Response<BlobContentInfo>> WritePolicyConditionallyAsync(string filepath, Stream fileStream, string blobLeaseId)
        {
            BlobClient blobClient = CreateBlobClient(filepath);

            BlobUploadOptions blobUploadOptions = new BlobUploadOptions()
            {
                Conditions = new BlobRequestConditions()
                {
                    LeaseId = blobLeaseId
                }
            };

            return await WriteBlobStreamInternal(blobClient, fileStream, blobUploadOptions);
        }

        /// <inheritdoc/>
        public async Task<string> TryAcquireBlobLease(string filepath)
        {
            BlobClient blobClient = CreateBlobClient(filepath);
            BlobLeaseClient blobLeaseClient = blobClient.GetBlobLeaseClient();

            try
            {
                BlobLease blobLease = await blobLeaseClient.AcquireAsync(TimeSpan.FromSeconds(_storageConfig.BlobLeaseTimeout));
                return blobLease.LeaseId;
            }
            catch (RequestFailedException ex)
            {
                _logger.LogError(ex, "Failed to acquire blob lease for policy file at {filepath}. RequestFailedException", filepath);
            }
            catch (Exception ex)
            {
                _logger.LogError(ex, "Failed to acquire blob lease for policy file at {filepath}. Unexpected error", filepath);
            }

            return null;
        }

        /// <inheritdoc/>
        public async void ReleaseBlobLease(string filepath, string leaseId)
        {
            BlobClient blobClient = CreateBlobClient(filepath);
            BlobLeaseClient blobLeaseClient = blobClient.GetBlobLeaseClient(leaseId);
            await blobLeaseClient.ReleaseAsync();
        }

        /// <inheritdoc/>
        public async Task<bool> PolicyExistsAsync(string filepath)
        {
            try
            {
                BlobClient blobClient = CreateBlobClient(filepath);
                return await blobClient.ExistsAsync();
            }
            catch (RequestFailedException ex)
            {
                _logger.LogError(ex, "Failed to check if blob exists for policy file at {filepath}. RequestFailedException", filepath);
            }

            return false;
        }

        /// <inheritdoc/>
        public async Task<Response> DeletePolicyVersionAsync(string filepath, string version)
        {
            try
            {
                BlobClient blockBlob = CreateBlobClient(filepath);

                return await blockBlob.WithVersion(version).DeleteAsync();
            }
            catch (RequestFailedException ex)
            {
                if (ex.Status == (int)HttpStatusCode.Forbidden && ex.ErrorCode == "OperationNotAllowedOnRootBlob")
                {
                    _logger.LogError(ex, "Failed to delete version {version} of policy file at {filepath}. Not allowed to delete current version.", version, filepath);
                    throw;
                }

                _logger.LogError(ex, "Failed to delete version {version} of policy file at {filepath}. RequestFailedException", version, filepath);
                throw;
            }
            catch (Exception ex)
            {
                _logger.LogError(ex, "Failed to delete version {version} of policy file at {filepath}. Unexpected error", version, filepath);
                throw;
            }
        }

        private BlobClient CreateBlobClient(string blobName)
        {
            if (blobName.Contains("delegationpolicy.xml"))
            {
                return _delegationsContainerClient.GetBlobClient(blobName);
            }

            return _metadataContainerClient.GetBlobClient(blobName);
        }

        private async Task<Stream> GetBlobStreamInternal(BlobClient blobClient)
        {
            try
            {
                Stream memoryStream = new MemoryStream();

                if (await blobClient.ExistsAsync())
                {
                    await blobClient.DownloadToAsync(memoryStream);
                    memoryStream.Position = 0;

                    return memoryStream;
                }

                return memoryStream;
            }
            catch (Exception ex)
            {
                _logger.LogError(ex, "Failed to read policy file at {blobClient.Name}.", blobClient.Name);
                throw;
            }
        }

        private async Task<Response<BlobContentInfo>> WriteBlobStreamInternal(BlobClient blobClient, Stream fileStream, BlobUploadOptions blobUploadOptions = null)
        {
            try
            {
                if (blobUploadOptions != null)
                {
                    return await blobClient.UploadAsync(fileStream, blobUploadOptions);
                }

<<<<<<< HEAD
                return await blobClient.UploadAsync(fileStream);
=======
                return await blobClient.UploadAsync(fileStream, true);
>>>>>>> 66346666
            }
            catch (RequestFailedException ex)
            {
                if (ex.Status == (int)HttpStatusCode.PreconditionFailed)
                {
                    _logger.LogError(ex, "Failed to save policy file {blobClient.Name}. Precondition failed", blobClient.Name);
                    throw;
                }

                _logger.LogError(ex, "Failed to save policy file {blobClient.Name}. RequestFailedException", blobClient.Name);
                throw;
            }
            catch (Exception ex)
            {
                _logger.LogError(ex, "Failed to save policy file {blobClient.Name}. Unexpected exception", blobClient.Name);
                throw;
            }
        }
    }
}<|MERGE_RESOLUTION|>--- conflicted
+++ resolved
@@ -203,11 +203,7 @@
                     return await blobClient.UploadAsync(fileStream, blobUploadOptions);
                 }
 
-<<<<<<< HEAD
-                return await blobClient.UploadAsync(fileStream);
-=======
                 return await blobClient.UploadAsync(fileStream, true);
->>>>>>> 66346666
             }
             catch (RequestFailedException ex)
             {
