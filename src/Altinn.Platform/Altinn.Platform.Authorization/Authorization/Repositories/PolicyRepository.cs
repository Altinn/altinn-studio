--- conflicted
+++ resolved
@@ -95,11 +95,7 @@
 
             try
             {
-<<<<<<< HEAD
-                BlobLease blobLease = await blobLeaseClient.AcquireAsync(TimeSpan.FromSeconds(_storageConfig.DelegationsBlobLeaseTimeout));
-=======
                 BlobLease blobLease = await blobLeaseClient.AcquireAsync(TimeSpan.FromSeconds(_storageConfig.BlobLeaseTimeout));
->>>>>>> 3d8e91f8
                 return blobLease.LeaseId;
             }
             catch (RequestFailedException ex)
@@ -207,11 +203,7 @@
                     return await blobClient.UploadAsync(fileStream, blobUploadOptions);
                 }
 
-<<<<<<< HEAD
-                return await blobClient.UploadAsync(fileStream);
-=======
                 return await blobClient.UploadAsync(fileStream, true);
->>>>>>> 3d8e91f8
             }
             catch (RequestFailedException ex)
             {
