--- conflicted
+++ resolved
@@ -48,10 +48,6 @@
         /// <summary>
         /// The blob lease timeout value in seconds
         /// </summary>
-<<<<<<< HEAD
-        public int DelegationsBlobLeaseTimeout { get; set; }
-=======
         public int BlobLeaseTimeout { get; set; }
->>>>>>> 3d8e91f8
     }
 }