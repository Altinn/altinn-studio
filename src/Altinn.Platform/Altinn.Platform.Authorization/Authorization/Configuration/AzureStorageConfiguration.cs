--- conflicted
+++ resolved
@@ -44,13 +44,10 @@
         /// The url for the blob end point for Delegations
         /// </summary>
         public string DelegationsBlobEndpoint { get; set; }
-<<<<<<< HEAD
-=======
 
         /// <summary>
         /// The blob lease timeout value in seconds
         /// </summary>
         public int DelegationsBlobLeaseTimeout { get; set; }
->>>>>>> c9fa8595
     }
 }