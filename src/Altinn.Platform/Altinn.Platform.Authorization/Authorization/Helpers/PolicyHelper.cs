using System;
using System.Collections;
using System.Collections.Generic;
using System.IO;
using System.Linq;
<<<<<<< HEAD
using System.Xml;
using Altinn.Authorization.ABAC.Constants;
using Altinn.Authorization.ABAC.Utils;
using Altinn.Authorization.ABAC.Xacml;
using Altinn.Platform.Authorization.Constants;
using Altinn.Platform.Authorization.Helpers.Extensions;
=======
using System.Text;
using Altinn.Authorization.ABAC.Constants;
using Altinn.Authorization.ABAC.Xacml;
using Altinn.Platform.Authorization.Constants;
>>>>>>> 966a4cd5
using Altinn.Platform.Authorization.Models;

namespace Altinn.Platform.Authorization.Helpers
{
    /// <summary>
    /// Policy helper methods
    /// </summary>
    public static class PolicyHelper
    {
        /// <summary>
        /// Extracts a list of all roles codes mentioned in a permit rule in a policy. 
        /// </summary>
        /// <param name="policy">The policy</param>
        /// <returns>List of role codes</returns>
        public static List<string> GetRolesWithAccess(XacmlPolicy policy)
        {
            HashSet<string> roleCodes = new HashSet<string>();

            foreach (XacmlRule rule in policy.Rules)
            {
                if (rule.Effect.Equals(XacmlEffectType.Permit) && rule.Target != null)
                {
                    foreach (XacmlAnyOf anyOf in rule.Target.AnyOf)
                    {
                        foreach (XacmlAllOf allOf in anyOf.AllOf)
                        {
                            foreach (XacmlMatch xacmlMatch in allOf.Matches)
                            {
                                if (xacmlMatch.AttributeDesignator.AttributeId.Equals(AltinnXacmlConstants.MatchAttributeIdentifiers.RoleAttribute))
                                {
                                    roleCodes.Add(xacmlMatch.AttributeValue.Value);
                                }
                            }
                        }
                    }
                }
            }

            return roleCodes.ToList();
        }

        /// <summary>
<<<<<<< HEAD
        /// Finds the correct policy path based on a XacmlContextRequest
        /// </summary>
        /// <param name="request">Xacml context request to use for finding the org and app for building the path</param>
        /// <returns></returns>
        public static string GetPolicyPath(XacmlContextRequest request)
        {
            string org = string.Empty;
            string app = string.Empty;

            foreach (XacmlContextAttributes attr in request.Attributes)
            {
                if (attr.Category.OriginalString.Equals(XacmlConstants.MatchAttributeCategory.Resource))
                {
                    foreach (XacmlAttribute asd in attr.Attributes)
                    {
                        if (asd.AttributeId.OriginalString.Equals(AltinnXacmlConstants.MatchAttributeIdentifiers.OrgAttribute))
                        {
                            org = asd.AttributeValues.FirstOrDefault().Value;
                        }

                        if (asd.AttributeId.OriginalString.Equals(AltinnXacmlConstants.MatchAttributeIdentifiers.AppAttribute))
                        {
                            app = asd.AttributeValues.FirstOrDefault().Value;
                        }
                    }
                }
            }

            return GetAltinnAppsPolicyPath(org, app);
        }

        /// <summary>
        /// Builds the policy path based on org and app names
        /// </summary>
        /// <param name="org">The organization name/identifier</param>
        /// <param name="app">The altinn app name</param>
        /// <returns></returns>
        public static string GetAltinnAppsPolicyPath(string org, string app)
        {
            if (string.IsNullOrWhiteSpace(org))
            {
                throw new ArgumentException("Org was not defined");
            }

            if (string.IsNullOrWhiteSpace(app))
            {
                throw new ArgumentException("App was not defined");
            }

            return $"{org.AsFileName()}/{app.AsFileName()}/policy.xml";
        }

        /// <summary>
        /// Builds the delegation policy path based on org and app names, as well as identifiers for the delegating and receiving entities
        /// </summary>
        /// <param name="org">The organization name/identifier</param>
        /// <param name="app">The altinn app name</param>
        /// <param name="offeredBy">The party id of the entity offering the delegated the policy</param>
        /// <param name="coveredBy">The party or user id of the entity having received the delegated policy</param>
        /// <returns></returns>
        public static string GetAltinnAppDelegationPolicyPath(string org, string app, string offeredBy, string coveredBy)
        {
            if (string.IsNullOrWhiteSpace(org))
            {
                throw new ArgumentException("Org was not defined");
            }

            if (string.IsNullOrWhiteSpace(app))
            {
                throw new ArgumentException("App was not defined");
            }

            if (string.IsNullOrWhiteSpace(offeredBy))
            {
                throw new ArgumentException("OfferedBy was not defined");
            }

            if (string.IsNullOrWhiteSpace(coveredBy))
            {
                throw new ArgumentException("CoveredBy was not defined");
            }

            return $"{org.AsFileName()}/{app.AsFileName()}/{offeredBy.AsFileName()}/{coveredBy.AsFileName()}/delegationpolicy.xml";
        }

        /// <summary>
        /// Takes the file IO stream and parses the policy file to a XacmlPolicy
        /// </summary>
        /// <param name="stream">The file IO stream</param>
        /// <returns>XacmlPolicy</returns>
        public static XacmlPolicy ParsePolicy(Stream stream)
        {
            stream.Position = 0;
            XacmlPolicy policy;
            using (XmlReader reader = XmlReader.Create(stream))
            {
                policy = XacmlParser.ParseXacmlPolicy(reader);
            }

            return policy;
        }

        /// <summary>
        /// Builds a XacmlPolicy representation based on the DelegationPolicy input
        /// </summary>
        /// <param name="org">Unique identifier of the organisation responsible for the app.</param>
        /// <param name="app">Application identifier which is unique within an organisation.</param>
        /// <param name="offeredByPartyId">The party id of the entity offering the delegated the policy</param>
        /// <param name="coveredByPartyId">The party of the entity having received the delegated policy, if the receiving entity is an organization</param>
        /// <param name="coveredByUserId">The user id of the entity having received the delegated policy, if the receiving entity is a user</param>
        /// <param name="rules">The set of rules to be delegated</param>
        /// <param name="appPolicy">The original app policy</param>
        public static XacmlPolicy BuildDelegationPolicy(string org, string app, int offeredByPartyId, int? coveredByPartyId, int? coveredByUserId, IList<Rule> rules, XacmlPolicy appPolicy)
        {
            XacmlPolicy delegationPolicy = new XacmlPolicy(new Uri($"{AltinnXacmlConstants.Prefixes.PolicyId}{1}"), new Uri(XacmlConstants.CombiningAlgorithms.PolicyDenyOverrides), new XacmlTarget(new List<XacmlAnyOf>()));
            delegationPolicy.Version = "1.0";

            string coveredBy = coveredByPartyId.HasValue ? coveredByPartyId.Value.ToString() : coveredByUserId.Value.ToString();
            delegationPolicy.Description = $"Delegation policy containing all delegated rights/actions from {offeredByPartyId} to {coveredBy}, for resources on the app; {org}/{app}";

            foreach (Rule rule in rules)
            {
                delegationPolicy.Rules.Add(BuildDelegationRule(org, app, offeredByPartyId, coveredByPartyId, coveredByUserId, rule, appPolicy));
            }

            foreach (XacmlObligationExpression obligation in appPolicy.ObligationExpressions)
            {
                delegationPolicy.ObligationExpressions.Add(obligation);
            }

            return delegationPolicy;
        }

        /// <summary>
        /// Builds a XacmlRule representation based on the Rule input
        /// </summary>
        /// <param name="org">Unique identifier of the organisation responsible for the app.</param>
        /// <param name="app">Application identifier which is unique within an organisation.</param>
        /// <param name="offeredByPartyId">The party id of the entity offering the delegated the policy</param>
        /// <param name="coveredByPartyId">The party of the entity having received the delegated policy, if the receiving entity is an organization</param>
        /// <param name="coveredByUserId">The user id of the entity having received the delegated policy, if the receiving entity is a user</param>
        /// <param name="rule">The rule to be delegated</param>
        /// <param name="appPolicy">The original app policy</param>
        public static XacmlRule BuildDelegationRule(string org, string app, int offeredByPartyId, int? coveredByPartyId, int? coveredByUserId, Rule rule, XacmlPolicy appPolicy)
        {
            rule.RuleId = Guid.NewGuid().ToString();
            
            string coveredBy = coveredByPartyId.HasValue ? coveredByPartyId.Value.ToString() : coveredByUserId.Value.ToString();
            XacmlRule delegationRule = new XacmlRule($"{AltinnXacmlConstants.Prefixes.RuleId}{rule.RuleId}", XacmlEffectType.Permit)
            {
                Description = $"Delegation of a right/action from {offeredByPartyId} to {coveredBy}, for a resource on the app; {org}/{app}, by user; {rule.DelegatedByUserId}"
            };

            delegationRule.Target = BuildDelegationRuleTarget(org, app, offeredByPartyId, coveredByPartyId, coveredByUserId, rule, appPolicy);
            
            return delegationRule;
        }

        /// <summary>
        /// Builds a XacmlTarget representation based on the Rule input
        /// </summary>
        /// <param name="org">Unique identifier of the organisation responsible for the app</param>
        /// <param name="app">Application identifier which is unique within an organisation</param>
        /// <param name="offeredByPartyId">The party id of the entity offering the delegated the policy</param>
        /// <param name="coveredByPartyId">The party of the entity having received the delegated policy, if the receiving entity is an organization</param>
        /// <param name="coveredByUserId">The user id of the entity having received the delegated policy, if the receiving entity is a user</param>
        /// <param name="rule">The set of rule to be delegated</param>
        /// <param name="appPolicy">The original app policy</param>
        public static XacmlTarget BuildDelegationRuleTarget(string org, string app, int offeredByPartyId, int? coveredByPartyId, int? coveredByUserId, Rule rule, XacmlPolicy appPolicy)
        {
            List<XacmlAnyOf> targetList = new List<XacmlAnyOf>();

            // Build Subject
            List<XacmlAllOf> subjectAllOfs = new List<XacmlAllOf>();
            if (coveredByUserId.HasValue)
            {
                subjectAllOfs.Add(new XacmlAllOf(new List<XacmlMatch>
                {
                    new XacmlMatch(
                        new Uri(XacmlConstants.AttributeMatchFunction.StringEqual),
                        new XacmlAttributeValue(new Uri(XacmlConstants.DataTypes.XMLString), coveredByUserId.Value.ToString()),
                        new XacmlAttributeDesignator(new Uri(XacmlConstants.MatchAttributeCategory.Subject), new Uri(AltinnXacmlConstants.MatchAttributeIdentifiers.UserAttribute), new Uri(XacmlConstants.DataTypes.XMLString), false))
                }));
            }
            else
            {
                subjectAllOfs.Add(new XacmlAllOf(new List<XacmlMatch>
                {
                    new XacmlMatch(
                        new Uri(XacmlConstants.AttributeMatchFunction.StringEqual),
                        new XacmlAttributeValue(new Uri(XacmlConstants.DataTypes.XMLString), coveredByPartyId.Value.ToString()),
                        new XacmlAttributeDesignator(new Uri(XacmlConstants.MatchAttributeIdentifiers.SubjectId), new Uri(AltinnXacmlConstants.MatchAttributeIdentifiers.PartyAttribute), new Uri(XacmlConstants.DataTypes.XMLString), false))
                }));
            }

            // Build Resource
            List<XacmlMatch> resourceMatches = new List<XacmlMatch>();
            foreach (AttributeMatch resourceMatch in rule.Resource)
            {
                resourceMatches.Add(
                    new XacmlMatch(
                        new Uri(XacmlConstants.AttributeMatchFunction.StringEqual),
                        new XacmlAttributeValue(new Uri(XacmlConstants.DataTypes.XMLString), resourceMatch.Value),
                        new XacmlAttributeDesignator(new Uri(XacmlConstants.MatchAttributeCategory.Resource), new Uri(resourceMatch.Id), new Uri(XacmlConstants.DataTypes.XMLString), false)));
            }

            List<XacmlAllOf> resourceAllOfs = new List<XacmlAllOf> { new XacmlAllOf(resourceMatches) };

            // Build Action
            List<XacmlAllOf> actionAllOfs = new List<XacmlAllOf>();
            actionAllOfs.Add(new XacmlAllOf(new List<XacmlMatch>
            {
                new XacmlMatch(
                        new Uri(XacmlConstants.AttributeMatchFunction.StringEqual),
                        new XacmlAttributeValue(new Uri(XacmlConstants.DataTypes.XMLString), rule.Action.Value),
                        new XacmlAttributeDesignator(new Uri(XacmlConstants.MatchAttributeCategory.Action), new Uri(XacmlConstants.MatchAttributeIdentifiers.ActionId), new Uri(XacmlConstants.DataTypes.XMLString), false))
            }));

            targetList.Add(new XacmlAnyOf(subjectAllOfs));
            targetList.Add(new XacmlAnyOf(resourceAllOfs));
            targetList.Add(new XacmlAnyOf(actionAllOfs));

            return new XacmlTarget(targetList);
        }

        /// <summary>
        /// Builds a XacmlMatch model
        /// </summary>
        /// <param name="function">The compare function type</param>
        /// <param name="datatype">The attribute data type</param>
        /// <param name="attributeValue">The attribute value</param>
        /// <param name="attributeId">The attribute id</param>
        /// <param name="category">The attribute category</param>
        /// <param name="mustBePresent">Whether the attribute value must be present</param>
        public static XacmlMatch BuildDelegationPolicyMatch(string function, string datatype, string attributeValue, string attributeId, string category, bool mustBePresent = false)
        {
            return new XacmlMatch(
                new Uri(function),
                new XacmlAttributeValue(new Uri(datatype), attributeValue),
                new XacmlAttributeDesignator(new Uri(category), new Uri(attributeId), new Uri(datatype), mustBePresent));
=======
        /// Gets the entire policy as a list of <see cref="ResourcePolicy"/>. 
        /// </summary>
        /// <param name="policy">The policy</param>
        /// <param name="language">The language (not in use yet; exactly how is yet to be determined)</param>
        /// <returns>List of resource policies</returns>
        public static List<ResourcePolicy> GetResourcePoliciesFromXacmlPolicy(XacmlPolicy policy, string language)
        {
            Dictionary<string, ResourcePolicy> resourcePolicies = new Dictionary<string, ResourcePolicy>();

            foreach (XacmlRule rule in policy.Rules)
            {
                if (rule.Effect.Equals(XacmlEffectType.Permit) && rule.Target != null)
                {
                    List<string> policyKeys = GetResourcePoliciesFromRule(resourcePolicies, rule);
                    List<RoleGrant> roles = GetRolesFromRule(rule);
                    List<ResourceAction> actions = GetActionsFromRule(rule, roles);

                    foreach (string policyKey in policyKeys)
                    {
                        ResourcePolicy resourcePolicy = resourcePolicies.GetValueOrDefault(policyKey);

                        if (policy.Description != null && resourcePolicy.Description == null)
                        {
                            resourcePolicy.Description = policy.Description;
                        }

                        AddActionsToResourcePolicy(actions, resourcePolicy);
                    }
                }
            }

            return resourcePolicies.Values.ToList();
        }

        private static void AddActionsToResourcePolicy(List<ResourceAction> actions, ResourcePolicy resourcePolicy)
        {
            if (resourcePolicy.Actions == null)
            {
                resourcePolicy.Actions = new List<ResourceAction>();
                resourcePolicy.Actions.AddRange(actions);
            }
            else
            {
                foreach (ResourceAction resourceAction in actions)
                {
                    if (!resourcePolicy.Actions.Any(action => action.Match.Value == resourceAction.Match.Value && action.Match.Id == resourceAction.Match.Id))
                    {
                        resourcePolicy.Actions.Add(resourceAction);
                    }
                    else
                    {
                        ResourceAction existingAction = resourcePolicy.Actions.First(action => action.Match.Value == resourceAction.Match.Value && action.Match.Id == resourceAction.Match.Id);
                        existingAction.RoleGrants.AddRange(resourceAction.RoleGrants.Where(roleGrant => !existingAction.RoleGrants.Any(existingRoleGrant => existingRoleGrant.RoleTypeCode == roleGrant.RoleTypeCode)));
                    }
                }
            }
        }

        private static List<ResourceAction> GetActionsFromRule(XacmlRule rule, List<RoleGrant> roles)
        {
            List<ResourceAction> actions = new List<ResourceAction>();
            foreach (XacmlAnyOf anyOf in rule.Target.AnyOf)
            {
                foreach (XacmlAllOf allOf in anyOf.AllOf)
                {
                    AttributeMatch actionAttributeMatch = new AttributeMatch();
                    foreach (XacmlMatch xacmlMatch in allOf.Matches)
                    {
                        if (xacmlMatch.AttributeDesignator.Category.Equals(XacmlConstants.MatchAttributeCategory.Action))
                        {
                            actionAttributeMatch.Id = xacmlMatch.AttributeDesignator.AttributeId.OriginalString;
                            actionAttributeMatch.Value = xacmlMatch.AttributeValue.Value;
                            ResourceAction resourceAction = new ResourceAction
                            {
                                Match = actionAttributeMatch,
                                RoleGrants = new List<RoleGrant>(),
                                Title = xacmlMatch.AttributeValue.Value
                            };
                            resourceAction.RoleGrants.AddRange(roles);
                            if (!actions.Contains(resourceAction))
                            {
                                actions.Add(resourceAction);
                            }
                        }
                    }
                }
            }

            return actions;
        }

        private static List<RoleGrant> GetRolesFromRule(XacmlRule rule)
        {
            List<RoleGrant> roles = new List<RoleGrant>();
            foreach (XacmlAnyOf anyOf in rule.Target.AnyOf)
            {
                foreach (XacmlAllOf allOf in anyOf.AllOf)
                {
                    foreach (XacmlMatch xacmlMatch in allOf.Matches)
                    {
                        if (xacmlMatch.AttributeDesignator.Category.Equals(XacmlConstants.MatchAttributeCategory.Subject) && xacmlMatch.AttributeDesignator.AttributeId.Equals(XacmlRequestAttribute.RoleAttribute))
                        {
                            roles.Add(new RoleGrant { RoleTypeCode = xacmlMatch.AttributeValue.Value, IsDelegable = true });
                        }
                    }
                }
            }

            return roles;
        }

        private static List<string> GetResourcePoliciesFromRule(Dictionary<string, ResourcePolicy> resourcePolicies, XacmlRule rule)
        {
            List<string> policyKeys = new List<string>();
            foreach (XacmlAnyOf anyOf in rule.Target.AnyOf)
            {
                foreach (XacmlAllOf allOf in anyOf.AllOf)
                {
                    StringBuilder bld = new StringBuilder();
                    string resourceKey = string.Empty;
                    List<AttributeMatch> resourceMatches = new List<AttributeMatch>();
                    foreach (XacmlMatch xacmlMatch in allOf.Matches)
                    {
                        if (xacmlMatch.AttributeDesignator.Category.Equals(XacmlConstants.MatchAttributeCategory.Resource))
                        {
                            bld.Append(xacmlMatch.AttributeDesignator.AttributeId);
                            bld.Append(xacmlMatch.AttributeValue.Value);
                            resourceKey = bld.ToString();
                            resourceMatches.Add(new AttributeMatch { Id = xacmlMatch.AttributeDesignator.AttributeId.OriginalString, Value = xacmlMatch.AttributeValue.Value });
                        }
                    }

                    CreateUniqueResourcePolicy(resourceKey, policyKeys, resourcePolicies, resourceMatches);
                }
            }

            return policyKeys;
        }

        private static void CreateUniqueResourcePolicy(string resourceKey, List<string> policyKeys, Dictionary<string, ResourcePolicy> resourcePolicies, List<AttributeMatch> resourceMatches)
        {
            if (!string.IsNullOrEmpty(resourceKey))
            {
                policyKeys.Add(resourceKey);

                if (!resourcePolicies.ContainsKey(resourceKey))
                {
                    string title = string.Join("/", resourceMatches.Select(rm => rm.Value));
                    ResourcePolicy newPolicy = new ResourcePolicy
                    {
                        Resource = resourceMatches,
                        Title = title
                    };

                    resourcePolicies.Add(resourceKey, newPolicy);
                }
            }
>>>>>>> 966a4cd5
        }
    }
}<|MERGE_RESOLUTION|>--- conflicted
+++ resolved
@@ -3,19 +3,12 @@
 using System.Collections.Generic;
 using System.IO;
 using System.Linq;
-<<<<<<< HEAD
 using System.Xml;
 using Altinn.Authorization.ABAC.Constants;
 using Altinn.Authorization.ABAC.Utils;
 using Altinn.Authorization.ABAC.Xacml;
 using Altinn.Platform.Authorization.Constants;
 using Altinn.Platform.Authorization.Helpers.Extensions;
-=======
-using System.Text;
-using Altinn.Authorization.ABAC.Constants;
-using Altinn.Authorization.ABAC.Xacml;
-using Altinn.Platform.Authorization.Constants;
->>>>>>> 966a4cd5
 using Altinn.Platform.Authorization.Models;
 
 namespace Altinn.Platform.Authorization.Helpers
@@ -58,7 +51,6 @@
         }
 
         /// <summary>
-<<<<<<< HEAD
         /// Finds the correct policy path based on a XacmlContextRequest
         /// </summary>
         /// <param name="request">Xacml context request to use for finding the org and app for building the path</param>
@@ -299,7 +291,9 @@
                 new Uri(function),
                 new XacmlAttributeValue(new Uri(datatype), attributeValue),
                 new XacmlAttributeDesignator(new Uri(category), new Uri(attributeId), new Uri(datatype), mustBePresent));
-=======
+        }
+
+        /// <summary>
         /// Gets the entire policy as a list of <see cref="ResourcePolicy"/>. 
         /// </summary>
         /// <param name="policy">The policy</param>
@@ -457,7 +451,6 @@
                     resourcePolicies.Add(resourceKey, newPolicy);
                 }
             }
->>>>>>> 966a4cd5
         }
     }
 }