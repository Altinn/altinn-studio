--- conflicted
+++ resolved
@@ -102,8 +102,6 @@
         }
 
         /// <summary>
-<<<<<<< HEAD
-=======
         /// Creates a Rule represantation based on a search and a xacmlRule found in a XacmlPolicyFile based on the search
         /// </summary>
         /// <param name="search">The search used to find the correct rule</param>
@@ -126,18 +124,13 @@
         }
 
         /// <summary>
->>>>>>> 66346666
         /// Builds the delegation policy path based on org and app names, as well as identifiers for the delegating and receiving entities
         /// </summary>
         /// <param name="org">The organization name/identifier</param>
         /// <param name="app">The altinn app name</param>
         /// <param name="offeredBy">The party id of the entity offering the delegated the policy</param>
         /// <param name="coveredBy">The party or user id of the entity having received the delegated policy</param>
-<<<<<<< HEAD
-        /// <returns></returns>
-=======
         /// <returns>policypath matching input data</returns>
->>>>>>> 66346666
         public static string GetAltinnAppDelegationPolicyPath(string org, string app, string offeredBy, string coveredBy)
         {
             if (string.IsNullOrWhiteSpace(org))
@@ -164,8 +157,6 @@
         }
 
         /// <summary>
-<<<<<<< HEAD
-=======
         /// Builds the delegation policy path based on input policyMatch
         /// </summary>
         /// <param name="policyMatch">param to build policypath from</param>
@@ -179,7 +170,6 @@
         }
 
         /// <summary>
->>>>>>> 66346666
         /// Takes the file IO stream and parses the policy file to a XacmlPolicy <see cref="XacmlPolicy"/>
         /// </summary>
         /// <param name="stream">The file IO stream</param>
