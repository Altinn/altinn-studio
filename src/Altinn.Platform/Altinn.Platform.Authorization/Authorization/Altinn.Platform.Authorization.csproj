--- conflicted
+++ resolved
@@ -18,13 +18,9 @@
     <PackageReference Include="Microsoft.Azure.Services.AppAuthentication" Version="1.6.2" />
     <PackageReference Include="Microsoft.Extensions.Configuration.AzureKeyVault" Version="3.1.20" />
     <PackageReference Include="Microsoft.Extensions.Logging.Debug" Version="5.0.0" />
-<<<<<<< HEAD
-    <PackageReference Include="Swashbuckle.AspNetCore" Version="6.2.2" />
+    <PackageReference Include="Swashbuckle.AspNetCore" Version="6.2.3" />
     <PackageReference Include="Yuniql.AspNetCore" Version="1.1.55" />
     <PackageReference Include="Yuniql.PostgreSql" Version="1.1.55" />
-=======
-    <PackageReference Include="Swashbuckle.AspNetCore" Version="6.2.3" />
->>>>>>> cdf54949
   </ItemGroup>
 
   <ItemGroup Condition="'$(Configuration)'=='Debug'">
