﻿ <Project Sdk="Microsoft.NET.Sdk.Web">

  <PropertyGroup>
    <TargetFramework>netcoreapp3.0</TargetFramework>
    <!-- SonarCloud needs this -->
    <ProjectGuid>{d9c0433e-738c-4e07-9f88-d71d7df04e3f}</ProjectGuid>
  </PropertyGroup>

 <ItemGroup>
    <PackageReference Include="AltinnCore.ServiceLibrary" Version="11.0.1" />
    <PackageReference Include="JWTCookieAuthentication" Version="0.9.0-alpha" />
    <PackageReference Include="Microsoft.Azure.Services.AppAuthentication" Version="1.3.1" />
    <PackageReference Include="Microsoft.Extensions.Configuration.AzureKeyVault" Version="3.0.0" />
    <PackageReference Include="Microsoft.VisualStudio.Web.CodeGeneration.Design" Version="2.2.3" />
    <PackageReference Include="Serilog.Extensions.Hosting" Version="2.0.0" />
    <PackageReference Include="Serilog.Extensions.Logging" Version="2.0.2" />
    <PackageReference Include="Serilog.Settings.Configuration" Version="3.0.1" />
    <PackageReference Include="Serilog.Sinks.Console" Version="3.1.1" />
    <PackageReference Include="Serilog.Sinks.Seq" Version="4.0.0" />
    <PackageReference Include="StyleCop.Analyzers.Unstable" Version="1.1.1.61">
      <PrivateAssets>all</PrivateAssets>
      <IncludeAssets>runtime; build; native; contentfiles; analyzers</IncludeAssets>
    </PackageReference>
<<<<<<< HEAD
    <PackageReference Include="Swashbuckle.AspNetCore" Version="5.0.0-rc4" />
=======
    <PackageReference Include="WindowsAzure.Storage" Version="9.3.3" />
>>>>>>> 9adc1d49
  </ItemGroup>

  <ItemGroup>
    <ProjectReference Include="..\Altinn.Authorization.ABAC\Altinn.Authorization.ABAC.csproj" />
    <ProjectReference Include="..\Authorization.Interface\Authorization.Interface.csproj" />
  </ItemGroup>

  <PropertyGroup Condition="'$(Configuration)'=='Debug'">
    <CodeAnalysisRuleSet>..\Altinn3.ruleset</CodeAnalysisRuleSet>
  </PropertyGroup>

   <PropertyGroup>
     <GenerateDocumentationFile>true</GenerateDocumentationFile>
     <NoWarn>$(NoWarn);1591</NoWarn>
   </PropertyGroup>

</Project><|MERGE_RESOLUTION|>--- conflicted
+++ resolved
@@ -21,11 +21,8 @@
       <PrivateAssets>all</PrivateAssets>
       <IncludeAssets>runtime; build; native; contentfiles; analyzers</IncludeAssets>
     </PackageReference>
-<<<<<<< HEAD
     <PackageReference Include="Swashbuckle.AspNetCore" Version="5.0.0-rc4" />
-=======
     <PackageReference Include="WindowsAzure.Storage" Version="9.3.3" />
->>>>>>> 9adc1d49
   </ItemGroup>
 
   <ItemGroup>
