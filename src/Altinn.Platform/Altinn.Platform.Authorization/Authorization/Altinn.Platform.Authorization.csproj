<Project Sdk="Microsoft.NET.Sdk.Web">

  <PropertyGroup>
    <TargetFramework>net5.0</TargetFramework>
    <!-- SonarCloud needs this -->
    <ProjectGuid>{d9c0433e-738c-4e07-9f88-d71d7df04e3f}</ProjectGuid>
  </PropertyGroup>

  <ItemGroup>
    <PackageReference Include="Altinn.Common.PEP" Version="1.0.38-alpha" />
    <PackageReference Include="Altinn.Platform.Models" Version="1.1.1" />
    <PackageReference Include="Azure.Storage.Blobs" Version="12.10.0" />
    <PackageReference Include="Microsoft.ApplicationInsights.AspNetCore" Version="2.18.0" />
    <PackageReference Include="Altinn.Authorization.ABAC" Version="0.0.5-alpha" />
<<<<<<< HEAD
    <PackageReference Include="Altinn.Platform.Storage.Interface" Version="3.3.0" />
=======
    <PackageReference Include="Altinn.Platform.Storage.Interface" Version="3.4.0" />
>>>>>>> 3d8e91f8
    <PackageReference Include="JWTCookieAuthentication" Version="2.4.2" />
    <PackageReference Include="Microsoft.Azure.DocumentDB.Core" Version="2.16.2" />
    <PackageReference Include="Microsoft.Azure.Services.AppAuthentication" Version="1.6.2" />
    <PackageReference Include="Microsoft.Extensions.Configuration.AzureKeyVault" Version="3.1.20" />
    <PackageReference Include="Microsoft.Extensions.Logging.Debug" Version="5.0.0" />
<<<<<<< HEAD
    <PackageReference Include="Swashbuckle.AspNetCore" Version="6.2.2" />
=======
    <PackageReference Include="Swashbuckle.AspNetCore" Version="6.2.3" />
>>>>>>> 3d8e91f8
    <PackageReference Include="Yuniql.AspNetCore" Version="1.1.55" />
    <PackageReference Include="Yuniql.PostgreSql" Version="1.1.55" />
  </ItemGroup>

  <ItemGroup Condition="'$(Configuration)'=='Debug'">
    <PackageReference Include="StyleCop.Analyzers" Version="1.1.118">
      <PrivateAssets>all</PrivateAssets>
      <IncludeAssets>runtime; build; native; contentfiles; analyzers; buildtransitive</IncludeAssets>
    </PackageReference>
    <AdditionalFiles Include="..\..\..\..\stylecop.json">
      <Link>stylecop.json</Link>
    </AdditionalFiles>
  </ItemGroup>

  <ItemGroup>
    <ProjectReference Include="..\Altinn.Authorization.ABAC\Altinn.Authorization.ABAC.csproj" />
  </ItemGroup>

  <PropertyGroup Condition="'$(Configuration)'=='Debug'">
    <CodeAnalysisRuleSet>..\..\..\..\Altinn3.ruleset</CodeAnalysisRuleSet>
  </PropertyGroup>

  <PropertyGroup>
    <GenerateDocumentationFile>true</GenerateDocumentationFile>
    <NoWarn>$(NoWarn);1591</NoWarn>
  </PropertyGroup>

</Project><|MERGE_RESOLUTION|>--- conflicted
+++ resolved
@@ -12,21 +12,13 @@
     <PackageReference Include="Azure.Storage.Blobs" Version="12.10.0" />
     <PackageReference Include="Microsoft.ApplicationInsights.AspNetCore" Version="2.18.0" />
     <PackageReference Include="Altinn.Authorization.ABAC" Version="0.0.5-alpha" />
-<<<<<<< HEAD
-    <PackageReference Include="Altinn.Platform.Storage.Interface" Version="3.3.0" />
-=======
     <PackageReference Include="Altinn.Platform.Storage.Interface" Version="3.4.0" />
->>>>>>> 3d8e91f8
     <PackageReference Include="JWTCookieAuthentication" Version="2.4.2" />
     <PackageReference Include="Microsoft.Azure.DocumentDB.Core" Version="2.16.2" />
     <PackageReference Include="Microsoft.Azure.Services.AppAuthentication" Version="1.6.2" />
     <PackageReference Include="Microsoft.Extensions.Configuration.AzureKeyVault" Version="3.1.20" />
     <PackageReference Include="Microsoft.Extensions.Logging.Debug" Version="5.0.0" />
-<<<<<<< HEAD
-    <PackageReference Include="Swashbuckle.AspNetCore" Version="6.2.2" />
-=======
     <PackageReference Include="Swashbuckle.AspNetCore" Version="6.2.3" />
->>>>>>> 3d8e91f8
     <PackageReference Include="Yuniql.AspNetCore" Version="1.1.55" />
     <PackageReference Include="Yuniql.PostgreSql" Version="1.1.55" />
   </ItemGroup>
@@ -41,10 +33,6 @@
     </AdditionalFiles>
   </ItemGroup>
 
-  <ItemGroup>
-    <ProjectReference Include="..\Altinn.Authorization.ABAC\Altinn.Authorization.ABAC.csproj" />
-  </ItemGroup>
-
   <PropertyGroup Condition="'$(Configuration)'=='Debug'">
     <CodeAnalysisRuleSet>..\..\..\..\Altinn3.ruleset</CodeAnalysisRuleSet>
   </PropertyGroup>
