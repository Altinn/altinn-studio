using System;
using System.Collections.Generic;
using System.IO;
using System.Net;
using System.Net.Http;
using System.Text;
using System.Threading.Tasks;
using Altinn.Platform.Storage.Models;
using Altinn.Platform.Storage.Repository;
using Microsoft.AspNetCore.Mvc;
using Microsoft.AspNetCore.Mvc.Filters;
using Microsoft.AspNetCore.Mvc.ModelBinding;
using Newtonsoft.Json;

namespace Altinn.Platform.Storage.Controllers
{
    /// <summary>
    /// api for managing the form data
    /// </summary>
    [Route("api/v1/instances/{instanceId:guid}/[controller]")]
    [ApiController]
    public class DataController : Controller
    {
        private readonly IDataRepository _dataRepository;
        private readonly IInstanceRepository _instanceRepository;

        /// <summary>
        /// Initializes a new instance of the <see cref="DataController"/> class
        /// </summary>
        /// <param name="formRepository">the form data repository handler</param>
        public DataController(IDataRepository formRepository, IInstanceRepository instanceRepository)
        {
            _dataRepository = formRepository;
            _instanceRepository = instanceRepository;
        }

        /// <summary>
        /// Default test api
        /// </summary>
        /// <returns>The test return values</returns>
        // GET dataservice/instances/{instanceId}/forms
        [HttpGet]
        public ActionResult<IEnumerable<string>> Get()
        {
            return new string[] { "value1", "value2" };
        }

        /// <summary>
        /// Save the form data
        /// </summary>
        /// <param name="fileName">the file name for for form data</param>
        /// <returns>The get response</returns>        
        /// <returns>If the request was successful or not</returns>
        // POST dataservice/instances/{instanceId}/forms/{fileName}/
        [HttpGet("{fileName}")]
        public async Task<ActionResult> Get(string fileName)
        {
            if (string.IsNullOrEmpty(fileName))
            {
                return BadRequest();
            }
          
            var result = await _dataRepository.GetDataInStorage(fileName);

            if (result == null)
            {
                return BadRequest();
            }

            return Ok(result);
        }

        /// <summary>
        /// Save the form data
        /// </summary>
        /// <param name="instanceId">the instance to update</param>
        /// <param name="formId">the formId to upload data for</param>
        /// <returns>If the request was successful or not</returns>
        // POST /instances/{instanceId}/data/{formId}        
        [HttpPost("{formId}")]
        [DisableFormValueModelBinding]
        public async Task<IActionResult> UploadData(Guid instanceId, string formId, string instanceOwnerId)
        {
            if (instanceId == null || string.IsNullOrEmpty(formId) || Request.Body == null)
            {
                return BadRequest("Missing parameter values: instanceId, formId or file content cannot be null");
            }

            // check if instance id exist and user is allowed to change the instance data            
            Instance instance = await _instanceRepository.ReadOneAsync(instanceId, instanceOwnerId);
            if (instance == null)
            {
                return NotFound("Provided instanceId is unknown to platform storage service");              
            }

            // check if data element exists, if so raise exception
            if (instance.Data != null && instance.Data.ContainsKey(formId))
            {
                return Forbid("Data element allready exists, try Put instead of Post");
            }

            // check metadata
            ApplicationInformation appInfo = GetApplicationInformation(instance.ApplicationId);
            if (appInfo == null || !appInfo.Forms.ContainsKey(formId))
            {
                return Forbid("Application information has not registered a form with this formId");
            }

            FormDefinition form = appInfo.Forms[formId];

            // create new data element, store data in blob
            Data newData = new Data();
           
            // update data record
            newData.ContentType = Request.ContentType;
            newData.Id = Guid.NewGuid().ToString();

<<<<<<< HEAD
            string fileName = instance.ApplicationId + "/" + instanceId + "/data/" + formId + "/" + newData.Id;
            newData.StorageUrl = fileName;
=======
            string fileName = string.Empty;
>>>>>>> c82f3d2e

            if (instance.Data == null)
            {
                instance.Data = new Dictionary<string, Dictionary<string, Data>>();
            }

            if (!instance.Data.ContainsKey(formId))
            {
                instance.Data[formId] = new Dictionary<string, Data>();
            }

            instance.Data[formId][newData.Id] = newData;

            // store file as blob
            await _dataRepository.CreateDataInStorage(Request.Body, fileName);

            // update instance
            Instance result = await _instanceRepository.UpdateInstanceInCollectionAsync(instanceId, instance);

            return Ok(result);
        }

        private string GetInstanceOwnerId()
        {
            string userId = User.Identity.Name;
            if (string.IsNullOrEmpty(userId))
            {
                return "642";
            }
            else
            {
                return userId;
            }
            
        }

        private void SaveInstance(Instance instance)
        {
            throw new NotImplementedException();
        }

        private ApplicationInformation GetApplicationInformation(string applicationId)
        {
            string json = @"{
                'applicationId': 'KNS/sailor',
                'applicationOwnerId': 'KNS',
                'forms': {
                    'boatdata': {
                        'contentType': 'application/schema+json'
                    }
                }
                }";

            // dummy data TODO call repository
            return JsonConvert.DeserializeObject<ApplicationInformation>(json);           
            
        }

        Instance GetInstance(string instanceId)
        {
            string json = @"{
                'instanceOwnerId': '642',
                'applicationId': 'KNS/sailor',
                'applicationOwnerId': 'KNS'
            }";

            Instance instance = JsonConvert.DeserializeObject<Instance>(json);
            instance.Id = instanceId;

            return instance; 
        }

        [AttributeUsage(AttributeTargets.Class | AttributeTargets.Method)]
        public class DisableFormValueModelBindingAttribute : Attribute, IResourceFilter
        {
            public void OnResourceExecuting(ResourceExecutingContext context)
            {
                var factories = context.ValueProviderFactories;
                factories.RemoveType<FormValueProviderFactory>();
                factories.RemoveType<JQueryFormValueProviderFactory>();
            }

            public void OnResourceExecuted(ResourceExecutedContext context)
            {
            }
        }
    }
}<|MERGE_RESOLUTION|>--- conflicted
+++ resolved
@@ -75,6 +75,7 @@
         /// </summary>
         /// <param name="instanceId">the instance to update</param>
         /// <param name="formId">the formId to upload data for</param>
+        /// <param name="instanceOwnerId">instance owner id</param>
         /// <returns>If the request was successful or not</returns>
         // POST /instances/{instanceId}/data/{formId}        
         [HttpPost("{formId}")]
@@ -107,20 +108,22 @@
             }
 
             FormDefinition form = appInfo.Forms[formId];
+            DateTime creationTime = DateTime.UtcNow;
 
             // create new data element, store data in blob
-            Data newData = new Data();
-           
-            // update data record
-            newData.ContentType = Request.ContentType;
-            newData.Id = Guid.NewGuid().ToString();
+            Data newData = new Data
+            {
+                // update data record
+                Id = Guid.NewGuid().ToString(),
+                ContentType = Request.ContentType,
+                CreatedBy = User.Identity.Name,
+                CreatedDateTime = creationTime,
+                LastChangedBy = User.Identity.Name,
+                LastChangedDateTime = creationTime,
+            };
 
-<<<<<<< HEAD
             string fileName = instance.ApplicationId + "/" + instanceId + "/data/" + formId + "/" + newData.Id;
             newData.StorageUrl = fileName;
-=======
-            string fileName = string.Empty;
->>>>>>> c82f3d2e
 
             if (instance.Data == null)
             {
@@ -143,25 +146,6 @@
             return Ok(result);
         }
 
-        private string GetInstanceOwnerId()
-        {
-            string userId = User.Identity.Name;
-            if (string.IsNullOrEmpty(userId))
-            {
-                return "642";
-            }
-            else
-            {
-                return userId;
-            }
-            
-        }
-
-        private void SaveInstance(Instance instance)
-        {
-            throw new NotImplementedException();
-        }
-
         private ApplicationInformation GetApplicationInformation(string applicationId)
         {
             string json = @"{
@@ -170,6 +154,9 @@
                 'forms': {
                     'boatdata': {
                         'contentType': 'application/schema+json'
+                    },
+                    'crewlist': {
+                        'contentType': 'application/pdf'
                     }
                 }
                 }";
