version: '3.4'

networks:
  altinnplatform_network:
    external: false

services:
  altinn_platform_storage:
    container_name: altinn-platform-storage
    image: altinnplatformstorage:latest
    restart: always
    networks:
      - altinnplatform_network
    environment:
      - ASPNETCORE_ENVIRONMENT=Development
      - ASPNETCORE_URLS=http://+:5010
      - PlatformStorageSettings:ApiEndPoint=http://altinn-platform-storage:5010/api/v1
      - PlatformStorageSettings:ApiEndPointHost=http://altinn-platform-storage:5010/
    ports:
      - "5010:5010"
    build:
      context: .
      dockerfile: Storage/Dockerfile

  altinn_platform_register:
    container_name: altinn-platform-register
    image: altinnplatformregister:latest
    restart: always
    networks:
      - altinnplatform_network
    environment:
<<<<<<< HEAD
      - GeneralSettings:BridgeApiEndpoint=https://at21.altinn.cloud/api/
=======
>>>>>>> 50872626
      - ASPNETCORE_ENVIRONMENT=Development
      - ASPNETCORE_URLS=http://+:5020
    ports:
      - "5020:5020"
    build:
      context: .
      dockerfile: Register/Dockerfile<|MERGE_RESOLUTION|>--- conflicted
+++ resolved
@@ -29,10 +29,7 @@
     networks:
       - altinnplatform_network
     environment:
-<<<<<<< HEAD
       - GeneralSettings:BridgeApiEndpoint=https://at21.altinn.cloud/api/
-=======
->>>>>>> 50872626
       - ASPNETCORE_ENVIRONMENT=Development
       - ASPNETCORE_URLS=http://+:5020
     ports:
