--- conflicted
+++ resolved
@@ -12,12 +12,8 @@
     networks:
       - altinnplatform_network
     environment:
-<<<<<<< HEAD
       - GeneralSettings:BridgeApiEndpoint=https://at21.altinn.cloud/api/bridge/
-=======
-      - GeneralSettings:BridgeApiEndpoint=https://at21.altinn.cloud/bridge/
       - GeneralSettings:ShouldUseMock=true
->>>>>>> a7cd6992
       - ASPNETCORE_ENVIRONMENT=Development
       - ASPNETCORE_URLS=http://+:5020
     ports:
