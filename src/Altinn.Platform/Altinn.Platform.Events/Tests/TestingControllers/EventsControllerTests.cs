--- conflicted
+++ resolved
@@ -445,7 +445,6 @@
 
             /// <summary>
             /// Scenario:
-<<<<<<< HEAD
             ///   Get events without defined after or from in query.
             /// Expected result:
             ///   Returns HttpStatus BadRequest.
@@ -616,31 +615,6 @@
                 Assert.Equal(HttpStatusCode.OK, response.StatusCode);
                 Assert.Equal(expectedCount, actual.Count);
                 Assert.Equal(expectedNext, response.Headers.GetValues("next").First());
-=======
-            ///   Get events events service throws exception.
-            /// Expected result:
-            ///   Next header contains new guid in after parameter
-            /// Success criteria:
-            ///   Next header is correct.
-            /// </summary>
-            [Fact]
-            public async void Get_RegisterServiceThrowsPlatformException_ReturnsNotFound()
-            {
-                // Arrange
-                string requestUri = $"{BasePath}/app/ttd/endring-av-navn-v2?after=e31dbb11-2208-4dda-a549-92a0db8c7708";
-
-                HttpClient client = GetTestClient(new EventsServiceMock(1));
-                client.DefaultRequestHeaders.Authorization = new AuthenticationHeaderValue("Bearer", PrincipalUtil.GetOrgToken("ttd"));
-
-                HttpRequestMessage httpRequestMessage = new HttpRequestMessage(HttpMethod.Get, requestUri);
-                httpRequestMessage.Headers.Add("Person", "16069412345");
-
-                // Act
-                HttpResponseMessage response = await client.SendAsync(httpRequestMessage);
-
-                // Assert
-                Assert.Equal(HttpStatusCode.NotFound, response.StatusCode);
->>>>>>> f27e46e1
             }
 
             private HttpClient GetTestClient(IEventsService eventsService)
