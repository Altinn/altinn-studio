{
  "PostgreSQLSettings": {
    "EnableDBConnection": "false",
    "WorkspacePath": "Migration",
<<<<<<< HEAD
    "ConnectionString": "Host=localhost;Port=5432;Username=sa;Password=P@ssw0rd!;Database=eventsdb"
  },
  "GeneralSettings": {
    "Hostname": "localhost:5080",
    "OpenIdWellKnownEndpoint": "http://localhost:5040/authentication/api/v1/openid/",
    "JwtCookieName": "AltinnStudioRuntime"
=======
    "AdminConnectionString": "Host=localhost;Port=5432;Username=platform_events_admin;Password={0};Database=eventsdb",
    "ConnectionString": "Host=localhost;Port=5432;Username=platform_events;Password={0};Database=eventsdb",
    "EventsDbAdminPwd": "Password",
    "EventsDbPwd": "Password"
>>>>>>> 699aa1d6
  }
}<|MERGE_RESOLUTION|>--- conflicted
+++ resolved
@@ -2,18 +2,15 @@
   "PostgreSQLSettings": {
     "EnableDBConnection": "false",
     "WorkspacePath": "Migration",
-<<<<<<< HEAD
+    "AdminConnectionString": "Host=localhost;Port=5432;Username=platform_events_admin;Password={0};Database=eventsdb",
+    "ConnectionString": "Host=localhost;Port=5432;Username=platform_events;Password={0};Database=eventsdb",
+    "EventsDbAdminPwd": "Password",
+    "EventsDbPwd": "Password"
     "ConnectionString": "Host=localhost;Port=5432;Username=sa;Password=P@ssw0rd!;Database=eventsdb"
   },
   "GeneralSettings": {
     "Hostname": "localhost:5080",
     "OpenIdWellKnownEndpoint": "http://localhost:5040/authentication/api/v1/openid/",
     "JwtCookieName": "AltinnStudioRuntime"
-=======
-    "AdminConnectionString": "Host=localhost;Port=5432;Username=platform_events_admin;Password={0};Database=eventsdb",
-    "ConnectionString": "Host=localhost;Port=5432;Username=platform_events;Password={0};Database=eventsdb",
-    "EventsDbAdminPwd": "Password",
-    "EventsDbPwd": "Password"
->>>>>>> 699aa1d6
   }
 }