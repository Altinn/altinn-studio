[
  {
    "sequenceno": 1,
    "id": "e31dbb11-2208-4dda-a549-92a0db8c7708",
    "source": "https://nav.apps.altinn.no/nav/app/instances/1337/e31dbb11-2208-4dda-a549-92a0db8c7708",
    "subject": "/party/12345",
    "time": "2020-06-06 11:50:29.463221+00",
    "type": "instance.deleted",
    "cloudEvent": {
      "id": "e31dbb11-2208-4dda-a549-92a0db8c7708",
      "source": "https://nav.apps.altinn.no/nav/app/instances/1337/e31dbb11-2208-4dda-a549-92a0db8c7708",
      "specversion": "1.x-wip",
      "type": "instance.created",
      "subject": "/party/12345",
      "alternativesubject": "/person/01038712345",
      "data": "data field",
      "time": "2020-06-16T11:50:29.463221+00"
    }
  },
  {
    "sequenceno": 2,
    "id": "e31dbb11-2208-4dda-a549-92a0db8c8808",
    "source": "https://nav.apps.altinn.no/nav/app/instances/1337/e31dbb11-2208-4dda-a549-92a0db8c8808",
<<<<<<< HEAD
    "subject": "party/1337",
=======
    "subject": "/party/1337",
>>>>>>> 46f849d8
    "time": "2020-06-16 12:50:29.463221+02",
    "type": "instance.restored",
    "cloudEvent": {
      "id": "e31dbb11-2208-4dda-a549-92a0db8c8808",
      "source": "https://nav.apps.altinn.no/nav/app/instances/1337/e31dbb11-2208-4dda-a549-92a0db8c8808",
      "specversion": "1.x-wip",
      "type": "instance.saved",
      "subject": "/party/1337",
      "alternativesubject": "/person/01038712345",
      "data": "data field",
      "time": "2020-06-16T12:50:29.463221+00"
    }
  },
  {
    "sequenceno": 3,
    "id": "e31dbb11-2208-4dda-a549-92a0db8c9908",
    "source": "https://nav.apps.altinn.no/nav/app/instances/12345/e31dbb11-2208-4dda-a549-92a0db8c9908",
    "subject": "/party/12345",
    "time": "2020-06-16 12:51:29.463221+02",
    "type": "instance.restored",
    "cloudEvent": {
      "id": "e31dbb11-2208-4dda-a549-92a0db8c9908",
      "source": "https://nav.apps.altinn.no/nav/app/instances/12345/e31dbb11-2208-4dda-a549-92a0db8c9908",
      "specversion": "1.x-wip",
      "type": "instance.saved",
      "subject": "/party/12345",
      "alternativesubject": "/person/01038712345",
      "data": "data field",
      "time": "2020-06-16T12:51:29.463221+00"
    }
  },
  {
    "sequenceno": 4,
    "id": "e31dbb11-2208-4dda-a549-92a0db8c0008",
    "source": "https://nav.apps.altinn.no/nav/app/instances/12345/e31dbb11-2208-4dda-a549-92a0db8c0008",
    "subject": "/party/12345",
    "time": "2020-06-17 08:50:29.463221+02",
    "type": "instance.saved",
    "cloudEvent": {
      "id": "e31dbb11-2208-4dda-a549-92a0db8c0008",
      "source": "https://nav.apps.altinn.no/nav/app/instances/12345/e31dbb11-2208-4dda-a549-92a0db8c0008",
      "specversion": "1.x-wip",
      "type": "instance.saved",
      "subject": "/party/12345",
      "alternativesubject": "/person/01038712345",
      "data": "data field",
      "time": "2020-06-17T08:50:29.463221+00"
    }
  },
  {
    "sequenceno": 5,
    "id": "e31dbb11-2208-4dda-a549-92a0db8c2208",
    "source": "https://skd.apps.altinn.no/skd/sirius/instances/54321/e31dbb11-2208-4dda-a549-92a0db8c9908",
    "subject": "/party/54321",
    "time": "2020-06-18 12:51:29.463221+02",
    "type": "instance.restored",
    "cloudEvent": {
      "id": "e31dbb11-2208-4dda-a549-92a0db8c2208",
      "source": "https://skd.apps.altinn.no/skd/sirius/instances/54321/e31dbb11-2208-4dda-a549-92a0db8c9908",
      "specversion": "1.x-wip",
      "type": "instance.saved",
      "subject": "/party/54321",
      "alternativesubject": "/person/01038754321",
      "data": "data field",
      "time": "2020-06-18T12:51:29.463221+00"
    }
  }
]<|MERGE_RESOLUTION|>--- conflicted
+++ resolved
@@ -21,11 +21,7 @@
     "sequenceno": 2,
     "id": "e31dbb11-2208-4dda-a549-92a0db8c8808",
     "source": "https://nav.apps.altinn.no/nav/app/instances/1337/e31dbb11-2208-4dda-a549-92a0db8c8808",
-<<<<<<< HEAD
-    "subject": "party/1337",
-=======
     "subject": "/party/1337",
->>>>>>> 46f849d8
     "time": "2020-06-16 12:50:29.463221+02",
     "type": "instance.restored",
     "cloudEvent": {
