--- conflicted
+++ resolved
@@ -5,12 +5,9 @@
 using Altinn.Common.AccessToken.Configuration;
 using Altinn.Common.AccessToken.Services;
 using Altinn.Common.AccessTokenClient.Services;
-<<<<<<< HEAD
-=======
 using Altinn.Common.PEP.Clients;
 using Altinn.Common.PEP.Implementation;
 using Altinn.Common.PEP.Interfaces;
->>>>>>> f27e46e1
 using Altinn.Platform.Events.Configuration;
 using Altinn.Platform.Events.Health;
 using Altinn.Platform.Events.Repository;
@@ -103,21 +100,15 @@
             services.Configure<PostgreSQLSettings>(Configuration.GetSection("PostgreSQLSettings"));
             services.Configure<GeneralSettings>(Configuration.GetSection("GeneralSettings"));
             services.Configure<PlatformSettings>(Configuration.GetSection("PlatformSettings"));
-<<<<<<< HEAD
-=======
             services.Configure<KeyVaultSettings>(Configuration.GetSection("kvSetting"));
->>>>>>> f27e46e1
 
             services.AddSingleton<IAuthorizationHandler, AccessTokenHandler>();
             services.AddSingleton<IHttpContextAccessor, HttpContextAccessor>();
             services.AddSingleton<ISigningKeysResolver, SigningKeysResolver>();
             services.AddSingleton<IAccessTokenGenerator, AccessTokenGenerator>();
             services.AddTransient<ISigningCredentialsResolver, SigningCredentialsResolver>();
-<<<<<<< HEAD
-=======
 
             services.AddHttpClient<AuthorizationApiClient>();
->>>>>>> f27e46e1
 
             services.AddAuthentication(JwtCookieDefaults.AuthenticationScheme)
                   .AddJwtCookie(JwtCookieDefaults.AuthenticationScheme, options =>
