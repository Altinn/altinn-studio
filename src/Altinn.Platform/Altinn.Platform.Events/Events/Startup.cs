--- conflicted
+++ resolved
@@ -85,7 +85,6 @@
            });
 
             services.AddHealthChecks().AddCheck<HealthCheck>("events_health_check");
-<<<<<<< HEAD
 
             services.Configure<PostgreSQLSettings>(Configuration.GetSection("PostgreSQLSettings"));
             services.Configure<GeneralSettings>(Configuration.GetSection("GeneralSettings"));
@@ -112,11 +111,9 @@
                         }
                     });
             services.AddSingleton<IEventsRepository, EventsRepository>();
-=======
             services.Configure<PostgreSQLSettings>(Configuration.GetSection(nameof(PostgreSQLSettings)));
             services.AddSingleton<IEventsService, EventsService>();
             services.AddSingleton<IPostgresRepository, PostgresRepository>();
->>>>>>> 699aa1d6
             services.AddSingleton(Configuration);
 
             if (!string.IsNullOrEmpty(ApplicationInsightsKey))
