--- conflicted
+++ resolved
@@ -97,7 +97,6 @@
 
             return Ok();
         }
-<<<<<<< HEAD
 
         private async Task<bool> AuthorizePushOfEvents(CloudEvent cloudEvent)
         {
@@ -132,7 +131,5 @@
                 return string.Empty;
             }
         }
-=======
->>>>>>> 8bd8269c
     }
 }