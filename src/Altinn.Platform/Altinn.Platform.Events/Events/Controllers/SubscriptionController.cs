--- conflicted
+++ resolved
@@ -106,11 +106,7 @@
         }
 
         /// <summary>
-<<<<<<< HEAD
-        /// Validate a specific subscription
-=======
         /// Method to validate an specific subscription. Only avaiable from validation function.
->>>>>>> e3a9aba1
         /// </summary>
         [Authorize(Policy = "PlatformAccess")]
         [HttpPut("validate/{id}")]
