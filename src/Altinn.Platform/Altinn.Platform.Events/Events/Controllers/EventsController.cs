--- conflicted
+++ resolved
@@ -42,15 +42,6 @@
             IEventsService eventsService,
             IRegisterService registerService,
             IOptions<GeneralSettings> settings,
-<<<<<<< HEAD
-            ILogger<EventsController> logger)
-        {
-            _eventsBaseUri = $"https://platform.{settings.Value.Hostname}";
-
-            _eventsService = eventsService;
-            _registerService = registerService;
-            _logger = logger;
-=======
             ILogger<EventsController> logger,
             IPDP pdp,
             IOptions<AccessTokenSettings> accessTokenSettings)
@@ -61,7 +52,6 @@
             _eventsBaseUri = $"https://platform.{settings.Value.Hostname}";
             _authorizationHelper = new AuthorizationHelper(pdp);
             _accessTokenSettings = accessTokenSettings.Value;
->>>>>>> f27e46e1
         }
 
         /// <summary>
@@ -198,18 +188,11 @@
                 return BadRequest("Size must be a number larger that 0.");
             }
 
-<<<<<<< HEAD
-            /* Request.Headers.TryGetValue("person", out StringValues headerValues);
-            string person = headerValues.FirstOrDefault(); */
-
-=======
->>>>>>> f27e46e1
             if (string.IsNullOrEmpty(person) && string.IsNullOrEmpty(unit) && party <= 0)
             {
                 return BadRequest("Subject must be specified using either query params party or unit or header value person.");
             }
 
-<<<<<<< HEAD
             List<string> source = new List<string>();
             if (!string.IsNullOrEmpty(app))
             {
@@ -223,16 +206,11 @@
                 }
             }
 
-=======
->>>>>>> f27e46e1
             if (party <= 0)
             {
                 try
                 {
-<<<<<<< HEAD
                     _logger.LogInformation("Person: " + person);
-=======
->>>>>>> f27e46e1
                     party = await _registerService.PartyLookup(unit, person);
                 }
                 catch (PlatformHttpException e)
@@ -283,10 +261,7 @@
             }
             else
             {
-<<<<<<< HEAD
-=======
                 _logger.LogError($"// EventsController // HandlePlatformHttpException // Unexpected response from Altinn Platform. {e}");
->>>>>>> f27e46e1
                 return StatusCode(500, e);
             }
         }
