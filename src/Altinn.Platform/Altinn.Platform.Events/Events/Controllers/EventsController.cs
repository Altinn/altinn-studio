using System;
using System.Collections.Generic;
using System.Linq;
using System.Net;
using System.Text;
using System.Threading.Tasks;
using Altinn.App.PlatformServices.Extensions;
using Altinn.Authorization.ABAC.Xacml.JsonProfile;
using Altinn.Common.PEP.Interfaces;
using Altinn.Platform.Events.Authorization;
using Altinn.Platform.Events.Configuration;
using Altinn.Platform.Events.Exceptions;
using Altinn.Platform.Events.Models;
using Altinn.Platform.Events.Services.Interfaces;
using Microsoft.AspNetCore.Authorization;
using Microsoft.AspNetCore.Http;
using Microsoft.AspNetCore.Mvc;
using Microsoft.Extensions.Logging;
using Microsoft.Extensions.Options;

namespace Altinn.Platform.Events.Controllers
{
    /// <summary>
    /// Provides operations for handling events
    /// </summary>
    [Authorize]
    [Route("events/api/v1/app")]
    public class EventsController : ControllerBase
    {
        private readonly IEventsService _eventsService;
        private readonly IRegisterService _registerService;
        private readonly ILogger _logger;
        private readonly string _eventsBaseUri;
        private readonly AuthorizationHelper _authorizationHelper;

        /// <summary>
        /// Initializes a new instance of the <see cref="EventsController"/> class
        /// </summary>
<<<<<<< HEAD
        /// <param name="eventsService">postgres service</param>
        /// <param name="settings">the general settings</param>
        /// <param name="logger">dependency injection of logger</param>
        public EventsController(IEventsService eventsService, IOptions<GeneralSettings> settings, ILogger<EventsController> logger, IPDP pdp)
=======
        public EventsController(
            IEventsService eventsService,
            IRegisterService registerService,
            IOptions<GeneralSettings> settings,
            ILogger<EventsController> logger)
>>>>>>> 46f849d8
        {
            _eventsBaseUri = $"https://platform.{settings.Value.Hostname}";
<<<<<<< HEAD
            _authorizationHelper = new AuthorizationHelper(pdp);
=======

            _eventsService = eventsService;
            _registerService = registerService;
            _logger = logger;
>>>>>>> 46f849d8
        }

        /// <summary>
        /// Inserts a new event.
        /// </summary>
        /// <returns>The application metadata object.</returns>
        [Authorize(Policy = "PlatformAccess")]
        [HttpPost]
        [Consumes("application/json")]
        [ProducesResponseType(StatusCodes.Status200OK)]
        [ProducesResponseType(StatusCodes.Status400BadRequest)]
        [Produces("application/json")]
        public async Task<ActionResult<string>> Post([FromBody] CloudEvent cloudEvent)
        {
            if (string.IsNullOrEmpty(cloudEvent.Source.OriginalString) || string.IsNullOrEmpty(cloudEvent.SpecVersion) ||
            string.IsNullOrEmpty(cloudEvent.Type) || string.IsNullOrEmpty(cloudEvent.Subject))
            {
                return BadRequest("Missing parameter values: source, subject, type, id or time cannot be null");
            }

            try
            {
                string cloudEventId = await _eventsService.StoreCloudEvent(cloudEvent);
                _logger.LogInformation("Cloud Event successfully stored with id: {0}", cloudEventId);
                return Created(cloudEvent.Subject, cloudEventId);
            }
            catch (Exception e)
            {
                _logger.LogError($"Unable to store cloud event in database. {e}");
                return StatusCode(500, $"Unable to store cloud event in database. {e}");
            }
        }

        /// <summary>
        /// Retrieves a set of events based on query parameters.
        /// </summary>
        [HttpGet("{org}/{app}")]
        [Consumes("application/json")]
        [ProducesResponseType(StatusCodes.Status200OK)]
        [ProducesResponseType(StatusCodes.Status400BadRequest)]
        [Produces("application/json")]
        public async Task<ActionResult<List<CloudEvent>>> Get(
            [FromQuery] string after,
            [FromQuery] DateTime? from,
            [FromQuery] DateTime? to,
            [FromQuery] int party,
            [FromQuery] string unit,
            [FromHeader] string person,
            [FromQuery] List<string> source,
            [FromQuery] List<string> type,
            [FromQuery] int size = 50)
        {
            if (string.IsNullOrEmpty(HttpContext.User.GetOrg()))
            {
                // Only orgs can do a search based on. Alternative can be a service owner read in scope. Need to be added later
                return StatusCode(401, "Only orgs can call this api");
            }

            if (string.IsNullOrEmpty(after) && from == null)
            {
                return BadRequest("From or after must be defined.");
            }

            if (size < 1)
            {
                return BadRequest("Size must be a number larger that 0.");
            }
<<<<<<< HEAD
=======

            if (string.IsNullOrEmpty(person) && string.IsNullOrEmpty(unit) && party <= 0)
            {
                return BadRequest("Subject must be specified using either query params party or unit or header value person.");
            }

            if (party <= 0)
            {
                try
                {
                    party = await _registerService.PartyLookup(unit, person);
                }
                catch (PlatformHttpException e)
                {
                    return HandlePlatformHttpException(e);
                }
            }
>>>>>>> 46f849d8

            try
            {
                List<CloudEvent> events = await _eventsService.Get(after, from, to, party, source, type, size);

                if (events.Count > 0)
                {
                    // Authorizes the events.
                    events = await _authorizationHelper.AuthorizeEvents(HttpContext.User, events);
                }

                if (events.Count > 0)
                {
                    StringBuilder nextUriBuilder = new StringBuilder($"{_eventsBaseUri}{Request.Path}?after={events.Last().Id}");

                    List<KeyValuePair<string, string>> queryCollection = Request.Query
                        .SelectMany(q => q.Value, (col, value) => new KeyValuePair<string, string>(col.Key, value))
                        .Where(q => q.Key != "after")
                        .ToList();

                    foreach (KeyValuePair<string, string> queryParam in queryCollection)
                    {
                        nextUriBuilder.Append($"&{queryParam.Key}={queryParam.Value}");
                    }

                    Response.Headers.Add("next", nextUriBuilder.ToString());
                }

                return events;
            }
            catch (Exception e)
            {
                return StatusCode(500, $"Unable to get cloud events from database. {e}");
            }
        }

        private ActionResult HandlePlatformHttpException(PlatformHttpException e)
        {
            if (e.Response.StatusCode == HttpStatusCode.NotFound)
            {
                return NotFound();
            }
            else
            {
                _logger.LogError($"// EventsController // HandlePlatformHttpException // Unexpected response from Altinn Platform. {e}");
                return StatusCode(500, e);
            }
        }
    }
}<|MERGE_RESOLUTION|>--- conflicted
+++ resolved
@@ -36,28 +36,20 @@
         /// <summary>
         /// Initializes a new instance of the <see cref="EventsController"/> class
         /// </summary>
-<<<<<<< HEAD
-        /// <param name="eventsService">postgres service</param>
-        /// <param name="settings">the general settings</param>
-        /// <param name="logger">dependency injection of logger</param>
-        public EventsController(IEventsService eventsService, IOptions<GeneralSettings> settings, ILogger<EventsController> logger, IPDP pdp)
-=======
         public EventsController(
             IEventsService eventsService,
             IRegisterService registerService,
             IOptions<GeneralSettings> settings,
             ILogger<EventsController> logger)
->>>>>>> 46f849d8
         {
             _eventsBaseUri = $"https://platform.{settings.Value.Hostname}";
-<<<<<<< HEAD
-            _authorizationHelper = new AuthorizationHelper(pdp);
-=======
 
             _eventsService = eventsService;
             _registerService = registerService;
             _logger = logger;
->>>>>>> 46f849d8
+            _eventsService = eventsService;
+            _eventsBaseUri = $"https://platform.{settings.Value.Hostname}";
+            _authorizationHelper = new AuthorizationHelper(pdp);
         }
 
         /// <summary>
@@ -125,8 +117,6 @@
             {
                 return BadRequest("Size must be a number larger that 0.");
             }
-<<<<<<< HEAD
-=======
 
             if (string.IsNullOrEmpty(person) && string.IsNullOrEmpty(unit) && party <= 0)
             {
@@ -144,7 +134,6 @@
                     return HandlePlatformHttpException(e);
                 }
             }
->>>>>>> 46f849d8
 
             try
             {
