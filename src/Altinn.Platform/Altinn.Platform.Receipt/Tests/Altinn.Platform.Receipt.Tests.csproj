<Project Sdk="Microsoft.NET.Sdk">

  <PropertyGroup>
    <TargetFramework>net6.0</TargetFramework>
    <IsPackable>false</IsPackable>
    <ProjectGuid>BFF2B21B-629E-4952-A021-F7CDCB3DAF08</ProjectGuid>
  </PropertyGroup>

  <ItemGroup>
    <PackageReference Include="Microsoft.AspNetCore.Mvc.Testing" Version="6.0.5" />
<<<<<<< HEAD
    <PackageReference Include="Microsoft.NET.Test.Sdk" Version="17.1.0" />
    <PackageReference Include="Moq" Version="4.18.0" />
=======
    <PackageReference Include="Microsoft.NET.Test.Sdk" Version="17.2.0" />
    <PackageReference Include="Moq" Version="4.17.2" />
>>>>>>> b193535e
    <PackageReference Include="System.IdentityModel.Tokens.Jwt" Version="6.17.0" />
    <PackageReference Include="xunit" Version="2.4.1" />
    <PackageReference Include="xunit.runner.visualstudio" Version="2.4.5">
      <PrivateAssets>all</PrivateAssets>
      <IncludeAssets>runtime; build; native; contentfiles; analyzers; buildtransitive</IncludeAssets>
    </PackageReference>
  </ItemGroup>

  <ItemGroup>
    <ProjectReference Include="..\Receipt\Altinn.Platform.Receipt.csproj" />
  </ItemGroup>

  <ItemGroup Condition="'$(Configuration)'=='Debug'">
     <PackageReference Include="StyleCop.Analyzers" Version="1.2.0-beta.435">
      <PrivateAssets>all</PrivateAssets>
      <IncludeAssets>runtime; build; native; contentfiles; analyzers; buildtransitive</IncludeAssets>
    </PackageReference>
    <AdditionalFiles Include="..\..\..\..\stylecop.json">
      <Link>stylecop.json</Link>
    </AdditionalFiles>
  </ItemGroup>

  <PropertyGroup Condition="'$(Configuration)'=='Debug'">
    <CodeAnalysisRuleSet>..\..\..\..\Altinn3.ruleset</CodeAnalysisRuleSet>
  </PropertyGroup>

  <PropertyGroup>
    <GenerateDocumentationFile>true</GenerateDocumentationFile>
    <NoWarn>$(NoWarn);1591</NoWarn>
  </PropertyGroup>

  <ItemGroup>
    <None Update="selfSignedTestCertificate.pfx">
      <CopyToOutputDirectory>Always</CopyToOutputDirectory>
    </None>
    <None Update="selfSignedTestCertificatePublic.cer">
      <CopyToOutputDirectory>Always</CopyToOutputDirectory>
    </None>
  </ItemGroup>

  <ItemGroup>
    <None Remove="appsettings.json" />
  </ItemGroup>

  <ItemGroup>
    <Content Include="appsettings.json">
      <CopyToOutputDirectory>Always</CopyToOutputDirectory>
      <ExcludeFromSingleFile>true</ExcludeFromSingleFile>
      <CopyToPublishDirectory>PreserveNewest</CopyToPublishDirectory>
    </Content>
  </ItemGroup>

</Project><|MERGE_RESOLUTION|>--- conflicted
+++ resolved
@@ -8,13 +8,8 @@
 
   <ItemGroup>
     <PackageReference Include="Microsoft.AspNetCore.Mvc.Testing" Version="6.0.5" />
-<<<<<<< HEAD
-    <PackageReference Include="Microsoft.NET.Test.Sdk" Version="17.1.0" />
+    <PackageReference Include="Microsoft.NET.Test.Sdk" Version="17.2.0" />
     <PackageReference Include="Moq" Version="4.18.0" />
-=======
-    <PackageReference Include="Microsoft.NET.Test.Sdk" Version="17.2.0" />
-    <PackageReference Include="Moq" Version="4.17.2" />
->>>>>>> b193535e
     <PackageReference Include="System.IdentityModel.Tokens.Jwt" Version="6.17.0" />
     <PackageReference Include="xunit" Version="2.4.1" />
     <PackageReference Include="xunit.runner.visualstudio" Version="2.4.5">
