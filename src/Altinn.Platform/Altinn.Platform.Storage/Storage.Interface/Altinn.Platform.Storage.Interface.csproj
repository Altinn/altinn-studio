<Project Sdk="Microsoft.NET.Sdk">

  <PropertyGroup>
    <TargetFramework>netstandard2.0</TargetFramework>
    <LangVersion>latest</LangVersion>
    <!-- SonarCloud needs this -->
    <ProjectGuid>{D9F6DAB7-E921-44B6-A1A6-5796DCAE0D07}</ProjectGuid>
    <AssemblyVersion>2.5.4.0</AssemblyVersion>
    <FileVersion>2.5.4.0</FileVersion>
  </PropertyGroup>

  <PropertyGroup>
<<<<<<< HEAD
    <!-- NuGet package properties -->
=======
    <Version>2.5.8</Version>
    <Description>Altinn.Platform.Storage.Interface is a package for models used by platform storage</Description>
    <PackageTags>Altinn Studio, Altinn.Platform, Altinn.Platform.Storage.Interface</PackageTags>
>>>>>>> ac8c8bd9
    <PackageId>Altinn.Platform.Storage.Interface</PackageId>
    <PackageVersion>2.5.4</PackageVersion>
    <PackageTags>Altinn;Studio;Platform;Storage;Models</PackageTags>
    <Description>
      This class library holds the models exposed by the external endpoints of the Altinn 3 Storage component.
    </Description>
    <PackageReleaseNotes>
      - Changed dependency to .NetStandard2.0 instead of .NetStandard2.1.
    </PackageReleaseNotes>
    <Authors>Altinn Platform Contributors</Authors>
    <RepositoryType>git</RepositoryType>
    <RepositoryUrl>https://github.com/Altinn/altinn-studio</RepositoryUrl>
    <IncludeSymbols>true</IncludeSymbols>
    <SymbolPackageFormat>snupkg</SymbolPackageFormat>
<<<<<<< HEAD
=======
    <AssemblyVersion>2.5.8.0</AssemblyVersion>
    <FileVersion>2.5.8.0</FileVersion>
    <RepositoryUrl>https://github.com/Altinn/altinn-studio</RepositoryUrl>
    <RepositoryType>Github</RepositoryType>
>>>>>>> ac8c8bd9
  </PropertyGroup>

  <ItemGroup>
    <PackageReference Include="Newtonsoft.Json" Version="12.0.3" />
  </ItemGroup>

  <ItemGroup Condition="'$(Configuration)'=='Debug'">
    <PackageReference Include="StyleCop.Analyzers" Version="1.1.118">
      <PrivateAssets>all</PrivateAssets>
      <IncludeAssets>runtime; build; native; contentfiles; analyzers; buildtransitive</IncludeAssets>
    </PackageReference>
    <AdditionalFiles Include="..\..\..\..\stylecop.json">
      <Link>stylecop.json</Link>
    </AdditionalFiles>
  </ItemGroup>

  <PropertyGroup Condition="'$(Configuration)'=='Debug'">
    <CodeAnalysisRuleSet>..\..\..\..\Altinn3.ruleset</CodeAnalysisRuleSet>
  </PropertyGroup>

  <PropertyGroup>
    <GenerateDocumentationFile>true</GenerateDocumentationFile>
    <NoWarn>$(NoWarn);1591</NoWarn>
  </PropertyGroup>

</Project><|MERGE_RESOLUTION|>--- conflicted
+++ resolved
@@ -5,20 +5,14 @@
     <LangVersion>latest</LangVersion>
     <!-- SonarCloud needs this -->
     <ProjectGuid>{D9F6DAB7-E921-44B6-A1A6-5796DCAE0D07}</ProjectGuid>
-    <AssemblyVersion>2.5.4.0</AssemblyVersion>
-    <FileVersion>2.5.4.0</FileVersion>
+    <AssemblyVersion>2.5.9.0</AssemblyVersion>
+    <FileVersion>2.5.9.0</FileVersion>
   </PropertyGroup>
 
   <PropertyGroup>
-<<<<<<< HEAD
     <!-- NuGet package properties -->
-=======
-    <Version>2.5.8</Version>
-    <Description>Altinn.Platform.Storage.Interface is a package for models used by platform storage</Description>
-    <PackageTags>Altinn Studio, Altinn.Platform, Altinn.Platform.Storage.Interface</PackageTags>
->>>>>>> ac8c8bd9
     <PackageId>Altinn.Platform.Storage.Interface</PackageId>
-    <PackageVersion>2.5.4</PackageVersion>
+    <PackageVersion>2.5.9</PackageVersion>
     <PackageTags>Altinn;Studio;Platform;Storage;Models</PackageTags>
     <Description>
       This class library holds the models exposed by the external endpoints of the Altinn 3 Storage component.
@@ -31,13 +25,6 @@
     <RepositoryUrl>https://github.com/Altinn/altinn-studio</RepositoryUrl>
     <IncludeSymbols>true</IncludeSymbols>
     <SymbolPackageFormat>snupkg</SymbolPackageFormat>
-<<<<<<< HEAD
-=======
-    <AssemblyVersion>2.5.8.0</AssemblyVersion>
-    <FileVersion>2.5.8.0</FileVersion>
-    <RepositoryUrl>https://github.com/Altinn/altinn-studio</RepositoryUrl>
-    <RepositoryType>Github</RepositoryType>
->>>>>>> ac8c8bd9
   </PropertyGroup>
 
   <ItemGroup>
