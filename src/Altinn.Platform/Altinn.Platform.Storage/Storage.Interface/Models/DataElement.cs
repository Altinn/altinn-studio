<<<<<<< HEAD
=======
using System;
using System.Collections.Generic;
>>>>>>> d3f87c5b
using Newtonsoft.Json;
using System;
using System.Collections.Generic;

namespace Altinn.Platform.Storage.Interface.Models
{
    /// <summary>
    /// Model to hold a data element.
    /// </summary>
    [JsonObject(ItemNullValueHandling = NullValueHandling.Ignore)]
    public class DataElement : ChangableElement
    {
        /// <summary>
        /// The data element id, a guid.
        /// </summary>
        [JsonProperty(PropertyName = "id")]
        public string Id { get; set; }

        /// <summary>
        /// The guid of the instance which the data element belongs to. This field is normally not populated if data element is part of instance metadata.
        /// </summary>
        [JsonProperty(PropertyName = "instanceGuid")]
        public string instanceGuid;

        /// <summary>
        /// the data type, must be equal to the ones defined in application data types.
        /// </summary>
        [JsonProperty(PropertyName = "dataType")]
        public string DataType { get; set; }

        /// <summary>
        /// the name of the data element (file)
        /// </summary>
        [JsonProperty(PropertyName = "fileName")]
        public string FileName { get; set; }

        /// <summary>
        /// contentType of data element (file) stored
        /// </summary>
        [JsonProperty(PropertyName = "contentType")]
        public string ContentType { get; set; }

        /// <summary>
        /// path to blob storage. Might be nullified in export.
        /// </summary>
        [JsonProperty(PropertyName = "blobStoragePath")]
        public string BlobStoragePath { get; set; }

        /// <summary>
        /// Links to access the data elements
        /// </summary>
        [JsonProperty(PropertyName = "selfLinks")]
        public ResourceLinks SelfLinks { get; set; }

        /// <summary>
        /// Size of file in bytes
        /// </summary>
        [JsonProperty(PropertyName = "fileSize")]
        public long FileSize { get; set; }

        /// <summary>
        /// Indicates that the instance owner no longer can update the data element
        /// </summary>
        [JsonProperty(PropertyName = "isLocked")]
        public bool IsLocked { get; set; }

        /// <summary>
        /// Holds information about when the application owner has downloaded and confirmed download of the element.
        /// </summary>
        [JsonProperty(PropertyName  = "appOwner")]
        public ApplicationOwnerDataState AppOwner;

        /// <summary>
        /// an optional array of data element references.
        /// </summary>
        [JsonProperty(PropertyName = "refs")]
        public List<Guid> Refs { get; set; }

<<<<<<< HEAD
        /// <inheritdoc/>
        public override string ToString()
        {
            return JsonConvert.SerializeObject(this);
        }
=======
        /// <summary>
        /// user id of the user who last changed the instance
        /// </summary>
        [JsonProperty(PropertyName = "lastChangedBy")]
        public string LastChangedBy { get; set; }

        /// <summary>
        /// an optional array of data element references
        /// </summary>
        [JsonProperty(PropertyName = "refs")]
        public List<Guid> Refs { get; set; }
>>>>>>> d3f87c5b
    }
}<|MERGE_RESOLUTION|>--- conflicted
+++ resolved
@@ -1,11 +1,6 @@
-<<<<<<< HEAD
-=======
 using System;
 using System.Collections.Generic;
->>>>>>> d3f87c5b
 using Newtonsoft.Json;
-using System;
-using System.Collections.Generic;
 
 namespace Altinn.Platform.Storage.Interface.Models
 {
@@ -76,29 +71,15 @@
         public ApplicationOwnerDataState AppOwner;
 
         /// <summary>
-        /// an optional array of data element references.
+        /// an optional array of data element references
         /// </summary>
         [JsonProperty(PropertyName = "refs")]
         public List<Guid> Refs { get; set; }
 
-<<<<<<< HEAD
         /// <inheritdoc/>
         public override string ToString()
         {
             return JsonConvert.SerializeObject(this);
         }
-=======
-        /// <summary>
-        /// user id of the user who last changed the instance
-        /// </summary>
-        [JsonProperty(PropertyName = "lastChangedBy")]
-        public string LastChangedBy { get; set; }
-
-        /// <summary>
-        /// an optional array of data element references
-        /// </summary>
-        [JsonProperty(PropertyName = "refs")]
-        public List<Guid> Refs { get; set; }
->>>>>>> d3f87c5b
     }
 }