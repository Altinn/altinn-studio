--- conflicted
+++ resolved
@@ -1,4 +1,4 @@
-﻿<Project Sdk="Microsoft.NET.Sdk">
+<Project Sdk="Microsoft.NET.Sdk">
 
   <PropertyGroup>
     <TargetFramework>netcoreapp2.2</TargetFramework>
@@ -7,11 +7,7 @@
   </PropertyGroup>
 
   <PropertyGroup>
-<<<<<<< HEAD
-    <Version>1.2.0-alpha</Version>
-=======
     <Version>1.2.1-alpha</Version>
->>>>>>> 17e8b0e9
     <Description>Altinn.Platform.Storage.Interface is a package for models, httpclient methods for altinn platform storage</Description>
     <PackageTags>altinn studio, altinn.platform, Altinn.Platform.Storage.Interface</PackageTags>
     <PackageId>Altinn.Platform.Storage.Interface</PackageId>
