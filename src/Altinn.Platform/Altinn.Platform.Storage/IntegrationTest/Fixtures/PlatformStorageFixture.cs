using System;
using System.IO;
using System.Net.Http;
using Altinn.Common.PEP.Interfaces;
using Altinn.Platform.Storage.IntegrationTest.Mocks;
<<<<<<< HEAD
=======
using Altinn.Platform.Storage.IntegrationTest.Mocks.Authentication;
using AltinnCore.Authentication.JwtCookie;
>>>>>>> 7e5c215a
using Microsoft.AspNetCore.Hosting;
using Microsoft.AspNetCore.TestHost;
using Microsoft.Extensions.Configuration;
using Microsoft.Extensions.DependencyInjection;
<<<<<<< HEAD
=======
using Microsoft.Extensions.Options;
>>>>>>> 7e5c215a

namespace Altinn.Platform.Storage.IntegrationTest.Fixtures
{
    /// <summary>
    /// Starts the data service in pllace
    /// </summary>
    public class PlatformStorageFixture : IDisposable
    {
        private readonly TestServer testServer;

        /// <summary>
        /// Gets the client.
        /// </summary>
        public HttpClient Client { get; }

        /// <summary>
        /// Initializes a new instance of the <see cref="PlatformStorageFixture"/> class.
        /// </summary>
        public PlatformStorageFixture()
        {
            string[] args = { };

            ConfigurationBuilder config = new ConfigurationBuilder();
            Program.LoadConfigurationSettings(config, GetContentRootPath(), args);

            IWebHostBuilder builder = new WebHostBuilder()
                .UseContentRoot(GetContentRootPath())
                .UseEnvironment("Development")
                .UseConfiguration(config.Build())
                .UseStartup<Altinn.Platform.Storage.Startup>()
                .ConfigureTestServices(services =>
                {
                    services.AddSingleton<IPDP, PDPMock>();
<<<<<<< HEAD
                });                
=======

                    // Set up mock authentication so that not well known endpoint is used
                    services.AddSingleton<ISigningKeysRetriever, SigningKeysRetrieverStub>();
                    services.AddSingleton<IPostConfigureOptions<JwtCookieOptions>, JwtCookiePostConfigureOptionsStub>();
                });
>>>>>>> 7e5c215a

            testServer = new TestServer(builder);
            Client = testServer.CreateClient();
        }

        /// <summary>
        /// creates a new http client.
        /// </summary>
        /// <returns></returns>
        public HttpClient CreateClient()
        {
            return Client;
        }

        private string GetContentRootPath()
        {
            var testProjectPath = AppContext.BaseDirectory;
            var relativePathToHostProject = @"..\..\..\..\";

            return Path.Combine(testProjectPath, relativePathToHostProject);
        }

        /// <summary>
        /// Clean up.
        /// </summary>
        public void Dispose()
        {
            Client.Dispose();
            testServer.Dispose();
        }
    }
}<|MERGE_RESOLUTION|>--- conflicted
+++ resolved
@@ -3,19 +3,13 @@
 using System.Net.Http;
 using Altinn.Common.PEP.Interfaces;
 using Altinn.Platform.Storage.IntegrationTest.Mocks;
-<<<<<<< HEAD
-=======
 using Altinn.Platform.Storage.IntegrationTest.Mocks.Authentication;
 using AltinnCore.Authentication.JwtCookie;
->>>>>>> 7e5c215a
 using Microsoft.AspNetCore.Hosting;
 using Microsoft.AspNetCore.TestHost;
 using Microsoft.Extensions.Configuration;
 using Microsoft.Extensions.DependencyInjection;
-<<<<<<< HEAD
-=======
 using Microsoft.Extensions.Options;
->>>>>>> 7e5c215a
 
 namespace Altinn.Platform.Storage.IntegrationTest.Fixtures
 {
@@ -49,15 +43,11 @@
                 .ConfigureTestServices(services =>
                 {
                     services.AddSingleton<IPDP, PDPMock>();
-<<<<<<< HEAD
-                });                
-=======
 
                     // Set up mock authentication so that not well known endpoint is used
                     services.AddSingleton<ISigningKeysRetriever, SigningKeysRetrieverStub>();
                     services.AddSingleton<IPostConfigureOptions<JwtCookieOptions>, JwtCookiePostConfigureOptionsStub>();
                 });
->>>>>>> 7e5c215a
 
             testServer = new TestServer(builder);
             Client = testServer.CreateClient();
