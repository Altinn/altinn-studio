--- conflicted
+++ resolved
@@ -5,11 +5,7 @@
 using System.Net.Http;
 using System.Net.Http.Headers;
 using System.Threading.Tasks;
-<<<<<<< HEAD
-using Altinn.Platform.Storage.Dupicated.Clients;
-=======
 using Altinn.Platform.Storage.IntegrationTest.Clients;
->>>>>>> 7e5c215a
 using Altinn.Platform.Storage.IntegrationTest.Fixtures;
 using Altinn.Platform.Storage.IntegrationTest.Utils;
 using Altinn.Platform.Storage.Interface.Models;
@@ -161,11 +157,7 @@
 
             await _instanceClient.PostInstances(testAppId, testInstanceOwnerId);
 
-<<<<<<< HEAD
-            string url = $"{versionPrefix}/instances/{testInstanceOwnerId}";
-=======
             string url = $"{versionPrefix}/instances?org={testOrg}&appId={testAppId}&instanceOwner.partyId={testInstanceOwnerId}";
->>>>>>> 7e5c215a
             _client.DefaultRequestHeaders.Authorization = new AuthenticationHeaderValue("Bearer", _validToken);
             HttpResponseMessage response = await _client.GetAsync(url);
 
