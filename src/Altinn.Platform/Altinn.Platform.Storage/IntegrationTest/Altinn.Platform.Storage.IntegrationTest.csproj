<Project Sdk="Microsoft.NET.Sdk">

  <PropertyGroup>
    <TargetFramework>netcoreapp3.1</TargetFramework>
	  <IsPackable>false</IsPackable>
    <LangVersion>latest</LangVersion>
    <!-- SonarCloud needs this -->
    <ProjectGuid>{a6ba108e-5155-4aa7-a441-4a1852b46191}</ProjectGuid>
  </PropertyGroup>

  <ItemGroup>
<<<<<<< HEAD
    <PackageReference Include="Altinn.Platform.Storage.Interface" Version="2.0.0" />
    <PackageReference Include="Microsoft.AspNetCore.Mvc.Testing" Version="3.1.1" />
    <PackageReference Include="Microsoft.Extensions.Hosting" Version="3.1.1" />
    <PackageReference Include="Microsoft.NET.Test.Sdk" Version="16.5.0-preview-20200110-02" />
    <PackageReference Include="StyleCop.Analyzers" Version="1.2.0-beta.113">
=======
    <PackageReference Include="Altinn.Platform.Storage.Interface" Version="2.1.2" />
    <PackageReference Include="Microsoft.AspNetCore.Mvc.Testing" Version="3.1.0" />
    <PackageReference Include="Microsoft.Extensions.Hosting" Version="3.1.0" />
    <PackageReference Include="Microsoft.NET.Test.Sdk" Version="15.8.0" />
    <PackageReference Include="StyleCop.Analyzers" Version="1.1.118">
>>>>>>> 7c79a59a
      <PrivateAssets>all</PrivateAssets>
      <IncludeAssets>runtime; build; native; contentfiles; analyzers</IncludeAssets>
    </PackageReference>
    <PackageReference Include="Moq" Version="4.13.1" />
    <PackageReference Include="xunit" Version="2.4.1" />
    <PackageReference Include="xunit.runner.visualstudio" Version="2.4.1">
      <PrivateAssets>all</PrivateAssets>
      <IncludeAssets>runtime; build; native; contentfiles; analyzers; buildtransitive</IncludeAssets>
    </PackageReference>
  </ItemGroup>

  <PropertyGroup Condition="'$(Configuration)'=='Debug'">
    <CodeAnalysisRuleSet>..\Altinn3.ruleset</CodeAnalysisRuleSet>
  </PropertyGroup>

  <PropertyGroup Condition="'$(Configuration)|$(Platform)'=='Debug|AnyCPU'">
    <DocumentationFile>bin\Debug\netcoreapp3.1\Altinn.Platform.Test.Integration.xml</DocumentationFile>
  </PropertyGroup>

  <ItemGroup>
    <ProjectReference Include="..\Storage\Altinn.Platform.Storage.csproj" />
  </ItemGroup>

  <ItemGroup>
    <Content Update="data\m1000-instances.json">
      <CopyToOutputDirectory>PreserveNewest</CopyToOutputDirectory>
    </Content>
  </ItemGroup>

  <ItemGroup>
    <None Update="data\apps\spf\test-applikasjon-3\config\authorization\policy.xml">
      <CopyToOutputDirectory>PreserveNewest</CopyToOutputDirectory>
    </None>
    <None Update="data\apps\tdd\m1000\config\authorization\policy.xml">
      <CopyToOutputDirectory>PreserveNewest</CopyToOutputDirectory>
    </None>
    <None Update="data\apps\tdd\test-applikasjon-1\config\authorization\policy.xml">
      <CopyToOutputDirectory>PreserveNewest</CopyToOutputDirectory>
    </None>
    <None Update="data\apps\tdd\test-applikasjon-2\config\authorization\policy.xml">
      <CopyToOutputDirectory>PreserveNewest</CopyToOutputDirectory>
    </None>
    <None Update="data\apps\tests\sailor\config\authorization\policy.xml">
      <CopyToOutputDirectory>PreserveNewest</CopyToOutputDirectory>
    </None>
    <None Update="data\binary_file.pdf">
      <CopyToOutputDirectory>Always</CopyToOutputDirectory>
    </None>
    <None Update="data\cat.jpg">
      <CopyToOutputDirectory>Always</CopyToOutputDirectory>
    </None>
    <None Update="data\example.xml">
      <CopyToOutputDirectory>Always</CopyToOutputDirectory>
    </None>
    <None Update="data\image.png">
      <CopyToOutputDirectory>Always</CopyToOutputDirectory>
    </None>
    <None Update="data\m1000-instances.json">
      <CopyToOutputDirectory>PreserveNewest</CopyToOutputDirectory>
    </None>
    <None Update="data\response_deny.json">
      <CopyToOutputDirectory>PreserveNewest</CopyToOutputDirectory>
    </None>
    <None Update="data\response_multi_permit.json">
      <CopyToOutputDirectory>PreserveNewest</CopyToOutputDirectory>
    </None>
    <None Update="data\response_permit.json">
      <CopyToOutputDirectory>PreserveNewest</CopyToOutputDirectory>
    </None>
    <None Update="data\Roles\user_1\party_1000\roles.json">
      <CopyToOutputDirectory>PreserveNewest</CopyToOutputDirectory>
    </None>
    <None Update="data\Roles\user_1\party_50000000\roles.json">
      <CopyToOutputDirectory>PreserveNewest</CopyToOutputDirectory>
    </None>
    <None Update="data\Roles\user_1\party_1600\roles.json">
      <CopyToOutputDirectory>PreserveNewest</CopyToOutputDirectory>
    </None>
    <None Update="data\Roles\user_1\party_500\roles.json">
      <CopyToOutputDirectory>PreserveNewest</CopyToOutputDirectory>
    </None>
    <None Update="data\xmlfile.xml">
      <CopyToOutputDirectory>Always</CopyToOutputDirectory>
    </None>
  </ItemGroup>

  <ItemGroup>
    <Folder Include="Properties\" />
  </ItemGroup>

</Project><|MERGE_RESOLUTION|>--- conflicted
+++ resolved
@@ -9,28 +9,17 @@
   </PropertyGroup>
 
   <ItemGroup>
-<<<<<<< HEAD
-    <PackageReference Include="Altinn.Platform.Storage.Interface" Version="2.0.0" />
-    <PackageReference Include="Microsoft.AspNetCore.Mvc.Testing" Version="3.1.1" />
-    <PackageReference Include="Microsoft.Extensions.Hosting" Version="3.1.1" />
-    <PackageReference Include="Microsoft.NET.Test.Sdk" Version="16.5.0-preview-20200110-02" />
-    <PackageReference Include="StyleCop.Analyzers" Version="1.2.0-beta.113">
-=======
     <PackageReference Include="Altinn.Platform.Storage.Interface" Version="2.1.2" />
     <PackageReference Include="Microsoft.AspNetCore.Mvc.Testing" Version="3.1.0" />
     <PackageReference Include="Microsoft.Extensions.Hosting" Version="3.1.0" />
     <PackageReference Include="Microsoft.NET.Test.Sdk" Version="15.8.0" />
     <PackageReference Include="StyleCop.Analyzers" Version="1.1.118">
->>>>>>> 7c79a59a
       <PrivateAssets>all</PrivateAssets>
       <IncludeAssets>runtime; build; native; contentfiles; analyzers</IncludeAssets>
     </PackageReference>
-    <PackageReference Include="Moq" Version="4.13.1" />
-    <PackageReference Include="xunit" Version="2.4.1" />
-    <PackageReference Include="xunit.runner.visualstudio" Version="2.4.1">
-      <PrivateAssets>all</PrivateAssets>
-      <IncludeAssets>runtime; build; native; contentfiles; analyzers; buildtransitive</IncludeAssets>
-    </PackageReference>
+    <PackageReference Include="Moq" Version="4.10.1" />
+    <PackageReference Include="xunit" Version="2.3.1" />
+    <PackageReference Include="xunit.runner.visualstudio" Version="2.3.1" />
   </ItemGroup>
 
   <PropertyGroup Condition="'$(Configuration)'=='Debug'">
