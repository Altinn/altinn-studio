<Project Sdk="Microsoft.NET.Sdk">

  <PropertyGroup>
    <TargetFramework>netcoreapp3.1</TargetFramework>
	  <IsPackable>false</IsPackable>
    <!-- SonarCloud needs this -->
    <ProjectGuid>{a6ba108e-5155-4aa7-a441-4a1852b46191}</ProjectGuid>
  </PropertyGroup>

  <ItemGroup>
    <PackageReference Include="Altinn.Common.PEP" Version="0.0.18-alpha" />
    <PackageReference Include="Altinn.Platform.Storage.Interface" Version="1.3.8" />
<<<<<<< HEAD
    <PackageReference Include="Microsoft.AspNetCore.Mvc.Testing" Version="3.0.0" />
    <PackageReference Include="Microsoft.Extensions.Hosting" Version="3.0.0" />
    <PackageReference Include="Microsoft.IdentityModel.Protocols" Version="5.6.0" />
    <PackageReference Include="Microsoft.IdentityModel.Protocols.OpenIdConnect" Version="5.6.0" />
=======
    <PackageReference Include="Microsoft.AspNetCore.Mvc.Testing" Version="3.1.0" />
    <PackageReference Include="Microsoft.Extensions.Hosting" Version="3.1.0" />
>>>>>>> 72a5650e
    <PackageReference Include="Microsoft.NET.Test.Sdk" Version="15.8.0" />
    <PackageReference Include="StyleCop.Analyzers" Version="1.1.118">
      <PrivateAssets>all</PrivateAssets>
      <IncludeAssets>runtime; build; native; contentfiles; analyzers</IncludeAssets>
    </PackageReference>
    <PackageReference Include="Moq" Version="4.10.1" />
    <PackageReference Include="xunit" Version="2.3.1" />
    <PackageReference Include="xunit.runner.visualstudio" Version="2.3.1" />
  </ItemGroup>

  <PropertyGroup Condition="'$(Configuration)'=='Debug'">
    <CodeAnalysisRuleSet>..\Altinn3.ruleset</CodeAnalysisRuleSet>
  </PropertyGroup>

  <PropertyGroup Condition="'$(Configuration)|$(Platform)'=='Debug|AnyCPU'">
    <DocumentationFile>bin\Debug\netcoreapp3.1\Altinn.Platform.Test.Integration.xml</DocumentationFile>
  </PropertyGroup>

  <ItemGroup>
    <ProjectReference Include="..\Storage\Altinn.Platform.Storage.csproj" />
  </ItemGroup>

  <ItemGroup>
    <Content Update="data\m1000-instances.json">
      <CopyToOutputDirectory>PreserveNewest</CopyToOutputDirectory>
    </Content>
  </ItemGroup>

  <ItemGroup>
    <None Update="data\binary_file.pdf">
      <CopyToOutputDirectory>Always</CopyToOutputDirectory>
    </None>
    <None Update="data\cat.jpg">
      <CopyToOutputDirectory>Always</CopyToOutputDirectory>
    </None>
    <None Update="data\example.xml">
      <CopyToOutputDirectory>Always</CopyToOutputDirectory>
    </None>
    <None Update="data\image.png">
      <CopyToOutputDirectory>Always</CopyToOutputDirectory>
    </None>
    <None Update="data\m1000-instances.json">
      <CopyToOutputDirectory>PreserveNewest</CopyToOutputDirectory>
    </None>
    <None Update="data\response_deny.json">
      <CopyToOutputDirectory>PreserveNewest</CopyToOutputDirectory>
    </None>
    <None Update="data\response_permit.json">
      <CopyToOutputDirectory>PreserveNewest</CopyToOutputDirectory>
    </None>
    <None Update="data\xmlfile.xml">
      <CopyToOutputDirectory>Always</CopyToOutputDirectory>
    </None>
  </ItemGroup>

  <ItemGroup>
    <Folder Include="Properties\" />
  </ItemGroup>

</Project><|MERGE_RESOLUTION|>--- conflicted
+++ resolved
@@ -10,15 +10,8 @@
   <ItemGroup>
     <PackageReference Include="Altinn.Common.PEP" Version="0.0.18-alpha" />
     <PackageReference Include="Altinn.Platform.Storage.Interface" Version="1.3.8" />
-<<<<<<< HEAD
-    <PackageReference Include="Microsoft.AspNetCore.Mvc.Testing" Version="3.0.0" />
-    <PackageReference Include="Microsoft.Extensions.Hosting" Version="3.0.0" />
-    <PackageReference Include="Microsoft.IdentityModel.Protocols" Version="5.6.0" />
-    <PackageReference Include="Microsoft.IdentityModel.Protocols.OpenIdConnect" Version="5.6.0" />
-=======
     <PackageReference Include="Microsoft.AspNetCore.Mvc.Testing" Version="3.1.0" />
     <PackageReference Include="Microsoft.Extensions.Hosting" Version="3.1.0" />
->>>>>>> 72a5650e
     <PackageReference Include="Microsoft.NET.Test.Sdk" Version="15.8.0" />
     <PackageReference Include="StyleCop.Analyzers" Version="1.1.118">
       <PrivateAssets>all</PrivateAssets>
