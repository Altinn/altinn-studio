<Project Sdk="Microsoft.NET.Sdk">

  <PropertyGroup>
    <TargetFramework>netcoreapp3.1</TargetFramework>
	  <IsPackable>false</IsPackable>
    <LangVersion>latest</LangVersion>
    <!-- SonarCloud needs this -->
    <ProjectGuid>{a6ba108e-5155-4aa7-a441-4a1852b46191}</ProjectGuid>
    <LangVersion>8.0</LangVersion>
  </PropertyGroup>

  <ItemGroup>
<<<<<<< HEAD
    <PackageReference Include="Altinn.Common.PEP" Version="0.0.18-alpha" />
    <PackageReference Include="Altinn.Platform.Storage.Interface" Version="1.3.8" />
=======
    <PackageReference Include="Altinn.Platform.Storage.Interface" Version="2.0.0" />
>>>>>>> 459de628
    <PackageReference Include="Microsoft.AspNetCore.Mvc.Testing" Version="3.1.0" />
    <PackageReference Include="Microsoft.Extensions.Hosting" Version="3.1.0" />
    <PackageReference Include="Microsoft.NET.Test.Sdk" Version="15.8.0" />
    <PackageReference Include="StyleCop.Analyzers" Version="1.1.118">
      <PrivateAssets>all</PrivateAssets>
      <IncludeAssets>runtime; build; native; contentfiles; analyzers</IncludeAssets>
    </PackageReference>
    <PackageReference Include="Moq" Version="4.10.1" />
    <PackageReference Include="xunit" Version="2.3.1" />
    <PackageReference Include="xunit.runner.visualstudio" Version="2.3.1" />
  </ItemGroup>

  <PropertyGroup Condition="'$(Configuration)'=='Debug'">
    <CodeAnalysisRuleSet>..\Altinn3.ruleset</CodeAnalysisRuleSet>
  </PropertyGroup>

  <PropertyGroup Condition="'$(Configuration)|$(Platform)'=='Debug|AnyCPU'">
    <DocumentationFile>bin\Debug\netcoreapp3.1\Altinn.Platform.Test.Integration.xml</DocumentationFile>
  </PropertyGroup>

  <ItemGroup>
    <ProjectReference Include="..\Storage\Altinn.Platform.Storage.csproj" />
  </ItemGroup>

  <ItemGroup>
    <Content Update="data\m1000-instances.json">
      <CopyToOutputDirectory>PreserveNewest</CopyToOutputDirectory>
    </Content>
  </ItemGroup>

  <ItemGroup>
    <None Update="data\binary_file.pdf">
      <CopyToOutputDirectory>Always</CopyToOutputDirectory>
    </None>
    <None Update="data\cat.jpg">
      <CopyToOutputDirectory>Always</CopyToOutputDirectory>
    </None>
    <None Update="data\example.xml">
      <CopyToOutputDirectory>Always</CopyToOutputDirectory>
    </None>
    <None Update="data\image.png">
      <CopyToOutputDirectory>Always</CopyToOutputDirectory>
    </None>
    <None Update="data\m1000-instances.json">
      <CopyToOutputDirectory>PreserveNewest</CopyToOutputDirectory>
    </None>
    <None Update="data\response_deny.json">
      <CopyToOutputDirectory>PreserveNewest</CopyToOutputDirectory>
    </None>
    <None Update="data\response_permit.json">
      <CopyToOutputDirectory>PreserveNewest</CopyToOutputDirectory>
    </None>
    <None Update="data\xmlfile.xml">
      <CopyToOutputDirectory>Always</CopyToOutputDirectory>
    </None>
  </ItemGroup>

  <ItemGroup>
    <Folder Include="Properties\" />
  </ItemGroup>

</Project><|MERGE_RESOLUTION|>--- conflicted
+++ resolved
@@ -6,16 +6,11 @@
     <LangVersion>latest</LangVersion>
     <!-- SonarCloud needs this -->
     <ProjectGuid>{a6ba108e-5155-4aa7-a441-4a1852b46191}</ProjectGuid>
-    <LangVersion>8.0</LangVersion>
   </PropertyGroup>
 
   <ItemGroup>
-<<<<<<< HEAD
-    <PackageReference Include="Altinn.Common.PEP" Version="0.0.18-alpha" />
-    <PackageReference Include="Altinn.Platform.Storage.Interface" Version="1.3.8" />
-=======
+      <PackageReference Include="Altinn.Common.PEP" Version="1.0.0-alpha" />
     <PackageReference Include="Altinn.Platform.Storage.Interface" Version="2.0.0" />
->>>>>>> 459de628
     <PackageReference Include="Microsoft.AspNetCore.Mvc.Testing" Version="3.1.0" />
     <PackageReference Include="Microsoft.Extensions.Hosting" Version="3.1.0" />
     <PackageReference Include="Microsoft.NET.Test.Sdk" Version="15.8.0" />
