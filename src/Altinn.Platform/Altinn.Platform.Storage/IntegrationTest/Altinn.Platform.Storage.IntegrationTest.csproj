--- conflicted
+++ resolved
@@ -9,16 +9,9 @@
   </PropertyGroup>
 
   <ItemGroup>
-<<<<<<< HEAD
-    <PackageReference Include="Altinn.Common.PEP" Version="0.0.18-alpha" />
-    <PackageReference Include="Altinn.Platform.Storage.Interface" Version="1.3.8" />
-    <PackageReference Include="Microsoft.AspNetCore.Mvc.Testing" Version="3.0.0" />
-    <PackageReference Include="Microsoft.Extensions.Hosting" Version="3.0.0" />
-=======
     <PackageReference Include="Altinn.Platform.Storage.Interface" Version="2.0.0" />
     <PackageReference Include="Microsoft.AspNetCore.Mvc.Testing" Version="3.1.0" />
     <PackageReference Include="Microsoft.Extensions.Hosting" Version="3.1.0" />
->>>>>>> 05aa6163
     <PackageReference Include="Microsoft.NET.Test.Sdk" Version="15.8.0" />
     <PackageReference Include="StyleCop.Analyzers" Version="1.1.118">
       <PrivateAssets>all</PrivateAssets>
