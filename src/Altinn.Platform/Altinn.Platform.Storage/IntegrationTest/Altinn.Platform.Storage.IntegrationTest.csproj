<Project Sdk="Microsoft.NET.Sdk">

  <PropertyGroup>
    <TargetFramework>netcoreapp3.1</TargetFramework>
	  <IsPackable>false</IsPackable>
    <LangVersion>latest</LangVersion>
    <!-- SonarCloud needs this -->
    <ProjectGuid>{a6ba108e-5155-4aa7-a441-4a1852b46191}</ProjectGuid>
  </PropertyGroup>

  <ItemGroup>
    <PackageReference Include="Altinn.Common.PEP" Version="1.0.4-alpha" />
    <PackageReference Include="Altinn.Platform.Storage.Interface" Version="2.0.0" />
    <PackageReference Include="Microsoft.AspNetCore.Mvc.Testing" Version="3.1.0" />
    <PackageReference Include="Microsoft.Extensions.Hosting" Version="3.1.0" />
    <PackageReference Include="Microsoft.NET.Test.Sdk" Version="15.8.0" />
    <PackageReference Include="StyleCop.Analyzers" Version="1.1.118">
      <PrivateAssets>all</PrivateAssets>
      <IncludeAssets>runtime; build; native; contentfiles; analyzers</IncludeAssets>
    </PackageReference>
    <PackageReference Include="Moq" Version="4.10.1" />
    <PackageReference Include="xunit" Version="2.3.1" />
    <PackageReference Include="xunit.runner.visualstudio" Version="2.3.1" />
  </ItemGroup>

  <PropertyGroup Condition="'$(Configuration)'=='Debug'">
    <CodeAnalysisRuleSet>..\Altinn3.ruleset</CodeAnalysisRuleSet>
  </PropertyGroup>

  <PropertyGroup Condition="'$(Configuration)|$(Platform)'=='Debug|AnyCPU'">
    <DocumentationFile>bin\Debug\netcoreapp3.1\Altinn.Platform.Test.Integration.xml</DocumentationFile>
  </PropertyGroup>

  <ItemGroup>
    <ProjectReference Include="..\Storage\Altinn.Platform.Storage.csproj" />
  </ItemGroup>

  <ItemGroup>
    <Content Update="data\m1000-instances.json">
      <CopyToOutputDirectory>PreserveNewest</CopyToOutputDirectory>
    </Content>
  </ItemGroup>

  <ItemGroup>
    <None Update="data\binary_file.pdf">
      <CopyToOutputDirectory>Always</CopyToOutputDirectory>
    </None>
    <None Update="data\cat.jpg">
      <CopyToOutputDirectory>Always</CopyToOutputDirectory>
    </None>
    <None Update="data\example.xml">
      <CopyToOutputDirectory>Always</CopyToOutputDirectory>
    </None>
    <None Update="data\image.png">
      <CopyToOutputDirectory>Always</CopyToOutputDirectory>
    </None>
    <None Update="data\m1000-instances.json">
      <CopyToOutputDirectory>PreserveNewest</CopyToOutputDirectory>
    </None>
    <None Update="data\response_deny.json">
      <CopyToOutputDirectory>PreserveNewest</CopyToOutputDirectory>
    </None>
<<<<<<< HEAD
    <None Update="data\response_multi_permit.json">
      <CopyToOutputDirectory>PreserveNewest</CopyToOutputDirectory>
    </None>
=======
>>>>>>> 32ceb3cf
    <None Update="data\response_permit.json">
      <CopyToOutputDirectory>PreserveNewest</CopyToOutputDirectory>
    </None>
    <None Update="data\xmlfile.xml">
      <CopyToOutputDirectory>Always</CopyToOutputDirectory>
    </None>
  </ItemGroup>

  <ItemGroup>
    <Folder Include="Properties\" />
  </ItemGroup>

</Project><|MERGE_RESOLUTION|>--- conflicted
+++ resolved
@@ -60,12 +60,9 @@
     <None Update="data\response_deny.json">
       <CopyToOutputDirectory>PreserveNewest</CopyToOutputDirectory>
     </None>
-<<<<<<< HEAD
     <None Update="data\response_multi_permit.json">
       <CopyToOutputDirectory>PreserveNewest</CopyToOutputDirectory>
     </None>
-=======
->>>>>>> 32ceb3cf
     <None Update="data\response_permit.json">
       <CopyToOutputDirectory>PreserveNewest</CopyToOutputDirectory>
     </None>
