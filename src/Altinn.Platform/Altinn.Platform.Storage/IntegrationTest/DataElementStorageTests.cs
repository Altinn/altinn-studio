using System;
using System.Collections.Generic;
using System.IO;
using System.Net;
using System.Net.Http;
using System.Net.Http.Headers;
using System.Threading.Tasks;
using Altinn.Platform.Storage.Dupicated.Clients;
using Altinn.Platform.Storage.IntegrationTest.Fixtures;
using Altinn.Platform.Storage.IntegrationTest.Utils;
using Altinn.Platform.Storage.Interface.Models;
using Microsoft.WindowsAzure.Storage;
using Microsoft.WindowsAzure.Storage.Auth;
using Microsoft.WindowsAzure.Storage.Blob;
using Newtonsoft.Json;
using Newtonsoft.Json.Linq;

using Xunit;

namespace Altinn.Platform.Storage.IntegrationTest
{
    /// <summary>
    ///  Tests data service REST api.
    /// </summary>
    public class DataElementStorageTests : IClassFixture<PlatformStorageFixture>, IClassFixture<BlobStorageFixture>, IClassFixture<CosmosDBFixture>, IDisposable
    {
        private readonly PlatformStorageFixture fixture;
        private readonly HttpClient client;
        private readonly InstanceClient instanceClient;
        private string instanceId;
        private readonly string testOrg = "tests";
        private readonly string testAppId = "tests/sailor";
        private readonly int testInstanceOwnerId = 500;
        private readonly string dataType = "default";
        private CloudBlobClient _blobClient;
        private CloudBlobContainer _blobContainer;
        private bool blobSetup = false;
        private string _validToken;

        private readonly string versionPrefix = "/storage/api/v1";

        /// <summary>
        /// Initializes a new instance of the <see cref="DataElementStorageTests"/> class.
        /// </summary>
        /// <param name="fixture">the fixture object which talks to the SUT (System Under Test)</param>
        public DataElementStorageTests(PlatformStorageFixture fixture)
        {
            this.fixture = fixture;
            this.client = this.fixture.Client;
            this.instanceClient = new InstanceClient(this.client);

            // connect to azure blob storage
            StorageCredentials storageCredentials = new StorageCredentials("devstoreaccount1", "Eby8vdM02xNOcqFlqUwJPLlmEtlCDXJ1OUzFT50uSRZ6IFsuFq2UVErCz4I6tq/K1SZFPTOtr/KBHBeksoGMGw==");
            CloudStorageAccount storageAccount = new CloudStorageAccount(storageCredentials, true);

            StorageUri storageUrl = new StorageUri(new Uri("http://127.0.0.1:10000/devstoreaccount1"));
            _blobClient = new CloudBlobClient(storageUrl, storageCredentials);
            _blobContainer = _blobClient.GetContainerReference("servicedata");
            _validToken = PrincipalUtil.GetToken(1);   

            CreateTestApplication();
        }

        /// <summary>
        /// Make sure repository is cleaned after the tests is run.
        /// </summary>
        public void Dispose()
        {
            string requestUri = $"{versionPrefix}/instances?org={testOrg}";

            client.DefaultRequestHeaders.Authorization = new AuthenticationHeaderValue("Bearer", _validToken);
            HttpResponseMessage response = client.GetAsync(requestUri).Result;
            string content = response.Content.ReadAsStringAsync().Result;

            if (response.StatusCode == HttpStatusCode.OK)
            {
                JObject jsonObject = JObject.Parse(content);
                List<Instance> instances = jsonObject["instances"].ToObject<List<Instance>>();

                foreach (Instance instance in instances)
                {
                    string url = $"{versionPrefix}/instances/{instance.Id}";

                    if (instance.Data != null)
                    {
                        foreach (DataElement element in instance.Data)
                        {
                            string filename = element.BlobStoragePath;
                            string dataUrl = "/data/" + element.Id;

                            string dataDeleteUrl = url + dataUrl;

                            client.DeleteAsync(dataDeleteUrl);
                        }
                    }

                    string instanceUrl = $"{versionPrefix}/instances/{instance.Id}?hard=true";
                    client.DeleteAsync(instanceUrl);
                }
            }

            DeleteApplicationMetadata();
        }

        /// <summary>
<<<<<<< HEAD
        /// Scenario:
        ///   Request to delete only data element on an instance. 
        /// Expected:
        ///   Request is successful and data element is deleted from the instance.
        /// Success:
        ///   When fetching the instance after deletion, no data elements should be present. 
=======
        /// Get data element as org updates download
        /// </summary>
        [Fact]
        public async void Get_DataElement_AsOrg_UpdatesDownloaded_Ok()
        {
            if (!blobSetup)
            {
                await EnsureValidStorage();
            }

            DataElement dataElement = (await CreateInstanceWithData(1, false))[0];

            Assert.NotNull(dataElement);

            string dataPathWithDataGuid = $"{versionPrefix}/instances/{testInstanceOwnerId}/{dataElement.instanceGuid}/data/{dataElement.Id}";

            // Get data file once as ORG tests
            string token = PrincipalUtil.GetOrgToken("tests");
            client.DefaultRequestHeaders.Authorization = new AuthenticationHeaderValue("Bearer", token);
            HttpResponseMessage getResponse = await client.GetAsync($"{dataPathWithDataGuid}");
            getResponse.EnsureSuccessStatusCode();
            string json = await getResponse.Content.ReadAsStringAsync();

            // Get instance as user to check downloads
            client.DefaultRequestHeaders.Authorization = new AuthenticationHeaderValue("Bearer", _validToken);
            getResponse = await client.GetAsync($"{versionPrefix}/instances/{testInstanceOwnerId}/{dataElement.instanceGuid}");
            getResponse.EnsureSuccessStatusCode();

            Instance instance = JsonConvert.DeserializeObject<Instance>(await getResponse.Content.ReadAsStringAsync());

            Assert.Single(instance.Data);

            DataElement actualDataElement = instance.Data[0];

            Assert.Single(actualDataElement.AppOwner.Downloaded);
        }

        /// <summary>
        /// Delete data element.
>>>>>>> de995607
        /// </summary>
        [Fact]
        public async void Delete_DataElement_Ok()
        {
            if (!blobSetup)
            {
                await EnsureValidStorage();
            }

            DataElement dataElement = (await CreateInstanceWithData(1))[0];

            Assert.NotNull(dataElement);

            string dataPathWithDataGuid = $"{versionPrefix}/instances/{testInstanceOwnerId}/{dataElement.instanceGuid}/data/{dataElement.Id}";

            client.DefaultRequestHeaders.Authorization = new AuthenticationHeaderValue("Bearer", _validToken);
            HttpResponseMessage getResponse = await client.DeleteAsync($"{dataPathWithDataGuid}");

            getResponse.EnsureSuccessStatusCode();

            string json = await getResponse.Content.ReadAsStringAsync();            

            Assert.Equal("true", json);

            getResponse = await client.GetAsync($"{versionPrefix}/instances/{testInstanceOwnerId}/{dataElement.instanceGuid}");
            getResponse.EnsureSuccessStatusCode();

            Instance instance = JsonConvert.DeserializeObject<Instance>(await getResponse.Content.ReadAsStringAsync());

            Assert.Empty(instance.Data);
        }
  
        /// <summary>
        /// Scenario:
        ///   Request to add confirm download to data element.
        /// Expected:
        ///   Data element is updated with confirmation of download.
        /// Success:
        ///   AppOwner.DownloadConfirmed field is populated on data element. 
        /// </summary>
        [Fact]
        public async void Put_ConfirmDownload_OnADataGuid_Ok()
        {
            if (!blobSetup)
            {
                await EnsureValidStorage();
            }

            DataElement dataElement = (await CreateInstanceWithData(1))[0];

            Assert.NotNull(dataElement);

            string instanceId = $"{testInstanceOwnerId}/{dataElement.instanceGuid}";

            string dataPathWithDataGuid = $"{versionPrefix}/instances/{instanceId}/dataelements/{dataElement.Id}";
            HttpContent content = new StringContent(string.Empty);

            client.DefaultRequestHeaders.Authorization = new AuthenticationHeaderValue("Bearer", _validToken);
            HttpResponseMessage getResponse = await client.PutAsync($"{dataPathWithDataGuid}/confirmDownload", content);

            getResponse.EnsureSuccessStatusCode();

            string json = await getResponse.Content.ReadAsStringAsync();
            DataElement actual = JsonConvert.DeserializeObject<DataElement>(json);

            Assert.Equal(dataElement.Id, actual.Id);
            Assert.NotNull(actual.AppOwner.DownloadConfirmed);
        }

        /// <summary>
        /// Scenario:
        ///   Add confirm download to all data elements on an instance
        /// Expected:
        ///   Data elements are updated with confirmation of download.
        /// Success:
        ///   AppOwner.DownloadConfirmed field is populated for all data elements. 
        /// </summary>
        [Fact]
        public async void Put_ConfirmDownload_OnAllData_Ok()
        {
            if (!blobSetup)
            {
                await EnsureValidStorage();
            }

            List<DataElement> dataElements = await CreateInstanceWithData(2);

            Assert.NotNull(dataElements);

            string instanceId = $"{testInstanceOwnerId}/{dataElements[0].instanceGuid}";

            string dataPathWithData = $"{versionPrefix}/instances/{instanceId}/dataelements";
            HttpContent content = new StringContent(string.Empty);

            client.DefaultRequestHeaders.Authorization = new AuthenticationHeaderValue("Bearer", _validToken);
            HttpResponseMessage getResponse = await client.PutAsync($"{dataPathWithData}/confirmDownload", content);

            getResponse.EnsureSuccessStatusCode();

            string json = await getResponse.Content.ReadAsStringAsync();
            List<DataElement> actual = JsonConvert.DeserializeObject<List<DataElement>>(json);

            Assert.Equal(2, actual.Count);
            Assert.NotNull(actual[0].AppOwner.DownloadConfirmed);
            Assert.NotNull(actual[1].AppOwner.DownloadConfirmed);
        }
<<<<<<< HEAD
     
        private async Task<List<DataElement>> CreateInstanceWithData(int count)
=======

        private async Task<List<DataElement>> CreateInstanceWithData(int count, bool setDownload = true)
>>>>>>> de995607
        {
            List<DataElement> dataElements = new List<DataElement>();

            // create instance
            Instance newInstance = await instanceClient.PostInstances(testAppId, testInstanceOwnerId);
          
            for (int i = 0; i < count; i++)
            {
                object jsonContent = new
                {
                    number = i,
                    universe = 42,
                    årsjul = 365,
                    text = "Fem flotte åer er bedre en to ærlige øl!",
                };

                string requestUri = $"{versionPrefix}/instances/{newInstance.Id}/data?dataType={dataType}";

                // post the file
                client.DefaultRequestHeaders.Authorization = new AuthenticationHeaderValue("Bearer", _validToken);
                HttpResponseMessage postResponse = await client.PostAsync(requestUri, jsonContent.AsJson());

                DataElement dataElement = JsonConvert.DeserializeObject<DataElement>(await postResponse.Content.ReadAsStringAsync());

                if (setDownload)
                {
                    // update downloaded structure on data element
                    dataElement.AppOwner ??= new ApplicationOwnerDataState();
                    dataElement.AppOwner.Downloaded = new List<DateTime>
                    {
                        DateTime.UtcNow
                    };

                    requestUri = $"{versionPrefix}/instances/{newInstance.Id}/dataelements/{dataElement.Id}";
                    client.DefaultRequestHeaders.Authorization = new AuthenticationHeaderValue("Bearer", _validToken);
                    HttpResponseMessage putResponse = await client.PutAsync(requestUri, dataElement.AsJson());

                    dataElements.Add(JsonConvert.DeserializeObject<DataElement>(await putResponse.Content.ReadAsStringAsync()));
                }
                else
                {
                    dataElements.Add(dataElement);
                }
            }

            return dataElements;
        }
        
        private Application CreateTestApplication()
        {
            ApplicationClient appClient = new ApplicationClient(client);

            try
            {
                Application existingApp = appClient.GetApplication(testAppId);
                return existingApp;
            }
            catch (Exception)
            {
                // do nothing.
            }

            LanguageString title = new LanguageString
            {
                { "nb", "Testapplikasjon" },
                { "en", "Test application" }
            };

            return appClient.CreateApplication(testAppId, title);
        }

        private Application DeleteApplicationMetadata()
        {
            ApplicationClient appClient = new ApplicationClient(client);

            Application existingApp = appClient.DeleteApplication(testAppId);

            return existingApp;
        }

        private async Task EnsureValidStorage()
        {
            await _blobContainer.CreateIfNotExistsAsync();
            blobSetup = true;
        }
    }
}<|MERGE_RESOLUTION|>--- conflicted
+++ resolved
@@ -103,14 +103,6 @@
         }
 
         /// <summary>
-<<<<<<< HEAD
-        /// Scenario:
-        ///   Request to delete only data element on an instance. 
-        /// Expected:
-        ///   Request is successful and data element is deleted from the instance.
-        /// Success:
-        ///   When fetching the instance after deletion, no data elements should be present. 
-=======
         /// Get data element as org updates download
         /// </summary>
         [Fact]
@@ -150,7 +142,6 @@
 
         /// <summary>
         /// Delete data element.
->>>>>>> de995607
         /// </summary>
         [Fact]
         public async void Delete_DataElement_Ok()
@@ -257,13 +248,8 @@
             Assert.NotNull(actual[0].AppOwner.DownloadConfirmed);
             Assert.NotNull(actual[1].AppOwner.DownloadConfirmed);
         }
-<<<<<<< HEAD
-     
-        private async Task<List<DataElement>> CreateInstanceWithData(int count)
-=======
 
         private async Task<List<DataElement>> CreateInstanceWithData(int count, bool setDownload = true)
->>>>>>> de995607
         {
             List<DataElement> dataElements = new List<DataElement>();
 
