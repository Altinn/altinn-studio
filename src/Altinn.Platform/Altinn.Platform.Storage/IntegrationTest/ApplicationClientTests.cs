using System;
using System.Collections.Generic;
using System.Net.Http;
using Altinn.Platform.Storage.IntegrationTest.Clients;
using Altinn.Platform.Storage.IntegrationTest.Fixtures;
using Altinn.Platform.Storage.Interface.Models;
using Newtonsoft.Json;
using Xunit;

#pragma warning disable SA1600 // ElementsMustBeDocumented
#pragma warning disable CS1591
namespace Altinn.Platform.Storage.IntegrationTest
{
    [Collection("Sequential")]
    public class ApplicationClientTests : IClassFixture<PlatformStorageFixture>, IClassFixture<CosmosDBFixture>, IDisposable
    {
        private readonly PlatformStorageFixture fixture;
        private readonly ApplicationClient applicationClient;
        private readonly HttpClient httpClient;

        public ApplicationClientTests(PlatformStorageFixture fixture)
        {
            this.fixture = fixture;
            this.httpClient = fixture.Client;
            this.applicationClient = new ApplicationClient(httpClient);
        }

        /// <summary>
        /// Make sure repository is cleaned after the tests is run.
        /// </summary>
        public void Dispose()
        {
            string org = "test";
            string listUri = $"storage/api/v1/applications/{org}";

            HttpResponseMessage listResponse = httpClient.GetAsync(listUri).Result;

            if (listResponse.IsSuccessStatusCode)
            {
                string json = listResponse.Content.ReadAsStringAsync().Result;

                List<Application> applications = JsonConvert.DeserializeObject<List<Application>>(json);

                foreach (Application app in applications)
                {
                    string appId = app.Id;

                    string deleteUri = $"storage/api/v1/applications/{appId}?hard=true";

                    HttpResponseMessage deleteResponse = httpClient.DeleteAsync(deleteUri).Result;
                }
            }
        }

        [Fact]
        public void TestApplicationClient()
        {
            LanguageString title = new LanguageString
            {
                { "nb", "testapplikasjon" },
                { "en", "Test application" },
            };

            Application appMetadata = applicationClient.CreateApplication("test/sailor", title);

            Assert.Equal("test/sailor", appMetadata.Id);

            Application appMetadata2 = applicationClient.GetApplication("test/sailor");

            Assert.Equal(appMetadata.Id, appMetadata2.Id);
        }

        [Fact]
        public void TestApplicationClientCreate()
        {
            Application application = new Application()
            {
                Id = "test/xml",
                VersionId = "1.2.0",
                Org = "test",
                Title = new LanguageString
                {
                    { "nb", "XML test application" },
                },
                ValidFrom = new DateTime(2019, 07, 01),
<<<<<<< HEAD
                ValidTo = new DateTime(2020, 06, 30),
=======
                ValidTo = new DateTime(2020, 06, 30)
>>>>>>> b3eb5ac2
            };

            Application result = applicationClient.CreateApplication(application);

            result.ValidTo = null;

            result = applicationClient.UpdateApplication(result);

            Assert.Equal("test/xml", result.Id);
            Assert.Null(result.ValidTo);
        }
    }
}<|MERGE_RESOLUTION|>--- conflicted
+++ resolved
@@ -83,11 +83,7 @@
                     { "nb", "XML test application" },
                 },
                 ValidFrom = new DateTime(2019, 07, 01),
-<<<<<<< HEAD
-                ValidTo = new DateTime(2020, 06, 30),
-=======
                 ValidTo = new DateTime(2020, 06, 30)
->>>>>>> b3eb5ac2
             };
 
             Application result = applicationClient.CreateApplication(application);
