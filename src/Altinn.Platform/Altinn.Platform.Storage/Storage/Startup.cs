using Altinn.Platform.Storage.Configuration;
using Altinn.Platform.Storage.Repository;
using Microsoft.AspNetCore.Builder;
using Microsoft.AspNetCore.Hosting;
using Microsoft.AspNetCore.Mvc;
using Microsoft.Extensions.Configuration;
using Microsoft.Extensions.DependencyInjection;

namespace Altinn.Platform.Storage
{
    /// <summary>
    /// The database startup
    /// </summary>
    public class Startup
    {
        /// <summary>
        /// Initializes a new instance of the <see cref="Startup"/> class
        /// </summary>
        /// <param name="configuration">the configuration for the database</param>
        public Startup(IConfiguration configuration)
        {
            Configuration = configuration;
        }

        /// <summary>
        /// Gets database project configuration
        /// </summary>
        public IConfiguration Configuration { get; }

        /// <summary>
        /// configure database setttings for the service
        /// </summary>
        /// <param name="services">the service configuration</param>        
        public void ConfigureServices(IServiceCollection services)
        {
            services.Configure<AzureCosmosSettings>(Configuration.GetSection("AzureCosmosSettings"));
            services.Configure<AzureStorageConfiguration>(Configuration.GetSection("AzureStorageConfiguration"));
            services.AddSingleton<IDataRepository, DataRepository>();
            services.AddSingleton<IInstanceRepository, InstanceRepository>();
<<<<<<< HEAD
            services.AddSingleton<IApplicationRepository, ApplicationRepository>();
=======
            services.AddSingleton<IInstanceEventRepository, InstanceEventRepository>();
>>>>>>> ef6b9d66

            services.AddMvc().SetCompatibilityVersion(CompatibilityVersion.Version_2_2);
            services.AddMvc().AddControllersAsServices();

            services.AddSwaggerGen(c =>
            {
                c.SwaggerDoc("v1", new Swashbuckle.AspNetCore.Swagger.Info
                {
                    Title = "Altinn Platform Storage",
                    Version = "v1"
                });
            });
        }

        /// <summary>
        /// default configuration
        /// </summary>
        /// <param name="app">the application builder</param>
        /// <param name="env">the hosting environment</param>
        public void Configure(IApplicationBuilder app, IHostingEnvironment env)
        {
            if (env.IsDevelopment())
            {
                app.UseDeveloperExceptionPage();
            }
            else
            {
                app.UseExceptionHandler("/Error");

                // app.UseHsts();
            }

            app.UseSwagger();

            app.UseSwaggerUI(c =>
            {
                c.SwaggerEndpoint("/swagger/v1/swagger.json", "Altinn Platform Storage API");
            });

            // app.UseHttpsRedirection();
            app.UseMvc();
        }
    }
}<|MERGE_RESOLUTION|>--- conflicted
+++ resolved
@@ -37,11 +37,8 @@
             services.Configure<AzureStorageConfiguration>(Configuration.GetSection("AzureStorageConfiguration"));
             services.AddSingleton<IDataRepository, DataRepository>();
             services.AddSingleton<IInstanceRepository, InstanceRepository>();
-<<<<<<< HEAD
             services.AddSingleton<IApplicationRepository, ApplicationRepository>();
-=======
             services.AddSingleton<IInstanceEventRepository, InstanceEventRepository>();
->>>>>>> ef6b9d66
 
             services.AddMvc().SetCompatibilityVersion(CompatibilityVersion.Version_2_2);
             services.AddMvc().AddControllersAsServices();
