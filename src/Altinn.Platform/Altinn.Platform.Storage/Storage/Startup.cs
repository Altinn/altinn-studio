--- conflicted
+++ resolved
@@ -62,46 +62,15 @@
             services.Configure<PepSettings>(Configuration.GetSection("PEPSettings"));
             services.Configure<PlatformSettings>(Configuration.GetSection("PlatformSettings"));
 
-            GeneralSettings generalSettings = Configuration.GetSection("GeneralSettings").Get<GeneralSettings>();
-
             X509Certificate2 cert = new X509Certificate2("JWTValidationCert.cer");
             SecurityKey key = new X509SecurityKey(cert);
 
-            services.AddAuthentication(JwtCookieDefaults.AuthenticationScheme)
-                .AddJwtCookie(options =>
-                {
-                    options.TokenValidationParameters = new TokenValidationParameters
-                    {
-                        ValidateIssuerSigningKey = true,
-                        IssuerSigningKey = key,
-                        ValidateIssuer = false,
-                        ValidateAudience = false,
-                        RequireExpirationTime = true,
-                        ValidateLifetime = true
-                    };
-                    options.Cookie.Domain = Configuration["GeneralSettings:HostName"];
-                    options.Cookie.Name = "AltinnStudioRuntime";
-                });
-
             services.AddAuthorization(options =>
             {
                 options.AddPolicy("InstanceRead", policy => policy.Requirements.Add(new AppAccessRequirement("read")));
                 options.AddPolicy("InstanceWrite", policy => policy.Requirements.Add(new AppAccessRequirement("write")));
             });
 
-            /*services.AddAuthentication(JwtCookieDefaults.AuthenticationScheme);
-
-<<<<<<< HEAD
-            
-                .AddJwtCookie(JwtCookieDefaults.AuthenticationScheme, options =>
-                {
-                    options.ExpireTimeSpan = new TimeSpan(0, 30, 0);
-                    options.Cookie.Name = generalSettings.RuntimeCookieName;
-                    options.Cookie.Domain = generalSettings.Hostname;
-
-                    // options.MetadataAddress = generalSettings.OpenIdWellKnownEndpoint;
-                });*/
-=======
             GeneralSettings generalSettings = Configuration.GetSection("GeneralSettings").Get<GeneralSettings>();
 
             services.AddAuthentication(JwtCookieDefaults.AuthenticationScheme)
@@ -120,7 +89,6 @@
                         ValidateLifetime = true
                     };
                 });
->>>>>>> 05aa6163
 
             services.AddSingleton<IDataRepository, DataRepository>();
             services.AddSingleton<IInstanceRepository, InstanceRepository>();
@@ -215,14 +183,10 @@
 
             // app.UseHttpsRedirection();
             app.UseRouting();
-<<<<<<< HEAD
 
             app.UseAuthentication();
             app.UseAuthorization();
 
-=======
-            app.UseAuthentication();
->>>>>>> 05aa6163
             app.UseEndpoints(endpoints =>
             {
                 endpoints.MapControllers();
