--- conflicted
+++ resolved
@@ -44,14 +44,10 @@
             WebHost.CreateDefaultBuilder(args)           
             .ConfigureAppConfiguration((hostingContext, config) =>
             {
-<<<<<<< HEAD
-                string basePath = Directory.GetCurrentDirectory();
-=======
                 string basePath = Directory.GetParent(Directory.GetCurrentDirectory()).FullName;
                 
                 string basePathCurrentDirectory = Directory.GetCurrentDirectory();
                 logger.Information($"Current directory is: {basePathCurrentDirectory}");
->>>>>>> dc888ce1
 
                 LoadConfigurationSettings(config, basePath, args);
             })
