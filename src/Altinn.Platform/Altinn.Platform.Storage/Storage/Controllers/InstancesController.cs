using System;
using System.Collections.Generic;
using System.Linq;
using System.Threading.Tasks;
using System.Web;

using Altinn.Authorization.ABAC.Xacml.JsonProfile;
using Altinn.Common.PEP.Helpers;
using Altinn.Common.PEP.Interfaces;
using Altinn.Platform.Storage.Configuration;
using Altinn.Platform.Storage.Helpers;
using Altinn.Platform.Storage.Interface.Enums;
using Altinn.Platform.Storage.Interface.Models;
using Altinn.Platform.Storage.Repository;
using Altinn.Platform.Storage.Wrappers;

using Microsoft.AspNetCore.Authorization;
using Microsoft.AspNetCore.Http;
using Microsoft.AspNetCore.Http.Extensions;
using Microsoft.AspNetCore.Mvc;
using Microsoft.AspNetCore.WebUtilities;
using Microsoft.Azure.Documents;

using Microsoft.Extensions.Logging;
using Microsoft.Extensions.Options;
using Microsoft.Extensions.Primitives;
using Newtonsoft.Json;

namespace Altinn.Platform.Storage.Controllers
{
    /// <summary>
    /// Handles operations for the application instance resource
    /// </summary>
    [Route("storage/api/v1/instances")]
    [ApiController]
    public class InstancesController : ControllerBase
    {
        private readonly IInstanceRepository _instanceRepository;
        private readonly IInstanceEventRepository _instanceEventRepository;
        private readonly IApplicationRepository _applicationRepository;
        private readonly IParties _partiesWrapper;
        private readonly ILogger _logger;
        private readonly IPDP _pdp;
        private readonly AuthorizationHelper _authzHelper;
        private readonly string _storageBaseAndHost;
        private const string INSTANCE_READ_SCOPE = "altinn:instances.read";

        /// <summary>
        /// Initializes a new instance of the <see cref="InstancesController"/> class
        /// </summary>
        /// <param name="instanceRepository">the instance repository handler</param>
        /// <param name="instanceEventRepository">the instance event repository service</param>
        /// <param name="applicationRepository">the application repository handler</param>
        /// <param name="partiesWrapper">An implementation of <see cref="IParties"/> that can be used to send information to SBL.</param>
        /// <param name="logger">the logger</param>
        /// <param name="authzLogger">the logger for the authorization helper</param>
        /// <param name="pdp">the policy decision point.</param>
        /// <param name="settings">the general settings.</param>
        public InstancesController(
            IInstanceRepository instanceRepository,
            IInstanceEventRepository instanceEventRepository,
            IApplicationRepository applicationRepository,
            IParties partiesWrapper,
            ILogger<InstancesController> logger,
            ILogger<AuthorizationHelper> authzLogger,
            IPDP pdp,
            IOptions<GeneralSettings> settings)
        {
            _instanceRepository = instanceRepository;
            _instanceEventRepository = instanceEventRepository;
            _applicationRepository = applicationRepository;
            _partiesWrapper = partiesWrapper;
            _pdp = pdp;
            _logger = logger;
            _storageBaseAndHost = $"{settings.Value.Hostname}/storage/api/v1/";
            _authzHelper = new AuthorizationHelper(pdp, authzLogger);
        }

        /// <summary>
        /// Get all instances that match the given query parameters. Parameters can be combined. Unknown or illegal parameter values will result in 400 - bad request.
        /// </summary>
        /// <param name="org">application owner.</param>
        /// <param name="appId">application id.</param>
        /// <param name="currentTaskId">Running process current task id.</param>
        /// <param name="processIsComplete">Is process complete.</param>
        /// <param name="processEndEvent">Process end state.</param>
        /// <param name="processEnded">Process ended value.</param>
        /// <param name="instanceOwnerPartyId">Instance owner id.</param>
        /// <param name="labels">Labels.</param>
        /// <param name="lastChanged">Last changed date.</param>
        /// <param name="created">Created time.</param>
        /// <param name="visibleAfter">The visible after date time.</param>
        /// <param name="dueBefore">The due before date time.</param>
        /// <param name="continuationToken">Continuation token.</param>
        /// <param name="size">The page size.</param>
        /// <returns>List of all instances for given instance owner.</returns>
        /// <!-- GET /instances?org=tdd or GET /instances?appId=tdd/app2 -->
        [Authorize]
        [HttpGet]
        [ProducesResponseType(StatusCodes.Status200OK)]
        [ProducesResponseType(StatusCodes.Status400BadRequest)]
        [Produces("application/json")]
        public async Task<ActionResult<QueryResponse<Instance>>> GetInstances(
            [FromQuery] string org,
            [FromQuery] string appId,
            [FromQuery(Name = "process.currentTask")] string currentTaskId,
            [FromQuery(Name = "process.isComplete")] bool? processIsComplete,
            [FromQuery(Name = "process.endEvent")] string processEndEvent,
            [FromQuery(Name = "process.ended")] string processEnded,
            [FromQuery(Name = "instanceOwner.partyId")] int? instanceOwnerPartyId,
            [FromQuery(Name = "appOwner.labels")] string labels,
            [FromQuery] string lastChanged,
            [FromQuery] string created,
            [FromQuery(Name = "visibleAfter")] string visibleAfter,
            [FromQuery] string dueBefore,
            string continuationToken,
            int? size)
        {
            int pageSize = size ?? 100;
            string selfContinuationToken = null;

            bool isOrgQuerying = false;

            // if user is org
            string orgClaim = User.GetOrg();
            int? userId = User.GetUserIdAsInt();

            if (orgClaim != null)
            {
                isOrgQuerying = true;

                if (!_authzHelper.ContainsRequiredScope(INSTANCE_READ_SCOPE, User))
                {
                    return Forbid();
                }

<<<<<<< HEAD
            _logger.LogInformation($" // InstancesController // GetInstances // Trying to get instances for org: {org}");
=======
                if (string.IsNullOrEmpty(org) && string.IsNullOrEmpty(appId))
                {
                    return BadRequest("Org or AppId must be defined.");
                }

                org = string.IsNullOrEmpty(org) ? appId.Split('/')[0] : org;
>>>>>>> 1acaf74b

                if (!orgClaim.Equals(org, StringComparison.InvariantCultureIgnoreCase))
                {
                    return Forbid();
                }
            }
            else if (userId != null)
            {
                if (instanceOwnerPartyId == null)
                {
                    return BadRequest("InstanceOwnerPartyId must be defined.");
                }
            }
            else
            {
                return BadRequest();
            }

            if (!string.IsNullOrEmpty(continuationToken))
            {
                selfContinuationToken = continuationToken;
                continuationToken = HttpUtility.UrlDecode(continuationToken);
            }

            Dictionary<string, StringValues> queryParams = QueryHelpers.ParseQuery(Request.QueryString.Value);

            string host = $"{Request.Scheme}://{Request.Host.ToUriComponent()}";
            string url = Request.Path;
            string query = Request.QueryString.Value;

            _logger.LogInformation($"uri = {url}{query}");

            try
            {
                InstanceQueryResponse result = await _instanceRepository.GetInstancesFromQuery(queryParams, continuationToken, pageSize);

                if (!string.IsNullOrEmpty(result.Exception))
                {
                    return BadRequest(result.Exception);
                }

                if (!isOrgQuerying)
                {
                    int originalCount = result.Instances.Count;
                    result.Instances = await _authzHelper.AuthorizeInstances(User, result.Instances);
                    result.Count = result.Instances.Count;
                    result.TotalHits = result.TotalHits - (originalCount - result.Instances.Count);
                }

                string nextContinuationToken = HttpUtility.UrlEncode(result.ContinuationToken);
                result.ContinuationToken = null;

                QueryResponse<Instance> response = new QueryResponse<Instance>
                {
                    Instances = result.Instances,
                    Count = result.Instances.Count,
                    TotalHits = result.TotalHits ?? 0
                };

                if (continuationToken == null)
                {
                    string selfUrl = $"{host}{url}{query}";
                    response.Self = selfUrl;
                }
                else
                {
                    string selfQueryString = BuildQueryStringWithOneReplacedParameter(
                        queryParams,
                        "continuationToken",
                        selfContinuationToken);

                    string selfUrl = $"{host}{url}{selfQueryString}";

                    response.Self = selfUrl;
                }

                if (nextContinuationToken != null)
                {
                    string nextQueryString = BuildQueryStringWithOneReplacedParameter(
                        queryParams,
                        "continuationToken",
                        nextContinuationToken);

                    string nextUrl = $"{host}{url}{nextQueryString}";

                    response.Next = nextUrl;
                }

                // add self links to platform
                result.Instances.ForEach(i => i.SetPlatformSelflink(_storageBaseAndHost));

                return Ok(response);
            }
            catch (Exception e)
            {
                _logger.LogError($"Unable to perform query on instances due to: {e}");
                return StatusCode(500, $"Unable to perform query on instances due to: {e.Message}");
            }
        }

        /// <summary>
        /// Gets a specific instance with the given instance id.
        /// </summary>
        /// <param name="instanceOwnerPartyId">The party id of the instance owner.</param>
        /// <param name="instanceGuid">The id of the instance to retrieve.</param>
        /// <returns>The information about the specific instance.</returns>
        [Authorize(Policy = AuthzConstants.POLICY_INSTANCE_READ)]
        [HttpGet("{instanceOwnerPartyId:int}/{instanceGuid:guid}")]
        [ProducesResponseType(StatusCodes.Status200OK)]
        [ProducesResponseType(StatusCodes.Status404NotFound)]
        [Produces("application/json")]
        public async Task<ActionResult<Instance>> Get(int instanceOwnerPartyId, Guid instanceGuid)
        {
            string instanceId = $"{instanceOwnerPartyId}/{instanceGuid}";

            try
            {
                Instance result = await _instanceRepository.GetOne(instanceId, instanceOwnerPartyId);
                result.SetPlatformSelflink(_storageBaseAndHost);

                return Ok(result);
            }
            catch (Exception e)
            {
                return NotFound($"Unable to find instance {instanceId}: {e}");
            }
        }

        /// <summary>
        /// Inserts new instance into the instance collection.
        /// </summary>
        /// <param name="appId">the application id</param>
        /// <param name="instance">The instance details to store.</param>
        /// <returns>The stored instance.</returns>
        /// <!-- POST /instances?appId={appId} -->
        [Authorize]
        [HttpPost]
        [Consumes("application/json")]
        [ProducesResponseType(StatusCodes.Status201Created)]
        [ProducesResponseType(StatusCodes.Status400BadRequest)]
        [Produces("application/json")]
        public async Task<ActionResult<Instance>> Post(string appId, [FromBody] Instance instance)
        {
            (Application appInfo, ActionResult appInfoError) = await GetApplicationOrErrorAsync(appId);
            int instanceOwnerPartyId = int.Parse(instance.InstanceOwner.PartyId);
            if (appInfoError != null)
            {
                return appInfoError;
            }

            if (string.IsNullOrWhiteSpace(instance.InstanceOwner.PartyId))
            {
                return BadRequest("Cannot create an instance without an instanceOwner.PartyId.");
            }

            // Checking that user is authorized to instantiate.
            XacmlJsonRequestRoot request = DecisionHelper.CreateDecisionRequest(appInfo.Org, appInfo.Id.Split('/')[1], HttpContext.User, "instantiate", instanceOwnerPartyId, null);
            XacmlJsonResponse response = await _pdp.GetDecisionForRequest(request);

            if (response?.Response == null)
            {
                _logger.LogInformation($"// Instances Controller // Authorization of instantiation failed with request: {JsonConvert.SerializeObject(request)}.");
                return Forbid();
            }

            bool authorized = DecisionHelper.ValidatePdpDecision(response.Response, HttpContext.User);

            if (!authorized)
            {
                return Forbid();
            }

            Instance storedInstance = new Instance();
            try
            {
                DateTime creationTime = DateTime.UtcNow;
                string userId = GetUserId();

                Instance instanceToCreate = CreateInstanceFromTemplate(appInfo, instance, creationTime, userId);
                storedInstance = await _instanceRepository.Create(instanceToCreate);
                await DispatchEvent(InstanceEventType.Created, storedInstance);
                _logger.LogInformation($"Created instance: {storedInstance.Id}");
                storedInstance.SetPlatformSelflink(_storageBaseAndHost);

                await _partiesWrapper.SetHasAltinn3Instances(instanceOwnerPartyId);

                return Created(storedInstance.SelfLinks.Platform, storedInstance);
            }
            catch (Exception storageException)
            {
                _logger.LogError($"Unable to create {appId} instance for {instance.InstanceOwner.PartyId} due to {storageException}");

                // compensating action - delete instance
                await _instanceRepository.Delete(storedInstance);

                _logger.LogError($"Deleted instance {storedInstance.Id}");
                return StatusCode(500, $"Unable to create {appId} instance for {instance.InstanceOwner.PartyId} due to {storageException.Message}");
            }
        }

        /// <summary>
        /// Delete an instance.
        /// </summary>
        /// <param name="instanceOwnerPartyId">The party id of the instance owner.</param>
        /// <param name="instanceGuid">The id of the instance that should be deleted.</param>
        /// <param name="hard">if true hard delete will take place. if false, the instance gets its status.softDelete attribute set to current date and time.</param>
        /// <returns>Information from the deleted instance.</returns>
        [Authorize(Policy = AuthzConstants.POLICY_INSTANCE_DELETE)]
        [HttpDelete("{instanceOwnerPartyId:int}/{instanceGuid:guid}")]
        [ProducesResponseType(StatusCodes.Status200OK)]
        [ProducesResponseType(StatusCodes.Status204NoContent)]
        [ProducesResponseType(StatusCodes.Status400BadRequest)]
        [ProducesResponseType(StatusCodes.Status404NotFound)]
        [Produces("application/json")]
        public async Task<ActionResult<Instance>> Delete(int instanceOwnerPartyId, Guid instanceGuid, bool? hard)
        {
            string instanceId = $"{instanceOwnerPartyId}/{instanceGuid}";

            Instance instance;
            try
            {
                instance = await _instanceRepository.GetOne(instanceId, instanceOwnerPartyId);
            }
            catch (DocumentClientException dce)
            {
                if (dce.Error.Code.Equals("NotFound"))
                {
                    return NotFound($"Didn't find the object that should be deleted with instanceId={instanceId}");
                }

                _logger.LogError($"Cannot delete instance {instanceId}. Due to {dce}");
                return StatusCode(500, $"Unknown database exception in delete: {dce}");
            }
            catch (Exception e)
            {
                _logger.LogError($"Cannot delete instance {instanceId}. Due to {e}");
                return StatusCode(500, $"Unknown exception in delete: {e}");
            }

            if (hard.HasValue && hard == true)
            {
                try
                {
                    await _instanceRepository.Delete(instance);

                    return NoContent();
                }
                catch (Exception e)
                {
                    _logger.LogError($"Unexpected exception in delete: {e}");
                    return StatusCode(500, $"Unexpected exception in delete: {e.Message}");
                }
            }
            else
            {
                DateTime now = DateTime.UtcNow;

                instance.Status.SoftDeleted = now;
                instance.LastChangedBy = GetUserId();
                instance.LastChanged = now;

                try
                {
                    Instance softDeletedInstance = await _instanceRepository.Update(instance);

                    return Ok(softDeletedInstance);
                }
                catch (Exception e)
                {
                    _logger.LogError($"Unexpected exception when updating instance after soft delete: {e}");
                    return StatusCode(500, $"Unexpected exception when updating instance after soft delete: {e.Message}");
                }
            }
        }

        /// <summary>
        /// Add complete confirmation.
        /// </summary>
        /// <remarks>
        /// Add to an instance that a given stakeholder considers the instance as no longer needed by them. The stakeholder has
        /// collected all the data and information they needed from the instance and expect no additional data to be added to it.
        /// The body of the request isn't used for anything despite this being a POST operation.
        /// </remarks>
        /// <param name="instanceOwnerPartyId">The party id of the instance owner.</param>
        /// <param name="instanceGuid">The id of the instance to confirm as complete.</param>
        /// <returns>Returns a list of the process events.</returns>        
        [Authorize(Policy = AuthzConstants.POLICY_INSTANCE_COMPLETE)]
        [HttpPost("{instanceOwnerPartyId:int}/{instanceGuid:guid}/complete")]
        [ProducesResponseType(StatusCodes.Status200OK)]
        [Produces("application/json")]
        public async Task<ActionResult<Instance>> AddCompleteConfirmation(
            [FromRoute] int instanceOwnerPartyId,
            [FromRoute] Guid instanceGuid)
        {
            string instanceId = $"{instanceOwnerPartyId}/{instanceGuid}";

            Instance instance = await _instanceRepository.GetOne(instanceId, instanceOwnerPartyId);

            string org = User.GetOrg();

            instance.CompleteConfirmations ??= new List<CompleteConfirmation>();
            if (instance.CompleteConfirmations.Any(cc => cc.StakeholderId == org))
            {
                instance.SetPlatformSelflink(_storageBaseAndHost);
                return Ok(instance);
            }

            instance.CompleteConfirmations.Add(new CompleteConfirmation { StakeholderId = org, ConfirmedOn = DateTime.UtcNow });
            instance.LastChanged = DateTime.UtcNow;
            instance.LastChangedBy = User.GetUserOrOrgId();

            Instance updatedInstance;
            try
            {
                updatedInstance = await _instanceRepository.Update(instance);
                updatedInstance.SetPlatformSelflink(_storageBaseAndHost);
            }
            catch (Exception e)
            {
                _logger.LogError(e, $"Unable to update instance {instanceId}");
                return StatusCode(StatusCodes.Status500InternalServerError);
            }

            await DispatchEvent(InstanceEventType.ConfirmedComplete, updatedInstance);

            return Ok(updatedInstance);
        }

        private Instance CreateInstanceFromTemplate(Application appInfo, Instance instanceTemplate, DateTime creationTime, string userId)
        {
            Instance createdInstance = new Instance()
            {
                InstanceOwner = instanceTemplate.InstanceOwner,
                CreatedBy = userId,
                Created = creationTime,
                LastChangedBy = userId,
                LastChanged = creationTime,
                AppId = appInfo.Id,
                Org = appInfo.Org,
                VisibleAfter = DateTimeHelper.ConvertToUniversalTime(instanceTemplate.VisibleAfter),
                Title = instanceTemplate.Title,
                Status = instanceTemplate.Status,
                DueBefore = DateTimeHelper.ConvertToUniversalTime(instanceTemplate.DueBefore),
                AppOwner = new ApplicationOwnerState
                {
                    Labels = instanceTemplate.AppOwner?.Labels,
                },
            };

            // copy applications title to presentation field if not set by instance template
            if (createdInstance.Title == null && appInfo.Title != null)
            {
                LanguageString presentation = new LanguageString();

                foreach (KeyValuePair<string, string> title in appInfo.Title)
                {
                    presentation.Add(title.Key, title.Value);
                }

                createdInstance.Title = presentation;
            }

            createdInstance.Data = new List<DataElement>();

            createdInstance.Process = instanceTemplate.Process;

            return createdInstance;
        }

        private async Task<(Application, ActionResult)> GetApplicationOrErrorAsync(string appId)
        {
            ActionResult errorResult = null;
            Application appInfo = null;

            try
            {
                string org = appId.Split("/")[0];

                appInfo = await _applicationRepository.FindOne(appId, org);
            }
            catch (DocumentClientException dce)
            {
                if (dce.Error.Code.Equals("NotFound"))
                {
                    errorResult = NotFound($"Did not find application with appId={appId}");
                }
                else
                {
                    errorResult = StatusCode(500, $"Document database error: {dce}");
                }
            }
            catch (Exception e)
            {
                errorResult = StatusCode(500, $"Unable to perform request: {e}");
            }

            return (appInfo, errorResult);
        }

        private async Task DispatchEvent(InstanceEventType eventType, Instance instance)
        {
            InstanceEvent instanceEvent = new InstanceEvent
            {
                EventType = eventType.ToString(),
                InstanceId = instance.Id,
                InstanceOwnerPartyId = instance.InstanceOwner.PartyId,
                User = new PlatformUser
                {
                    UserId = User.GetUserIdAsInt(),
                    AuthenticationLevel = User.GetAuthenticationLevel(),
                    OrgId = User.GetOrg(),
                },

                ProcessInfo = instance.Process,
                Created = DateTime.UtcNow,
            };

            await _instanceEventRepository.InsertInstanceEvent(instanceEvent);
        }

        private static string BuildQueryStringWithOneReplacedParameter(Dictionary<string, StringValues> q, string queryParamName, string newParamValue)
        {
            List<KeyValuePair<string, string>> items = q.SelectMany(
                x => x.Value,
                (col, value) => new KeyValuePair<string, string>(col.Key, value))
                .ToList();

            items.RemoveAll(x => x.Key == queryParamName);

            var qb = new QueryBuilder(items)
                        {
                            { queryParamName, newParamValue }
                        };

            string nextQueryString = qb.ToQueryString().Value;

            return nextQueryString;
        }

        private string GetUserId()
        {
            return User.GetUserOrOrgId();
        }
    }
}<|MERGE_RESOLUTION|>--- conflicted
+++ resolved
@@ -134,16 +134,12 @@
                     return Forbid();
                 }
 
-<<<<<<< HEAD
-            _logger.LogInformation($" // InstancesController // GetInstances // Trying to get instances for org: {org}");
-=======
                 if (string.IsNullOrEmpty(org) && string.IsNullOrEmpty(appId))
                 {
                     return BadRequest("Org or AppId must be defined.");
                 }
 
                 org = string.IsNullOrEmpty(org) ? appId.Split('/')[0] : org;
->>>>>>> 1acaf74b
 
                 if (!orgClaim.Equals(org, StringComparison.InvariantCultureIgnoreCase))
                 {
