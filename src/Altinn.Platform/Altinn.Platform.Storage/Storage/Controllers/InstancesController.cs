--- conflicted
+++ resolved
@@ -65,16 +65,12 @@
             _dataRepository = dataRepository;
             this.logger = logger;
             this.bridgeRegistryClient = bridgeClient;
-<<<<<<< HEAD
-
-            this.bridgeRegistryClient.BaseAddress = new Uri(generalSettings.Value.GetBridgeRegisterApiEndpoint());
-=======
+
             string bridgeUri = generalSettings.Value.GetBridgeRegisterApiEndpoint();
             if (bridgeUri != null)
             {
                 this.bridgeRegistryClient.BaseAddress = new Uri(bridgeUri);
-            }            
->>>>>>> 4be0ff9f
+            }
         }
 
         /// <summary>
@@ -304,16 +300,11 @@
         /// <returns>instance object</returns>
         /// <!-- POST /instances?appId={appId}&instanceOwnerId={instanceOwnerId} -->
         [HttpPost]
-<<<<<<< HEAD
         [DisableFormValueModelBinding]
-        public async Task<ActionResult> Post(string appId, int? instanceOwnerId)
-        {
-=======
         [Consumes("application/json", otherContentTypes: new string[] { "multipart/form-data" })]
         [Produces("application/json")]
-        public async Task<ActionResult> Post(string appId, int? instanceOwnerId, [FromBody] Instance instanceTemplate)
-        {                       
->>>>>>> 4be0ff9f
+        public async Task<ActionResult> Post(string appId, int? instanceOwnerId)
+        {
             // check if metadata exists
             Application appInfo = GetApplicationOrError(appId, out ActionResult appInfoErrorResult);
             if (appInfoErrorResult != null)
@@ -374,14 +365,7 @@
 
             try
             {
-<<<<<<< HEAD
                 storedInstance = await _instanceRepository.Create(createdInstance);
-=======
-                Instance result = await _instanceRepository.Create(createdInstance);
-                SetSelfLinks(result);
-
-                return Ok(result);
->>>>>>> 4be0ff9f
             }
             catch (Exception e)
             {
@@ -398,7 +382,9 @@
                     return errorResult;
                 }
             }
-            
+
+            SetSelfLinks(storedInstance);
+
             return Ok(storedInstance);
         }
 
