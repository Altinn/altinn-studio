--- conflicted
+++ resolved
@@ -411,27 +411,29 @@
             {
                 bool hasContentDispositionHeader = ContentDispositionHeaderValue.TryParse(section.ContentDisposition, out ContentDispositionHeaderValue contentDisposition);
 
-<<<<<<< HEAD
                 if (!hasContentDispositionHeader)
                 {
                     errorResult = BadRequest("Multipart section must have content disposition header");
                     return null;
                 }
 
+                if (contentDisposition.Name == null)
+                {
+                    errorResult = BadRequest("Multipart section has no name. It must have a name that corresponds to elementTypes defined in Application metadat");
+                    return null;                
+                }
+
                 string sectionName = contentDisposition.Name.Value;
 
                 if (!"instance".Equals(sectionName))
-=======
-                if (!contentDispositionName.Equals("instance"))
->>>>>>> 6d954bd4
-                {
-                    Stream theStream = null;
-                    string contentFileName = null;
-                    string contentType = null;
-                    long fileSize = 0;
+                {
+                    string contentFileName = null;                                      
+                    if (contentDisposition.FileName != null)
+                    {
+                        contentFileName = contentDisposition.FileName.ToString();
+                    }
                     
-                    contentFileName = contentDisposition.FileName.ToString();
-                    fileSize = contentDisposition.Size ?? 0;
+                    long fileSize = contentDisposition.Size ?? 0;
 
                     // Check if the content disposition name is declared for the application (e.g. "default").
                     ElementType elementType = appInfoElementTypes.Find(e => e.Id == sectionName);
@@ -448,18 +450,17 @@
                         return null;
                     }
 
-                    contentType = section.ContentType.Split(";")[0];
+                    string contentType = section.ContentType;
+                    string contentTypeWithoutEncoding = contentType.Split(";")[0];                    
 
                     // Check if the content type of the multipart section is declared for the element type (e.g. "application/xml").
-                    if (!elementType.AllowedContentType.Contains(contentType))
-                    {
-                        errorResult = BadRequest($"The multipart section named {sectionName}'s Content-Type '{contentType}', is not declared in this application element type '{elementType}'");
+                    if (!elementType.AllowedContentType.Contains(contentTypeWithoutEncoding))
+                    {
+                        errorResult = BadRequest($"The multipart section named {sectionName} has a Content-Type '{contentType}' which is not declared in this application element type '{elementType}'");
                         return null;
                     }
 
-                    contentType = section.ContentType;
-
-                    theStream = section.Body;
+                    Stream theStream = section.Body;
 
                     // Create a new DataElement to be stored in blob and added in the Data List of the Instance object.
                     DataElement newDataElement = DataElementHelper.CreateDataElement(sectionName, storedInstance, creationTime, contentType, contentFileName, fileSize, user);
@@ -467,14 +468,16 @@
                     try
                     {
                         // Store file as blob.
-                        _dataRepository.CreateDataInStorage(theStream, newDataElement.StorageUrl);
+                        bool blobCreated = _dataRepository.CreateDataInStorage(theStream, newDataElement.StorageUrl).Result;
 
                         // Add file to instance.
                         storedInstance.Data.Add(newDataElement);
                     }
                     catch (Exception e)
                     {
-                        errorResult = StatusCode(500, $"Unable to create instance data in storage: {e}");
+                        logger.LogError($"Unable to store blob data for section named '{sectionName}. Due to {e}");
+                        errorResult = StatusCode(500, $"Unable to store data element in storage for section naemed {sectionName}. Reason {e.Message}");
+                        return null;
                     }
                 }
 
@@ -488,6 +491,7 @@
             }
             catch (Exception e)
             {
+                logger.LogError($"Unable to update instance file. {e}");
                 errorResult = StatusCode(500, $"Unable to update instance with the new data, reason being {e}");
             }
 
