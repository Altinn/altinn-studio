using System;
using System.Collections.Generic;
using System.Linq;
using System.Threading.Tasks;
using System.Web;
<<<<<<< HEAD
=======
using Altinn.Authorization.ABAC.Xacml.JsonProfile;
using Altinn.Common.PEP.Helpers;
>>>>>>> 386c9127
using Altinn.Common.PEP.Interfaces;
using Altinn.Platform.Storage.Helpers;
using Altinn.Platform.Storage.Interface.Enums;
using Altinn.Platform.Storage.Interface.Models;
using Altinn.Platform.Storage.Repository;
using Microsoft.AspNetCore.Authorization;
using Microsoft.AspNetCore.Http;
using Microsoft.AspNetCore.Http.Extensions;
using Microsoft.AspNetCore.Mvc;
using Microsoft.AspNetCore.WebUtilities;
using Microsoft.Azure.Documents;
using Microsoft.Extensions.Logging;
using Microsoft.Extensions.Primitives;
using Newtonsoft.Json;

namespace Altinn.Platform.Storage.Controllers
{
    /// <summary>
    /// Handles operations for the application instance resource
    /// </summary>
    [Route("storage/api/v1/instances")]
    [ApiController]
    public class InstancesController : ControllerBase
    {
        private readonly IInstanceRepository _instanceRepository;
        private readonly IInstanceEventRepository _instanceEventRepository;
        private readonly IApplicationRepository _applicationRepository;
        private readonly ILogger _logger;
<<<<<<< HEAD
        private readonly AuthorizeInstancesHelper _authorizeInstancesHelper;
=======
        private readonly IPDP _pdp;
>>>>>>> 386c9127

        /// <summary>
        /// Initializes a new instance of the <see cref="InstancesController"/> class
        /// </summary>
        /// <param name="instanceRepository">the instance repository handler</param>
        /// <param name="instanceEventRepository">the instance event repository service</param>
        /// <param name="applicationRepository">the application repository handler</param>
        /// <param name="logger">the logger</param>
        /// <param name="pdp">the policy desicion point.</param>
        public InstancesController(
            IInstanceRepository instanceRepository,
            IInstanceEventRepository instanceEventRepository,
            IApplicationRepository applicationRepository,
            ILogger<InstancesController> logger,
            IPDP pdp)
        {
            _instanceRepository = instanceRepository;
            _instanceEventRepository = instanceEventRepository;
            _applicationRepository = applicationRepository;
            _pdp = pdp;
            _logger = logger;
            _authorizeInstancesHelper = new AuthorizeInstancesHelper(pdp);
        }

        /// <summary>
        /// Get all instances that match the given query parameters. Parameters can be combined. Unknown or illegal parameter values will result in 400 - bad request.
        /// </summary>
        /// <param name="org">application owner</param>
        /// <param name="appId">application id</param>
        /// <param name="currentTaskId">running process current task id</param>
        /// <param name="processIsComplete">is process complete</param>
        /// <param name="processEndEvent">process end state</param>
        /// <param name="processEnded">process ended value</param>
        /// <param name="instanceOwnerPartyId">instance owner id</param>
        /// <param name="labels">labels</param>
        /// <param name="lastChanged">last changed date</param>
        /// <param name="created">created time</param>
        /// <param name="visibleAfter">the visible after date time</param>
        /// <param name="dueBefore">the due before date time</param>
        /// <param name="continuationToken">continuation token</param>
        /// <param name="size">the page size</param>
        /// <returns>list of all instances for given instance owner</returns>
        /// <!-- GET /instances?org=tdd or GET /instances?appId=tdd/app2 -->
        [HttpGet]
        [ProducesResponseType(typeof(QueryResponse<Instance>), 200)]
        public async Task<ActionResult> GetInstances(
            string org,
            string appId,
            [FromQuery(Name = "process.currentTask")] string currentTaskId,
            [FromQuery(Name = "process.isComplete")] bool? processIsComplete,
            [FromQuery(Name = "process.endEvent")] string processEndEvent,
            [FromQuery(Name = "process.ended")] string processEnded,
            [FromQuery(Name = "instanceOwner.partyId")] int? instanceOwnerPartyId,
            [FromQuery(Name = "appOwner.labels")] string labels,
            [FromQuery] string lastChanged,
            [FromQuery] string created,
            [FromQuery(Name = "visibleAfter")] string visibleAfter,
            [FromQuery] string dueBefore,
            string continuationToken,
            int? size)
        {
            int pageSize = size ?? 100;
            string selfContinuationToken = null;

            if (!string.IsNullOrEmpty(continuationToken))
            {
                selfContinuationToken = continuationToken;
                continuationToken = HttpUtility.UrlDecode(continuationToken);
            }

            Dictionary<string, StringValues> queryParams = QueryHelpers.ParseQuery(Request.QueryString.Value);

            string host = $"{Request.Scheme}://{Request.Host.ToUriComponent()}";
            string url = Request.Path;
            string query = Request.QueryString.Value;

            _logger.LogInformation($"uri = {url}{query}");

            try
            {
                InstanceQueryResponse result = await _instanceRepository.GetInstancesOfApplication(queryParams, continuationToken, pageSize);
                
                if (!string.IsNullOrEmpty(result.Exception))
                {
                    return BadRequest(result.Exception);
                }

                string nextContinuationToken = HttpUtility.UrlEncode(result.ContinuationToken);
                result.ContinuationToken = null;

                List<Instance> authorizedInstances = await _authorizeInstancesHelper.AuthroizeInstances(HttpContext.User, result.Instances);

                QueryResponse<Instance> response = new QueryResponse<Instance>
                {
                    Instances = authorizedInstances,
                    Count = result.Instances.Count,
                    TotalHits = result.TotalHits ?? 0
                };

                if (continuationToken == null)
                {
                    string selfUrl = $"{host}{url}{query}";
                    response.Self = selfUrl;
                }
                else
                {
                    string selfQueryString = BuildQueryStringWithOneReplacedParameter(
                        queryParams,
                        "continuationToken",
                        selfContinuationToken);

                    string selfUrl = $"{host}{url}{selfQueryString}";

                    response.Self = selfUrl;
                }

                if (nextContinuationToken != null)
                {
                    string nextQueryString = BuildQueryStringWithOneReplacedParameter(
                        queryParams,
                        "continuationToken",
                        nextContinuationToken);

                    string nextUrl = $"{host}{url}{nextQueryString}";

                    response.Next = nextUrl;
                }

                // add self links to platform
                result.Instances.ForEach(i => AddSelfLinks(Request, i));

                return Ok(response);
            }
            catch (Exception e)
            {
                _logger.LogError($"Unable to perform query on instances due to: {e}");
                return StatusCode(500, $"Unable to perform query on instances due to: {e.Message}");
            }
        }

        /// <summary>
        /// Gets an instance for a given instance id.
        /// </summary>
        /// <param name="instanceOwnerPartyId">instance owner id.</param>
        /// <param name="instanceGuid">the guid of the instance.</param>
        /// <returns>an instance.</returns>
        [Authorize(Policy = AuthzConstants.POLICY_INSTANCE_READ)]
        [HttpGet("{instanceOwnerPartyId:int}/{instanceGuid:guid}")]
        [ProducesResponseType(typeof(Instance), 200)]
        public async Task<ActionResult> Get(int instanceOwnerPartyId, Guid instanceGuid)
        {
            string instanceId = $"{instanceOwnerPartyId}/{instanceGuid}";

            try
            {
                Instance result = await _instanceRepository.GetOne(instanceId, instanceOwnerPartyId);

                AddSelfLinks(Request, result);

                return Ok(result);
            }
            catch (Exception e)
            {
                return NotFound($"Unable to find instance {instanceId}: {e}");
            }
        }

        /// <summary>
        /// Inserts new instance into the instance collection.
        /// </summary>
        /// <param name="appId">the application id</param>
        /// <param name="instance">instance</param>
        /// <returns>instance object</returns>
        /// <!-- POST /instances?appId={appId} -->
        [Authorize]
        [HttpPost]
        [Consumes("application/json")]
        [Produces("application/json")]
        [ProducesResponseType(typeof(Instance), 201)]
        public async Task<ActionResult> Post(string appId, [FromBody] Instance instance)
        {
            // check if metadata exists
            Application appInfo = GetApplicationOrError(appId, out ActionResult appInfoError);
            if (appInfoError != null)
            {
                return appInfoError;
            }

            if (string.IsNullOrWhiteSpace(instance.InstanceOwner.PartyId))
            {
                return BadRequest("Cannot create an instance without an instanceOwner.PartyId.");
            }

            // Checking that user is authorized to instantiate.
            XacmlJsonRequestRoot request = DecisionHelper.CreateDecisionRequest(appInfo.Org, appInfo.Id.Split('/')[1], HttpContext.User, "instantiate", instance.InstanceOwner.PartyId.ToString(), null);
            XacmlJsonResponse response = await _pdp.GetDecisionForRequest(request);

            if (response?.Response == null)
            {
                _logger.LogInformation($"// Instances Controller // Authorization of instantiation failed with request: {JsonConvert.SerializeObject(request)}.");
                return Forbid();
            }

            bool authorized = DecisionHelper.ValidatePdpDecision(response.Response, HttpContext.User);

            if (!authorized)
            {
                return Forbid();
            }

            Instance storedInstance = new Instance();
            try
            {
                DateTime creationTime = DateTime.UtcNow;
                string userId = GetUserId();

                Instance instanceToCreate = CreateInstanceFromTemplate(appInfo, instance, creationTime, userId);
                storedInstance = await _instanceRepository.Create(instanceToCreate);
                await DispatchEvent(InstanceEventType.Created.ToString(), storedInstance);
                _logger.LogInformation($"Created instance: {storedInstance.Id}");

                AddSelfLinks(Request, storedInstance);

                return Created(storedInstance.SelfLinks.Platform, storedInstance);
            }
            catch (Exception storageException)
            {
                _logger.LogError($"Unable to create {appId} instance for {instance.InstanceOwner.PartyId} due to {storageException}");

                // compensating action - delete instance
                await _instanceRepository.Delete(storedInstance);

                _logger.LogError($"Deleted instance {storedInstance.Id}");
                return StatusCode(500, $"Unable to create {appId} instance for {instance.InstanceOwner.PartyId} due to {storageException.Message}");
            }
        }

        /// <summary>
        /// Updates an instance.
        /// </summary>
        /// <param name="instanceOwnerPartyId">instance owner party id</param>
        /// <param name="instanceGuid">instance guid</param>
        /// <param name="instance">instance with updated parameters</param>
        /// <returns>The updated instance</returns>
        [Authorize]
        [HttpPut("{instanceOwnerPartyId:int}/{instanceGuid:guid}")]
        [ProducesResponseType(typeof(Instance), 200)]
        [ProducesResponseType(404)]
        public async Task<ActionResult> Put(int instanceOwnerPartyId, Guid instanceGuid, [FromBody] Instance instance)
        {
            string instanceId = $"{instanceOwnerPartyId}/{instanceGuid}";

            Instance existingInstance;
            try
            {
                existingInstance = await _instanceRepository.GetOne(instanceId, instanceOwnerPartyId);
            }
            catch (Exception e)
            {
                string message = $"Unable to find instance {instanceId} to update: {e}";
                _logger.LogError(message);

                return NotFound(message);
            }

            existingInstance.AppOwner = instance.AppOwner;            
            existingInstance.Process = instance.Process;
            existingInstance.Status = instance.Status;
            existingInstance.Title = instance.Title;

            DateTime? dueBefore = DateTimeHelper.ConvertToUniversalTime(instance.DueBefore);
            existingInstance.DueBefore ??= dueBefore;

            DateTime? visibleAfter = DateTimeHelper.ConvertToUniversalTime(instance.VisibleAfter);
            existingInstance.VisibleAfter ??= visibleAfter;
            
            existingInstance.LastChangedBy = GetUserId();
            existingInstance.LastChanged = DateTime.UtcNow;

            Instance result;
            try
            {
                result = await _instanceRepository.Update(existingInstance);
                await DispatchEvent(InstanceEventType.Saved.ToString(), result);
                AddSelfLinks(Request, result);
            }
            catch (Exception e)
            {
                _logger.LogError($"Unable to update instance object {instanceId}. Due to {e}");
                return StatusCode(500, $"Unable to update instance object {instanceId}: {e.Message}");
            }

            return Ok(result);
        }

        /// <summary>.
        /// Delete an instance
        /// </summary>
        /// <param name="instanceGuid">instance guid</param>
        /// <param name="instanceOwnerPartyId">instance owner party id</param>
        /// <param name="hard">if true hard delete will take place. if false, the instance gets its status.softDelete attribut set to todays date and time.</param>
        /// <returns>(202) updated instance object or (204) no content if hard delete</returns>
        [Authorize(Policy = AuthzConstants.POLICY_INSTANCE_WRITE)]
        [HttpDelete("{instanceOwnerPartyId:int}/{instanceGuid:guid}")]
        [ProducesResponseType(typeof(Instance), 202)] // Accepted
        [ProducesResponseType(204)] // No Content
        [ProducesResponseType(404)]
        public async Task<ActionResult> Delete(Guid instanceGuid, int instanceOwnerPartyId, bool? hard)
        {
            string instanceId = $"{instanceOwnerPartyId}/{instanceGuid}";

            Instance instance;
            try
            {
                instance = await _instanceRepository.GetOne(instanceId, instanceOwnerPartyId);
            }
            catch (DocumentClientException dce)
            {
                if (dce.Error.Code.Equals("NotFound"))
                {
                    return NotFound($"Didn't find the object that should be deleted with instanceId={instanceId}");
                }

                _logger.LogError($"Cannot delete instance {instanceId}. Due to {dce}");
                return StatusCode(500, $"Unknown database exception in delete: {dce}");
            }
            catch (Exception e)
            {
                _logger.LogError($"Cannot delete instance {instanceId}. Due to {e}");
                return StatusCode(500, $"Unknown exception in delete: {e}");
            }

            if (hard.HasValue && hard == true)
            {
                try
                {
                    await _instanceRepository.Delete(instance);

                    return NoContent();
                }
                catch (Exception e)
                {
                    _logger.LogError($"Unexpected exception in delete: {e}");
                    return StatusCode(500, $"Unexpected exception in delete: {e.Message}");
                }
            }
            else
            {
                DateTime now = DateTime.UtcNow;

                instance.Status.SoftDeleted = now;
                instance.LastChangedBy = GetUserId();
                instance.LastChanged = now;

                try
                {
                    Instance softDeletedInstance = await _instanceRepository.Update(instance);

                    return Accepted(softDeletedInstance);
                }
                catch (Exception e)
                {
                    _logger.LogError($"Unexpeced exception when updating instance after soft delete: {e}");
                    return StatusCode(500, $"Unexpected exception when updating instance after soft delete: {e.Message}");
                }
            }
        }

        /// <summary>
        ///   Annotate instance with self links to platform for the instance and each of its data elements.
        /// </summary>
        /// <param name="request">the http request which has the path to the request</param>
        /// <param name="instance">the instance to annotate</param>
        public static void AddSelfLinks(HttpRequest request, Instance instance)
        {
            string selfLink = ComputeInstanceSelfLink(request, instance);

            instance.SelfLinks ??= new ResourceLinks();
            instance.SelfLinks.Platform = selfLink;

            if (instance.Data != null)
            {
                foreach (DataElement dataElement in instance.Data)
                {
                    AddDataSelfLinks(selfLink, dataElement);
                }
            }
        }

        /// <summary>
        /// Computes the self link (url) to an instance.
        /// </summary>
        /// <param name="request">the http request that has scheme, host and path properties</param>
        /// <param name="instance">the instance which has the instance id</param>
        /// <returns>A string that contains the self link url to the instance</returns>
        public static string ComputeInstanceSelfLink(HttpRequest request, Instance instance)
        {
            string selfLink = $"{request.Scheme}://{request.Host.ToUriComponent()}{request.Path}";

            int start = selfLink.IndexOf("/instances", StringComparison.Ordinal);
            selfLink = selfLink.Substring(0, start) + "/instances";

            selfLink += $"/{instance.Id}";
            return selfLink;
        }

        /// <summary>
        /// Adds a self link to the data element.
        /// </summary>
        /// <param name="instanceSelfLink">the url to the parent instance</param>
        /// <param name="dataElement">the data element to add self link to</param>
        public static void AddDataSelfLinks(string instanceSelfLink, DataElement dataElement)
        {
            dataElement.SelfLinks ??= new ResourceLinks();

            dataElement.SelfLinks.Platform = $"{instanceSelfLink}/data/{dataElement.Id}";
        }

        private Instance CreateInstanceFromTemplate(Application appInfo, Instance instanceTemplate, DateTime creationTime, string userId)
        {
            Instance createdInstance = new Instance()
            {
                InstanceOwner = instanceTemplate.InstanceOwner,
                CreatedBy = userId,
                Created = creationTime,
                LastChangedBy = userId,
                LastChanged = creationTime,
                AppId = appInfo.Id,
                Org = appInfo.Org,
                VisibleAfter = DateTimeHelper.ConvertToUniversalTime(instanceTemplate.VisibleAfter),
                Title = instanceTemplate.Title,
                Status = instanceTemplate.Status,
                DueBefore = DateTimeHelper.ConvertToUniversalTime(instanceTemplate.DueBefore),
                AppOwner = new ApplicationOwnerState
                {
                    Labels = instanceTemplate.AppOwner?.Labels,
                },                               
            };

            // copy applications title to presentation field if not set by instance template
            if (createdInstance.Title == null && appInfo.Title != null)
            {
                LanguageString presentation = new LanguageString();

                foreach (KeyValuePair<string, string> title in appInfo.Title)
                {
                    presentation.Add(title.Key, title.Value);
                }

                createdInstance.Title = presentation;
            }

            createdInstance.Data = new List<DataElement>();

            createdInstance.Process = instanceTemplate.Process;

            return createdInstance;
        }

        private Application GetApplicationOrError(string appId, out ActionResult errorResult)
        {
            errorResult = null;
            Application appInfo = null;

            try
            {
                string org = appId.Split("/")[0];

                appInfo = _applicationRepository.FindOne(appId, org).Result;
            }
            catch (DocumentClientException dce)
            {
                if (dce.Error.Code.Equals("NotFound"))
                {
                    errorResult = NotFound($"Did not find application with appId={appId}");
                }
                else
                {
                    errorResult = StatusCode(500, $"Document database error: {dce}");
                }
            }
            catch (Exception e)
            {
                errorResult = StatusCode(500, $"Unable to perform request: {e}");
            }

            return appInfo;
        }

        private async Task DispatchEvent(string eventType, Instance instance)
        {
            InstanceEvent instanceEvent = new InstanceEvent
            {
                EventType = eventType,
                InstanceId = instance.Id,
                InstanceOwnerPartyId = instance.InstanceOwner.PartyId,
                User = new PlatformUser
                {
                    UserId = User.GetUserIdAsInt(),
                    AuthenticationLevel = User.GetAuthenticationLevel(),
                    OrgId = User.GetOrg(),
                },
                
                ProcessInfo = instance.Process,
                Created = DateTime.UtcNow,
            };

            await _instanceEventRepository.InsertInstanceEvent(instanceEvent);
        }

        private static string BuildQueryStringWithOneReplacedParameter(Dictionary<string, StringValues> q, string queryParamName, string newParamValue)
        {
            List<KeyValuePair<string, string>> items = q.SelectMany(
                x => x.Value,
                (col, value) => new KeyValuePair<string, string>(col.Key, value))
                .ToList();

            items.RemoveAll(x => x.Key == queryParamName);

            var qb = new QueryBuilder(items)
                        {
                            { queryParamName, newParamValue }
                        };

            string nextQueryString = qb.ToQueryString().Value;

            return nextQueryString;
        }

        private string GetUserId()
        {
            return User.GetUserOrOrgId();
        }
    }
}<|MERGE_RESOLUTION|>--- conflicted
+++ resolved
@@ -3,11 +3,8 @@
 using System.Linq;
 using System.Threading.Tasks;
 using System.Web;
-<<<<<<< HEAD
-=======
 using Altinn.Authorization.ABAC.Xacml.JsonProfile;
 using Altinn.Common.PEP.Helpers;
->>>>>>> 386c9127
 using Altinn.Common.PEP.Interfaces;
 using Altinn.Platform.Storage.Helpers;
 using Altinn.Platform.Storage.Interface.Enums;
@@ -36,11 +33,7 @@
         private readonly IInstanceEventRepository _instanceEventRepository;
         private readonly IApplicationRepository _applicationRepository;
         private readonly ILogger _logger;
-<<<<<<< HEAD
-        private readonly AuthorizeInstancesHelper _authorizeInstancesHelper;
-=======
         private readonly IPDP _pdp;
->>>>>>> 386c9127
 
         /// <summary>
         /// Initializes a new instance of the <see cref="InstancesController"/> class
