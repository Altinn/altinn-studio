--- conflicted
+++ resolved
@@ -125,7 +125,7 @@
 
             // Simplify instances and return
             List<MessageBoxInstance> simpleInstances = InstanceHelper.ConvertToMessageBoxInstance(allInstances, appTitles, AltinnCore.ServiceLibrary.ServiceMetadata.Language.NorwegianBokmal);
- 
+
             return Ok(simpleInstances);
         }
 
@@ -239,13 +239,8 @@
                 }
 
                 // add self links to platform
-<<<<<<< HEAD
-                result.Instances.ForEach(i => SetSelfLinks(i));
-
-=======
                 result.Instances.ForEach(i => AddSelfLinks(Request, i));
-                
->>>>>>> b0c7a6c5
+
                 StringValues acceptHeader = Request.Headers["Accept"];
                 if (acceptHeader.Any() && acceptHeader.Contains("application/hal+json"))
                 {
@@ -274,18 +269,13 @@
         /// <param name="instance">the instance to annotate</param>
         public static void AddSelfLinks(HttpRequest request, Instance instance)
         {
-<<<<<<< HEAD
-            string selfLink = $"{Request.Scheme}://{Request.Host.ToUriComponent()}{Request.Path}";
-
-=======
             string selfLink = $"{request.Scheme}://{request.Host.ToUriComponent()}{request.Path}";
 
             int start = selfLink.IndexOf("/instances");
             selfLink = selfLink.Substring(0, start) + "/instances";
-            
+
             selfLink += $"/{instance.Id}";
-            
->>>>>>> b0c7a6c5
+
             instance.SelfLinks = instance.SelfLinks ?? new ResourceLinks();
             instance.SelfLinks.Platform = selfLink;
 
@@ -346,7 +336,7 @@
         }
 
         /// <summary>
-        /// Inserts new instance into the instance collection. 
+        /// Inserts new instance into the instance collection.
         /// </summary>
         /// <param name="appId">the application id</param>
         /// <param name="instanceOwnerId">instance owner id</param>
@@ -413,7 +403,7 @@
                 // compensating action - delete instance
                 await _instanceRepository.Delete(storedInstance);
                 logger.LogError($"Deleted instance {storedInstance.Id}");
-                
+
                 return StatusCode(500, $"Unable to create {appId} instance for {ownerId} due to {storageException.Message}");
             }
         }
@@ -464,11 +454,6 @@
 
             if (parts.Any() && parts[0] != null && parts[0].Name != null && parts[0].Name.Equals("instance"))
             {
-<<<<<<< HEAD
-                logger.LogError($"Unable to create {appId} instance for {ownerId} due to {e}");
-                return StatusCode(500, $"Unable to create {appId} instance for {ownerId} due to {e.Message}");
-            }
-=======
                 Part instancePart = parts[0];
 
                 instanceTemplate = JsonConvert.DeserializeObject<Instance>(await StreamToUtf8String(instancePart.Stream));
@@ -477,7 +462,6 @@
             }
 
             return instanceTemplate;
->>>>>>> b0c7a6c5
         }
 
         private Instance CreateInstanceFromTemplate(Application appInfo, Instance instanceTemplate, int ownerId, DateTime creationTime, string userId)
@@ -526,10 +510,10 @@
             }
 
             return createdInstance;
-        }      
-
-        /// <summary>
-        /// Method to read the parts of of a multipart request body. 
+        }
+
+        /// <summary>
+        /// Method to read the parts of of a multipart request body.
         /// </summary>
         /// <param name="request">The HttpRequest</param>
         /// <param name="appInfo">The application metadata</param>
@@ -541,14 +525,7 @@
 
             List<Part> emptyList = Enumerable.Empty<Part>().ToList();
 
-<<<<<<< HEAD
-            MultipartReader reader = new MultipartReader(boundary, Request.Body);
-            MultipartSection section = reader.ReadNextSectionAsync().Result;
-
-            while (section != null)
-=======
             if (MultipartRequestHelper.IsMultipartContentType(request.ContentType))
->>>>>>> b0c7a6c5
             {
                 List<Part> parts = ReadMultipartContentOrError(request, appInfo, out ActionResult multipartError);
 
@@ -566,49 +543,26 @@
 
                 if (instanceTemplateError != null)
                 {
-<<<<<<< HEAD
-                    errorResult = BadRequest("Multipart section has no name. It must have a name that corresponds to elementTypes defined in Application metadat");
-                    return null;
-=======
-                    errorResult = instanceTemplateError;                    
->>>>>>> b0c7a6c5
+                    errorResult = instanceTemplateError;
                 }
 
                 if (part != null)
                 {
                     return new List<Part>() { part };
-                }                
-            }
-            
+                }
+            }
+
             return emptyList;
         }
 
         private Part ReadInstanceTemplatePart(string contentType, Stream stream, out ActionResult errorResult)
         {
             errorResult = null;
-            
+
             if (!string.IsNullOrEmpty(contentType))
             {
                 if (contentType.StartsWith("application/json"))
                 {
-<<<<<<< HEAD
-                    string contentFileName = null;
-                    if (contentDisposition.FileName != null)
-                    {
-                        contentFileName = contentDisposition.FileName.ToString();
-                    }
-
-                    long fileSize = contentDisposition.Size ?? 0;
-
-                    // Check if the content disposition name is declared for the application (e.g. "default").
-                    ElementType elementType = appInfoElementTypes.Find(e => e.Id == sectionName);
-
-                    if (elementType == null)
-                    {
-                        errorResult = BadRequest($"Multipart section named, '{sectionName}' does not correspond to an element type in application metadata");
-                        return null;
-                    }
-=======
                     return new Part()
                     {
                         ContentType = contentType,
@@ -625,19 +579,13 @@
 
             return null;
         }
->>>>>>> b0c7a6c5
 
         private List<Part> ReadMultipartContentOrError(HttpRequest request, Application appInfo, out ActionResult errorResult)
         {
             errorResult = null;
 
-<<<<<<< HEAD
-                    string contentType = section.ContentType;
-                    string contentTypeWithoutEncoding = contentType.Split(";")[0];
-=======
             List<Part> parts = new List<Part>();
             List<Part> emptyList = Enumerable.Empty<Part>().ToList();
->>>>>>> b0c7a6c5
 
             MediaTypeHeaderValue mediaType = MediaTypeHeaderValue.Parse(request.ContentType);
             string boundary = MultipartRequestHelper.GetBoundary(mediaType, _defaultFormOptions.MultipartBoundaryLengthLimit);
@@ -645,17 +593,9 @@
             MultipartReader reader = new MultipartReader(boundary, request.Body);
             MultipartSection section = reader.ReadNextSectionAsync().Result;
 
-<<<<<<< HEAD
-                    // Create a new DataElement to be stored in blob and added in the Data List of the Instance object.
-                    DataElement newDataElement = DataElementHelper.CreateDataElement(sectionName, storedInstance, creationTime, contentType, contentFileName, fileSize, user);
-
-                    // Store file as blob.
-                    bool blobCreated = _dataRepository.CreateDataInStorage(theStream, newDataElement.StorageUrl).Result;
-=======
             while (section != null)
             {
                 Part part = ReadSectionIntoPartOrError(section, appInfo, out ActionResult sectionError);
->>>>>>> b0c7a6c5
 
                 if (sectionError != null)
                 {
@@ -663,14 +603,9 @@
                     return emptyList;
                 }
 
-<<<<<<< HEAD
-                    // Update instance with the data element.
-                    storedInstance = _instanceRepository.Update(storedInstance).Result;
-=======
                 if (part != null)
                 {
                     parts.Add(part);
->>>>>>> b0c7a6c5
                 }
 
                 section = reader.ReadNextSectionAsync().Result;
@@ -705,22 +640,12 @@
                 return null;
             }
 
-<<<<<<< HEAD
-                bool hasContentDispositionHeader =
-                        ContentDispositionHeaderValue.
-                        TryParse(section.ContentDisposition, out ContentDispositionHeaderValue contentDisposition);
-
-                if (hasContentDispositionHeader && contentDisposition.Name.Value.Equals("instance"))
-                {
-                    contentType = section.ContentType;
-=======
             string sectionName = contentDisposition.Name.Value;
             string contentType = section.ContentType;
-            
+
             if (sectionName.Equals("instance"))
             {
                 Part part = ReadInstanceTemplatePart(contentType, section.Body, out ActionResult instanceTemplateError);
->>>>>>> b0c7a6c5
 
                 if (instanceTemplateError != null)
                 {
@@ -731,7 +656,7 @@
                 if (part != null)
                 {
                     return part;
-                }            
+                }
             }
             else
             {
@@ -764,7 +689,7 @@
 
                 // copy the section.Body stream since this stream cannot be rewind
                 MemoryStream memoryStream = CopyStreamIntoMemoryStream(section.Body);
-                    
+
                 if (memoryStream.Length == 0)
                 {
                     errorResult = BadRequest($"The multpart section named {sectionName} has no data. Cannot process empty part.");
@@ -963,7 +888,7 @@
         /// <param name="instanceOwnerId">instance owner</param>
         /// <param name="instanceGuid">instance id</param>
         /// <param name="instance">instance</param>
-        /// <returns></returns>        
+        /// <returns></returns>
         [HttpPut("{instanceOwnerId:int}/{instanceGuid:guid}")]
         public async Task<ActionResult> Put(int instanceOwnerId, Guid instanceGuid, [FromBody] Instance instance)
         {
