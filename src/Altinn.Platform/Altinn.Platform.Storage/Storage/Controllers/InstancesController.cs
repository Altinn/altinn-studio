--- conflicted
+++ resolved
@@ -59,12 +59,8 @@
             _instanceEventRepository = instanceEventRepository;
             _applicationRepository = applicationRepository;
             _pdp = pdp;
-<<<<<<< HEAD
             _logger = logger;
             _storageBaseAndHost = $"{settings.Value.Hostname}/storage/api/v1/";
-=======
-            _logger = logger; 
->>>>>>> fb281ef4
         }
 
         /// <summary>
