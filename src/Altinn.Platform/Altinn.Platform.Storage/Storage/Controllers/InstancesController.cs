namespace Altinn.Platform.Storage.Controllers
{
    using System;
    using System.Collections.Generic;
    using System.IO;
    using System.Linq;
    using System.Net;
    using System.Net.Http;
    using System.Text;
    using System.Threading.Tasks;
    using System.Web;
    using Altinn.Platform.Storage.Configuration;
    using Altinn.Platform.Storage.Helpers;
    using Altinn.Platform.Storage.Models;
    using Altinn.Platform.Storage.Repository;
    using global::Storage.Interface.Models;
    using Halcyon.HAL;
    using Microsoft.AspNetCore.Http;
    using Microsoft.AspNetCore.Http.Extensions;
    using Microsoft.AspNetCore.Http.Features;
    using Microsoft.AspNetCore.Mvc;
    using Microsoft.AspNetCore.WebUtilities;
    using Microsoft.Azure.Documents;
    using Microsoft.Extensions.Logging;
    using Microsoft.Extensions.Options;
    using Microsoft.Extensions.Primitives;
    using Microsoft.Net.Http.Headers;
    using Newtonsoft.Json;

    /// <summary>
    /// Handles operations for the application instance resource
    /// </summary>
    [Route("storage/api/v1/instances")]
    [ApiController]
    public class InstancesController : ControllerBase
    {
        private readonly IInstanceRepository _instanceRepository;
        private readonly IApplicationRepository _applicationRepository;
        private readonly IDataRepository _dataRepository;
        private readonly ILogger logger;
        private static readonly FormOptions _defaultFormOptions = new FormOptions();
        private readonly HttpClient bridgeRegistryClient;

        /// <summary>
        /// Initializes a new instance of the <see cref="InstancesController"/> class
        /// </summary>
        /// <param name="instanceRepository">the instance repository handler</param>
        /// <param name="applicationRepository">the application repository handler</param>
        /// <param name="dataRepository">the data repository handler</param>
        /// <param name="generalSettings">the platform settings which has the url to the registry</param>
        /// <param name="logger">the logger</param>
        /// <param name="bridgeClient">the client to call bridge service</param>
        public InstancesController(
            IInstanceRepository instanceRepository,
            IApplicationRepository applicationRepository,
            IDataRepository dataRepository,
            IOptions<GeneralSettings> generalSettings,
            ILogger<InstancesController> logger,
            HttpClient bridgeClient)
        {
            _instanceRepository = instanceRepository;
            _applicationRepository = applicationRepository;
            _dataRepository = dataRepository;
            this.logger = logger;
            this.bridgeRegistryClient = bridgeClient;

            string bridgeUri = generalSettings.Value.GetBridgeRegisterApiEndpoint();
            if (bridgeUri != null)
            {
                this.bridgeRegistryClient.BaseAddress = new Uri(bridgeUri);
            }
        }

        /// <summary>
        /// Gets all instances for a given instance owner.
        /// </summary>
        /// <param name="instanceOwnerId">the instance owner id</param>
        /// <returns>list of instances</returns>
        [HttpGet("{instanceOwnerId:int}")]
        public async Task<ActionResult> GetInstanceOwners(int instanceOwnerId)
        {
            List<Instance> result = await _instanceRepository.GetInstancesOfInstanceOwner(instanceOwnerId);
            if (result == null || result.Count == 0)
            {
                return NotFound($"Did not find any instances for instanceOwnerId={instanceOwnerId}");
            }

            result.ForEach(i => AddSelfLinks(Request, i));

            return Ok(result);
        }

        /// <summary>
        /// Get all instances for a given org or appId. Only one parameter at the time.
        /// </summary>
        /// <param name="org">application owner</param>
        /// <param name="appId">application id</param>
        /// <param name="currentTaskId">running process current task id</param>
        /// <param name="processIsComplete">is process complete</param>
        /// <param name="processIsInError">is process in error</param>
        /// <param name="processEndState">process end state</param>
        /// <param name="labels">labels</param>
        /// <param name="lastChangedDateTime">last changed date</param>
        /// <param name="createdDateTime">created time</param>
        /// <param name="visibleDateTime">the visible date time</param>
        /// <param name="dueDateTime">the due date time</param>
        /// <param name="continuationToken">continuation token</param>
        /// <param name="size">the page size</param>
        /// <returns>list of all instances for given instanceowner</returns>
        /// <!-- GET /instances?org=tdd or GET /instances?appId=tdd/app2 -->
        [HttpGet]
        public async Task<ActionResult> GetInstances(
            string org,
            string appId,
            [FromQuery(Name = "process.currentTask")] string currentTaskId,
            [FromQuery(Name = "process.isComplete")] bool? processIsComplete,
            [FromQuery(Name = "process.isInError")] bool? processIsInError,
            [FromQuery(Name = "process.endState")] string processEndState,
            [FromQuery] string labels,
            [FromQuery] string lastChangedDateTime,
            [FromQuery] string createdDateTime,
            [FromQuery] string visibleDateTime,
            [FromQuery] string dueDateTime,
            string continuationToken,
            int? size)
        {
            int pageSize = size ?? 100;
            string selfContinuationToken = null;

            if (!string.IsNullOrEmpty(continuationToken))
            {
                selfContinuationToken = continuationToken;
                continuationToken = HttpUtility.UrlDecode(continuationToken);
            }
           
            Dictionary<string, StringValues> queryParams = QueryHelpers.ParseQuery(Request.QueryString.Value);

            string host = $"{Request.Scheme}://{Request.Host.ToUriComponent()}";
            string url = Request.Path;
            string query = Request.QueryString.Value;

            logger.LogInformation($"uri = {url}{query}");

            try
            {
                InstanceQueryResponse result = await _instanceRepository.GetInstancesOfApplication(queryParams, continuationToken, pageSize);

                if (result.TotalHits == 0)
                {
                    return NotFound($"Did not find any instances");
                }

                if (!string.IsNullOrEmpty(result.Exception))
                {
                    return BadRequest(result.Exception);
                }
          
                string nextContinuationToken = HttpUtility.UrlEncode(result.ContinuationToken);
                result.ContinuationToken = null;

                HALResponse response = new HALResponse(result);

                if (continuationToken == null)
                {
                    string selfUrl = $"{host}{url}{query}";

                    result.Self = selfUrl;

                    Link selfLink = new Link("self", selfUrl);
                    response.AddLinks(selfLink);
                }
                else
                {
                    string selfQueryString = BuildQueryStringWithOneReplacedParameter(
                        queryParams,
                        "continuationToken",
                        selfContinuationToken);

                    string selfUrl = $"{host}{url}{selfQueryString}";

                    result.Self = selfUrl;

                    Link selfLink = new Link("self", selfUrl);
                    response.AddLinks(selfLink);
                }

                if (nextContinuationToken != null)
                {
                    string nextQueryString = BuildQueryStringWithOneReplacedParameter(
                        queryParams,
                        "continuationToken",
                        nextContinuationToken);

                    string nextUrl = $"{host}{url}{nextQueryString}";

                    result.Next = nextUrl;

                    Link nextLink = new Link("next", nextUrl);
                    response.AddLinks(nextLink);
                }

                // add self links to platform
                result.Instances.ForEach(i => AddSelfLinks(Request, i));
                
                StringValues acceptHeader = Request.Headers["Accept"];
                if (acceptHeader.Any() && acceptHeader.Contains("application/hal+json"))
                {
                    /* Response object should be expressed as HAL (Hypertext Application Language) with _embedded and _links.
                     * Thus we reset the response object's inline instances, next and self elements.*/

                    response.AddEmbeddedCollection("instances", result.Instances);
                    result.Instances = null;
                    result.Next = null;
                    result.Self = null;
                }

                return Ok(response);
            }
            catch (Exception e)
            {
                logger.LogError("exception", e);
                return StatusCode(500, $"Unable to perform query due to: {e.Message}");
            }                               
        }

        /// <summary>
        ///   Annotate instance with self links to platform for the instance and each of its data elements.
        /// </summary>
        /// <param name="request">the http request which has the path to the request</param>
        /// <param name="instance">the instance to annotate</param>
        public static void AddSelfLinks(HttpRequest request, Instance instance)
        {
<<<<<<< HEAD
            string selfLink = $"{Request.Scheme}://{Request.Host.ToUriComponent()}{Request.Path}";

            if (!selfLink.EndsWith(instance.Id))
            {
                selfLink += $"/{instance.Id}";
            }
=======
            string selfLink = $"{request.Scheme}://{request.Host.ToUriComponent()}{request.Path}";

            int start = selfLink.IndexOf("/instances");
            selfLink = selfLink.Substring(0, start) + "/instances";
            
            selfLink += $"/{instance.Id}";
>>>>>>> b0c7a6c5
            
            instance.SelfLinks = instance.SelfLinks ?? new ResourceLinks();
            instance.SelfLinks.Platform = selfLink;

            if (instance.Data != null)
            {
                foreach (DataElement dataElement in instance.Data)
                {
                    dataElement.DataLinks = dataElement.DataLinks ?? new ResourceLinks();

                    dataElement.DataLinks.Platform = $"{selfLink}/data/{dataElement.Id}";
                }
            }
        }

        private static string BuildQueryStringWithOneReplacedParameter(Dictionary<string, StringValues> q, string queryParamName, string newParamValue)
        {
            List<KeyValuePair<string, string>> items = q.SelectMany(
                x => x.Value,
                (col, value) => new KeyValuePair<string, string>(col.Key, value))
                .ToList();

            items.RemoveAll(x => x.Key == queryParamName);

            var qb = new QueryBuilder(items)
                        {
                            { queryParamName, newParamValue }
                        };

            string nextQueryString = qb.ToQueryString().Value;

            return nextQueryString;
        }

        /// <summary>
        /// Gets an instance for a given instance id.
        /// </summary>
        /// <param name="instanceOwnerId">instance owner id.</param>
        /// <param name="instanceGuid">the guid of the instance.</param>
        /// <returns>an instance.</returns>
        [HttpGet("{instanceOwnerId:int}/{instanceGuid:guid}")]
        public async Task<ActionResult> Get(int instanceOwnerId, Guid instanceGuid)
        {
            string instanceId = $"{instanceOwnerId}/{instanceGuid}";

            Instance result;
            try
            {
                result = await _instanceRepository.GetOne(instanceId, instanceOwnerId);

                AddSelfLinks(Request, result);

                return Ok(result);
            }
            catch (Exception e)
            {
                return NotFound($"Unable to find instance {instanceId}: {e}");
            }
        }

        /// <summary>
        /// Inserts new instance into the instance collection. 
        /// </summary>
        /// <param name="appId">the application id</param>
        /// <param name="instanceOwnerId">instance owner id</param>
        /// <returns>instance object</returns>
        /// <!-- POST /instances?appId={appId}&instanceOwnerId={instanceOwnerId} -->
        [HttpPost]
        [DisableFormValueModelBinding]
        [Consumes("application/json", otherContentTypes: new string[] { "multipart/form-data" })]
        [Produces("application/json")]
        public async Task<ActionResult> Post(string appId, int? instanceOwnerId)
        {
            // check if metadata exists
            Application appInfo = GetApplicationOrError(appId, out ActionResult appInfoError);
            if (appInfoError != null)
            {
                return appInfoError;
            }

            List<Part> parts = ReadAndCheckContent(Request, appInfo, out ActionResult contentError);
            if (contentError != null)
            {
                return contentError;
            }

            // extract instance template. it should, if it exists, be first part in list
            Instance instanceTemplate = await ExtractInstanceTemplateFromParts(parts);

            // get instanceOwnerId from one out of three possible places
            int ownerId = GetOrLookupInstanceOwnerId(instanceOwnerId, instanceTemplate, out ActionResult instanceOwnerIdError);
            if (instanceOwnerIdError != null)
            {
                return instanceOwnerIdError;
            }

            if (instanceTemplate == null)
            {
                instanceTemplate = new Instance();
            }

            Instance storedInstance = null;

            try
            {
                DateTime creationTime = DateTime.UtcNow;
                string userId = null;

                Instance instanceToCreate = CreateInstanceFromTemplate(appInfo, instanceTemplate, ownerId, creationTime, userId);
                storedInstance = await _instanceRepository.Create(instanceToCreate);
                logger.LogInformation($"Created instance: {storedInstance.Id}");

                if (parts.Any())
                {
                    storedInstance = await SaveDataElementsAndUpdateInstance(parts, storedInstance, creationTime, userId);
                }

                AddSelfLinks(Request, storedInstance);

                return Ok(storedInstance);
            }
            catch (Exception storageException)
            {
                logger.LogError($"Unable to create {appId} instance for {ownerId} due to {storageException}");

                // compensating action - delete instance
                await _instanceRepository.Delete(storedInstance);
                logger.LogError($"Deleted instance {storedInstance.Id}");
                
                return StatusCode(500, $"Unable to create {appId} instance for {ownerId} due to {storageException.Message}");
            }
        }

        private async Task<Instance> SaveDataElementsAndUpdateInstance(List<Part> parts, Instance storedInstance, DateTime creationTime, string userId)
        {
            try
            {
                foreach (Part part in parts)
                {
                    // Create a new DataElement to be stored in blob and added in the Data List of the Instance object.
                    DataElement newDataElement = DataElementHelper.CreateDataElement(part.Name, storedInstance, creationTime, part.ContentType, part.FileName, part.Stream.Length, userId);

                    // Store file as blob.
                    newDataElement.FileSize = _dataRepository.WriteDataToStorage(part.Stream, newDataElement.StorageUrl).Result;

                    if (newDataElement.FileSize > 0)
                    {
                        storedInstance.Data.Add(newDataElement);

                        logger.LogInformation($"Data element '{newDataElement.ElementType} - {newDataElement.Id}' is stored at {newDataElement.StorageUrl}, file size {newDataElement.FileSize / 1024}KB");
                    }
                }

                // Update instance with the data element.
                storedInstance = _instanceRepository.Update(storedInstance).Result;
            }
            catch (Exception dataElementException)
            {
                // compensating action - delete blobs
                logger.LogError($"Creation of data elements failed. {dataElementException}");

                foreach (DataElement dataElement in storedInstance.Data)
                {
                    await _dataRepository.DeleteDataInStorage(dataElement.StorageUrl);
                    logger.LogError($"Deleted data element '{dataElement.ElementType} - {dataElement.Id}' stored at {dataElement.StorageUrl}");
                }

                throw;
            }

            return storedInstance;
        }

        private async Task<Instance> ExtractInstanceTemplateFromParts(List<Part> parts)
        {
            Instance instanceTemplate = null;

            if (parts.Any() && parts[0] != null && parts[0].Name != null && parts[0].Name.Equals("instance"))
            {
                Part instancePart = parts[0];

                instanceTemplate = JsonConvert.DeserializeObject<Instance>(await StreamToUtf8String(instancePart.Stream));

                parts.Remove(instancePart);
            }

            return instanceTemplate;
        }

        private Instance CreateInstanceFromTemplate(Application appInfo, Instance instanceTemplate, int ownerId, DateTime creationTime, string userId)
        {
            Instance createdInstance = new Instance()
            {
                InstanceOwnerId = ownerId.ToString(),
                CreatedBy = userId,
                CreatedDateTime = creationTime,
                LastChangedBy = userId,
                LastChangedDateTime = creationTime,
                AppId = appInfo.Id,
                Org = appInfo.Org,
                VisibleDateTime = DateTimeHelper.ConvertToUniversalTime(instanceTemplate.VisibleDateTime),
                DueDateTime = DateTimeHelper.ConvertToUniversalTime(instanceTemplate.DueDateTime),
                Labels = instanceTemplate.Labels,
                PresentationField = instanceTemplate.PresentationField,
                InstanceState = new InstanceState { IsArchived = false, IsDeleted = false, IsMarkedForHardDelete = false },
            };

            // copy applications title to presentation field if not set by instance template
            if (createdInstance.PresentationField == null && appInfo.Title != null)
            {
                LanguageString presentation = new LanguageString();

                foreach (KeyValuePair<string, string> title in appInfo.Title)
                {
                    presentation.Add(title.Key, title.Value);
                }

                createdInstance.PresentationField = presentation;
            }

            if (createdInstance.Data == null)
            {
                createdInstance.Data = new List<DataElement>();
            }

            if (instanceTemplate.Process != null)
            {
                createdInstance.Process = instanceTemplate.Process;
            }
            else
            {
                createdInstance.Process = new ProcessState { CurrentTask = "FormFilling_1", IsComplete = false };
            }

            return createdInstance;
        }      

        /// <summary>
        /// Method to read the parts of of a multipart request body. 
        /// </summary>
        /// <param name="request">The HttpRequest</param>
        /// <param name="appInfo">The application metadata</param>
        /// <param name="errorResult">The error message if the part does not follow the application metadata or has a proper section name, ...</param>
        /// <returns>The list of the parts in the multpart request</returns>
        private List<Part> ReadAndCheckContent(HttpRequest request, Application appInfo, out ActionResult errorResult)
        {
            errorResult = null;

            List<Part> emptyList = Enumerable.Empty<Part>().ToList();

            if (MultipartRequestHelper.IsMultipartContentType(request.ContentType))
            {
                List<Part> parts = ReadMultipartContentOrError(request, appInfo, out ActionResult multipartError);

                if (multipartError != null)
                {
                    errorResult = multipartError;
                    return emptyList;
                }

                return parts;
            }
            else
            {
                Part part = ReadInstanceTemplatePart(request.ContentType, request.Body, out ActionResult instanceTemplateError);

                if (instanceTemplateError != null)
                {
                    errorResult = instanceTemplateError;                    
                }

                if (part != null)
                {
                    return new List<Part>() { part };
                }                
            }
            
            return emptyList;
        }

        private Part ReadInstanceTemplatePart(string contentType, Stream stream, out ActionResult errorResult)
        {
            errorResult = null;
            
            if (!string.IsNullOrEmpty(contentType))
            {
                if (contentType.StartsWith("application/json"))
                {
                    return new Part()
                    {
                        ContentType = contentType,
                        Name = "instance",
                        Stream = CopyStreamIntoMemoryStream(stream),
                    };
                }
                else
                {
                    errorResult = BadRequest($"Unexpected Content-Type '{contentType}' of embedded instance template. Expecting 'application/json'");
                    return null;
                }
            }

            return null;
        }

        private List<Part> ReadMultipartContentOrError(HttpRequest request, Application appInfo, out ActionResult errorResult)
        {
            errorResult = null;

            List<Part> parts = new List<Part>();
            List<Part> emptyList = Enumerable.Empty<Part>().ToList();

            MediaTypeHeaderValue mediaType = MediaTypeHeaderValue.Parse(request.ContentType);
            string boundary = MultipartRequestHelper.GetBoundary(mediaType, _defaultFormOptions.MultipartBoundaryLengthLimit);

            MultipartReader reader = new MultipartReader(boundary, request.Body);
            MultipartSection section = reader.ReadNextSectionAsync().Result;

            while (section != null)
            {
                Part part = ReadSectionIntoPartOrError(section, appInfo, out ActionResult sectionError);

                if (sectionError != null)
                {
                    errorResult = sectionError;
                    return emptyList;
                }

                if (part != null)
                {
                    parts.Add(part);
                }

                section = reader.ReadNextSectionAsync().Result;
            }

            return parts;
        }

        /// <summary>
        /// Reads a multipart section, checks if it meets criteria of Application metadata and returns a part holding the stream with content.
        /// </summary>
        /// <param name="section">the section to read</param>
        /// <param name="appInfo">the application metadata</param>
        /// <param name="errorResult">error message</param>
        /// <returns>the part holding the section's stream</returns>
        private Part ReadSectionIntoPartOrError(MultipartSection section, Application appInfo, out ActionResult errorResult)
        {
            errorResult = null;

            bool hasContentDispositionHeader = ContentDispositionHeaderValue
                   .TryParse(section.ContentDisposition, out ContentDispositionHeaderValue contentDisposition);

            if (!hasContentDispositionHeader)
            {
                errorResult = BadRequest("Multipart section must have content disposition header");
                return null;
            }

            if (!contentDisposition.Name.HasValue)
            {
                errorResult = BadRequest("Multipart section has no name. It must have a name that corresponds to elementTypes defined in Application metadat");
                return null;
            }

            string sectionName = contentDisposition.Name.Value;
            string contentType = section.ContentType;
            
            if (sectionName.Equals("instance"))
            {
                Part part = ReadInstanceTemplatePart(contentType, section.Body, out ActionResult instanceTemplateError);

                if (instanceTemplateError != null)
                {
                    errorResult = instanceTemplateError;
                    return null;
                }

<<<<<<< HEAD
                request.Body.Position = 0;
=======
                if (part != null)
                {
                    return part;
                }            
>>>>>>> b0c7a6c5
            }
            else
            {
                // Check if the section name is declared for the application (e.g. "default").
                ElementType elementType = appInfo.ElementTypes.Find(e => e.Id == sectionName);

                if (elementType == null)
                {
                    errorResult = BadRequest($"Multipart section named, '{sectionName}' does not correspond to an element type in application metadata");
                    return null;
                }

                if (section.ContentType == null)
                {
                    errorResult = BadRequest($"The multipart section named {sectionName} is missing Content-Type.");
                    return null;
                }

                string contentTypeWithoutEncoding = contentType.Split(";")[0];

                // Check if the content type of the multipart section is declared for the element type (e.g. "application/xml").
                if (!elementType.AllowedContentType.Contains(contentTypeWithoutEncoding))
                {
                    errorResult = BadRequest($"The multipart section named {sectionName} has a Content-Type '{contentType}' which is not declared in this application element type '{elementType}'");
                    return null;
                }

                string contentFileName = contentDisposition.FileName.HasValue ? contentDisposition.Name.Value : null;
                long fileSize = contentDisposition.Size ?? 0;

                // copy the section.Body stream since this stream cannot be rewind
                MemoryStream memoryStream = CopyStreamIntoMemoryStream(section.Body);
                    
                if (memoryStream.Length == 0)
                {
                    errorResult = BadRequest($"The multpart section named {sectionName} has no data. Cannot process empty part.");
                    return null;
                }

                return new Part()
                {
                    ContentType = contentType,
                    Name = sectionName,
                    Stream = memoryStream,
                    FileName = contentFileName,
                    FileSize = fileSize,
                };
            }
<<<<<<< HEAD
            
            return instanceTemplate;
=======

            return null;
        }

        private MemoryStream CopyStreamIntoMemoryStream(Stream stream)
        {
            MemoryStream memoryStream = new MemoryStream();
            stream.CopyTo(memoryStream);
            memoryStream.Position = 0;

            return memoryStream;
>>>>>>> b0c7a6c5
        }

        /// <summary>
        /// Reads the body element of HttpRequest as string
        /// </summary>
        /// <returns></returns>
        private async Task<string> StreamToUtf8String(Stream stream)
        {
            StreamReader streamReader = new StreamReader(stream, Encoding.UTF8);
            return await streamReader.ReadToEndAsync();
        }
        
        private Application GetApplicationOrError(string appId, out ActionResult errorResult)
        {
            errorResult = null;
            Application appInfo = null;

            try
            {
                string org = appId.Split("/")[0];

                appInfo = _applicationRepository.FindOne(appId, org).Result;                
            }
            catch (DocumentClientException dce)
            {
                if (dce.Error.Code.Equals("NotFound"))
                {
                    errorResult = NotFound($"Did not find application with appId={appId}");
                }
                else
                {
                    errorResult = StatusCode(500, $"Document database error: {dce}");
                }
            }
            catch (Exception e)
            {
                errorResult = StatusCode(500, $"Unable to perform request: {e}");
            }
    
            return appInfo;
        }

        /// <summary>
        /// InstanceOwner can be given in three different ways:
        ///  - instanceOwnerId is provided as query param (priority1),
        ///  - in instanceTemplate.instanceOwnerId (priority2),
        ///  - or instanceTemplate.instanceOwnerLookup (priority3)
        /// </summary>
        /// <param name="instanceOwnerId">the instance owner id</param>
        /// <param name="instanceTemplate">the instance template</param>
        /// <param name="errorResult">the errorResult. null if successful otherwise an action result</param>
        /// <returns></returns>
        private int GetOrLookupInstanceOwnerId(int? instanceOwnerId, Instance instanceTemplate, out ActionResult errorResult)
        {
            errorResult = null;          

            if (instanceOwnerId.HasValue)
            {
                return instanceOwnerId.Value;
            }
            else
            {
                if (instanceTemplate != null)
                {
                    if (!string.IsNullOrEmpty(instanceTemplate.InstanceOwnerId))
                    {
                        return int.Parse(instanceTemplate.InstanceOwnerId);
                    }
                    else
                    {                        
                        return InstanceOwnerLookup(instanceTemplate.InstanceOwnerLookup, ref errorResult);                        
                    }
                }
                else
                {
                    errorResult = BadRequest("InstanceOwnerId must be set, either in query param or attached in instance template object");
                }
            }

            return 0;
        }

        private int InstanceOwnerLookup(InstanceOwnerLookup lookup, ref ActionResult errorResult)
        {
            if (lookup != null)
            {
                try
                {
                    string personOrOrganisationNumber = CollectIdFromLookup(lookup);

                    int? instanceOwnerLookup = LookupIdFromBridgeRegistry(personOrOrganisationNumber).Result;

                    if (instanceOwnerLookup.HasValue)
                    {
                        return instanceOwnerLookup.Value;
                    }
                    else
                    {
                        errorResult = BadRequest("Instance owner lookup failed.");
                    }
                }
                catch (Exception e)
                {
                    errorResult = BadRequest(e.Message);
                }                
            }
            else
            {
                errorResult = BadRequest("InstanceOwnerLookup cannot have null value if instanceOwnerId is not set. Cannot resolve instance owner id");
            }

            return 0;
        }

        private async Task<int?> LookupIdFromBridgeRegistry(string id)
        {
            try
            {
                Uri bridgeRegistryLookupUri = new Uri("parties/lookup", UriKind.Relative);

                string idAsJson = JsonConvert.SerializeObject(id);

                HttpResponseMessage response = await bridgeRegistryClient.PostAsync(
                    bridgeRegistryLookupUri,
                    new StringContent(idAsJson, Encoding.UTF8, "application/json"));

                if (response.StatusCode == HttpStatusCode.OK)
                {
                    string partyIdString = await response.Content.ReadAsStringAsync();

                    return JsonConvert.DeserializeObject<int>(partyIdString);
                }
            }
            catch (Exception e)
            {
                logger.LogError($"Lookup of instance owner id failed! {e.Message}");
            }

            return null;
        }

        private static string CollectIdFromLookup(InstanceOwnerLookup lookup)
        {
            string id = null;

            if (!string.IsNullOrEmpty(lookup.PersonNumber) && !string.IsNullOrEmpty(lookup.OrganisationNumber))
            {
                throw new ArgumentException("InstanceOwnerLookup cannot have both PersonNumber and OrganisationNumber set.");
            }

            if (!string.IsNullOrEmpty(lookup.PersonNumber))
            {
                id = lookup.PersonNumber;
            }
            else if (!string.IsNullOrEmpty(lookup.OrganisationNumber))
            {
                id = lookup.OrganisationNumber;
            }
            else
            {
                throw new ArgumentException("InstanceOwnerLookup must have either PersonNumber or OrganisationNumber set.");
            }

            return id;
        }

        /// <summary>
        /// Updates an instance
        /// </summary>
        /// <param name="instanceOwnerId">instance owner</param>
        /// <param name="instanceGuid">instance id</param>
        /// <param name="instance">instance</param>
        /// <returns></returns>        
        [HttpPut("{instanceOwnerId:int}/{instanceGuid:guid}")]
        public async Task<ActionResult> Put(int instanceOwnerId, Guid instanceGuid, [FromBody] Instance instance)
        {
            string instanceId = $"{instanceOwnerId}/{instanceGuid}";

            Instance existingInstance;
            try
            {
                existingInstance = await _instanceRepository.GetOne(instanceId, instanceOwnerId);
            }
            catch (Exception e)
            {
                string message = $"Unable to find instance {instanceId} to update: {e}";
                logger.LogError(message);

                return NotFound(message);
            }

            existingInstance.AppOwnerState = instance.AppOwnerState;
            existingInstance.Process = instance.Process;
            existingInstance.InstanceState = instance.InstanceState;

            existingInstance.PresentationField = instance.PresentationField;
            existingInstance.DueDateTime = DateTimeHelper.ConvertToUniversalTime(instance.DueDateTime);
            existingInstance.VisibleDateTime = DateTimeHelper.ConvertToUniversalTime(instance.VisibleDateTime);
            existingInstance.Labels = instance.Labels;

            existingInstance.LastChangedBy = User.Identity.Name;
            existingInstance.LastChangedDateTime = DateTime.UtcNow;

            Instance result;
            try
            {
                result = await _instanceRepository.Update(existingInstance);
                AddSelfLinks(Request, result);
            }
            catch (Exception e) 
            {
                return StatusCode(500, $"Unable to update instance object {instanceId}: {e.Message}");
            }            

            return Ok(result);
        }

        /// <summary>
        /// Delete an instance
        /// </summary>
        /// <param name="instanceGuid">instance id</param>
        /// <param name="instanceOwnerId">instance owner</param>
        /// <param name="hard">if true hard delete will take place</param>
        /// <returns>updated instance object</returns>
        /// DELETE /instances/{instanceId}?instanceOwnerId={instanceOwnerId}
        [HttpDelete("{instanceOwnerId:int}/{instanceGuid:guid}")]
        public async Task<ActionResult> Delete(Guid instanceGuid, int instanceOwnerId, bool? hard)
        {
            string instanceId = $"{instanceOwnerId}/{instanceGuid}";

            Instance instance;
            try
            {
                instance = await _instanceRepository.GetOne(instanceId, instanceOwnerId);
            }
            catch (DocumentClientException dce)
            {
                if (dce.Error.Code.Equals("NotFound"))
                {
                    return NotFound($"Didn't find the object that should be deleted with instanceId={instanceId}");
                }

                return StatusCode(500, $"Unknown database exception in delete: {dce}");
            }
            catch (Exception e)
            {
                return StatusCode(500, $"Unknown exception in delete: {e}");
            }

            if (hard.HasValue && hard == true)
            {
                try
                {
                    await _instanceRepository.Delete(instance);

                    return Ok(true);                    
                }
                catch (Exception e)
                {
                    return StatusCode(500, $"Unknown exception in delete: {e}");
                }
            }
            else
            {
                instance.InstanceState.IsDeleted = true;
                instance.LastChangedBy = User.Identity.Name;
                instance.LastChangedDateTime = DateTime.UtcNow;

                try
                {
                    Instance softDeletedInstance = await _instanceRepository.Update(instance);
                    
                    return Ok(softDeletedInstance);                    
                }
                catch (Exception e)
                {
                    return StatusCode(500, $"Unknown exception in delete: {e}");
                }
            }
        }
    }

    /// <summary>
    /// A helper to organise the parts in a multipart
    /// </summary>
    internal class Part
    {
        /// <summary>
        /// The stream to access this part.
        /// </summary>
        public Stream Stream { get; set; }

        /// <summary>
        /// The file name as given in content description.
        /// </summary>
        public string FileName { get; set; }

        /// <summary>
        /// The parts name.
        /// </summary>
        public string Name { get; set; }

        /// <summary>
        /// The content type of the part.
        /// </summary>
        public string ContentType { get; set; }

        /// <summary>
        /// The file size of the part, if given.
        /// </summary>
        public long FileSize { get; set; }
    }
}<|MERGE_RESOLUTION|>--- conflicted
+++ resolved
@@ -230,22 +230,13 @@
         /// <param name="instance">the instance to annotate</param>
         public static void AddSelfLinks(HttpRequest request, Instance instance)
         {
-<<<<<<< HEAD
-            string selfLink = $"{Request.Scheme}://{Request.Host.ToUriComponent()}{Request.Path}";
-
-            if (!selfLink.EndsWith(instance.Id))
-            {
-                selfLink += $"/{instance.Id}";
-            }
-=======
             string selfLink = $"{request.Scheme}://{request.Host.ToUriComponent()}{request.Path}";
 
             int start = selfLink.IndexOf("/instances");
             selfLink = selfLink.Substring(0, start) + "/instances";
             
             selfLink += $"/{instance.Id}";
->>>>>>> b0c7a6c5
-            
+
             instance.SelfLinks = instance.SelfLinks ?? new ResourceLinks();
             instance.SelfLinks.Platform = selfLink;
 
@@ -623,14 +614,10 @@
                     return null;
                 }
 
-<<<<<<< HEAD
-                request.Body.Position = 0;
-=======
                 if (part != null)
                 {
                     return part;
-                }            
->>>>>>> b0c7a6c5
+                }
             }
             else
             {
@@ -679,10 +666,6 @@
                     FileSize = fileSize,
                 };
             }
-<<<<<<< HEAD
-            
-            return instanceTemplate;
-=======
 
             return null;
         }
@@ -694,7 +677,6 @@
             memoryStream.Position = 0;
 
             return memoryStream;
->>>>>>> b0c7a6c5
         }
 
         /// <summary>
