using System;
using System.Collections.Generic;
using System.Linq;
using System.Threading.Tasks;
using System.Web;
using Altinn.Common.PEP.Interfaces;
using Altinn.Platform.Storage.Helpers;
using Altinn.Platform.Storage.Interface.Enums;
using Altinn.Platform.Storage.Interface.Models;
using Altinn.Platform.Storage.Repository;
using Microsoft.AspNetCore.Authorization;
using Microsoft.AspNetCore.Http;
using Microsoft.AspNetCore.Http.Extensions;
using Microsoft.AspNetCore.Mvc;
using Microsoft.AspNetCore.WebUtilities;
using Microsoft.Azure.Documents;
using Microsoft.Extensions.Logging;
using Microsoft.Extensions.Primitives;

namespace Altinn.Platform.Storage.Controllers
{
    /// <summary>
    /// Handles operations for the application instance resource
    /// </summary>
    [Route("storage/api/v1/instances")]
    [ApiController]
    public class InstancesController : ControllerBase
    {
        private readonly IInstanceRepository _instanceRepository;
        private readonly IInstanceEventRepository _instanceEventRepository;
        private readonly IApplicationRepository _applicationRepository;
        private readonly ILogger _logger;
        private readonly AuthorizeInstancesHelper _authorizeInstancesHelper;

        /// <summary>
        /// Initializes a new instance of the <see cref="InstancesController"/> class
        /// </summary>
        /// <param name="instanceRepository">the instance repository handler</param>
        /// <param name="instanceEventRepository">the instance event repository service</param>
        /// <param name="applicationRepository">the application repository handler</param>
        /// <param name="logger">the logger</param>
        public InstancesController(
            IInstanceRepository instanceRepository,
            IInstanceEventRepository instanceEventRepository,
            IApplicationRepository applicationRepository,
            ILogger<InstancesController> logger,
            IPDP pdp)
        {
            _instanceRepository = instanceRepository;
            _instanceEventRepository = instanceEventRepository;
            _applicationRepository = applicationRepository;
            _logger = logger;
            _authorizeInstancesHelper = new AuthorizeInstancesHelper(pdp);
        }

        /// <summary>
<<<<<<< HEAD
        /// Gets all instances for a given instance owner. Currently a maximum of 100 instances will be returned.
        /// </summary>
        /// <param name="instanceOwnerPartyId">the instance owner party id</param>
        /// <returns>list of instances</returns>        
        [Authorize(Policy = "InstanceRead")]
        [HttpGet("{instanceOwnerPartyId:int}")]
        [ProducesResponseType(typeof(List<Instance>), 200)]
        public async Task<ActionResult> GetInstanceOwners(int instanceOwnerPartyId)
        {
            List<Instance> result = await _instanceRepository.GetInstancesOfInstanceOwner(instanceOwnerPartyId);
            if (result == null)
            {
                return NotFound($"Did not find any instances for instanceOwnerPartyId={instanceOwnerPartyId}");
            }

            result.ForEach(i => AddSelfLinks(Request, i));

            return Ok(result);
        }

        /// <summary>
=======
>>>>>>> 7e5c215a
        /// Get all instances that match the given query parameters. Parameters can be combined. Unknown or illegal parameter values will result in 400 - bad request.
        /// </summary>
        /// <param name="org">application owner</param>
        /// <param name="appId">application id</param>
        /// <param name="currentTaskId">running process current task id</param>
        /// <param name="processIsComplete">is process complete</param>
        /// <param name="processEndEvent">process end state</param>
        /// <param name="processEnded">process ended value</param>
        /// <param name="instanceOwnerPartyId">instance owner id</param>
        /// <param name="labels">labels</param>
        /// <param name="lastChanged">last changed date</param>
        /// <param name="created">created time</param>
        /// <param name="visibleAfter">the visible after date time</param>
        /// <param name="dueBefore">the due before date time</param>
        /// <param name="continuationToken">continuation token</param>
        /// <param name="size">the page size</param>
        /// <returns>list of all instances for given instance owner</returns>
        /// <!-- GET /instances?org=tdd or GET /instances?appId=tdd/app2 -->
        [Authorize(Policy = "InstanceRead")]
        [HttpGet]
        [ProducesResponseType(typeof(QueryResponse<Instance>), 200)]
        public async Task<ActionResult> GetInstances(
            string org,
            string appId,
            [FromQuery(Name = "process.currentTask")] string currentTaskId,
            [FromQuery(Name = "process.isComplete")] bool? processIsComplete,
            [FromQuery(Name = "process.endEvent")] string processEndEvent,
            [FromQuery(Name = "process.ended")] string processEnded,
            [FromQuery(Name = "instanceOwner.partyId")] int? instanceOwnerPartyId,
            [FromQuery(Name = "appOwner.labels")] string labels,
            [FromQuery] string lastChanged,
            [FromQuery] string created,
            [FromQuery(Name = "visibleAfter")] string visibleAfter,
            [FromQuery] string dueBefore,
            string continuationToken,
            int? size)
        {
            int pageSize = size ?? 100;
            string selfContinuationToken = null;

            if (!string.IsNullOrEmpty(continuationToken))
            {
                selfContinuationToken = continuationToken;
                continuationToken = HttpUtility.UrlDecode(continuationToken);
            }

            Dictionary<string, StringValues> queryParams = QueryHelpers.ParseQuery(Request.QueryString.Value);

            string host = $"{Request.Scheme}://{Request.Host.ToUriComponent()}";
            string url = Request.Path;
            string query = Request.QueryString.Value;

            _logger.LogInformation($"uri = {url}{query}");

            try
            {
                InstanceQueryResponse result = await _instanceRepository.GetInstancesOfApplication(queryParams, continuationToken, pageSize);
                
                if (!string.IsNullOrEmpty(result.Exception))
                {
                    return BadRequest(result.Exception);
                }

                string nextContinuationToken = HttpUtility.UrlEncode(result.ContinuationToken);
                result.ContinuationToken = null;

                List<Instance> authorizedInstances = await _authorizeInstancesHelper.AuthroizeInstances(HttpContext.User, result.Instances);

                QueryResponse<Instance> response = new QueryResponse<Instance>
                {
                    Instances = authorizedInstances,
                    Count = result.Instances.Count,
                    TotalHits = result.TotalHits ?? 0
                };

                if (continuationToken == null)
                {
                    string selfUrl = $"{host}{url}{query}";
                    response.Self = selfUrl;
                }
                else
                {
                    string selfQueryString = BuildQueryStringWithOneReplacedParameter(
                        queryParams,
                        "continuationToken",
                        selfContinuationToken);

                    string selfUrl = $"{host}{url}{selfQueryString}";

                    response.Self = selfUrl;
                }

                if (nextContinuationToken != null)
                {
                    string nextQueryString = BuildQueryStringWithOneReplacedParameter(
                        queryParams,
                        "continuationToken",
                        nextContinuationToken);

                    string nextUrl = $"{host}{url}{nextQueryString}";

                    response.Next = nextUrl;
                }

                // add self links to platform
                result.Instances.ForEach(i => AddSelfLinks(Request, i));

                return Ok(response);
            }
            catch (Exception e)
            {
                _logger.LogError($"Unable to perform query on instances due to: {e}");
                return StatusCode(500, $"Unable to perform query on instances due to: {e.Message}");
            }
        }

        /// <summary>
        /// Gets an instance for a given instance id.
        /// </summary>
        /// <param name="instanceOwnerPartyId">instance owner id.</param>
        /// <param name="instanceGuid">the guid of the instance.</param>
        /// <returns>an instance.</returns>
<<<<<<< HEAD
        [Authorize(Policy = "InstanceRead")]
=======
        [Authorize(Policy = AuthzConstants.POLICY_INSTANCE_READ)]
>>>>>>> 7e5c215a
        [HttpGet("{instanceOwnerPartyId:int}/{instanceGuid:guid}")]
        [ProducesResponseType(typeof(Instance), 200)]
        public async Task<ActionResult> Get(int instanceOwnerPartyId, Guid instanceGuid)
        {
            string instanceId = $"{instanceOwnerPartyId}/{instanceGuid}";

            try
            {
                Instance result = await _instanceRepository.GetOne(instanceId, instanceOwnerPartyId);

                AddSelfLinks(Request, result);

                return Ok(result);
            }
            catch (Exception e)
            {
                return NotFound($"Unable to find instance {instanceId}: {e}");
            }
        }

        /// <summary>
        /// Inserts new instance into the instance collection.
        /// </summary>
        /// <param name="appId">the application id</param>
        /// <param name="instance">instance</param>
        /// <returns>instance object</returns>
        /// <!-- POST /instances?appId={appId} -->
<<<<<<< HEAD
        [Authorize(Policy = "InstanceWrite")]
=======
        [Authorize(Policy = AuthzConstants.POLICY_INSTANCE_WRITE)]
>>>>>>> 7e5c215a
        [HttpPost]
        [Consumes("application/json")]
        [Produces("application/json")]
        [ProducesResponseType(typeof(Instance), 201)]
        public async Task<ActionResult> Post(string appId, [FromBody] Instance instance)
        {
            // check if metadata exists
            Application appInfo = GetApplicationOrError(appId, out ActionResult appInfoError);
            if (appInfoError != null)
            {
                return appInfoError;
            }

            if (string.IsNullOrWhiteSpace(instance.InstanceOwner.PartyId))
            {
                return BadRequest("Cannot create an instance without an instanceOwner.PartyId.");
            }

            Instance storedInstance = new Instance();
            try
            {
                DateTime creationTime = DateTime.UtcNow;
                string userId = GetUserId();

                Instance instanceToCreate = CreateInstanceFromTemplate(appInfo, instance, creationTime, userId);
                storedInstance = await _instanceRepository.Create(instanceToCreate);
                await DispatchEvent(InstanceEventType.Created.ToString(), storedInstance);
                _logger.LogInformation($"Created instance: {storedInstance.Id}");

                AddSelfLinks(Request, storedInstance);

                return Created(storedInstance.SelfLinks.Platform, storedInstance);
            }
            catch (Exception storageException)
            {
                _logger.LogError($"Unable to create {appId} instance for {instance.InstanceOwner.PartyId} due to {storageException}");

                // compensating action - delete instance
                await _instanceRepository.Delete(storedInstance);

                _logger.LogError($"Deleted instance {storedInstance.Id}");
                return StatusCode(500, $"Unable to create {appId} instance for {instance.InstanceOwner.PartyId} due to {storageException.Message}");
            }
        }

        /// <summary>
        /// Updates an instance.
        /// </summary>
        /// <param name="instanceOwnerPartyId">instance owner party id</param>
        /// <param name="instanceGuid">instance guid</param>
        /// <param name="instance">instance with updated parameters</param>
        /// <returns>The updated instance</returns>
<<<<<<< HEAD
        [Authorize(Policy = "InstanceWrite")]
=======
        [Authorize(Policy = AuthzConstants.POLICY_INSTANCE_WRITE)]
>>>>>>> 7e5c215a
        [HttpPut("{instanceOwnerPartyId:int}/{instanceGuid:guid}")]
        [ProducesResponseType(typeof(Instance), 200)]
        [ProducesResponseType(404)]
        public async Task<ActionResult> Put(int instanceOwnerPartyId, Guid instanceGuid, [FromBody] Instance instance)
        {
            string instanceId = $"{instanceOwnerPartyId}/{instanceGuid}";

            Instance existingInstance;
            try
            {
                existingInstance = await _instanceRepository.GetOne(instanceId, instanceOwnerPartyId);
            }
            catch (Exception e)
            {
                string message = $"Unable to find instance {instanceId} to update: {e}";
                _logger.LogError(message);

                return NotFound(message);
            }

            existingInstance.AppOwner = instance.AppOwner;            
            existingInstance.Process = instance.Process;
            existingInstance.Status = instance.Status;
            existingInstance.Title = instance.Title;

            DateTime? dueBefore = DateTimeHelper.ConvertToUniversalTime(instance.DueBefore);
            existingInstance.DueBefore ??= dueBefore;

            DateTime? visibleAfter = DateTimeHelper.ConvertToUniversalTime(instance.VisibleAfter);
            existingInstance.VisibleAfter ??= visibleAfter;
            
            existingInstance.LastChangedBy = GetUserId();
            existingInstance.LastChanged = DateTime.UtcNow;

            Instance result;
            try
            {
                result = await _instanceRepository.Update(existingInstance);
                await DispatchEvent(InstanceEventType.Saved.ToString(), result);
                AddSelfLinks(Request, result);
            }
            catch (Exception e)
            {
                _logger.LogError($"Unable to update instance object {instanceId}. Due to {e}");
                return StatusCode(500, $"Unable to update instance object {instanceId}: {e.Message}");
            }

            return Ok(result);
        }

        /// <summary>.
        /// Delete an instance
        /// </summary>
        /// <param name="instanceGuid">instance guid</param>
        /// <param name="instanceOwnerPartyId">instance owner party id</param>
        /// <param name="hard">if true hard delete will take place. if false, the instance gets its status.softDelete attribut set to todays date and time.</param>
        /// <returns>(202) updated instance object or (204) no content if hard delete</returns>
<<<<<<< HEAD
        [Authorize(Policy = "InstanceWrite")]
=======
        [Authorize(Policy = AuthzConstants.POLICY_INSTANCE_WRITE)]
>>>>>>> 7e5c215a
        [HttpDelete("{instanceOwnerPartyId:int}/{instanceGuid:guid}")]
        [ProducesResponseType(typeof(Instance), 202)] // Accepted
        [ProducesResponseType(204)] // No Content
        [ProducesResponseType(404)]
        public async Task<ActionResult> Delete(Guid instanceGuid, int instanceOwnerPartyId, bool? hard)
        {
            string instanceId = $"{instanceOwnerPartyId}/{instanceGuid}";

            Instance instance;
            try
            {
                instance = await _instanceRepository.GetOne(instanceId, instanceOwnerPartyId);
            }
            catch (DocumentClientException dce)
            {
                if (dce.Error.Code.Equals("NotFound"))
                {
                    return NotFound($"Didn't find the object that should be deleted with instanceId={instanceId}");
                }

                _logger.LogError($"Cannot delete instance {instanceId}. Due to {dce}");
                return StatusCode(500, $"Unknown database exception in delete: {dce}");
            }
            catch (Exception e)
            {
                _logger.LogError($"Cannot delete instance {instanceId}. Due to {e}");
                return StatusCode(500, $"Unknown exception in delete: {e}");
            }

            if (hard.HasValue && hard == true)
            {
                try
                {
                    await _instanceRepository.Delete(instance);

                    return NoContent();
                }
                catch (Exception e)
                {
                    _logger.LogError($"Unexpected exception in delete: {e}");
                    return StatusCode(500, $"Unexpected exception in delete: {e.Message}");
                }
            }
            else
            {
                DateTime now = DateTime.UtcNow;

                instance.Status.SoftDeleted = now;
                instance.LastChangedBy = GetUserId();
                instance.LastChanged = now;

                try
                {
                    Instance softDeletedInstance = await _instanceRepository.Update(instance);

                    return Accepted(softDeletedInstance);
                }
                catch (Exception e)
                {
                    _logger.LogError($"Unexpeced exception when updating instance after soft delete: {e}");
                    return StatusCode(500, $"Unexpected exception when updating instance after soft delete: {e.Message}");
                }
            }
        }

        /// <summary>
        ///   Annotate instance with self links to platform for the instance and each of its data elements.
        /// </summary>
        /// <param name="request">the http request which has the path to the request</param>
        /// <param name="instance">the instance to annotate</param>
        public static void AddSelfLinks(HttpRequest request, Instance instance)
        {
            string selfLink = ComputeInstanceSelfLink(request, instance);

            instance.SelfLinks ??= new ResourceLinks();
            instance.SelfLinks.Platform = selfLink;

            if (instance.Data != null)
            {
                foreach (DataElement dataElement in instance.Data)
                {
                    AddDataSelfLinks(selfLink, dataElement);
                }
            }
        }

        /// <summary>
        /// Computes the self link (url) to an instance.
        /// </summary>
        /// <param name="request">the http request that has scheme, host and path properties</param>
        /// <param name="instance">the instance which has the instance id</param>
        /// <returns>A string that contains the self link url to the instance</returns>
        public static string ComputeInstanceSelfLink(HttpRequest request, Instance instance)
        {
            string selfLink = $"{request.Scheme}://{request.Host.ToUriComponent()}{request.Path}";

            int start = selfLink.IndexOf("/instances", StringComparison.Ordinal);
            selfLink = selfLink.Substring(0, start) + "/instances";

            selfLink += $"/{instance.Id}";
            return selfLink;
        }

        /// <summary>
        /// Adds a self link to the data element.
        /// </summary>
        /// <param name="instanceSelfLink">the url to the parent instance</param>
        /// <param name="dataElement">the data element to add self link to</param>
        public static void AddDataSelfLinks(string instanceSelfLink, DataElement dataElement)
        {
            dataElement.SelfLinks ??= new ResourceLinks();

            dataElement.SelfLinks.Platform = $"{instanceSelfLink}/data/{dataElement.Id}";
        }

        private Instance CreateInstanceFromTemplate(Application appInfo, Instance instanceTemplate, DateTime creationTime, string userId)
        {
            Instance createdInstance = new Instance()
            {
                InstanceOwner = instanceTemplate.InstanceOwner,
                CreatedBy = userId,
                Created = creationTime,
                LastChangedBy = userId,
                LastChanged = creationTime,
                AppId = appInfo.Id,
                Org = appInfo.Org,
                VisibleAfter = DateTimeHelper.ConvertToUniversalTime(instanceTemplate.VisibleAfter),
                Title = instanceTemplate.Title,
                Status = instanceTemplate.Status,
                DueBefore = DateTimeHelper.ConvertToUniversalTime(instanceTemplate.DueBefore),
                AppOwner = new ApplicationOwnerState
                {
                    Labels = instanceTemplate.AppOwner?.Labels,
                },                               
            };

            // copy applications title to presentation field if not set by instance template
            if (createdInstance.Title == null && appInfo.Title != null)
            {
                LanguageString presentation = new LanguageString();

                foreach (KeyValuePair<string, string> title in appInfo.Title)
                {
                    presentation.Add(title.Key, title.Value);
                }

                createdInstance.Title = presentation;
            }

            createdInstance.Data = new List<DataElement>();

            createdInstance.Process = instanceTemplate.Process;

            return createdInstance;
        }

        private Application GetApplicationOrError(string appId, out ActionResult errorResult)
        {
            errorResult = null;
            Application appInfo = null;

            try
            {
                string org = appId.Split("/")[0];

                appInfo = _applicationRepository.FindOne(appId, org).Result;
            }
            catch (DocumentClientException dce)
            {
                if (dce.Error.Code.Equals("NotFound"))
                {
                    errorResult = NotFound($"Did not find application with appId={appId}");
                }
                else
                {
                    errorResult = StatusCode(500, $"Document database error: {dce}");
                }
            }
            catch (Exception e)
            {
                errorResult = StatusCode(500, $"Unable to perform request: {e}");
            }

            return appInfo;
        }

        private async Task DispatchEvent(string eventType, Instance instance)
        {
            InstanceEvent instanceEvent = new InstanceEvent
            {
                EventType = eventType,
                InstanceId = instance.Id,
                InstanceOwnerPartyId = instance.InstanceOwner.PartyId,
                User = new PlatformUser
                {
                    UserId = User.GetUserIdAsInt(),
                    AuthenticationLevel = User.GetAuthenticationLevel(),
                    OrgId = User.GetOrg(),
                },
                
                ProcessInfo = instance.Process,
                Created = DateTime.UtcNow,
            };

            await _instanceEventRepository.InsertInstanceEvent(instanceEvent);
        }

        private static string BuildQueryStringWithOneReplacedParameter(Dictionary<string, StringValues> q, string queryParamName, string newParamValue)
        {
            List<KeyValuePair<string, string>> items = q.SelectMany(
                x => x.Value,
                (col, value) => new KeyValuePair<string, string>(col.Key, value))
                .ToList();

            items.RemoveAll(x => x.Key == queryParamName);

            var qb = new QueryBuilder(items)
                        {
                            { queryParamName, newParamValue }
                        };

            string nextQueryString = qb.ToQueryString().Value;

            return nextQueryString;
        }

        private string GetUserId()
        {
            return User.GetUserOrOrgId();
        }
    }
}<|MERGE_RESOLUTION|>--- conflicted
+++ resolved
@@ -54,30 +54,6 @@
         }
 
         /// <summary>
-<<<<<<< HEAD
-        /// Gets all instances for a given instance owner. Currently a maximum of 100 instances will be returned.
-        /// </summary>
-        /// <param name="instanceOwnerPartyId">the instance owner party id</param>
-        /// <returns>list of instances</returns>        
-        [Authorize(Policy = "InstanceRead")]
-        [HttpGet("{instanceOwnerPartyId:int}")]
-        [ProducesResponseType(typeof(List<Instance>), 200)]
-        public async Task<ActionResult> GetInstanceOwners(int instanceOwnerPartyId)
-        {
-            List<Instance> result = await _instanceRepository.GetInstancesOfInstanceOwner(instanceOwnerPartyId);
-            if (result == null)
-            {
-                return NotFound($"Did not find any instances for instanceOwnerPartyId={instanceOwnerPartyId}");
-            }
-
-            result.ForEach(i => AddSelfLinks(Request, i));
-
-            return Ok(result);
-        }
-
-        /// <summary>
-=======
->>>>>>> 7e5c215a
         /// Get all instances that match the given query parameters. Parameters can be combined. Unknown or illegal parameter values will result in 400 - bad request.
         /// </summary>
         /// <param name="org">application owner</param>
@@ -96,7 +72,6 @@
         /// <param name="size">the page size</param>
         /// <returns>list of all instances for given instance owner</returns>
         /// <!-- GET /instances?org=tdd or GET /instances?appId=tdd/app2 -->
-        [Authorize(Policy = "InstanceRead")]
         [HttpGet]
         [ProducesResponseType(typeof(QueryResponse<Instance>), 200)]
         public async Task<ActionResult> GetInstances(
@@ -200,11 +175,7 @@
         /// <param name="instanceOwnerPartyId">instance owner id.</param>
         /// <param name="instanceGuid">the guid of the instance.</param>
         /// <returns>an instance.</returns>
-<<<<<<< HEAD
-        [Authorize(Policy = "InstanceRead")]
-=======
         [Authorize(Policy = AuthzConstants.POLICY_INSTANCE_READ)]
->>>>>>> 7e5c215a
         [HttpGet("{instanceOwnerPartyId:int}/{instanceGuid:guid}")]
         [ProducesResponseType(typeof(Instance), 200)]
         public async Task<ActionResult> Get(int instanceOwnerPartyId, Guid instanceGuid)
@@ -232,11 +203,7 @@
         /// <param name="instance">instance</param>
         /// <returns>instance object</returns>
         /// <!-- POST /instances?appId={appId} -->
-<<<<<<< HEAD
-        [Authorize(Policy = "InstanceWrite")]
-=======
         [Authorize(Policy = AuthzConstants.POLICY_INSTANCE_WRITE)]
->>>>>>> 7e5c215a
         [HttpPost]
         [Consumes("application/json")]
         [Produces("application/json")]
@@ -289,11 +256,7 @@
         /// <param name="instanceGuid">instance guid</param>
         /// <param name="instance">instance with updated parameters</param>
         /// <returns>The updated instance</returns>
-<<<<<<< HEAD
-        [Authorize(Policy = "InstanceWrite")]
-=======
         [Authorize(Policy = AuthzConstants.POLICY_INSTANCE_WRITE)]
->>>>>>> 7e5c215a
         [HttpPut("{instanceOwnerPartyId:int}/{instanceGuid:guid}")]
         [ProducesResponseType(typeof(Instance), 200)]
         [ProducesResponseType(404)]
@@ -351,11 +314,7 @@
         /// <param name="instanceOwnerPartyId">instance owner party id</param>
         /// <param name="hard">if true hard delete will take place. if false, the instance gets its status.softDelete attribut set to todays date and time.</param>
         /// <returns>(202) updated instance object or (204) no content if hard delete</returns>
-<<<<<<< HEAD
-        [Authorize(Policy = "InstanceWrite")]
-=======
         [Authorize(Policy = AuthzConstants.POLICY_INSTANCE_WRITE)]
->>>>>>> 7e5c215a
         [HttpDelete("{instanceOwnerPartyId:int}/{instanceGuid:guid}")]
         [ProducesResponseType(typeof(Instance), 202)] // Accepted
         [ProducesResponseType(204)] // No Content
