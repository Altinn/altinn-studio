namespace Altinn.Platform.Storage.Controllers
{
    using System;
    using System.Collections.Generic;
<<<<<<< HEAD
    using System.IO;
    using System.Net;
    using System.Net.Http;
    using System.Text;
    using System.Threading.Tasks;
    using Altinn.Platform.Storage.Configuration;
=======
    using System.Linq;
    using System.Threading.Tasks;
    using System.Web;
    using Altinn.Platform.Storage.Helpers;
>>>>>>> 936a5f2b
    using Altinn.Platform.Storage.Models;
    using Altinn.Platform.Storage.Repository;
    using global::Storage.Interface.Models;
    using Halcyon.HAL;
    using Microsoft.AspNetCore.Http.Extensions;
    using Microsoft.AspNetCore.Mvc;
    using Microsoft.AspNetCore.WebUtilities;
    using Microsoft.Azure.Documents;
    using Microsoft.Extensions.Logging;
<<<<<<< HEAD
    using Microsoft.Extensions.Options;
    using Newtonsoft.Json;
=======
    using Microsoft.Extensions.Primitives;
>>>>>>> 936a5f2b

    /// <summary>
    /// Handles operations for the application instance resource
    /// </summary>
    [Route("storage/api/v1/instances")]
    [ApiController]
    public class InstancesController : Controller
    {
        private readonly IInstanceRepository _instanceRepository;
        private readonly IApplicationRepository _applicationRepository;
        private readonly BridgeSettings bridgeSettings;
        private readonly ILogger logger;

        /// <summary>
        /// Initializes a new instance of the <see cref="InstancesController"/> class
        /// </summary>
        /// <param name="instanceRepository">the instance repository handler</param>
        /// <param name="applicationRepository">the application repository handler</param>
        /// <param name="bridgeSettings">the bridge settings to do lookup of instance owner</param>
        /// <param name="logger">the logger</param>
        public InstancesController(
            IInstanceRepository instanceRepository,
            IApplicationRepository applicationRepository,
            IOptions<BridgeSettings> bridgeSettings,
            ILogger<InstancesController> logger)
        {
            _instanceRepository = instanceRepository;
            _applicationRepository = applicationRepository;
            this.bridgeSettings = bridgeSettings.Value;
            this.logger = logger;
        }

        /// <summary>
        /// Gets all instances for a given instance owner.
        /// </summary>
        /// <param name="instanceOwnerId">the instance owner id</param>
        /// <returns>list of instances</returns>
        [HttpGet("{instanceOwnerId:int}")]
        public async Task<ActionResult> GetInstanceOwners(int instanceOwnerId)
        {
            List<Instance> result = await _instanceRepository.GetInstancesOfInstanceOwner(instanceOwnerId);
            if (result == null || result.Count == 0)
            {
                return NotFound($"Did not find any instances for instanceOwnerId={instanceOwnerId}");
            }

            return Ok(result);
        }

        /// <summary>
        /// Get all instances for a given org or appId. Only one parameter at the time.
        /// </summary>
        /// <param name="org">application owner</param>
        /// <param name="appId">application id</param>
        /// <param name="currentTaskId">running process current task id</param>
        /// <param name="processIsComplete">is process complete</param>
        /// <param name="processIsInError">is process in error</param>
        /// <param name="processEndState">process end state</param>
        /// <param name="labels">labels</param>
        /// <param name="lastChangedDateTime">last changed date</param>
        /// <param name="createdDateTime">created time</param>
        /// <param name="visibleDateTime">the visible date time</param>
        /// <param name="dueDateTime">the due date time</param>
        /// <param name="continuationToken">continuation token</param>
        /// <param name="size">the page size</param>
        /// <returns>list of all instances for given instanceowner</returns>
        /// <!-- GET /instances?org=tdd or GET /instances?appId=tdd/app2 -->
        [HttpGet]
        public async Task<ActionResult> GetInstances(
            string org,
            string appId,
            [FromQuery(Name = "process.currentTask")] string currentTaskId,
            [FromQuery(Name = "process.isComplete")] bool? processIsComplete,
            [FromQuery(Name = "process.isInError")] bool? processIsInError,
            [FromQuery(Name = "process.endState")] string processEndState,
            [FromQuery] string labels,
            [FromQuery] string lastChangedDateTime,
            [FromQuery] string createdDateTime,
            [FromQuery] string visibleDateTime,
            [FromQuery] string dueDateTime,
            string continuationToken,
            int? size)
        {
            int pageSize = size ?? 100;
            string selfContinuationToken = null;

            if (!string.IsNullOrEmpty(continuationToken))
            {
                selfContinuationToken = continuationToken;
                continuationToken = HttpUtility.UrlDecode(continuationToken);
            }
           
            Dictionary<string, StringValues> queryParams = QueryHelpers.ParseQuery(Request.QueryString.Value);

            string host = $"{Request.Scheme}://{Request.Host.ToUriComponent()}";
            string url = Request.Path;
            string query = Request.QueryString.Value;

            logger.LogInformation($"uri = {url}{query}");

            try
            {
                InstanceQueryResponse result = await _instanceRepository.GetInstancesOfApplication(queryParams, continuationToken, pageSize);

                if (result.TotalHits == 0)
                {
                    return NotFound($"Did not find any instances");
                }

                if (!string.IsNullOrEmpty(result.Exception))
                {
                    return BadRequest(result.Exception);
                }
          
                string nextContinuationToken = HttpUtility.UrlEncode(result.ContinuationToken);
                result.ContinuationToken = nextContinuationToken;
                result.ContinuationToken = null;

                HALResponse response = new HALResponse(result);

                if (continuationToken == null)
                {
                    string selfUrl = $"{host}{url}{query}";

                    result.Self = selfUrl;

                    Link selfLink = new Link("self", selfUrl);
                    response.AddLinks(selfLink);
                }
                else
                {
                    string selfQueryString = BuildQueryStringWithOneReplacedParameter(
                        queryParams,
                        "continuationToken",
                        selfContinuationToken);

                    string selfUrl = $"{host}{url}{selfQueryString}";

                    result.Self = selfUrl;

                    Link selfLink = new Link("self", selfUrl);
                    response.AddLinks(selfLink);
                }

                if (nextContinuationToken != null)
                {
                    string nextQueryString = BuildQueryStringWithOneReplacedParameter(
                        queryParams,
                        "continuationToken",
                        nextContinuationToken);

                    string nextUrl = $"{host}{url}{nextQueryString}";

                    result.Next = nextUrl;

                    Link nextLink = new Link("next", nextUrl);
                    response.AddLinks(nextLink);
                }

                // add self links to platform
                result.Instances.ForEach(i =>
                {
                    i.SelfLinks = new ResourceLinks
                    {
                        Platform = $"{host}{url}/{i.Id}"
                    };
                });

                StringValues acceptHeader = Request.Headers["Accept"];
                if (acceptHeader.Any() && acceptHeader.Contains("application/hal+json"))
                {
                    /* Response object should be expressed as HAL (Hypertext Application Language) with _embedded and _links.
                     * Thus we reset the response object's inline instances, next and self elements.*/

                    response.AddEmbeddedCollection("instances", result.Instances);
                    result.Instances = null;
                    result.Next = null;
                    result.Self = null;
                }

                return Ok(response);
            }
            catch (Exception e)
            {
                logger.LogError("exception", e);
                return StatusCode(500, $"Unable to perform query due to: {e.Message}");
            }                               
        }

        private static string BuildQueryStringWithOneReplacedParameter(Dictionary<string, StringValues> q, string queryParamName, string newParamValue)
        {
            List<KeyValuePair<string, string>> items = q.SelectMany(
                x => x.Value,
                (col, value) => new KeyValuePair<string, string>(col.Key, value))
                .ToList();

            items.RemoveAll(x => x.Key == queryParamName);

            var qb = new QueryBuilder(items)
                        {
                            { queryParamName, newParamValue }
                        };

            string nextQueryString = qb.ToQueryString().Value;

            return nextQueryString;
        }

        /// <summary>
        /// Gets an instance for a given instance id.
        /// </summary>
        /// <param name="instanceOwnerId">instance owner id.</param>
        /// <param name="instanceGuid">the guid of the instance.</param>
        /// <returns>an instance.</returns>
        [HttpGet("{instanceOwnerId:int}/{instanceGuid:guid}")]
        public async Task<ActionResult> Get(int instanceOwnerId, Guid instanceGuid)
        {
            string instanceId = $"{instanceOwnerId}/{instanceGuid}";

            Instance result;
            try
            {
                result = await _instanceRepository.GetOne(instanceId, instanceOwnerId);

                return Ok(result);
            }
            catch (Exception e)
            {
                return NotFound($"Unable to find instance {instanceId}: {e}");
            }
        }

        /// <summary>
        /// Inserts new instance into the instance collection. 
        /// </summary>
        /// <param name="appId">the applicationid</param>
        /// <param name="instanceOwnerId">instance owner id</param>
        /// <param name="instanceTemplate">The instance template to base the new instance on</param>
        /// <returns>instance object</returns>
        /// <!-- POST /instances?appId={appId}&instanceOwnerId={instanceOwnerId} -->
        [HttpPost]
        public async Task<ActionResult> Post(string appId, int? instanceOwnerId, [FromBody] Instance instanceTemplate)
<<<<<<< HEAD
        {                       
            // check if metadata exists
            Application appInfo = GetApplicationOrError(appId, out ActionResult appInfoErrorResult);
            if (appInfoErrorResult != null)
=======
        {
            if (instanceTemplate == null && !instanceOwnerId.HasValue)
            {
                return BadRequest("Missing parameter values: instanceOwnerId must be set");
            }
            else if (!instanceOwnerId.HasValue && (instanceTemplate != null && string.IsNullOrEmpty(instanceTemplate.InstanceOwnerId))) 
>>>>>>> 936a5f2b
            {
                return appInfoErrorResult;
            }

<<<<<<< HEAD
            // get instanceOwnerId 
            int ownerId = GetOrLookupInstanceOwnerId(instanceOwnerId, instanceTemplate, out ActionResult instanceOwnerErrorResult);
            if (instanceOwnerErrorResult != null)
            {
                return instanceOwnerErrorResult;
            }            
         
=======
            string theInstanceOwnerId = null;

            if (instanceOwnerId.HasValue)
            {
                theInstanceOwnerId = instanceOwnerId.Value.ToString();
            }
            else if (instanceTemplate != null)
            {
                theInstanceOwnerId = instanceTemplate.InstanceOwnerId;
            }

>>>>>>> 936a5f2b
            if (instanceTemplate == null)
            {
                instanceTemplate = new Instance();
            }           

            DateTime creationTime = DateTime.UtcNow;

            string org = appInfo.Org;

            Instance createdInstance = new Instance()
            {
<<<<<<< HEAD
                InstanceOwnerId = ownerId.ToString(),
=======
                InstanceOwnerId = theInstanceOwnerId,
>>>>>>> 936a5f2b
                CreatedBy = User.Identity.Name,
                CreatedDateTime = creationTime,
                LastChangedBy = User.Identity.Name,
                LastChangedDateTime = creationTime,
                AppId = appId,
                Org = org,

                VisibleDateTime = DateTimeHelper.ConvertToUniversalTime(instanceTemplate.VisibleDateTime),
                DueDateTime = DateTimeHelper.ConvertToUniversalTime(instanceTemplate.DueDateTime),
                Labels = instanceTemplate.Labels,
                PresentationField = instanceTemplate.PresentationField,

                InstanceState = new InstanceState { IsArchived = false, IsDeleted = false, IsMarkedForHardDelete = false },                
            };
           
            if (instanceTemplate.Process != null)
            {
                createdInstance.Process = instanceTemplate.Process;
            }
            else
            {
                createdInstance.Process = new ProcessState { CurrentTask = "FormFilling_1", IsComplete = false };
            }

            try
            {
                Instance result = await _instanceRepository.Create(createdInstance);
                return Ok(result);
            }
            catch (Exception e)
            {
<<<<<<< HEAD
                logger.LogError($"Unable to create {appId} instance for {ownerId} due to {e}");
                return StatusCode(500, $"Unable to create {appId} instance for {ownerId} due to {e}");
=======
                logger.LogError($"Unable to create {appId} instance for {theInstanceOwnerId} due to {e}");
                return StatusCode(500, $"Unable to create {appId} instance for {theInstanceOwnerId} due to {e}");
>>>>>>> 936a5f2b
            }
        }

        private Application GetApplicationOrError(string appId, out ActionResult errorResult)
        {
            errorResult = null;
            Application appInfo = null;

            try
            {
                string org = appId.Split("/")[0];

                appInfo = _applicationRepository.FindOne(appId, org).Result;                
            }
            catch (DocumentClientException dce)
            {
                if (dce.Error.Code.Equals("NotFound"))
                {
                    errorResult = NotFound($"Did not find application with appId={appId}");
                }
                else
                {
                    errorResult = StatusCode(500, $"Document database error: {dce}");
                }
            }
            catch (Exception e)
            {
                errorResult = StatusCode(500, $"Unable to perform request: {e}");
            }

            return appInfo;
        }

        /// <summary>
        /// InstanceOwner can be given in three different ways:
        ///  - instanceOwnerId is provided as query param (priority1),
        ///  - in instanceTemplate.instanceOwnerId (priority2),
        ///  - or instanceTemplate.instanceOwnerLookup (priority3)
        /// </summary>
        /// <param name="instanceOwnerId">the instance owner id</param>
        /// <param name="instanceTemplate">the instance template</param>
        /// <param name="errorResult">the errorResult. null if successful otherwise an action result</param>
        /// <returns></returns>
        private int GetOrLookupInstanceOwnerId(int? instanceOwnerId, Instance instanceTemplate, out ActionResult errorResult)
        {
            errorResult = null;
            int ownerId = instanceOwnerId ?? 0;           

            if (ownerId == 0)
            {
                if (instanceTemplate == null)
                {
                    errorResult = BadRequest("InstanceOwnerId must be set, either in query param or attached in instance object");
                }
                else
                {
                    if (instanceTemplate.InstanceOwnerId == null)
                    {
                        if (instanceTemplate.InstanceOwnerLookup == null)
                        {
                            errorResult = BadRequest("InstanceOwnerLookup cannot have null value. Cannot resolve instance owner id");
                        }
                        else
                        {
                            string instanceOwnerLookup = InstanceOwnerLookup(instanceTemplate.InstanceOwnerLookup).Result;
                            if (instanceOwnerLookup == null)
                            {
                                errorResult = BadRequest("Instance owner lookup failed.");
                            }
                            else
                            {
                                ownerId = int.Parse(instanceOwnerLookup);
                            }                            
                        }
                    }
                    else
                    {
                        ownerId = int.Parse(instanceTemplate.InstanceOwnerId);
                    }
                }
            }

            return ownerId;
        }

        private async Task<string> InstanceOwnerLookup(InstanceOwnerLookup lookup)
        {             
            string id;

            if (!string.IsNullOrEmpty(lookup.PersonNumber))
            {
                id = lookup.PersonNumber;
            }
            else if (!string.IsNullOrEmpty(lookup.organisationNumber))
            {
                id = lookup.organisationNumber;
            }
            else
            {
                throw new ArgumentException("Instance owner lookup must have either PersonNumber or OrganisationNumber set.");
            }

            try
            {
                Uri bridgeUrl = new Uri($"{bridgeSettings.GetApiBaseUrl()}parties/lookup");

                using (HttpClient client = new HttpClient())
                {
                    string idAsJson = JsonConvert.SerializeObject(id);

                    HttpResponseMessage response = await client.PostAsync(
                        bridgeUrl,
                        new StringContent(idAsJson, Encoding.UTF8, "application/json"));

                    if (response.StatusCode == HttpStatusCode.OK)
                    {
                        string partyIdString = await response.Content.ReadAsStringAsync();

                        return JsonConvert.DeserializeObject<string>(partyIdString);
                    }                    
                }
            }
            catch (Exception e) 
            {
                logger.LogError($"Lookup of instance owner id failed! {e.Message}");
            }

            return null;
        }

        /// <summary>
        /// Updates an instance
        /// </summary>
        /// <param name="instanceOwnerId">instance owner</param>
        /// <param name="instanceGuid">instance id</param>
        /// <param name="instance">instance</param>
        /// <returns></returns>        
        [HttpPut("{instanceOwnerId:int}/{instanceGuid:guid}")]
        public async Task<ActionResult> Put(int instanceOwnerId, Guid instanceGuid, [FromBody] Instance instance)
        {
            string instanceId = $"{instanceOwnerId}/{instanceGuid}";

            Instance existingInstance;
            try
            {
                existingInstance = await _instanceRepository.GetOne(instanceId, instanceOwnerId);
            }
            catch (Exception e)
            {
                string message = $"Unable to find instance {instanceId} to update: {e}";
                logger.LogError(message);

                return NotFound(message);
            }

            existingInstance.AppOwnerState = instance.AppOwnerState;
            existingInstance.Process = instance.Process;
            existingInstance.InstanceState = instance.InstanceState;

            existingInstance.PresentationField = instance.PresentationField;
            existingInstance.DueDateTime = DateTimeHelper.ConvertToUniversalTime(instance.DueDateTime);
            existingInstance.VisibleDateTime = DateTimeHelper.ConvertToUniversalTime(instance.VisibleDateTime);
            existingInstance.Labels = instance.Labels;

            existingInstance.LastChangedBy = User.Identity.Name;
            existingInstance.LastChangedDateTime = DateTime.UtcNow;

            Instance result;
            try
            {
                result = await _instanceRepository.Update(existingInstance);
            }
            catch (Exception e) 
            {
                return StatusCode(500, $"Unable to update instance object {instanceId}: {e.Message}");
            }            

            return Ok(result);
        }

        /// <summary>
        /// Delete an instance
        /// </summary>
        /// <param name="instanceGuid">instance id</param>
        /// <param name="instanceOwnerId">instance owner</param>
        /// <param name="hard">if true hard delete will take place</param>
        /// <returns>updated instance object</returns>
        /// DELETE /instances/{instanceId}?instanceOwnerId={instanceOwnerId}
        [HttpDelete("{instanceOwnerId:int}/{instanceGuid:guid}")]
        public async Task<ActionResult> Delete(Guid instanceGuid, int instanceOwnerId, bool? hard)
        {
            string instanceId = $"{instanceOwnerId}/{instanceGuid}";

            Instance instance;
            try
            {
                instance = await _instanceRepository.GetOne(instanceId, instanceOwnerId);
            }
            catch (DocumentClientException dce)
            {
                if (dce.Error.Code.Equals("NotFound"))
                {
                    return NotFound($"Didn't find the object that should be deleted with instanceId={instanceId}");
                }

                return StatusCode(500, $"Unknown database exception in delete: {dce}");
            }
            catch (Exception e)
            {
                return StatusCode(500, $"Unknown exception in delete: {e}");
            }

            if (hard.HasValue && hard == true)
            {
                try
                {
                    await _instanceRepository.Delete(instance);

                    return Ok(true);                    
                }
                catch (Exception e)
                {
                    return StatusCode(500, $"Unknown exception in delete: {e}");
                }
            }
            else
            {
                instance.InstanceState.IsDeleted = true;
                instance.LastChangedBy = User.Identity.Name;
                instance.LastChangedDateTime = DateTime.UtcNow;

                try
                {
                    Instance softDeletedInstance = await _instanceRepository.Update(instance);
                    
                    return Ok(softDeletedInstance);                    
                }
                catch (Exception e)
                {
                    return StatusCode(500, $"Unknown exception in delete: {e}");
                }
            }
        }
    }
}<|MERGE_RESOLUTION|>--- conflicted
+++ resolved
@@ -2,19 +2,14 @@
 {
     using System;
     using System.Collections.Generic;
-<<<<<<< HEAD
-    using System.IO;
+    using System.Linq;
     using System.Net;
     using System.Net.Http;
     using System.Text;
     using System.Threading.Tasks;
+    using System.Web;
     using Altinn.Platform.Storage.Configuration;
-=======
-    using System.Linq;
-    using System.Threading.Tasks;
-    using System.Web;
     using Altinn.Platform.Storage.Helpers;
->>>>>>> 936a5f2b
     using Altinn.Platform.Storage.Models;
     using Altinn.Platform.Storage.Repository;
     using global::Storage.Interface.Models;
@@ -24,12 +19,9 @@
     using Microsoft.AspNetCore.WebUtilities;
     using Microsoft.Azure.Documents;
     using Microsoft.Extensions.Logging;
-<<<<<<< HEAD
     using Microsoft.Extensions.Options;
+    using Microsoft.Extensions.Primitives;
     using Newtonsoft.Json;
-=======
-    using Microsoft.Extensions.Primitives;
->>>>>>> 936a5f2b
 
     /// <summary>
     /// Handles operations for the application instance resource
@@ -272,44 +264,21 @@
         /// <!-- POST /instances?appId={appId}&instanceOwnerId={instanceOwnerId} -->
         [HttpPost]
         public async Task<ActionResult> Post(string appId, int? instanceOwnerId, [FromBody] Instance instanceTemplate)
-<<<<<<< HEAD
         {                       
             // check if metadata exists
             Application appInfo = GetApplicationOrError(appId, out ActionResult appInfoErrorResult);
             if (appInfoErrorResult != null)
-=======
-        {
-            if (instanceTemplate == null && !instanceOwnerId.HasValue)
-            {
-                return BadRequest("Missing parameter values: instanceOwnerId must be set");
-            }
-            else if (!instanceOwnerId.HasValue && (instanceTemplate != null && string.IsNullOrEmpty(instanceTemplate.InstanceOwnerId))) 
->>>>>>> 936a5f2b
             {
                 return appInfoErrorResult;
             }
 
-<<<<<<< HEAD
             // get instanceOwnerId 
             int ownerId = GetOrLookupInstanceOwnerId(instanceOwnerId, instanceTemplate, out ActionResult instanceOwnerErrorResult);
             if (instanceOwnerErrorResult != null)
             {
                 return instanceOwnerErrorResult;
             }            
-         
-=======
-            string theInstanceOwnerId = null;
-
-            if (instanceOwnerId.HasValue)
-            {
-                theInstanceOwnerId = instanceOwnerId.Value.ToString();
-            }
-            else if (instanceTemplate != null)
-            {
-                theInstanceOwnerId = instanceTemplate.InstanceOwnerId;
-            }
-
->>>>>>> 936a5f2b
+
             if (instanceTemplate == null)
             {
                 instanceTemplate = new Instance();
@@ -321,11 +290,8 @@
 
             Instance createdInstance = new Instance()
             {
-<<<<<<< HEAD
                 InstanceOwnerId = ownerId.ToString(),
-=======
-                InstanceOwnerId = theInstanceOwnerId,
->>>>>>> 936a5f2b
+
                 CreatedBy = User.Identity.Name,
                 CreatedDateTime = creationTime,
                 LastChangedBy = User.Identity.Name,
@@ -357,13 +323,8 @@
             }
             catch (Exception e)
             {
-<<<<<<< HEAD
                 logger.LogError($"Unable to create {appId} instance for {ownerId} due to {e}");
                 return StatusCode(500, $"Unable to create {appId} instance for {ownerId} due to {e}");
-=======
-                logger.LogError($"Unable to create {appId} instance for {theInstanceOwnerId} due to {e}");
-                return StatusCode(500, $"Unable to create {appId} instance for {theInstanceOwnerId} due to {e}");
->>>>>>> 936a5f2b
             }
         }
 
@@ -457,9 +418,9 @@
             {
                 id = lookup.PersonNumber;
             }
-            else if (!string.IsNullOrEmpty(lookup.organisationNumber))
-            {
-                id = lookup.organisationNumber;
+            else if (!string.IsNullOrEmpty(lookup.OrganisationNumber))
+            {
+                id = lookup.OrganisationNumber;
             }
             else
             {
