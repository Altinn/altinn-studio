--- conflicted
+++ resolved
@@ -14,11 +14,8 @@
 using Microsoft.AspNetCore.Http;
 using Microsoft.AspNetCore.Mvc;
 using Microsoft.Extensions.Logging;
-<<<<<<< HEAD
 using Microsoft.Extensions.Options;
 using Newtonsoft.Json;
-=======
->>>>>>> fb281ef4
 
 namespace Altinn.Platform.Storage.Controllers
 {
@@ -32,12 +29,8 @@
         private readonly IInstanceRepository _instanceRepository;
         private readonly IInstanceEventRepository _instanceEventRepository;
         private readonly ILogger _logger;
-<<<<<<< HEAD
-        private readonly IPDP _pdp;
-        private string _storageBaseAndHost;
-=======
+        private readonly string _storageBaseAndHost;
         private readonly AuthorizationHelper _authorizationHelper;
->>>>>>> fb281ef4
 
         /// <summary>
         /// Initializes a new instance of the <see cref="ProcessController"/> class
@@ -47,30 +40,18 @@
         /// <param name="pdp">the policy decision point.</param>
         /// <param name="generalsettings">the general settings</param>
         /// <param name="logger">the logger</param>
-<<<<<<< HEAD
-=======
-        /// <param name="pdp">the policy decision point.</param>
         /// <param name="authzLogger">logger for authorization helper</param>
->>>>>>> fb281ef4
         public ProcessController(
             IInstanceRepository instanceRepository,
             IInstanceEventRepository instanceEventRepository,
             IPDP pdp,
-<<<<<<< HEAD
             IOptions<GeneralSettings> generalsettings,
-            ILogger<ProcessController> logger)
-        {
-            _instanceRepository = instanceRepository;
-            _instanceEventRepository = instanceEventRepository;
-            _pdp = pdp;
-            _storageBaseAndHost = $"{generalsettings.Value.Hostname}/storage/api/v1/";
-=======
             ILogger<ProcessController> logger,
             ILogger<AuthorizationHelper> authzLogger)
         {
             _instanceRepository = instanceRepository;
             _instanceEventRepository = instanceEventRepository;
->>>>>>> fb281ef4
+            _storageBaseAndHost = $"{generalsettings.Value.Hostname}/storage/api/v1/";
             _logger = logger;
             _authorizationHelper = new AuthorizationHelper(pdp, authzLogger);
         }
@@ -161,7 +142,7 @@
         public async Task<ActionResult<ProcessHistoryList>> GetProcessHistory(
             [FromRoute] int instanceOwnerPartyId,
             [FromRoute] Guid instanceGuid)
-        {      
+        {
             string[] eventTypes = Enum.GetNames(typeof(InstanceEventType)).Where(x => x.StartsWith("process")).ToArray();
             string instanceId = $"{instanceOwnerPartyId}/{instanceGuid}";
             ProcessHistoryList processHistoryList = new ProcessHistoryList();
