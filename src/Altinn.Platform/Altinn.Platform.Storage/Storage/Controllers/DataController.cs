--- conflicted
+++ resolved
@@ -380,11 +380,7 @@
                         DataElement updatedElement = await _dataRepository.Update(dataElement);
                         AddSelfLinks(instance, updatedElement);
 
-<<<<<<< HEAD
-                        await DispatchEvent(InstanceEventType.Deleted.ToString(), instance, updatedElement);
-=======
                     await DispatchEvent(InstanceEventType.Saved.ToString(), instance, updatedElement);
->>>>>>> d2eb4e47
 
                         return Ok(updatedElement);
                     }
