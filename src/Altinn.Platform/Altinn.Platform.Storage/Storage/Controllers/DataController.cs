using System;
using System.Collections.Generic;
using System.IO;
using System.Linq;
using System.Net;
using System.Threading.Tasks;
using Altinn.Platform.Storage.Helpers;
using Altinn.Platform.Storage.Interface.Enums;
using Altinn.Platform.Storage.Interface.Models;
using Altinn.Platform.Storage.Repository;
using Microsoft.AspNetCore.Http;
using Microsoft.AspNetCore.Http.Features;
using Microsoft.AspNetCore.Mvc;
using Microsoft.AspNetCore.WebUtilities;
using Microsoft.Azure.Documents;
using Microsoft.Extensions.Logging;
using Microsoft.Extensions.Primitives;
using Microsoft.Net.Http.Headers;

namespace Altinn.Platform.Storage.Controllers
{
    /// <summary>
    /// api for managing the an instance's data elements
    /// </summary>
    [Route("storage/api/v1/instances/{instanceOwnerPartyId:int}/{instanceGuid:guid}/data")]
    [ApiController]
    public class DataController : ControllerBase
    {
        private static readonly FormOptions _defaultFormOptions = new FormOptions();
        private readonly IDataRepository _dataRepository;
        private readonly IInstanceRepository _instanceRepository;
        private readonly IApplicationRepository _applicationRepository;
        private readonly IInstanceEventRepository instanceEventRepository;

        private readonly ILogger _logger;
        private const long REQUEST_SIZE_LIMIT = 2000 * 1024 * 1024;

        /// <summary>
        /// Initializes a new instance of the <see cref="DataController"/> class
        /// </summary>
        /// <param name="dataRepository">the data repository handler</param>
        /// <param name="instanceRepository">the indtance repository</param>
        /// <param name="applicationRepository">the application repository</param>
        /// <param name="instanceEventRepository">the instance event repository</param>
        /// <param name="logger">The logger</param>
        public DataController(
            IDataRepository dataRepository,
            IInstanceRepository instanceRepository,
            IApplicationRepository applicationRepository,
            IInstanceEventRepository instanceEventRepository,
            ILogger<DataController> logger)
        {
            _dataRepository = dataRepository;
            _instanceRepository = instanceRepository;
            _applicationRepository = applicationRepository;
            this.instanceEventRepository = instanceEventRepository;
            _logger = logger;
        }

        /// <summary>
        /// Deletes a data element.
        /// </summary>
        /// <param name="instanceGuid">the instance owning the data element</param>
        /// <param name="dataId">the instance of the data element</param>
        /// <param name="instanceOwnerPartyId">the owner of the instance</param>
        /// <returns>the data element</returns>
        [HttpDelete("{dataId:guid}")]
        public async Task<IActionResult> Delete(Guid instanceGuid, Guid dataId, int instanceOwnerPartyId)
        {
            _logger.LogInformation($"//DataController // Delete // Starting method");

            string instanceId = $"{instanceOwnerPartyId}/{instanceGuid}";

            // check if instance id exist and user is allowed to change the instance data
            Instance instance = await _instanceRepository.GetOne(instanceId, instanceOwnerPartyId);
            if (instance == null)
            {
                return NotFound("Provided instanceId is unknown to storage service");
            }

            string dataIdString = dataId.ToString();

            if (instance.Data.Exists(m => m.Id == dataIdString))
            {
                string storageFileName = DataElementHelper.DataFileName(instance.AppId, instanceGuid.ToString(), dataId.ToString());
                bool result = await _dataRepository.DeleteDataInStorage(storageFileName);

                if (result)
                {
                    // Update instance record
                    DataElement data = instance.Data.Find(m => m.Id == dataIdString);
                    instance.Data.Remove(data);
                    Instance storedInstance = await _instanceRepository.Update(instance);

                    await DispatchEvent(InstanceEventType.Deleted.ToString(), instance, data);

                    return Ok(storedInstance);
                }
            }

            return BadRequest();
        }

        /// <summary>
        /// Gets a data file from storage. The content type is the same as the file was stored with.
        /// </summary>
        /// <param name="instanceOwnerPartyId">the instance owner pq45y id</param>
        /// <param name="instanceGuid">the instanceId</param>
        /// <param name="dataId">the data id</param>
        /// <returns>The data file as an asyncronous stream</returns>
        [HttpGet("{dataId:guid}")]
        [RequestSizeLimit(REQUEST_SIZE_LIMIT)]
        [ProducesResponseType(200)]
        public async Task<IActionResult> Get(int instanceOwnerPartyId, Guid instanceGuid, Guid dataId)
        {
            string instanceId = $"{instanceOwnerPartyId}/{instanceGuid}";

            if (instanceOwnerPartyId == 0)
            {
                return BadRequest("Missing parameter value: instanceOwnerPartyId can not be empty");
            }

            // check if instance id exist and user is allowed to change the instance data
            Instance instance = GetInstance(instanceId, instanceOwnerPartyId, out ActionResult errorResult);
            if (instance == null)
            {
                return errorResult;
            }

            string storageFileName = DataElementHelper.DataFileName(instance.AppId, instanceGuid.ToString(), dataId.ToString());
            string dataIdString = dataId.ToString();

            // check if dataId exists in instance
            if (instance.Data.Exists(element => element.Id == dataIdString))
            {
                DataElement data = instance.Data.Find(element => element.Id == dataIdString);

                if (string.Equals(data.BlobStoragePath, storageFileName))
                {
                    try
                    {
                        Stream dataStream = await _dataRepository.ReadDataFromStorage(storageFileName);

                        if (dataStream == null)
                        {
                            return NotFound("Unable to read data storage for " + dataIdString);
                        }

                        return File(dataStream, data.ContentType, data.FileName);
                    }
                    catch (Exception e)
                    {
                        return StatusCode(500, $"Unable to access blob storage for dataelement {e}");
                    }
                }
            }

            return NotFound("Unable to find requested data item");
        }

        /// <summary>
        /// Returns a list of data elements of an instance.
        /// </summary>
        /// <param name="instanceOwnerPartyId">the instance owner id (an integer)</param>
        /// <param name="instanceGuid">the guid of the instance</param>
        /// <returns>The list of data elements</returns>
        /// <!-- GET /instances/{instanceId}/data -->
        [HttpGet]
        [ProducesResponseType(typeof(List<DataElement>), 200)]
        public async Task<IActionResult> GetMany(int instanceOwnerPartyId, Guid instanceGuid)
        {
            string instanceId = $"{instanceOwnerPartyId}/{instanceGuid}";

            if (instanceOwnerPartyId == 0)
            {
                return BadRequest("Missing parameter value: instanceOwnerPartyId can not be empty");
            }

            // check if instance id exist and user is allowed to change the instance data
            Instance instance = GetInstance(instanceId, instanceOwnerPartyId, out ActionResult errorResult);
            if (instance == null)
            {
                return errorResult;
            }

            List<DataElement> dataList = new List<DataElement>();
            await Task.Run(() =>
                {
                    foreach (DataElement data in instance.Data)
                    {
                        dataList.Add(data);
                    }
                });

            return Ok(dataList);
        }

        /// <summary>
        /// Create and save the data element. The StreamContent.Headers.ContentDisposition.FileName property shall be used to set the filename on client side
        /// </summary>
        /// <param name="instanceOwnerPartyId">instance owner id</param>
        /// <param name="instanceGuid">the instance to update</param>
<<<<<<< HEAD
        /// <param name="dataType">the element type to upload data for</param>
        /// <returns>If the request was successful or not</returns>
        /// <!-- POST /instances/{instanceOwnerPartyId}/{instanceGuid}/data?elementType={elementType} -->
        [HttpPost]
        [DisableFormValueModelBinding]
        [RequestSizeLimit(REQUEST_SIZE_LIMIT)]
        [ProducesResponseType(typeof(DataElement), 201)]
        public async Task<IActionResult> CreateAndUploadData(int instanceOwnerPartyId, Guid instanceGuid, string dataType)
=======
        /// <param name="elementType">the element type to upload data for</param>
        /// <param name="refs">an optional array of data element references</param>
        /// <returns>If the request was successful or not</returns>
        /// <!-- POST /instances/{instanceOwnerId}/{instanceGuid}/data?elementType={elementType}&refs={refs} -->
        [HttpPost]
        [DisableFormValueModelBinding]
        [RequestSizeLimit(REQUEST_SIZE_LIMIT)]
        public async Task<IActionResult> CreateAndUploadData(int instanceOwnerId, Guid instanceGuid, string elementType, [FromQuery(Name ="refs")]List<Guid> refs = null)
>>>>>>> b7b8fd1c
        {
            string instanceId = $"{instanceOwnerPartyId}/{instanceGuid}";

            if (instanceOwnerPartyId == 0 || string.IsNullOrEmpty(dataType) || Request.Body == null)
            {
                return BadRequest("Missing parameter values: instanceId, elementType or attached file content cannot be null");
            }

            // check if instance exist and user is allowed to change the instance data
            Instance instance = GetInstance(instanceId, instanceOwnerPartyId, out ActionResult errorMessage);
            if (instance == null)
            {
                return errorMessage;
            }

            // check metadata
            Application appInfo = GetApplication(instance.AppId, instance.Org, out ActionResult appErrorMessage);
            if (appInfo == null)
            {
                return appErrorMessage;
            }

            if (!appInfo.DataTypes.Exists(e => e.Id == dataType))
            {
                return BadRequest("Requested element type is not declared in application metadata");
            }

<<<<<<< HEAD
            DataElement newData = GetDataElementFromRequest(Request, dataType, instance, out Stream theStream);
=======
            DataElement newData = GetDataElementFromRequest(Request, elementType, refs, instance, out Stream theStream);
>>>>>>> b7b8fd1c

            if (theStream == null)
            {
                return BadRequest("No data attachements found");
            }

            if (instance.Data == null)
            {
                instance.Data = new List<DataElement>();
            }

            instance.Data.Add(newData);

            try
            {
                // store file as blob
                newData.FileSize = await _dataRepository.WriteDataToStorage(theStream, newData.BlobStoragePath);

                // update instance
                Instance result = await _instanceRepository.Update(instance);
                InstancesController.AddSelfLinks(Request, result);

                await DispatchEvent(InstanceEventType.Created.ToString(), instance, newData);

                return Ok(newData);
            }
            catch (Exception e)
            {
                return StatusCode(500, $"Unable to create instance data in storage: {e}");
            }
        }

        /// <summary>
        /// Replaces an existing data element whit the attached file. The StreamContent.Headers.ContentDisposition.FileName property shall be used to set the filename on client side
        /// </summary>
        /// <param name="instanceOwnerPartyId">instance owner party id</param>
        /// <param name="instanceGuid">the instance to update</param>
        /// <param name="dataId">the dataId to upload data to</param>
<<<<<<< HEAD
        /// <returns>data element metadata that records the successfull update</returns>
        /// <!-- PUT /instances/{instanceOwnerPartyId}/instanceGuid}/data/{dataId} -->
        [HttpPut("{dataId}")]
        [DisableFormValueModelBinding]
        [ProducesResponseType(typeof(DataElement), 200)]
        public async Task<IActionResult> OverwriteData(int instanceOwnerPartyId, Guid instanceGuid, Guid dataId)
=======
        /// <param name="refs">an optional array of data element references</param>
        /// <returns>If the request was successful or not</returns>
        /// <!-- PUT /instances/{instanceOwnerId}/instanceGuid}/data/{dataId}?refs={refs} -->
        [HttpPut("{dataId}")]
        [DisableFormValueModelBinding]
        public async Task<IActionResult> OverwriteData(int instanceOwnerId, Guid instanceGuid, Guid dataId, [FromQuery(Name = "refs")]List<Guid> refs = null)
>>>>>>> b7b8fd1c
        {
            string instanceId = $"{instanceOwnerPartyId}/{instanceGuid}";

            if (instanceOwnerPartyId == 0 || Request.Body == null)
            {
                return BadRequest("Missing parameter values: instanceId, datafile or attached file content cannot be empty");
            }

            // check if instance id exist and user is allowed to change the instance data
            Instance instance = GetInstance(instanceId, instanceOwnerPartyId, out ActionResult errorMessage);
            if (instance == null)
            {
                return errorMessage;
            }

            string dataIdString = dataId.ToString();

            // check that data element exists, if not return not found
            if (instance.Data != null && instance.Data.Exists(m => m.Id == dataIdString))
            {
                DataElement data = instance.Data.Find(m => m.Id == dataIdString);

                if (data == null)
                {
                    return NotFound("Dataid is not registered in instance");
                }

                string storageFileName = DataElementHelper.DataFileName(instance.AppId, instanceGuid.ToString(), dataIdString);

                if (string.Equals(data.BlobStoragePath, storageFileName))
                {
                    DateTime updateTime = DateTime.UtcNow;

<<<<<<< HEAD
                    DataElement updatedData = GetDataElementFromRequest(Request, data.DataType, instance, out Stream theStream);
=======
                    DataElement updatedData = GetDataElementFromRequest(Request, data.ElementType, refs, instance, out Stream theStream);
>>>>>>> b7b8fd1c

                    if (theStream == null)
                    {
                        return BadRequest("No data attachements found");
                    }

                    DateTime changedTime = DateTime.UtcNow;

                    // update data record
                    data.ContentType = updatedData.ContentType;
                    data.FileName = updatedData.FileName;
                    data.LastChangedBy = User.Identity.Name;
<<<<<<< HEAD
                    data.LastChanged = changedTime;

                    instance.LastChanged = changedTime;
=======
                    data.LastChangedDateTime = changedTime;
                    data.Refs = updatedData.Refs;
                    instance.LastChangedDateTime = changedTime;
>>>>>>> b7b8fd1c
                    instance.LastChangedBy = User.Identity.Name;

                    // store file as blob
                    data.FileSize = _dataRepository.WriteDataToStorage(theStream, storageFileName).Result;

                    if (data.FileSize > 0)
                    {
                        // update instance
                        Instance result = await _instanceRepository.Update(instance);
                        InstancesController.AddSelfLinks(Request, result);

                        await DispatchEvent(InstanceEventType.Deleted.ToString(), result, data);

                        return Ok(data);
                    }

                    return UnprocessableEntity($"Could not process attached file");
                }

                return StatusCode(500, $"Storage url does not match with instance metadata");
            }

            return BadRequest("Cannot update data element that is not registered");
        }

        /// <summary>
        /// Creates a data element by reading the first multipart element or body of the request.
        /// </summary>
<<<<<<< HEAD
        private DataElement GetDataElementFromRequest(HttpRequest request, string dataType, Instance instance, out Stream theStream)
=======
        private DataElement GetDataElementFromRequest(HttpRequest request, string elementType, List<Guid> refs, Instance instance, out Stream theStream)
>>>>>>> b7b8fd1c
        {
            DateTime creationTime = DateTime.UtcNow;

            theStream = null;
            string contentType = null;
            string contentFileName = null;
            long fileSize = 0;

            if (MultipartRequestHelper.IsMultipartContentType(request.ContentType))
            {
                // Only read the first section of the mulitpart message.
                MediaTypeHeaderValue mediaType = MediaTypeHeaderValue.Parse(request.ContentType);
                string boundary = MultipartRequestHelper.GetBoundary(mediaType, _defaultFormOptions.MultipartBoundaryLengthLimit);

                MultipartSection section = null;
      
                MultipartReader reader = new MultipartReader(boundary, request.Body);
                section = reader.ReadNextSectionAsync().Result;

                theStream = section.Body;
                contentType = section.ContentType;
       
                bool hasContentDisposition = ContentDispositionHeaderValue.TryParse(section.ContentDisposition, out ContentDispositionHeaderValue contentDisposition);

                if (hasContentDisposition)
                {
                    contentFileName = contentDisposition.FileName.ToString();
                    fileSize = contentDisposition.Size ?? 0;
                }
            }
            else
            {
                theStream = request.Body;
                if (request.Headers.TryGetValue("Content-Disposition", out StringValues headerValues))
                {
                    string contentDisposition = headerValues.ToString();
                    List<string> contenDispValues = contentDisposition.Split(';').ToList();

                    string fileNameValue = contenDispValues.FirstOrDefault(x => x.Contains("filename", StringComparison.CurrentCultureIgnoreCase));

                    if (!string.IsNullOrEmpty(fileNameValue))
                    {
                        string[] valueParts = fileNameValue.Split('=');

                        if (valueParts.Count() == 2)
                        {
                            contentFileName = valueParts[1];
                        }
                    }
                }

                contentType = request.ContentType;
            }

            string user = null;

<<<<<<< HEAD
            DataElement newData = DataElementHelper.CreateDataElement(dataType, instance, creationTime, contentType, contentFileName, fileSize, user);
=======
            DataElement newData = DataElementHelper.CreateDataElement(elementType, refs, instance, creationTime, contentType, contentFileName, fileSize, user);
>>>>>>> b7b8fd1c

            return newData;
        }

        private Application GetApplication(string appId, string org, out ActionResult errorMessage)
        {
            errorMessage = null;

            try
            {
                Application application = _applicationRepository.FindOne(appId, org).Result;

                return application;
            }
            catch (DocumentClientException dce)
            {
                if (dce.StatusCode == HttpStatusCode.NotFound)
                {
                    errorMessage = NotFound($"Cannot find application {appId} in storage");
                }
                else
                {
                    errorMessage = StatusCode(500, $"Unable to access document database {dce}");
                }
            }
            catch (Exception e)
            {
                errorMessage = StatusCode(500, $"Unable find application metadata: {e}");
            }

            return null;
        }

        private Instance GetInstance(string instanceId, int instanceOwnerPartyId, out ActionResult errorMessage)
        {
            // check if instance id exist and user is allowed to change the instance data
            Instance instance;
            errorMessage = null;

            try
            {
                instance = _instanceRepository.GetOne(instanceId, instanceOwnerPartyId).Result;

                return instance;
            }
            catch (DocumentClientException dce)
            {
                if (dce.StatusCode == HttpStatusCode.NotFound)
                {
                    errorMessage = NotFound($"Provided instanceId {instanceId} is unknown to platform storage service");
                }

                errorMessage = StatusCode(500, $"Unable to access document database {dce}");
            }
            catch (Exception e)
            {
                errorMessage = StatusCode(500, $"Unable to get instance {instanceId}: {e}");
            }

            return null;
        }

        private async Task DispatchEvent(string eventType, Instance instance, DataElement dataElement)
        {
            InstanceEvent instanceEvent = new InstanceEvent
            {
                EventType = eventType,
                InstanceId = instance.Id,
                DataId = dataElement.Id,
                InstanceOwnerPartyId = instance.InstanceOwner.PartyId,
                User = new PlatformUser
                {
                    UserId = 0, // update when authentication is turned on
                    AuthenticationLevel = 0, // update when authentication is turned on
                },                
                ProcessInfo = instance.Process,
                Created = DateTime.UtcNow,
            };

            await instanceEventRepository.InsertInstanceEvent(instanceEvent);
        }
    }
}<|MERGE_RESOLUTION|>--- conflicted
+++ resolved
@@ -200,25 +200,15 @@
         /// </summary>
         /// <param name="instanceOwnerPartyId">instance owner id</param>
         /// <param name="instanceGuid">the instance to update</param>
-<<<<<<< HEAD
         /// <param name="dataType">the element type to upload data for</param>
+        /// <param name="refs">an optional array of data element references</param>
         /// <returns>If the request was successful or not</returns>
         /// <!-- POST /instances/{instanceOwnerPartyId}/{instanceGuid}/data?elementType={elementType} -->
         [HttpPost]
         [DisableFormValueModelBinding]
         [RequestSizeLimit(REQUEST_SIZE_LIMIT)]
         [ProducesResponseType(typeof(DataElement), 201)]
-        public async Task<IActionResult> CreateAndUploadData(int instanceOwnerPartyId, Guid instanceGuid, string dataType)
-=======
-        /// <param name="elementType">the element type to upload data for</param>
-        /// <param name="refs">an optional array of data element references</param>
-        /// <returns>If the request was successful or not</returns>
-        /// <!-- POST /instances/{instanceOwnerId}/{instanceGuid}/data?elementType={elementType}&refs={refs} -->
-        [HttpPost]
-        [DisableFormValueModelBinding]
-        [RequestSizeLimit(REQUEST_SIZE_LIMIT)]
-        public async Task<IActionResult> CreateAndUploadData(int instanceOwnerId, Guid instanceGuid, string elementType, [FromQuery(Name ="refs")]List<Guid> refs = null)
->>>>>>> b7b8fd1c
+        public async Task<IActionResult> CreateAndUploadData(int instanceOwnerPartyId, Guid instanceGuid, string dataType, [FromQuery(Name ="refs")]List<Guid> refs = null)
         {
             string instanceId = $"{instanceOwnerPartyId}/{instanceGuid}";
 
@@ -246,11 +236,7 @@
                 return BadRequest("Requested element type is not declared in application metadata");
             }
 
-<<<<<<< HEAD
-            DataElement newData = GetDataElementFromRequest(Request, dataType, instance, out Stream theStream);
-=======
-            DataElement newData = GetDataElementFromRequest(Request, elementType, refs, instance, out Stream theStream);
->>>>>>> b7b8fd1c
+            DataElement newData = GetDataElementFromRequest(Request, dataType, refs, instance, out Stream theStream);
 
             if (theStream == null)
             {
@@ -289,21 +275,13 @@
         /// <param name="instanceOwnerPartyId">instance owner party id</param>
         /// <param name="instanceGuid">the instance to update</param>
         /// <param name="dataId">the dataId to upload data to</param>
-<<<<<<< HEAD
+        /// <param name="refs">an optional array of data element references</param>
         /// <returns>data element metadata that records the successfull update</returns>
         /// <!-- PUT /instances/{instanceOwnerPartyId}/instanceGuid}/data/{dataId} -->
         [HttpPut("{dataId}")]
         [DisableFormValueModelBinding]
         [ProducesResponseType(typeof(DataElement), 200)]
-        public async Task<IActionResult> OverwriteData(int instanceOwnerPartyId, Guid instanceGuid, Guid dataId)
-=======
-        /// <param name="refs">an optional array of data element references</param>
-        /// <returns>If the request was successful or not</returns>
-        /// <!-- PUT /instances/{instanceOwnerId}/instanceGuid}/data/{dataId}?refs={refs} -->
-        [HttpPut("{dataId}")]
-        [DisableFormValueModelBinding]
-        public async Task<IActionResult> OverwriteData(int instanceOwnerId, Guid instanceGuid, Guid dataId, [FromQuery(Name = "refs")]List<Guid> refs = null)
->>>>>>> b7b8fd1c
+        public async Task<IActionResult> OverwriteData(int instanceOwnerPartyId, Guid instanceGuid, Guid dataId, [FromQuery(Name = "refs")]List<Guid> refs = null)
         {
             string instanceId = $"{instanceOwnerPartyId}/{instanceGuid}";
 
@@ -337,11 +315,7 @@
                 {
                     DateTime updateTime = DateTime.UtcNow;
 
-<<<<<<< HEAD
-                    DataElement updatedData = GetDataElementFromRequest(Request, data.DataType, instance, out Stream theStream);
-=======
-                    DataElement updatedData = GetDataElementFromRequest(Request, data.ElementType, refs, instance, out Stream theStream);
->>>>>>> b7b8fd1c
+                    DataElement updatedData = GetDataElementFromRequest(Request, data.DataType, refs, instance, out Stream theStream);
 
                     if (theStream == null)
                     {
@@ -354,15 +328,12 @@
                     data.ContentType = updatedData.ContentType;
                     data.FileName = updatedData.FileName;
                     data.LastChangedBy = User.Identity.Name;
-<<<<<<< HEAD
                     data.LastChanged = changedTime;
 
                     instance.LastChanged = changedTime;
-=======
-                    data.LastChangedDateTime = changedTime;
+
                     data.Refs = updatedData.Refs;
-                    instance.LastChangedDateTime = changedTime;
->>>>>>> b7b8fd1c
+
                     instance.LastChangedBy = User.Identity.Name;
 
                     // store file as blob
@@ -391,11 +362,7 @@
         /// <summary>
         /// Creates a data element by reading the first multipart element or body of the request.
         /// </summary>
-<<<<<<< HEAD
-        private DataElement GetDataElementFromRequest(HttpRequest request, string dataType, Instance instance, out Stream theStream)
-=======
         private DataElement GetDataElementFromRequest(HttpRequest request, string elementType, List<Guid> refs, Instance instance, out Stream theStream)
->>>>>>> b7b8fd1c
         {
             DateTime creationTime = DateTime.UtcNow;
 
@@ -452,11 +419,7 @@
 
             string user = null;
 
-<<<<<<< HEAD
-            DataElement newData = DataElementHelper.CreateDataElement(dataType, instance, creationTime, contentType, contentFileName, fileSize, user);
-=======
             DataElement newData = DataElementHelper.CreateDataElement(elementType, refs, instance, creationTime, contentType, contentFileName, fileSize, user);
->>>>>>> b7b8fd1c
 
             return newData;
         }
