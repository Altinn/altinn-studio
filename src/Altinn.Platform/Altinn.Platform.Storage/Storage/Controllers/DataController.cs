--- conflicted
+++ resolved
@@ -19,11 +19,7 @@
     /// <summary>
     /// api for managing the form data element
     /// </summary>
-<<<<<<< HEAD
     [Route("storage/api/v1/instances/{instanceId:guid}/data")]
-=======
-    [Route("storage/api/v1/instances/{instanceId:guid}/[controller]")]
->>>>>>> 335cfbbb
     [ApiController]
     public class DataController : Controller
     {
@@ -270,11 +266,8 @@
                 FileName = contentFileName ?? $"{dataId}.xml",
                 LastChangedBy = User.Identity.Name,
                 LastChangedDateTime = creationTime,
-<<<<<<< HEAD
                 Link = dataLink,
-=======
                 FileSize = fileSize
->>>>>>> 335cfbbb
             };
 
             string filePath = DataFileName(instance.ApplicationId, instanceId.ToString(), newData.Id.ToString());
@@ -447,25 +440,9 @@
 
         private ApplicationMetadata GetApplicationInformation(string applicationId)
         {
-<<<<<<< HEAD
             string applicationOwnerId = applicationId.Split("-")[0];
 
             ApplicationMetadata application = _applicationRepository.FindOne(applicationId, applicationOwnerId).Result;
-=======
-            string json = @"{
-                'applicationId': 'KNS/sailor',
-                'applicationOwnerId': 'KNS',
-                'forms': {
-                    'default': {
-                        'contentType': 'application/schema+json'
-                    },
-                    '29fcdbb9-b766-4c92-9d82-59820c61695a': {                        
-                    },
-                    '769f2780-7c3a-4348-9ac9-c1c85d756c6d': {                        
-                    }
-                }
-                }";
->>>>>>> 335cfbbb
 
             return application;            
         }
