namespace Altinn.Platform.Storage.Controllers
{
    using System;
    using System.Collections.Generic;
    using System.IO;
    using System.Net;
    using System.Threading.Tasks;
    using Altinn.Platform.Storage.Helpers;
    using Altinn.Platform.Storage.Models;
    using Altinn.Platform.Storage.Repository;
    using global::Storage.Interface.Models;
    using Microsoft.AspNetCore.Http;
    using Microsoft.AspNetCore.Http.Features;
    using Microsoft.AspNetCore.Mvc;
    using Microsoft.AspNetCore.WebUtilities;
    using Microsoft.Azure.Documents;
    using Microsoft.Extensions.Logging;
    using Microsoft.Net.Http.Headers;

    /// <summary>
    /// api for managing the an instance's data elements
    /// </summary>
    [Route("storage/api/v1/instances/{instanceOwnerId:int}/{instanceGuid:guid}/data")]
    [ApiController]
    public class DataController : Controller
    {
        private static readonly FormOptions _defaultFormOptions = new FormOptions();
        private readonly string prefix = "storage/api/v1";
        private readonly IDataRepository _dataRepository;
        private readonly IInstanceRepository _instanceRepository;
        private readonly IApplicationRepository _applicationRepository;
        private readonly ILogger _logger;

        /// <summary>
        /// Initializes a new instance of the <see cref="DataController"/> class
        /// </summary>
        /// <param name="dataRepository">the data repository handler</param>
        /// <param name="instanceRepository">the repository</param>
        /// <param name="applicationRepository">the application repository</param>
        /// <param name="logger">The logger</param>
        public DataController(
            IDataRepository dataRepository,
            IInstanceRepository instanceRepository,
            IApplicationRepository applicationRepository,
            ILogger<DataController> logger)
        {
            _dataRepository = dataRepository;
            _instanceRepository = instanceRepository;
            _applicationRepository = applicationRepository;
            _logger = logger;
        }

        /// <summary>
        /// Deletes a data element.
        /// </summary>
        /// <param name="instanceGuid">the instance owning the data element</param>
        /// <param name="dataId">the instance of the data element</param>
        /// <param name="instanceOwnerId">the owner of the instance</param>
        /// <returns>the data element</returns>
        [HttpDelete("{dataId:guid}")]
        public async Task<IActionResult> Delete(Guid instanceGuid, Guid dataId, int instanceOwnerId)
        {
            _logger.LogInformation($"//DataController // Delete // Starting method");

            string instanceId = $"{instanceOwnerId}/{instanceGuid}";

            // check if instance id exist and user is allowed to change the instance data
            Instance instance = await _instanceRepository.GetOne(instanceId, instanceOwnerId);
            if (instance == null)
            {
                return NotFound("Provided instanceId is unknown to storage service");
            }

            string dataIdString = dataId.ToString();

            if (instance.Data.Exists(m => m.Id == dataIdString))
            {
<<<<<<< HEAD
                string storageFileName = DataFileName(instance.AppId, instanceGuid.ToString(), dataId.ToString());
=======
                _logger.LogInformation($"//DataController // Delete // Instance exists in database");
                string storageFileName = DataFileName(instance.AppId, instanceId.ToString(), dataId.ToString());

>>>>>>> fe07f87f
                bool result = await _dataRepository.DeleteDataInStorage(storageFileName);

                _logger.LogInformation($"//DataController // Delete // Deleting data result: {result}");
                if (result)
                {
                    // Update instance record
                    DataElement data = instance.Data.Find(m => m.Id == dataIdString);
                    instance.Data.Remove(data);
                    Instance storedInstance = await _instanceRepository.Update(instance);

                    return Ok(storedInstance);
                }
            }

            _logger.LogInformation($"//DataController // Delete // Instance does not exist in database.");

            return BadRequest();
        }

        /// <summary>
        /// Save the data element
        /// </summary>
        /// <param name="instanceOwnerId">the instance owner id (an integer)</param>
        /// <param name="instanceGuid">the instanceId</param>
        /// <param name="dataId">the data id</param>
        /// <returns>The data file as an asyncronous streame</returns>
        /// <returns>If the request was successful or not</returns>
        // GET /instances/{instanceId}/data/{dataId}
        [HttpGet("{dataId:guid}")]
        public async Task<IActionResult> Get(int instanceOwnerId, Guid instanceGuid, Guid dataId)
        {
            string instanceId = $"{instanceOwnerId}/{instanceGuid}";

            if (instanceOwnerId == 0)
            {
                return BadRequest("Missing parameter value: instanceOwnerId can not be empty");
            }

            // check if instance id exist and user is allowed to change the instance data
            Instance instance = GetInstance(instanceId, instanceOwnerId, out ActionResult errorResult);
            if (instance == null)
            {
                return errorResult;
            }

            string storageFileName = DataFileName(instance.AppId, instanceGuid.ToString(), dataId.ToString());
            string dataIdString = dataId.ToString();

            // check if dataId exists in instance
            if (instance.Data.Exists(element => element.Id == dataIdString))
            {
                DataElement data = instance.Data.Find(element => element.Id == dataIdString);

                if (string.Equals(data.StorageUrl, storageFileName))
                {
                    try
                    {
                        Stream dataStream = await _dataRepository.GetDataInStorage(storageFileName);

                        if (dataStream == null)
                        {
                            return NotFound("Unable to read data storage for " + dataIdString);
                        }

                        return File(dataStream, data.ContentType, data.FileName);
                    }
                    catch (Exception e)
                    {
                        return StatusCode(500, $"Unable to access blob storage for dataelement {e}");
                    }
                }
            }

            return NotFound("Unable to find requested data item");
        }

        /// <summary>
        /// Returns a list of data elements of an instance.
        /// </summary>
        /// <param name="instanceOwnerId">the instance owner id (an integer)</param>
        /// <param name="instanceGuid">the guid of the instance</param>
        /// <returns>The list of data elements</returns>
        /// <!-- GET /instances/{instanceId}/data -->
        [HttpGet]
        public async Task<IActionResult> GetMany(int instanceOwnerId, Guid instanceGuid)
        {
            string instanceId = $"{instanceOwnerId}/{instanceGuid}";

            if (instanceOwnerId == 0)
            {
                return BadRequest("Missing parameter value: instanceOwnerId can not be empty");
            }

            // check if instance id exist and user is allowed to change the instance data
            Instance instance = GetInstance(instanceId, instanceOwnerId, out ActionResult errorResult);
            if (instance == null)
            {
                return errorResult;
            }

            List<DataElement> dataList = new List<DataElement>();
            foreach (DataElement data in instance.Data)
            {
                dataList.Add(data);
            }

            return Ok(dataList);
        }

        /// <summary>
        /// Formats a filename for blob storage.
        /// </summary>
        private static string DataFileName(string appId, string instanceGuid, string dataId)
        {
            return $"{appId}/{instanceGuid}/data/{dataId}";
        }

        /// <summary>
        /// Create and save the data element
        /// </summary>
        /// <param name="instanceOwnerId">instance owner id</param>
        /// <param name="instanceGuid">the instance to update</param>
        /// <param name="elementType">the element type to upload data for</param>
        /// <returns>If the request was successful or not</returns>
        /// <!-- POST /instances/{instanceOwnerId}/{instanceGuid}/data?elementType={elementType} -->
        [HttpPost]
        [DisableFormValueModelBinding]
        public async Task<IActionResult> CreateAndUploadData(int instanceOwnerId, Guid instanceGuid, string elementType)
        {
            string instanceId = $"{instanceOwnerId}/{instanceGuid}";

            if (instanceOwnerId == 0 || string.IsNullOrEmpty(elementType) || Request.Body == null)
            {
                return BadRequest("Missing parameter values: instanceId, elementType or attached file content cannot be null");
            }

            // check if instance exist and user is allowed to change the instance data
            Instance instance = GetInstance(instanceId, instanceOwnerId, out ActionResult errorMessage);
            if (instance == null)
            {
                return errorMessage;
            }

            // check metadata
            Application appInfo = GetApplication(instance.AppId, instance.Org, out ActionResult appErrorMessage);
            if (appInfo == null)
            {
                return appErrorMessage;
            }

            if (!appInfo.ElementTypes.Exists(e => e.Id == elementType))
            {
                return BadRequest("Requested element type is not declared in application metadata");
            }

            DataElement newData = CreateDataElement(Request, elementType, instance, instanceGuid, out Stream theStream);

            if (theStream == null)
            {
                return BadRequest("No data attachements found");
            }

            if (instance.Data == null)
            {
                instance.Data = new List<DataElement>();
            }

            instance.Data.Add(newData);

            try
            {
                // store file as blob
                await _dataRepository.CreateDataInStorage(theStream, newData.StorageUrl);

                // update instance
                Instance result = await _instanceRepository.Update(instance);

                return Ok(result);
            }
            catch (Exception e)
            {
                return StatusCode(500, $"Unable to create instance data in storage: {e}");
            }
        }

        /// <summary>
        /// Creates a data element by reading the first multipart element or the body of the request.
        /// </summary>
        private DataElement CreateDataElement(HttpRequest request, string elementType, Instance instance, Guid instanceGuid, out Stream theStream)
        {
            DateTime creationTime = DateTime.UtcNow;

            theStream = null;
            string contentType = null;
            string contentFileName = null;
            long fileSize = 0;

            if (MultipartRequestHelper.IsMultipartContentType(request.ContentType))
            {
                // Only read the first section of the mulitpart message.
                MediaTypeHeaderValue mediaType = MediaTypeHeaderValue.Parse(request.ContentType);
                string boundary = MultipartRequestHelper.GetBoundary(mediaType, _defaultFormOptions.MultipartBoundaryLengthLimit);

                MultipartReader reader = new MultipartReader(boundary, request.Body);
                MultipartSection section = reader.ReadNextSectionAsync().Result;

                theStream = section.Body;
                contentType = section.ContentType;

                bool hasContentDisposition = ContentDispositionHeaderValue.TryParse(section.ContentDisposition, out ContentDispositionHeaderValue contentDisposition);

                if (hasContentDisposition)
                {
                    contentFileName = contentDisposition.FileName.ToString();
                    fileSize = contentDisposition.Size ?? 0;
                }
            }
            else
            {
                theStream = request.Body;
                contentType = request.ContentType;
            }

            string dataId = Guid.NewGuid().ToString();

            string dataLink = $"{prefix}/instances/{instance.Id}/data/{dataId}";

            // create new data element, store data in blob
            DataElement newData = new DataElement
            {
                // update data record
                Id = dataId,
                ElementType = elementType,
                ContentType = contentType,
                CreatedBy = User.Identity.Name,
                CreatedDateTime = creationTime,
                FileName = contentFileName ?? $"{dataId}.xml",
                LastChangedBy = User.Identity.Name,
                LastChangedDateTime = creationTime,

                DataLinks = new ResourceLinks()
                {
                    Apps = dataLink,
                },

                FileSize = fileSize,
            };

            string filePath = DataFileName(instance.AppId, instanceGuid.ToString(), newData.Id.ToString());
            newData.StorageUrl = filePath;

            return newData;
        }

        /// <summary>
        /// Update and save data element.
        /// </summary>
        /// <param name="instanceOwnerId">instance owner id</param>
        /// <param name="instanceGuid">the instance to update</param>
        /// <param name="dataId">the dataId to upload data to</param>
        /// <returns>If the request was successful or not</returns>
        /// <!-- PUT /instances/{instanceOwnerId}/instanceGuid}/data/{dataId} -->
        [HttpPut("{dataId}")]
        [DisableFormValueModelBinding]
        public async Task<IActionResult> OverwriteData(int instanceOwnerId, Guid instanceGuid, Guid dataId)
        {
            string instanceId = $"{instanceOwnerId}/{instanceGuid}";

            if (instanceOwnerId == 0 || Request.Body == null)
            {
                return BadRequest("Missing parameter values: instanceId, datafile or attached file content cannot be empty");
            }

            // check if instance id exist and user is allowed to change the instance data
            Instance instance = GetInstance(instanceId, instanceOwnerId, out ActionResult errorMessage);
            if (instance == null)
            {
                return errorMessage;
            }

            string dataIdString = dataId.ToString();

            // check that data element exists, if not return not found
            if (instance.Data != null && instance.Data.Exists(m => m.Id == dataIdString))
            {
                DataElement data = instance.Data.Find(m => m.Id == dataIdString);

                if (data == null)
                {
                    return NotFound("Dataid is not registered in instance");
                }

                string storageFileName = DataFileName(instance.AppId.ToString(), instanceGuid.ToString(), dataIdString);

                if (string.Equals(data.StorageUrl, storageFileName))
                {
                    DateTime updateTime = DateTime.UtcNow;

                    Stream theStream = null;
                    string contentType = null;
                    string contentFileName = null;
                    if (MultipartRequestHelper.IsMultipartContentType(Request.ContentType))
                    {
                        // Only read the first section of the mulitpart message.
                        MediaTypeHeaderValue mediaType = MediaTypeHeaderValue.Parse(Request.ContentType);
                        string boundary = MultipartRequestHelper.GetBoundary(mediaType, _defaultFormOptions.MultipartBoundaryLengthLimit);

                        MultipartReader reader = new MultipartReader(boundary, Request.Body);
                        MultipartSection section = reader.ReadNextSectionAsync().Result;

                        theStream = section.Body;
                        contentType = section.ContentType;

                        bool hasContentDisposition = ContentDispositionHeaderValue.TryParse(section.ContentDisposition, out ContentDispositionHeaderValue contentDisposition);

                        if (hasContentDisposition)
                        {
                            contentFileName = contentDisposition.FileName.ToString();
                        }
                    }
                    else
                    {
                        theStream = Request.Body;
                        contentType = Request.ContentType;
                    }

                    if (theStream == null)
                    {
                        return BadRequest("No data attachements found");
                    }

                    DateTime changedTime = DateTime.UtcNow;

                    // update data record
                    data.ContentType = contentType;
                    data.FileName = contentFileName ?? data.FileName;
                    data.LastChangedBy = User.Identity.Name;
                    data.LastChangedDateTime = changedTime;

                    instance.LastChangedDateTime = changedTime;
                    instance.LastChangedBy = User.Identity.Name;

                    // store file as blob
                    bool success = _dataRepository.UpdateDataInStorage(theStream, storageFileName).Result;

                    if (success)
                    {
                        // update instance
                        Instance result = await _instanceRepository.Update(instance);

                        return Ok(result);
                    }

                    return UnprocessableEntity($"Could not process attached file");
                }

                return StatusCode(500, $"Storage url does not match with instance metadata");
            }

            return BadRequest("Cannot update data element that is not registered");
        }

        private Application GetApplication(string appId, string org, out ActionResult errorMessage)
        {
            errorMessage = null;

            try
            {
                Application application = _applicationRepository.FindOne(appId, org).Result;

                return application;
            }
            catch (DocumentClientException dce)
            {
                if (dce.StatusCode == HttpStatusCode.NotFound)
                {
                    errorMessage = NotFound($"Cannot find application {appId} in storage");
                }
                else
                {
                    errorMessage = StatusCode(500, $"Unable to access document database {dce}");
                }
            }
            catch (Exception e)
            {
                errorMessage = StatusCode(500, $"Unable find application metadata: {e}");
            }

            return null;
        }

        private Instance GetInstance(string instanceId, int instanceOwnerId, out ActionResult errorMessage)
        {
            // check if instance id exist and user is allowed to change the instance data
            Instance instance;
            errorMessage = null;

            try
            {
                instance = _instanceRepository.GetOne(instanceId, instanceOwnerId).Result;

                return instance;
            }
            catch (DocumentClientException dce)
            {
                if (dce.StatusCode == HttpStatusCode.NotFound)
                {
                    errorMessage = NotFound($"Provided instanceId {instanceId} is unknown to platform storage service");
                }

                errorMessage = StatusCode(500, $"Unable to access document database {dce}");
            }
            catch (Exception e)
            {
                errorMessage = StatusCode(500, $"Unable to get instance {instanceId}: {e}");
            }

            return null;
        }
    }
}<|MERGE_RESOLUTION|>--- conflicted
+++ resolved
@@ -75,16 +75,9 @@
 
             if (instance.Data.Exists(m => m.Id == dataIdString))
             {
-<<<<<<< HEAD
                 string storageFileName = DataFileName(instance.AppId, instanceGuid.ToString(), dataId.ToString());
-=======
-                _logger.LogInformation($"//DataController // Delete // Instance exists in database");
-                string storageFileName = DataFileName(instance.AppId, instanceId.ToString(), dataId.ToString());
-
->>>>>>> fe07f87f
                 bool result = await _dataRepository.DeleteDataInStorage(storageFileName);
 
-                _logger.LogInformation($"//DataController // Delete // Deleting data result: {result}");
                 if (result)
                 {
                     // Update instance record
@@ -95,8 +88,6 @@
                     return Ok(storedInstance);
                 }
             }
-
-            _logger.LogInformation($"//DataController // Delete // Instance does not exist in database.");
 
             return BadRequest();
         }
