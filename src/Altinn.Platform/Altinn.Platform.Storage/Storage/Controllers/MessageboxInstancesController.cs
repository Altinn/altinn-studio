--- conflicted
+++ resolved
@@ -110,14 +110,12 @@
         /// </summary>
         /// <param name="instanceOwnerPartyId">The instance owner party id</param>
         /// <param name="appId">The application id</param>
-<<<<<<< HEAD
         /// <param name="includeActive">Boolean indicating whether to include active instances.</param>
         /// <param name="includeArchived">Boolean indicating whether to include archived instances.</param>
         /// <param name="includeDeleted">Boolean indicating whether to include deleted instances.</param>
-=======
+        /// <param name="appId">The application id</param>
         /// <param name="lastChanged">Last changed date.</param>
         /// <param name="created">Created time.</param>
->>>>>>> 187fadfb
         /// <param name="language"> language nb, en, nn-NO</param>
         /// <returns>list of instances</returns>
         [Authorize]
@@ -125,14 +123,11 @@
         public async Task<ActionResult> SearchMessageBoxInstances(
             [FromQuery(Name = "instanceOwner.partyId")] int instanceOwnerPartyId,
             [FromQuery] string appId,
-<<<<<<< HEAD
             [FromQuery] bool includeActive,
             [FromQuery] bool includeArchived,
             [FromQuery] bool includeDeleted,
-=======
             [FromQuery] string lastChanged,
             [FromQuery] string created,
->>>>>>> 187fadfb
             [FromQuery] string language)
         {
             string[] acceptedLanguages = { "en", "nb", "nn" };
