--- conflicted
+++ resolved
@@ -10,10 +10,6 @@
   </PropertyGroup>
 
   <ItemGroup>
-<<<<<<< HEAD
-=======
-    <PackageReference Include="Altinn.Common.PEP" Version="1.0.7-alpha" />
->>>>>>> 386c9127
     <PackageReference Include="Altinn.Platform.Storage.Interface" Version="2.0.0" />
     <PackageReference Include="AltinnCore.ServiceLibrary" Version="11.0.1" />
     <PackageReference Include="JWTCookieAuthentication" Version="2.0.0-alpha" />
