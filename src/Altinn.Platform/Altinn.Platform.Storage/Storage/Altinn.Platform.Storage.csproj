﻿<Project Sdk="Microsoft.NET.Sdk.Web">

  <PropertyGroup>
    <TargetFramework>net5.0</TargetFramework>
    <DockerComposeProjectPath>..\docker-compose.dcproj</DockerComposeProjectPath>
    <UserSecretsId>8c2ac76a-d8b4-498d-867a-0ac18639f275</UserSecretsId>
    <LangVersion>latest</LangVersion>
    <!-- SonarCloud needs this -->
    <ProjectGuid>{6E75FF22-28FE-4292-8616-8B60F8399FC5}</ProjectGuid>
  </PropertyGroup>

  <ItemGroup>
<<<<<<< HEAD
=======
    <PackageReference Include="Altinn.Platform.Storage.Interface" Version="2.5.5" />
>>>>>>> af45c525
    <PackageReference Include="Azure.Storage.Blobs" Version="12.8.0" />
    <PackageReference Include="Altinn.Common.PEP" Version="1.0.38-alpha" />
    <PackageReference Include="JWTCookieAuthentication" Version="2.4.1-alpha" />
    <PackageReference Include="Microsoft.ApplicationInsights.AspNetCore" Version="2.17.0" />
    <PackageReference Include="Microsoft.AspNetCore.Mvc.NewtonsoftJson" Version="5.0.3" />
    <PackageReference Include="Microsoft.Azure.DocumentDB.Core" Version="2.13.1" />
    <PackageReference Include="Microsoft.Azure.KeyVault" Version="3.0.5" />
    <PackageReference Include="Microsoft.Azure.KeyVault.Core" Version="3.0.5" />
    <PackageReference Include="Microsoft.Azure.Services.AppAuthentication" Version="1.6.1" />
    <PackageReference Include="Microsoft.Extensions.Configuration.AzureKeyVault" Version="3.1.12" />
    <PackageReference Include="Microsoft.Extensions.Logging.ApplicationInsights" Version="2.17.0" />
    <PackageReference Include="Newtonsoft.Json" Version="12.0.3" />
    <PackageReference Include="Swashbuckle.AspNetCore" Version="6.0.7" />
    <PackageReference Include="Swashbuckle.AspNetCore.Newtonsoft" Version="6.0.7" />
    <PackageReference Include="Swashbuckle.AspNetCore.SwaggerUI" Version="6.0.7" />
  </ItemGroup>

  <ItemGroup Condition="'$(Configuration)'=='Debug'">
    <PackageReference Include="StyleCop.Analyzers" Version="1.1.118">
      <PrivateAssets>all</PrivateAssets>
      <IncludeAssets>runtime; build; native; contentfiles; analyzers; buildtransitive</IncludeAssets>
    </PackageReference>
    <AdditionalFiles Include="..\..\..\..\stylecop.json">
      <Link>stylecop.json</Link>
    </AdditionalFiles>
  </ItemGroup>

  <PropertyGroup Condition="'$(Configuration)'=='Debug'">
    <CodeAnalysisRuleSet>..\..\..\..\Altinn3.ruleset</CodeAnalysisRuleSet>
  </PropertyGroup>

  <ItemGroup>
    <ProjectReference Include="..\Storage.Interface\Altinn.Platform.Storage.Interface.csproj" />
  </ItemGroup>

  <PropertyGroup>
    <GenerateDocumentationFile>true</GenerateDocumentationFile>
    <NoWarn>$(NoWarn);1591</NoWarn>
  </PropertyGroup>

  <ItemGroup>
    <None Update="Altinn.Platform.Storage.Interface.xml">
      <CopyToOutputDirectory>PreserveNewest</CopyToOutputDirectory>
    </None>
  </ItemGroup>

  </Project><|MERGE_RESOLUTION|>--- conflicted
+++ resolved
@@ -10,10 +10,7 @@
   </PropertyGroup>
 
   <ItemGroup>
-<<<<<<< HEAD
-=======
-    <PackageReference Include="Altinn.Platform.Storage.Interface" Version="2.5.5" />
->>>>>>> af45c525
+    <PackageReference Include="Altinn.Platform.Storage.Interface" Version="2.5.6" />
     <PackageReference Include="Azure.Storage.Blobs" Version="12.8.0" />
     <PackageReference Include="Altinn.Common.PEP" Version="1.0.38-alpha" />
     <PackageReference Include="JWTCookieAuthentication" Version="2.4.1-alpha" />
@@ -45,10 +42,6 @@
     <CodeAnalysisRuleSet>..\..\..\..\Altinn3.ruleset</CodeAnalysisRuleSet>
   </PropertyGroup>
 
-  <ItemGroup>
-    <ProjectReference Include="..\Storage.Interface\Altinn.Platform.Storage.Interface.csproj" />
-  </ItemGroup>
-
   <PropertyGroup>
     <GenerateDocumentationFile>true</GenerateDocumentationFile>
     <NoWarn>$(NoWarn);1591</NoWarn>
