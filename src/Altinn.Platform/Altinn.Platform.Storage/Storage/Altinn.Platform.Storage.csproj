--- conflicted
+++ resolved
@@ -10,15 +10,10 @@
   </PropertyGroup>
 
   <ItemGroup>
-    <PackageReference Include="Altinn.Common.PEP" Version="1.0.32-alpha" />
     <PackageReference Include="Altinn.Platform.Storage.Interface" Version="2.1.16" />
     <PackageReference Include="Azure.Storage.Blobs" Version="12.4.2" />
-<<<<<<< HEAD
-    <PackageReference Include="JWTCookieAuthentication" Version="2.3.0-alpha" />
-=======
-    <PackageReference Include="Altinn.Common.PEP" Version="1.0.30-alpha" />
+    <PackageReference Include="Altinn.Common.PEP" Version="1.0.32-alpha" />
     <PackageReference Include="JWTCookieAuthentication" Version="2.4.0-alpha" />
->>>>>>> 189185bf
     <PackageReference Include="Microsoft.ApplicationInsights.AspNetCore" Version="2.14.0" />
     <PackageReference Include="Microsoft.AspNetCore.Mvc.NewtonsoftJson" Version="3.1.4" />
     <PackageReference Include="Microsoft.Azure.DocumentDB.Core" Version="2.10.3" />
