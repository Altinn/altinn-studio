<Project Sdk="Microsoft.NET.Sdk.Web">

  <PropertyGroup>
    <TargetFramework>netcoreapp3.1</TargetFramework>
    <DockerComposeProjectPath>..\docker-compose.dcproj</DockerComposeProjectPath>
    <UserSecretsId>8c2ac76a-d8b4-498d-867a-0ac18639f275</UserSecretsId>
    <LangVersion>latest</LangVersion>
    <!-- SonarCloud needs this -->
    <ProjectGuid>{6E75FF22-28FE-4292-8616-8B60F8399FC5}</ProjectGuid>
  </PropertyGroup>

  <ItemGroup>
      <PackageReference Include="Altinn.Common.PEP" Version="1.0.4-alpha" />
    <PackageReference Include="Altinn.Platform.Storage.Interface" Version="2.0.0" />
    <PackageReference Include="AltinnCore.ServiceLibrary" Version="11.0.1" />
    <PackageReference Include="JWTCookieAuthentication" Version="2.0.0-alpha" />
    <PackageReference Include="Microsoft.ApplicationInsights.AspNetCore" Version="2.8.1" />
    <PackageReference Include="Microsoft.AspNetCore.Mvc.NewtonsoftJson" Version="3.1.0" />
    <PackageReference Include="Microsoft.Azure.DocumentDB.Core" Version="2.2.2" />
    <PackageReference Include="Microsoft.Azure.KeyVault" Version="3.0.3" />
    <PackageReference Include="Microsoft.Azure.KeyVault.Core" Version="3.0.3" />
    <PackageReference Include="Microsoft.Azure.Services.AppAuthentication" Version="1.0.3" />
    <PackageReference Include="Microsoft.Azure.Storage.Blob" Version="9.4.2" />
    <PackageReference Include="Microsoft.Extensions.Configuration.AzureKeyVault" Version="2.1.0" />
    <PackageReference Include="Microsoft.VisualStudio.Web.CodeGeneration.Design" Version="2.1.0" />
    <PackageReference Include="Newtonsoft.Json" Version="12.0.2" />
    <PackageReference Include="Serilog.Extensions.Hosting" Version="2.0.0" />
    <PackageReference Include="Serilog.Extensions.Logging" Version="2.0.2" />
    <PackageReference Include="Serilog.Sinks.Console" Version="3.1.1" />
    <PackageReference Include="Serilog.Sinks.Seq" Version="4.0.0" />
    <PackageReference Include="Serilog.Settings.Configuration" Version="3.0.1" />
    <PackageReference Include="StyleCop.Analyzers" Version="1.1.118">
      <PrivateAssets>all</PrivateAssets>
      <IncludeAssets>runtime; build; native; contentfiles; analyzers</IncludeAssets>
    </PackageReference>
    <PackageReference Include="Swashbuckle.AspNetCore" Version="5.0.0-rc4" />
    <PackageReference Include="Swashbuckle.AspNetCore.SwaggerUI" Version="5.0.0-rc4" />
  </ItemGroup>

  <ItemGroup Condition="'$(Configuration)'=='Debug'">
    <AdditionalFiles Include="..\stylecop.json">
      <Link>stylecop.json</Link>
    </AdditionalFiles>
  </ItemGroup>

  <ItemGroup>
<<<<<<< HEAD
    <ProjectReference Include="..\..\..\Altinn.Common\Altinn.Common.PEP\Altinn.Common.PEP\Altinn.Common.PEP.csproj" />
  </ItemGroup>

  <ItemGroup>
=======
>>>>>>> 32ceb3cf
    <None Update="Altinn.Platform.Storage.Interface.xml">
      <CopyToOutputDirectory>PreserveNewest</CopyToOutputDirectory>
    </None>
    <None Update="JWTValidationCert.cer">
      <CopyToOutputDirectory>PreserveNewest</CopyToOutputDirectory>
    </None>
  </ItemGroup>

  <PropertyGroup Condition="'$(Configuration)'=='Debug'">
    <CodeAnalysisRuleSet>..\Altinn3.ruleset</CodeAnalysisRuleSet>
  </PropertyGroup>

  <PropertyGroup>
    <GenerateDocumentationFile>true</GenerateDocumentationFile>
    <NoWarn>$(NoWarn);1591</NoWarn>
  </PropertyGroup>

  </Project><|MERGE_RESOLUTION|>--- conflicted
+++ resolved
@@ -44,13 +44,10 @@
   </ItemGroup>
 
   <ItemGroup>
-<<<<<<< HEAD
     <ProjectReference Include="..\..\..\Altinn.Common\Altinn.Common.PEP\Altinn.Common.PEP\Altinn.Common.PEP.csproj" />
   </ItemGroup>
 
   <ItemGroup>
-=======
->>>>>>> 32ceb3cf
     <None Update="Altinn.Platform.Storage.Interface.xml">
       <CopyToOutputDirectory>PreserveNewest</CopyToOutputDirectory>
     </None>
