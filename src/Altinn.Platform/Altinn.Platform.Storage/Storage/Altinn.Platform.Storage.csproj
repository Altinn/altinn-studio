<Project Sdk="Microsoft.NET.Sdk.Web">

  <PropertyGroup>
    <TargetFramework>netcoreapp3.1</TargetFramework>
    <DockerComposeProjectPath>..\docker-compose.dcproj</DockerComposeProjectPath>
    <UserSecretsId>8c2ac76a-d8b4-498d-867a-0ac18639f275</UserSecretsId>
    <LangVersion>latest</LangVersion>
    <!-- SonarCloud needs this -->
    <ProjectGuid>{6E75FF22-28FE-4292-8616-8B60F8399FC5}</ProjectGuid>
  </PropertyGroup>

  <ItemGroup>
<<<<<<< HEAD
    <PackageReference Include="Altinn.Common.PEP" Version="1.0.26-alpha" />
    <PackageReference Include="Altinn.Platform.Storage.Interface" Version="2.1.12" />
=======
    <PackageReference Include="Altinn.Common.PEP" Version="1.0.23-alpha" />
    <PackageReference Include="Altinn.Platform.Storage.Interface" Version="2.1.13" />
    <PackageReference Include="Azure.Storage.Blobs" Version="12.4.0" />
>>>>>>> 89b4cdb6
    <PackageReference Include="JWTCookieAuthentication" Version="2.3.0-alpha" />
    <PackageReference Include="Microsoft.ApplicationInsights.AspNetCore" Version="2.13.1" />
    <PackageReference Include="Microsoft.AspNetCore.Mvc.NewtonsoftJson" Version="3.1.1" />
    <PackageReference Include="Microsoft.Azure.DocumentDB.Core" Version="2.2.2" />
    <PackageReference Include="Microsoft.Azure.KeyVault" Version="3.0.5" />
    <PackageReference Include="Microsoft.Azure.KeyVault.Core" Version="3.0.5" />
    <PackageReference Include="Microsoft.Azure.Services.AppAuthentication" Version="1.4.0" />
    <PackageReference Include="Microsoft.Extensions.Configuration.AzureKeyVault" Version="2.1.0" />
    <PackageReference Include="Microsoft.Extensions.Logging.ApplicationInsights" Version="2.13.1" />
    <PackageReference Include="Microsoft.VisualStudio.Web.CodeGeneration.Design" Version="2.1.0" />
    <PackageReference Include="Newtonsoft.Json" Version="12.0.3" />
    <PackageReference Include="Serilog.Extensions.Hosting" Version="2.0.0" />
    <PackageReference Include="Serilog.Extensions.Logging" Version="2.0.2" />
    <PackageReference Include="Serilog.Sinks.ApplicationInsights" Version="3.0.4" />
    <PackageReference Include="Serilog.Sinks.Console" Version="3.1.1" />
    <PackageReference Include="Serilog.Sinks.Seq" Version="4.0.0" />
    <PackageReference Include="Serilog.Settings.Configuration" Version="3.0.1" />
    <PackageReference Include="StyleCop.Analyzers" Version="1.1.118">
      <PrivateAssets>all</PrivateAssets>
      <IncludeAssets>runtime; build; native; contentfiles; analyzers</IncludeAssets>
    </PackageReference>
    <PackageReference Include="Swashbuckle.AspNetCore" Version="5.2.1" />
    <PackageReference Include="Swashbuckle.AspNetCore.Newtonsoft" Version="5.2.1" />
    <PackageReference Include="Swashbuckle.AspNetCore.SwaggerUI" Version="5.2.1" />
  </ItemGroup>

  <ItemGroup Condition="'$(Configuration)'=='Debug'">
    <AdditionalFiles Include="..\stylecop.json">
      <Link>stylecop.json</Link>
    </AdditionalFiles>
  </ItemGroup>

  <ItemGroup>
    <None Update="Altinn.Platform.Storage.Interface.xml">
      <CopyToOutputDirectory>PreserveNewest</CopyToOutputDirectory>
    </None>
    <None Update="JWTValidationCert.cer">
      <CopyToOutputDirectory>PreserveNewest</CopyToOutputDirectory>
    </None>
  </ItemGroup>

  <PropertyGroup Condition="'$(Configuration)'=='Debug'">
    <CodeAnalysisRuleSet>..\Altinn3.ruleset</CodeAnalysisRuleSet>
  </PropertyGroup>

  <PropertyGroup>
    <GenerateDocumentationFile>true</GenerateDocumentationFile>
    <NoWarn>$(NoWarn);1591</NoWarn>
  </PropertyGroup>

  </Project><|MERGE_RESOLUTION|>--- conflicted
+++ resolved
@@ -10,14 +10,9 @@
   </PropertyGroup>
 
   <ItemGroup>
-<<<<<<< HEAD
-    <PackageReference Include="Altinn.Common.PEP" Version="1.0.26-alpha" />
-    <PackageReference Include="Altinn.Platform.Storage.Interface" Version="2.1.12" />
-=======
-    <PackageReference Include="Altinn.Common.PEP" Version="1.0.23-alpha" />
     <PackageReference Include="Altinn.Platform.Storage.Interface" Version="2.1.13" />
     <PackageReference Include="Azure.Storage.Blobs" Version="12.4.0" />
->>>>>>> 89b4cdb6
+    <PackageReference Include="Altinn.Common.PEP" Version="1.0.26-alpha" />
     <PackageReference Include="JWTCookieAuthentication" Version="2.3.0-alpha" />
     <PackageReference Include="Microsoft.ApplicationInsights.AspNetCore" Version="2.13.1" />
     <PackageReference Include="Microsoft.AspNetCore.Mvc.NewtonsoftJson" Version="3.1.1" />
