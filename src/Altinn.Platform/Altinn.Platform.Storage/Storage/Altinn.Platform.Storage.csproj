--- conflicted
+++ resolved
@@ -7,16 +7,11 @@
     <LangVersion>latest</LangVersion>
     <!-- SonarCloud needs this -->
     <ProjectGuid>{6E75FF22-28FE-4292-8616-8B60F8399FC5}</ProjectGuid>
-    <LangVersion>8.0</LangVersion>
   </PropertyGroup>
 
   <ItemGroup>
-<<<<<<< HEAD
-    <PackageReference Include="Altinn.Common.PEP" Version="0.0.18-alpha" />
-    <PackageReference Include="Altinn.Platform.Storage.Interface" Version="1.3.8" />
-=======
+      <PackageReference Include="Altinn.Common.PEP" Version="1.0.0-alpha" />
     <PackageReference Include="Altinn.Platform.Storage.Interface" Version="2.0.0" />
->>>>>>> 459de628
     <PackageReference Include="AltinnCore.ServiceLibrary" Version="11.0.1" />
     <PackageReference Include="JWTCookieAuthentication" Version="2.0.0-alpha" />
     <PackageReference Include="Microsoft.ApplicationInsights.AspNetCore" Version="2.8.1" />
@@ -48,7 +43,6 @@
     </AdditionalFiles>
   </ItemGroup>
 
-<<<<<<< HEAD
   <ItemGroup>
     <None Update="Altinn.Platform.Storage.Interface.xml">
       <CopyToOutputDirectory>PreserveNewest</CopyToOutputDirectory>
@@ -58,8 +52,6 @@
     </None>
   </ItemGroup>
 
-=======
->>>>>>> 459de628
   <PropertyGroup Condition="'$(Configuration)'=='Debug'">
     <CodeAnalysisRuleSet>..\Altinn3.ruleset</CodeAnalysisRuleSet>
   </PropertyGroup>
