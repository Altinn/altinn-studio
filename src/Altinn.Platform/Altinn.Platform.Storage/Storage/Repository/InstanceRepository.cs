using System;
using System.Collections.Generic;
using System.Linq;
using System.Threading.Tasks;

using Altinn.Platform.Storage.Configuration;
using Altinn.Platform.Storage.Helpers;
using Altinn.Platform.Storage.Interface.Models;

using Microsoft.Azure.Documents;
using Microsoft.Azure.Documents.Client;
using Microsoft.Azure.Documents.Linq;
using Microsoft.Extensions.Logging;
using Microsoft.Extensions.Options;
using Microsoft.Extensions.Primitives;
using Newtonsoft.Json;

namespace Altinn.Platform.Storage.Repository
{
    /// <summary>
    /// Repository operations for application instances.
    /// </summary>
    public class InstanceRepository : IInstanceRepository
    {
        private const string CollectionId = "instances";
        private const string PartitionKey = "/instanceOwner/partyId";

        private readonly Uri _collectionUri;
        private readonly string _databaseId;
        private readonly ILogger<InstanceRepository> _logger;
        private readonly IDataRepository _dataRepository;

        private readonly DocumentClient _client;
        private readonly AzureCosmosSettings _settings;

        /// <summary>
        /// Initializes a new instance of the <see cref="InstanceRepository"/> class
        /// </summary>
        /// <param name="cosmosSettings">the configuration settings for cosmos database</param>
        /// <param name="logger">the logger</param>
        /// <param name="dataRepository">the data repository to fetch data elements from</param>
        public InstanceRepository(
            IOptions<AzureCosmosSettings> cosmosSettings,
            ILogger<InstanceRepository> logger,
            IDataRepository dataRepository)
        {
            _logger = logger;
            _dataRepository = dataRepository;

            _settings = cosmosSettings.Value;

            CosmosDatabaseHandler database = new CosmosDatabaseHandler(cosmosSettings.Value);

            _client = database.CreateDatabaseAndCollection(CollectionId);
            _collectionUri = database.CollectionUri;
            Uri databaseUri = database.DatabaseUri;
            _databaseId = database.DatabaseName;

            DocumentCollection documentCollection = database.CreateDocumentCollection(CollectionId, PartitionKey);

            _client.CreateDocumentCollectionIfNotExistsAsync(
                databaseUri,
                documentCollection).GetAwaiter().GetResult();

            _client.OpenAsync();
        }

        /// <inheritdoc/>
        public async Task<Instance> Create(Instance instance)
        {
            PreProcess(instance);

            ResourceResponse<Document> createDocumentResponse = await _client.CreateDocumentAsync(_collectionUri, instance);
            Document document = createDocumentResponse.Resource;
            Instance instanceStored = JsonConvert.DeserializeObject<Instance>(document.ToString());

            await PostProcess(instanceStored);

            return instanceStored;
        }

        /// <inheritdoc/>
        public async Task<bool> Delete(Instance item)
        {
            PreProcess(item);

            Uri uri = UriFactory.CreateDocumentUri(_databaseId, CollectionId, item.Id);

            await _client.DeleteDocumentAsync(
                uri.ToString(),
                new RequestOptions { PartitionKey = new PartitionKey(item.InstanceOwner.PartyId) });

            return true;
        }

        /// <inheritdoc/>
        public async Task<InstanceQueryResponse> GetInstancesFromQuery(
            Dictionary<string, StringValues> queryParams,
            string continuationToken,
            int size)
        {
            InstanceQueryResponse queryResponse = new InstanceQueryResponse
            {
                Count = 0,
                Instances = new List<Instance>()
            };

            while (queryResponse.Count < size)
            {
                FeedOptions feedOptions = new FeedOptions
                {
                    EnableCrossPartitionQuery = true,
                    MaxItemCount = size - queryResponse.Count,
                };

                if (continuationToken != null)
                {
                    feedOptions.RequestContinuation = continuationToken;
                }

                IQueryable<Instance> queryBuilder = _client.CreateDocumentQuery<Instance>(_collectionUri, feedOptions);

                try
                {
                    queryBuilder = BuildQueryFromParameters(queryParams, queryBuilder);
                }
                catch (Exception e)
                {
                    queryResponse.Exception = e.Message;
                    return queryResponse;
                }

                try
                {
                    IDocumentQuery<Instance> documentQuery = queryBuilder.AsDocumentQuery();

                    FeedResponse<Instance> feedResponse = await documentQuery.ExecuteNextAsync<Instance>();
                    if (feedResponse.Count == 0 && !documentQuery.HasMoreResults)
                    {
                        queryResponse.ContinuationToken = string.Empty;
                        break;
                    }

                    List<Instance> instances = feedResponse.ToList();
                    await PostProcess(instances);
                    queryResponse.Instances.AddRange(instances);
                    queryResponse.Count += instances.Count;

                    if (string.IsNullOrEmpty(feedResponse.ResponseContinuation))
                    {
                        queryResponse.ContinuationToken = string.Empty;
                        break;
                    }

                    queryResponse.ContinuationToken = feedResponse.ResponseContinuation;
                    continuationToken = feedResponse.ResponseContinuation;
                }
                catch (Exception e)
                {
                    _logger.LogError(e, "Exception querying CosmosDB for instances");
                    queryResponse.Exception = e.Message;
                    break;
                }
            }

            return queryResponse;
        }

        private IQueryable<Instance> BuildQueryFromParameters(Dictionary<string, StringValues> queryParams, IQueryable<Instance> queryBuilder)
        {
            foreach (KeyValuePair<string, StringValues> param in queryParams)
            {
                string queryParameter = param.Key;
                StringValues queryValues = param.Value;

                foreach (string queryValue in queryValues)
                {
                    switch (queryParameter)
                    {
                        case "size":
                            // handled outside this, it is a valid parameter.
                            break;

                        case "continuationToken":
                            // handled outside this method, it is a valid parameter.
                            break;

                        case "appId":
                            queryBuilder = queryBuilder.Where(i => i.AppId == queryValue);
                            break;

                        case "org":
                            queryBuilder = queryBuilder.Where(i => i.Org == queryValue);
                            break;

                        case "instanceOwner.partyId":
                            queryBuilder = queryBuilder.Where(i => i.InstanceOwner.PartyId == queryValue);
                            break;

                        case "lastChanged":
                            queryBuilder = QueryBuilderForLastChangedDateTime(queryBuilder, queryValue);
                            break;

                        case "dueBefore":
                            queryBuilder = QueryBuilderForDueBefore(queryBuilder, queryValue);
                            break;

                        case "visibleAfter":
                            queryBuilder = QueryBuilderForVisibleAfter(queryBuilder, queryValue);
                            break;

                        case "created":
                            queryBuilder = QueryBuilderForCreated(queryBuilder, queryValue);
                            break;

                        case "process.currentTask":
                            queryBuilder = queryBuilder.Where(i => i.Process.CurrentTask.ElementId == queryValue);
                            break;

                        case "process.isComplete":
                            bool isComplete = bool.Parse(queryValue);
                            if (isComplete)
                            {
                                queryBuilder = queryBuilder.Where(i => i.Process.Ended != null);
                            }
                            else
                            {
                                queryBuilder = queryBuilder.Where(i => i.Process.CurrentTask != null);
                            }

                            break;

                        case "process.ended":
                            queryBuilder = QueryBuilderForEnded(queryBuilder, queryValue);
                            break;

                        case "excludeConfirmedBy":
                            queryBuilder = QueryBuilderExcludeConfirmedBy(queryBuilder, queryValue);
                            break;
<<<<<<< HEAD
                        case "isArchived":
                            queryBuilder = queryBuilder.Where(i => i.Status.IsArchived == bool.Parse(queryValue));
                            break;
                        case "isSoftDeleted":
                            queryBuilder = queryBuilder.Where(i => i.Status.IsSoftDeleted == bool.Parse(queryValue));
                            break;
                        case "isHardDeleted":
                            queryBuilder = queryBuilder.Where(i => i.Status.IsHardDeleted == bool.Parse(queryValue));
=======
                        case "language":
>>>>>>> 46e0abc4
                            break;
                        default:
                            throw new ArgumentException($"Unknown query parameter: {queryParameter}");
                    }
                }
            }

            return queryBuilder;
        }

        // Limitations in queryBuilder.Where interface forces me to duplicate the datetime methods
        private IQueryable<Instance> QueryBuilderForDueBefore(IQueryable<Instance> queryBuilder, string queryValue)
        {
            DateTime dateValue;

            if (queryValue.StartsWith("gt:"))
            {
                dateValue = ParseDateTimeIntoUtc(queryValue.Substring(3));
                return queryBuilder.Where(i => i.DueBefore > dateValue);
            }

            if (queryValue.StartsWith("gte:"))
            {
                dateValue = ParseDateTimeIntoUtc(queryValue.Substring(4));
                return queryBuilder.Where(i => i.DueBefore >= dateValue);
            }

            if (queryValue.StartsWith("lt:"))
            {
                dateValue = ParseDateTimeIntoUtc(queryValue.Substring(3));
                return queryBuilder.Where(i => i.DueBefore < dateValue);
            }

            if (queryValue.StartsWith("lte:"))
            {
                dateValue = ParseDateTimeIntoUtc(queryValue.Substring(4));
                return queryBuilder.Where(i => i.DueBefore <= dateValue);
            }

            if (queryValue.StartsWith("eq:"))
            {
                dateValue = ParseDateTimeIntoUtc(queryValue.Substring(3));
                return queryBuilder.Where(i => i.DueBefore == dateValue);
            }

            dateValue = ParseDateTimeIntoUtc(queryValue);
            return queryBuilder.Where(i => i.DueBefore == dateValue);
        }

        // Limitations in queryBuilder.Where interface forces me to duplicate the datetime methods
        private IQueryable<Instance> QueryBuilderForLastChangedDateTime(IQueryable<Instance> queryBuilder, string queryValue)
        {
            DateTime dateValue;

            if (queryValue.StartsWith("gt:"))
            {
                dateValue = ParseDateTimeIntoUtc(queryValue.Substring(3));
                return queryBuilder.Where(i => i.LastChanged > dateValue);
            }

            if (queryValue.StartsWith("gte:"))
            {
                dateValue = ParseDateTimeIntoUtc(queryValue.Substring(4));
                return queryBuilder.Where(i => i.LastChanged >= dateValue);
            }

            if (queryValue.StartsWith("lt:"))
            {
                dateValue = ParseDateTimeIntoUtc(queryValue.Substring(3));
                return queryBuilder.Where(i => i.LastChanged < dateValue);
            }

            if (queryValue.StartsWith("lte:"))
            {
                dateValue = ParseDateTimeIntoUtc(queryValue.Substring(4));
                return queryBuilder.Where(i => i.LastChanged <= dateValue);
            }

            if (queryValue.StartsWith("eq:"))
            {
                dateValue = ParseDateTimeIntoUtc(queryValue.Substring(3));
                return queryBuilder.Where(i => i.LastChanged == dateValue);
            }

            dateValue = ParseDateTimeIntoUtc(queryValue);
            return queryBuilder.Where(i => i.LastChanged == dateValue);
        }

        // Limitations in queryBuilder.Where interface forces me to duplicate the datetime methods
        private IQueryable<Instance> QueryBuilderForEnded(IQueryable<Instance> queryBuilder, string queryValue)
        {
            DateTime dateValue;

            if (queryValue.StartsWith("gt:"))
            {
                dateValue = ParseDateTimeIntoUtc(queryValue.Substring(3));
                return queryBuilder.Where(i => i.Process.Ended > dateValue);
            }

            if (queryValue.StartsWith("gte:"))
            {
                dateValue = ParseDateTimeIntoUtc(queryValue.Substring(4));
                return queryBuilder.Where(i => i.Process.Ended >= dateValue);
            }

            if (queryValue.StartsWith("lt:"))
            {
                dateValue = ParseDateTimeIntoUtc(queryValue.Substring(3));
                return queryBuilder.Where(i => i.Process.Ended < dateValue);
            }

            if (queryValue.StartsWith("lte:"))
            {
                dateValue = ParseDateTimeIntoUtc(queryValue.Substring(4));
                return queryBuilder.Where(i => i.Process.Ended <= dateValue);
            }

            if (queryValue.StartsWith("eq:"))
            {
                dateValue = ParseDateTimeIntoUtc(queryValue.Substring(3));
                return queryBuilder.Where(i => i.Process.Ended == dateValue);
            }

            dateValue = ParseDateTimeIntoUtc(queryValue);
            return queryBuilder.Where(i => i.Process.Ended == dateValue);
        }

        private IQueryable<Instance> QueryBuilderExcludeConfirmedBy(IQueryable<Instance> queryBuilder, string queryValue)
        {
            return queryBuilder.Where(i =>

                // A slightly more readable variant would be to use All( != ), but All() isn't supported.
                !i.CompleteConfirmations.Any(cc => cc.StakeholderId == queryValue));
        }

        // Limitations in queryBuilder.Where interface forces me to duplicate the datetime methods
        private IQueryable<Instance> QueryBuilderForCreated(IQueryable<Instance> queryBuilder, string queryValue)
        {
            DateTime dateValue;

            if (queryValue.StartsWith("gt:"))
            {
                dateValue = ParseDateTimeIntoUtc(queryValue.Substring(3));
                return queryBuilder.Where(i => i.Created > dateValue);
            }

            if (queryValue.StartsWith("gte:"))
            {
                dateValue = ParseDateTimeIntoUtc(queryValue.Substring(4));
                return queryBuilder.Where(i => i.Created >= dateValue);
            }

            if (queryValue.StartsWith("lt:"))
            {
                dateValue = ParseDateTimeIntoUtc(queryValue.Substring(3));
                return queryBuilder.Where(i => i.Created < dateValue);
            }

            if (queryValue.StartsWith("lte:"))
            {
                dateValue = ParseDateTimeIntoUtc(queryValue.Substring(4));
                return queryBuilder.Where(i => i.Created <= dateValue);
            }

            if (queryValue.StartsWith("eq:"))
            {
                dateValue = ParseDateTimeIntoUtc(queryValue.Substring(3));
                return queryBuilder.Where(i => i.Created == dateValue);
            }

            dateValue = ParseDateTimeIntoUtc(queryValue);
            return queryBuilder.Where(i => i.Created == dateValue);
        }

        // Limitations in queryBuilder.Where interface forces me to duplicate the datetime methods
        private IQueryable<Instance> QueryBuilderForVisibleAfter(IQueryable<Instance> queryBuilder, string queryValue)
        {
            DateTime dateValue;

            if (queryValue.StartsWith("gt:"))
            {
                dateValue = ParseDateTimeIntoUtc(queryValue.Substring(3));
                return queryBuilder.Where(i => i.VisibleAfter > dateValue);
            }

            if (queryValue.StartsWith("gte:"))
            {
                dateValue = ParseDateTimeIntoUtc(queryValue.Substring(4));
                return queryBuilder.Where(i => i.VisibleAfter >= dateValue);
            }

            if (queryValue.StartsWith("lt:"))
            {
                dateValue = ParseDateTimeIntoUtc(queryValue.Substring(3));
                return queryBuilder.Where(i => i.VisibleAfter < dateValue);
            }

            if (queryValue.StartsWith("lte:"))
            {
                dateValue = ParseDateTimeIntoUtc(queryValue.Substring(4));
                return queryBuilder.Where(i => i.VisibleAfter <= dateValue);
            }

            if (queryValue.StartsWith("eq:"))
            {
                dateValue = ParseDateTimeIntoUtc(queryValue.Substring(3));
                return queryBuilder.Where(i => i.VisibleAfter == dateValue);
            }

            dateValue = ParseDateTimeIntoUtc(queryValue);
            return queryBuilder.Where(i => i.VisibleAfter == dateValue);
        }

        private static DateTime ParseDateTimeIntoUtc(string queryValue)
        {
            return DateTimeHelper.ParseAndConvertToUniversalTime(queryValue);
        }

        /// <inheritdoc/>
        public async Task<Instance> GetOne(string instanceId, int instanceOwnerPartyId)
        {
            string cosmosId = InstanceIdToCosmosId(instanceId);
            Uri uri = UriFactory.CreateDocumentUri(_databaseId, CollectionId, cosmosId);

            Instance instance = await _client
                .ReadDocumentAsync<Instance>(
                    uri,
                    new RequestOptions { PartitionKey = new PartitionKey(instanceOwnerPartyId.ToString()) });

            await PostProcess(instance);

            return instance;
        }

        /// <inheritdoc/>
        public async Task<List<Instance>> GetInstancesInStateOfInstanceOwner(int instanceOwnerPartyId, string instanceState)
        {
            List<Instance> instances = new List<Instance>();
            string instanceOwnerPartyIdString = instanceOwnerPartyId.ToString();

            FeedOptions feedOptions = new FeedOptions
            {
                PartitionKey = new PartitionKey(instanceOwnerPartyIdString)
            };

            if (_settings.CollectMetrics)
            {
                feedOptions.PopulateQueryMetrics = true;
            }

            IQueryable<Instance> filter;

            if (instanceState.Equals("active"))
            {
                filter = _client.CreateDocumentQuery<Instance>(_collectionUri, feedOptions)
                        .Where(i => i.InstanceOwner.PartyId == instanceOwnerPartyIdString)
                        .Where(i => (!i.VisibleAfter.HasValue || i.VisibleAfter <= DateTime.UtcNow))
                        .Where(i => !i.Status.IsSoftDeleted)
                        .Where(i => !i.Status.IsHardDeleted)
                        .Where(i => !i.Status.IsArchived);
            }
            else if (instanceState.Equals("deleted"))
            {
                filter = _client.CreateDocumentQuery<Instance>(_collectionUri, feedOptions)
                        .Where(i => i.InstanceOwner.PartyId == instanceOwnerPartyIdString)
                        .Where(i => i.Status.IsSoftDeleted)
                        .Where(i => !i.Status.IsHardDeleted);
            }
            else if (instanceState.Equals("archived"))
            {
                filter = _client.CreateDocumentQuery<Instance>(_collectionUri, feedOptions)
                       .Where(i => i.InstanceOwner.PartyId == instanceOwnerPartyIdString)
                       .Where(i => i.Status.IsArchived)
                       .Where(i => !i.Status.IsSoftDeleted)
                       .Where(i => !i.Status.IsHardDeleted)
                       .OrderByDescending(i => i.Status.Archived);
            }
            else
            {
                // empty list
                return instances;
            }

            IDocumentQuery<Instance> query = filter.AsDocumentQuery();

            FeedResponse<Instance> feedResponse = await query.ExecuteNextAsync<Instance>();

            if (_settings.CollectMetrics)
            {
                _logger.LogError($"Metrics retrieving {instanceState} instances for {instanceOwnerPartyId}: {JsonConvert.SerializeObject(feedResponse.QueryMetrics)}");
            }

            instances = feedResponse.ToList();

            await PostProcess(instances);

            return instances;
        }

        /// <inheritdoc/>
        public async Task<Instance> Update(Instance item)
        {
            PreProcess(item);

            ResourceResponse<Document> createDocumentResponse = await _client
                .ReplaceDocumentAsync(UriFactory.CreateDocumentUri(_databaseId, CollectionId, item.Id), item);
            Document document = createDocumentResponse.Resource;
            Instance instance = JsonConvert.DeserializeObject<Instance>(document.ToString());

            await PostProcess(instance);

            return instance;
        }

        /// <summary>
        /// Converts the instanceId (id) of the instance from {instanceOwnerPartyId}/{instanceGuid} to {instanceGuid} to use as id in cosmos.
        /// Ensures dataElements are not included in the document. 
        /// </summary>
        /// <param name="instance">the instance to preprocess</param>
        private void PreProcess(Instance instance)
        {
            instance.Id = InstanceIdToCosmosId(instance.Id);
            instance.Data = new List<DataElement>();
        }

        /// <summary>
        /// Prepares the instance for exposure to end users and app owners.
        /// </summary>
        /// <remarks>
        /// - Converts the instanceId (id) of the instance from {instanceGuid} to {instanceOwnerPartyId}/{instanceGuid} to be used outside cosmos.
        /// - Retrieves all data elements from data repository
        /// - Sets correct LastChanged/LastChangedBy by comparing instance and data elements
        /// </remarks>
        /// <param name="instance">the instance to preprocess</param>
        private async Task PostProcess(Instance instance)
        {
            Guid instanceGuid = Guid.Parse(instance.Id);
            string instanceId = $"{instance.InstanceOwner.PartyId}/{instance.Id}";

            instance.Id = instanceId;
            instance.Data = await _dataRepository.ReadAll(instanceGuid);
            if (instance.Data != null && instance.Data.Any())
            {
                SetReadStatus(instance);
            }

            (string lastChangedBy, DateTime? lastChanged) = InstanceHelper.FindLastChanged(instance);
            instance.LastChanged = lastChanged;
            instance.LastChangedBy = lastChangedBy;
        }

        /// <summary>
        /// Preprocess a list of instances.
        /// </summary>
        /// <param name="instances">the list of instances</param>
        private async Task PostProcess(List<Instance> instances)
        {
            foreach (Instance item in instances)
            {
                await PostProcess(item);
            }
        }

        /// <summary>
        /// An instanceId should follow this format {int}/{guid}.
        /// Cosmos does not allow / in id.
        /// But in some old cases instanceId is just {guid}.
        /// </summary>
        /// <param name="instanceId">the id to convert to cosmos</param>
        /// <returns>the guid of the instance</returns>
        private string InstanceIdToCosmosId(string instanceId)
        {
            string cosmosId = instanceId;

            if (instanceId != null && instanceId.Contains("/"))
            {
                cosmosId = instanceId.Split("/")[1];
            }

            return cosmosId;
        }

        private void SetReadStatus(Instance instance)
        {
            if (instance.Status.ReadStatus == ReadStatus.Read && instance.Data.Any(d => !d.IsRead))
            {
                instance.Status.ReadStatus = ReadStatus.UpdatedSinceLastReview;
            }
            else if (instance.Status.ReadStatus == ReadStatus.Read && !instance.Data.Any(d => d.IsRead))
            {
                instance.Status.ReadStatus = ReadStatus.Unread;
            }
        }
    }
}<|MERGE_RESOLUTION|>--- conflicted
+++ resolved
@@ -237,18 +237,7 @@
                         case "excludeConfirmedBy":
                             queryBuilder = QueryBuilderExcludeConfirmedBy(queryBuilder, queryValue);
                             break;
-<<<<<<< HEAD
-                        case "isArchived":
-                            queryBuilder = queryBuilder.Where(i => i.Status.IsArchived == bool.Parse(queryValue));
-                            break;
-                        case "isSoftDeleted":
-                            queryBuilder = queryBuilder.Where(i => i.Status.IsSoftDeleted == bool.Parse(queryValue));
-                            break;
-                        case "isHardDeleted":
-                            queryBuilder = queryBuilder.Where(i => i.Status.IsHardDeleted == bool.Parse(queryValue));
-=======
                         case "language":
->>>>>>> 46e0abc4
                             break;
                         default:
                             throw new ArgumentException($"Unknown query parameter: {queryParameter}");
