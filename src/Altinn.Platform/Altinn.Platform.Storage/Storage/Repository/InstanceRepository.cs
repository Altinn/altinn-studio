--- conflicted
+++ resolved
@@ -50,11 +50,8 @@
 
             instance.Id ??= Guid.NewGuid().ToString();
 
-<<<<<<< HEAD
             Instance instanceStored = await Container.CreateItemAsync<Instance>(instance, new PartitionKey(instance.InstanceOwner.PartyId));
-=======
-            ItemResponse<Instance> instanceStored = await Container.CreateItemAsync<Instance>(instance, new PartitionKey(instance.InstanceOwner.PartyId));
->>>>>>> f4b1d663
+
             await PostProcess(instanceStored);
 
             return instanceStored;
@@ -508,12 +505,8 @@
         {
             try
             {
-<<<<<<< HEAD
                 Instance instance = await Container.ReadItemAsync<Instance>(instanceGuid.ToString(), new PartitionKey(instanceOwnerPartyId.ToString()));
-=======
-                ItemResponse<Instance> instance = await Container.ReadItemAsync<Instance>(instanceGuid.ToString(), new PartitionKey(instanceOwnerPartyId));
-
->>>>>>> f4b1d663
+
                 await PostProcess(instance);
                 return instance;
             }
@@ -542,7 +535,7 @@
 
         /// <summary>
         /// Converts the instanceId (id) of the instance from {instanceOwnerPartyId}/{instanceGuid} to {instanceGuid} to use as id in cosmos.
-        /// Ensures dataElements are not included in the document. 
+        /// Ensures dataElements are not included in the document.
         /// </summary>
         /// <param name="instance">the instance to preprocess</param>
         private static void PreProcess(Instance instance)
