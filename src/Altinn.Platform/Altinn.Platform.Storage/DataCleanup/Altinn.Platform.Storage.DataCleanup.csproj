--- conflicted
+++ resolved
@@ -9,15 +9,11 @@
     <PackageReference Include="Altinn.Platform.Storage.Interface" Version="2.2.2" />
     <PackageReference Include="Azure.Storage.Blobs" Version="12.4.4" />
     <PackageReference Include="Microsoft.ApplicationInsights" Version="2.14.0" />
-<<<<<<< HEAD
     <PackageReference Include="Microsoft.ApplicationInsights.WindowsServer.TelemetryChannel" Version="2.14.0" />
     <PackageReference Include="Microsoft.Azure.DocumentDB.Core" Version="2.11.2" />
     <PackageReference Include="Microsoft.Azure.KeyVault" Version="3.0.5" />
     <PackageReference Include="Microsoft.Azure.Services.AppAuthentication" Version="1.5.0" />
-    <PackageReference Include="Microsoft.NET.Sdk.Functions" Version="3.0.3" />
-=======
     <PackageReference Include="Microsoft.NET.Sdk.Functions" Version="3.0.9" />
->>>>>>> f5897ae4
     <PackageReference Include="StyleCop.Analyzers" Version="1.1.118">
       <PrivateAssets>all</PrivateAssets>
       <IncludeAssets>runtime; build; native; contentfiles; analyzers; buildtransitive</IncludeAssets>
