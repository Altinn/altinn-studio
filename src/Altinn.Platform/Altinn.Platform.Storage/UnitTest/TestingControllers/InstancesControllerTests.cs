using System;
using System.Collections.Generic;
using System.IO;
using System.Net;
using System.Net.Http;
using System.Net.Http.Headers;
using System.Reflection;
using System.Text;

using Altinn.Common.PEP.Interfaces;

using Altinn.Platform.Storage.UnitTest.Mocks;
using Altinn.Platform.Storage.UnitTest.Mocks.Authentication;
using Altinn.Platform.Storage.UnitTest.Utils;
using Altinn.Platform.Storage.Interface.Models;
using Altinn.Platform.Storage.Repository;
using Altinn.Platform.Storage.Wrappers;

using AltinnCore.Authentication.JwtCookie;

using Microsoft.AspNetCore.Mvc.Testing;
using Microsoft.AspNetCore.TestHost;
using Microsoft.Azure.Documents;
using Microsoft.Extensions.DependencyInjection;
using Microsoft.Extensions.Options;

using Moq;
using Newtonsoft.Json;
using Xunit;
using Altinn.Platform.Storage.UnitTest.Mocks.Repository;
using Microsoft.Azure.Documents.SystemFunctions;

namespace Altinn.Platform.Storage.UnitTest.TestingControllers
{
    /// <summary>
    /// Represents a group of tests using the TestServer system to perform integration tests.
    /// Tests using the TestServer should ideally be limited to testing of controllers.
    /// </summary>
    public partial class IntegrationTests
    {
        public class InstancesControllerTests : IClassFixture<WebApplicationFactory<Startup>>
        {
            private const string BasePath = "storage/api/v1/instances";

            private readonly WebApplicationFactory<Startup> _factory;

            /// <summary>
            /// Constructor.
            /// </summary>
            /// <param name="factory">The web application factory.</param>
            public InstancesControllerTests(WebApplicationFactory<Startup> factory)
            {
                _factory = factory;
            }

            /// <summary>
            /// Test case: User has to low authentication level. 
            /// Expected: Returns status forbidden.
            /// </summary>
            [Fact]
            public async void Get_UserHasTooLowAuthLv_ReturnsStatusForbidden()
            {
                // Arrange
                int instanceOwnerPartyId = 1337;
                string instanceGuid = "20475edd-dc38-4ae0-bd64-1b20643f506c";
                string requestUri = $"{BasePath}/{instanceOwnerPartyId}/{instanceGuid}";

                HttpClient client = GetTestClient();
                string token = PrincipalUtil.GetToken(1337, 0);
                client.DefaultRequestHeaders.Authorization = new AuthenticationHeaderValue("Bearer", token);

                // Act
                HttpResponseMessage response = await client.GetAsync(requestUri);

                // Assert
                Assert.Equal(HttpStatusCode.Forbidden, response.StatusCode);
            }


            [Fact]
            public async void Get_One_Ok()
            {
                // Arrange
                int instanceOwnerPartyId = 1337;
                string instanceGuid = "46133fb5-a9f2-45d4-90b1-f6d93ad40713";
                string requestUri = $"{BasePath}/{instanceOwnerPartyId}/{instanceGuid}";

                HttpClient client = GetTestClient();
                string token = PrincipalUtil.GetToken(1337, 3);
                client.DefaultRequestHeaders.Authorization = new AuthenticationHeaderValue("Bearer", token);

                // Act
                HttpResponseMessage response = await client.GetAsync(requestUri);

                // Assert
                Assert.Equal(HttpStatusCode.OK, response.StatusCode);

                string responseContent = await response.Content.ReadAsStringAsync();
                Instance instance = (Instance)JsonConvert.DeserializeObject(responseContent, typeof(Instance));
                Assert.Equal("1337", instance.InstanceOwner.PartyId);
            }


            [Fact]
            public async void Get_One_Twice_Ok()
            {
                // Arrange
                int instanceOwnerPartyId = 1337;
                string instanceGuid = "377efa97-80ee-4cc6-8d48-09de12cc273d";
                string requestUri = $"{BasePath}/{instanceOwnerPartyId}/{instanceGuid}";

                HttpClient client = GetTestClient();
                string token = PrincipalUtil.GetToken(1337, 3);
                client.DefaultRequestHeaders.Authorization = new AuthenticationHeaderValue("Bearer", token);

                // Act
                RequestTracker.Clear();
                HttpResponseMessage response = await client.GetAsync(requestUri);
                HttpResponseMessage response2 = await client.GetAsync(requestUri);

                // Assert
                Assert.Equal(1, RequestTracker.GetRequestCount("GetDecisionForRequest1337/377efa97-80ee-4cc6-8d48-09de12cc273d"));
                Assert.Equal(HttpStatusCode.OK, response.StatusCode);
                string responseContent = await response.Content.ReadAsStringAsync();
                Instance instance = (Instance)JsonConvert.DeserializeObject(responseContent, typeof(Instance));
                Assert.Equal("1337", instance.InstanceOwner.PartyId);
                Assert.Equal(HttpStatusCode.OK, response2.StatusCode);
            }

            /// <summary>
            /// Test case: User tries to access element that he is not authorized for
            /// Expected: Returns status forbidden.
            /// </summary>
            [Fact]
            public async void Get_ReponseIsDeny_ReturnsStatusForbidden()
            {
                // Arrange
                int instanceOwnerPartyId = 1337;
                string instanceGuid = "23d6aa98-df3b-4982-8d8a-8fe67a53b828";
                string requestUri = $"{BasePath}/{instanceOwnerPartyId}/{instanceGuid}";

                HttpClient client = GetTestClient();
                string token = PrincipalUtil.GetToken(1, 3);
                client.DefaultRequestHeaders.Authorization = new AuthenticationHeaderValue("Bearer", token);

                // Act
                HttpResponseMessage response = await client.GetAsync(requestUri);

                // Assert
                Assert.Equal(HttpStatusCode.Forbidden, response.StatusCode);
            }

            /// <summary>
            /// Test case: Response is deny. 
            /// Expected: Returns status forbidden.
            /// </summary>
            [Fact]
            public async void Post_ReponseIsDeny_ReturnsStatusForbidden()
            {
                // Arrange
                string appId = "tdd/endring-av-navn";
                string requestUri = $"{BasePath}?appId={appId}";

                HttpClient client = GetTestClient();
                string token = PrincipalUtil.GetToken(-1);
                client.DefaultRequestHeaders.Authorization = new AuthenticationHeaderValue("Bearer", token);

                // Laste opp test instance.. 
                Instance instance = new Instance() { InstanceOwner = new InstanceOwner() { PartyId = "1337" }, Org = "tdd", AppId = "tdd/endring-av-navn" };

                // Act
                HttpResponseMessage response = await client.PostAsync(requestUri, new StringContent(JsonConvert.SerializeObject(instance), Encoding.UTF8, "application/json"));

                // Assert
                Assert.Equal(HttpStatusCode.Forbidden, response.StatusCode);
            }

            /// <summary>
            /// Test case: User has to low authentication level. 
            /// Expected: Returns status forbidden.
            /// </summary>
            [Fact]
            public async void Post_UserHasTooLowAuthLv_ReturnsStatusForbidden()
            {
                // Arrange
                string appId = "tdd/endring-av-navn";
                string requestUri = $"{BasePath}?appId={appId}";

                HttpClient client = GetTestClient();
                string token = PrincipalUtil.GetToken(1337,0);
                client.DefaultRequestHeaders.Authorization = new AuthenticationHeaderValue("Bearer", token);

                // Laste opp test instance.. 
                Instance instance = new Instance() { InstanceOwner = new InstanceOwner() { PartyId = "1337" }, Org = "tdd", AppId = "tdd/endring-av-navn" };

                // Act
                HttpResponseMessage response = await client.PostAsync(requestUri, new StringContent(JsonConvert.SerializeObject(instance), Encoding.UTF8, "application/json"));

                // Assert
                Assert.Equal(HttpStatusCode.Forbidden, response.StatusCode);
            }


            /// <summary>
            /// Test case: User has to low authentication level. 
            /// Expected: Returns status forbidden.
            /// </summary>
            [Fact]
            public async void Post_Ok()
            {
                // Arrange
                string appId = "tdd/endring-av-navn";
                string requestUri = $"{BasePath}?appId={appId}";
<<<<<<< HEAD

                HttpClient client = GetTestClient();
                string token = PrincipalUtil.GetToken(1337, 3);
                client.DefaultRequestHeaders.Authorization = new AuthenticationHeaderValue("Bearer", token);

                // Laste opp test instance.. 
                Instance instance = new Instance() { InstanceOwner = new InstanceOwner() { PartyId = "1337" }, Org = "tdd", AppId = "tdd/endring-av-navn" };

                // Act
                HttpResponseMessage response = await client.PostAsync(requestUri, new StringContent(JsonConvert.SerializeObject(instance), Encoding.UTF8, "application/json"));

=======

                HttpClient client = GetTestClient();
                string token = PrincipalUtil.GetToken(1337, 3);
                client.DefaultRequestHeaders.Authorization = new AuthenticationHeaderValue("Bearer", token);

                // Laste opp test instance.. 
                Instance instance = new Instance() { InstanceOwner = new InstanceOwner() { PartyId = "1337" }, Org = "tdd", AppId = "tdd/endring-av-navn" };

                // Act
                HttpResponseMessage response = await client.PostAsync(requestUri, new StringContent(JsonConvert.SerializeObject(instance), Encoding.UTF8, "application/json"));

>>>>>>> f80b6b2b
                // Assert
                Assert.Equal(HttpStatusCode.Created, response.StatusCode);
                Assert.Equal("application/json; charset=utf-8", response.Content.Headers.ContentType.ToString());
                string json = await response.Content.ReadAsStringAsync();
                Instance createdInstance = JsonConvert.DeserializeObject<Instance>(json);

                TestDataUtil.DeleteInstanceAndData(1337, createdInstance.Id.Split("/")[1]);
            }

            /// <summary>
            /// Test case: User has to low authentication level. 
            /// Expected: Returns status forbidden.
            /// </summary>
            [Fact]
            public async void Delete_UserHasTooLowAuthLv_ReturnsStatusForbidden()
            {
                // Arrange
                int instanceOwnerId = 1337;
                string instanceGuid = "7e6cc8e2-6cd4-4ad4-9ce8-c37a767677b5";
                 
                string requestUri = $"{BasePath}/{instanceOwnerId}/{instanceGuid}";

                HttpClient client = GetTestClient();
                string token = PrincipalUtil.GetToken(1337, 0);
                client.DefaultRequestHeaders.Authorization = new AuthenticationHeaderValue("Bearer", token);

                // Act
                HttpResponseMessage response = await client.DeleteAsync(requestUri);

                // Assert
                Assert.Equal(HttpStatusCode.Forbidden, response.StatusCode);
            }

            /// <summary>
            /// Test case: User tries to delete a element it is not authorized to delete
            /// Expected: Returns status forbidden.
            /// </summary>
            [Fact]
            public async void Delete_ReponseIsDeny_ReturnsStatusForbidden()
            {
                // Arrange
                int instanceOwnerId = 1337;
                string instanceGuid = "7e6cc8e2-6cd4-4ad4-9ce8-c37a767677b5";

                string requestUri = $"{BasePath}/{instanceOwnerId}/{instanceGuid}";

                HttpClient client = GetTestClient();
                string token = PrincipalUtil.GetToken(1, 3);
                client.DefaultRequestHeaders.Authorization = new AuthenticationHeaderValue("Bearer", token);

                // Act
                HttpResponseMessage response = await client.DeleteAsync(requestUri);

                // Assert
                Assert.Equal(HttpStatusCode.Forbidden, response.StatusCode);
            }

            /// <summary>
            /// Test case: Org user requests to get multiple instances from one of their apps.
            /// Expected: List of instances is returned.
            /// </summary>
            [Fact]
            public async void GetMany_OrgRequestsAllAppInstances_Ok()
            {
                // Arrange
                string requestUri = $"{BasePath}?appId=ttd/complete-test";

                HttpClient client = GetTestClient();
                string token = PrincipalUtil.GetOrgToken("ttd", scope: "altinn:instances.read");
                client.DefaultRequestHeaders.Authorization = new AuthenticationHeaderValue("Bearer", token);

                int expectedNoInstances = 4;

                // Act
                HttpResponseMessage response = await client.GetAsync(requestUri);
                string json = await response.Content.ReadAsStringAsync();
                InstanceQueryResponse queryResponse = JsonConvert.DeserializeObject<InstanceQueryResponse>(json);

                // Assert
                Assert.Equal(HttpStatusCode.OK, response.StatusCode);
                Assert.Equal(expectedNoInstances, queryResponse.TotalHits);
            }

            /// <summary>
            /// Test case: Org user requests to get all instances linked to their org.
            /// Expected: List of instances is returned.
            /// </summary>
            [Fact]
            public async void GetMany_OrgRequestsAllInstances_Ok()
            {
                // Arrange
                string requestUri = $"{BasePath}?org=ttd";

                HttpClient client = GetTestClient();
                string token = PrincipalUtil.GetOrgToken("ttd", scope: "altinn:instances.read");
                client.DefaultRequestHeaders.Authorization = new AuthenticationHeaderValue("Bearer", token);

                int expectedNoInstances = 10;

                // Act
                HttpResponseMessage response = await client.GetAsync(requestUri);
                string json = await response.Content.ReadAsStringAsync();
                InstanceQueryResponse queryResponse = JsonConvert.DeserializeObject<InstanceQueryResponse>(json);

                // Assert
                Assert.Equal(HttpStatusCode.OK, response.StatusCode);
                Assert.Equal(expectedNoInstances, queryResponse.TotalHits);
            }


            /// <summary>
            /// Test case: User requests to get multiple instances from a single instanceOwner - themselves.
            /// Expected: List of instances is returned.
            /// </summary>
            [Fact]
            public async void GetMany_PartyRequestsOwnInstances_Ok()
            {
                // Arrange
                string requestUri = $"{BasePath}?instanceOwner.PartyId=1600";

                HttpClient client = GetTestClient();
                string token = PrincipalUtil.GetToken(1600, 4);
                client.DefaultRequestHeaders.Authorization = new AuthenticationHeaderValue("Bearer", token);

                int expectedNoInstances = 8;

                // Act
                HttpResponseMessage response = await client.GetAsync(requestUri);
                string json = await response.Content.ReadAsStringAsync();
                InstanceQueryResponse queryResponse = JsonConvert.DeserializeObject<InstanceQueryResponse>(json);

                // Assert
                Assert.Equal(HttpStatusCode.OK, response.StatusCode);
                Assert.Equal(expectedNoInstances, queryResponse.TotalHits);
            }

            /// <summary>
            /// Test case: User requests to get multiple instances from a single instanceOwner they represent.
            /// Expected: List of instances is returned.
            /// </summary>
            [Fact]
            public async void GetMany_UserRequestsAnotherPartiesInstances_Ok()
            {
                // Arrange
                string requestUri = $"{BasePath}?instanceOwner.PartyId=1600";

                HttpClient client = GetTestClient();
                string token = PrincipalUtil.GetToken(3);
                client.DefaultRequestHeaders.Authorization = new AuthenticationHeaderValue("Bearer", token);

                int expectedNoInstances = 2;

                // Act
                HttpResponseMessage response = await client.GetAsync(requestUri);
                string json = await response.Content.ReadAsStringAsync();
                InstanceQueryResponse queryResponse = JsonConvert.DeserializeObject<InstanceQueryResponse>(json);

                // Assert
                Assert.Equal(HttpStatusCode.OK, response.StatusCode);
                Assert.Equal(expectedNoInstances, queryResponse.TotalHits);
            }

            /// <summary>
            /// Test case: Get Multiple instances without specifying org.
            /// Expected: Returns status bad request.
            /// </summary>
            [Fact]
            public async void GetMany_OrgRequestsInstancesNoOrgDefined_ReturnsBadRequest()
            {
                // Arrange
                string requestUri = $"{BasePath}";

                HttpClient client = GetTestClient();
                string token = PrincipalUtil.GetOrgToken("testOrg", scope: "altinn:instances.read");
                client.DefaultRequestHeaders.Authorization = new AuthenticationHeaderValue("Bearer", token);
                string expected = "Org or AppId must be defined.";

                // Act
                HttpResponseMessage response = await client.GetAsync(requestUri);
                string responseMessage = await response.Content.ReadAsStringAsync();

                // Assert
                Assert.Equal(HttpStatusCode.BadRequest, response.StatusCode);
                Assert.Equal(responseMessage, expected);
            }

            /// <summary>
            /// Test case: Get Multiple instances using client with incorrect scope.
            /// Expected: Returns status forbidden.
            /// </summary>
            [Fact]
            public async void GetMany_IncorrectScope_ReturnsForbidden()
            {
                // Arrange
                string requestUri = $"{BasePath}?org=testOrg";

                HttpClient client = GetTestClient();
                string token = PrincipalUtil.GetOrgToken("testOrg", scope: "altinn:instances.write");
                client.DefaultRequestHeaders.Authorization = new AuthenticationHeaderValue("Bearer", token);

                // Act
                HttpResponseMessage response = await client.GetAsync(requestUri);

                // Assert
                Assert.Equal(HttpStatusCode.Forbidden, response.StatusCode);
            }

            /// <summary>
            /// Test case: Response is deny. 
            /// Expected: Returns status forbidden.
            /// </summary>
            [Fact]
            public async void GetMany_QueryingDifferentOrgThanInClaims_ReturnsForbidden()
            {
                // Arrange
                string requestUri = $"{BasePath}?org=paradiseHotelOrg";

                HttpClient client = GetTestClient();
                string token = PrincipalUtil.GetOrgToken("testOrg", scope: "altinn:instances.read");
                client.DefaultRequestHeaders.Authorization = new AuthenticationHeaderValue("Bearer", token);

                // Act
                HttpResponseMessage response = await client.GetAsync(requestUri);

                // Assert
                Assert.Equal(HttpStatusCode.Forbidden, response.StatusCode);
            }

            /// <summary>
            /// Scenario:
            ///   A stakeholder calls the complete operation to indicate that they consider the instance as completed.
            ///   The stakeholder is authorized and it is the first times they make this call.
            /// Result:
            ///   The given instance is updated with a new entry in CompleteConfirmations.
            /// </summary>
            [Fact]
            public async void AddCompleteConfirmation_PostAsValidAppOwner_RespondsWithUpdatedInstance()
            {
                // Arrange
                string org = "tdd";
                int instanceOwnerPartyId = 1337;
                string instanceGuid = "2f7fa5ce-e878-4e1f-a241-8c0eb1a83eab";
                TestDataUtil.DeleteInstanceAndData(instanceOwnerPartyId, new Guid(instanceGuid));
                TestDataUtil.PrepareInstance(instanceOwnerPartyId, new Guid(instanceGuid));
                string requestUri = $"{BasePath}/{instanceOwnerPartyId}/{instanceGuid}/complete";

                Mock<IInstanceRepository> instanceRepository = new Mock<IInstanceRepository>();
               
                HttpClient client = GetTestClient();

                string token = PrincipalUtil.GetOrgToken(org);
                client.DefaultRequestHeaders.Authorization = new AuthenticationHeaderValue("Bearer", token);

                // Act
                HttpResponseMessage response = await client.PostAsync(requestUri, new StringContent(string.Empty));

                // Assert
                Assert.Equal(HttpStatusCode.OK, response.StatusCode);

                string json = await response.Content.ReadAsStringAsync();
                Instance updatedInstance = JsonConvert.DeserializeObject<Instance>(json);

                // Don't compare original and updated instance in asserts. The two instances are identical.
                Assert.NotNull(updatedInstance);
                Assert.Equal(org, updatedInstance.CompleteConfirmations[0].StakeholderId);
                Assert.Equal("111111111", updatedInstance.LastChangedBy);

                TestDataUtil.DeleteInstanceAndData(instanceOwnerPartyId, new Guid(instanceGuid));
            }

            /// <summary>
            /// Scenario:
            ///   A stakeholder calls the complete operation to indicate that they consider the instance as completed.
            ///   Something goes wrong when trying to save the updated instancee.
            /// Result:
            ///   The operation returns status InternalServerError
            /// </summary>
            [Fact]
            public async void AddCompleteConfirmation_ExceptionDuringInstanceUpdate_ReturnsInternalServerError()
            {
                // Arrange
                string org = "tdd";
                int instanceOwnerPartyId = 1337;
                string instanceGuid = "d3b326de-2dd8-49a1-834a-b1d23b11e540";
                string requestUri = $"{BasePath}/{instanceOwnerPartyId}/{instanceGuid}/complete";

                Mock<IInstanceRepository> instanceRepository = new Mock<IInstanceRepository>();

                HttpClient client = GetTestClient();

                string token = PrincipalUtil.GetOrgToken(org);
                client.DefaultRequestHeaders.Authorization = new AuthenticationHeaderValue("Bearer", token);

                // Act
                HttpResponseMessage response = await client.PostAsync(requestUri, new StringContent(string.Empty));

                // Assert
                Assert.Equal(HttpStatusCode.InternalServerError, response.StatusCode);
            }

            /// <summary>
            /// Scenario:
            ///   A stakeholder calls the complete operation to indicate that they consider the instance as completed, but
            ///   they have already done so from before. The API makes no changes and return the original instancee.
            /// Result:
            ///   The given instancee keeps the existing complete confirmation.
            /// </summary>
            [Fact]
            public async void AddCompleteConfirmation_PostAsValidAppOwnerTwice_RespondsWithSameInstance()
            {
                // Arrange
                string org = "tdd";
                int instanceOwnerPartyId = 1337;
                string instanceGuid = "ef1b16fc-4566-4577-b2d8-db74fbee4f7c";
                string requestUri = $"{BasePath}/{instanceOwnerPartyId}/{instanceGuid}/complete";

                Mock<IInstanceRepository> instanceRepository = new Mock<IInstanceRepository>();

                HttpClient client = GetTestClient();

                string token = PrincipalUtil.GetOrgToken(org);
                client.DefaultRequestHeaders.Authorization = new AuthenticationHeaderValue("Bearer", token);

                // Act
                HttpResponseMessage response = await client.PostAsync(requestUri, new StringContent(string.Empty));

                if (response.StatusCode.Equals(HttpStatusCode.InternalServerError))
                {
                    string serverContent = await response.Content.ReadAsStringAsync();
                    throw new Exception(serverContent);
                    //Assert.Equal("Hei", serverContent);
                }

                // Assert
                Assert.Equal(HttpStatusCode.OK, response.StatusCode);

                string json = await response.Content.ReadAsStringAsync();
                Instance updatedInstance = JsonConvert.DeserializeObject<Instance>(json);

                // Don't compare original and updated instance in asserts. The two instances are identical.
                Assert.NotNull(updatedInstance);
                Assert.Equal(org, updatedInstance.CompleteConfirmations[0].StakeholderId);
                Assert.Equal("1337", updatedInstance.LastChangedBy);
                // Verify it is the stored instance that is returned
                Assert.Equal(6, updatedInstance.CompleteConfirmations[0].ConfirmedOn.Minute);

            }

            /// <summary>
            /// Scenario:
            ///   A stakeholder calls the complete operation to indicate that they consider the instance as completed, but
            ///   the attempt to get the instance from the document database fails in an exception.
            /// Result:
            ///   The response has status code 500.
            /// </summary>
            [Fact]
            public async void AddCompleteConfirmation_CompleteNonExistantInstance_ExceptionDuringAuthorization_RespondsWithInternalServerError()
            {
                // Arrange
                string org = "tdd";
                int instanceOwnerPartyId = 1337;
                string instanceGuid = "406d1e74-e4f5-4df1-833f-06ef16246a6f";
                string requestUri = $"{BasePath}/{instanceOwnerPartyId}/{instanceGuid}/complete";

                HttpClient client = GetTestClient();

                string token = PrincipalUtil.GetOrgToken(org);
                client.DefaultRequestHeaders.Authorization = new AuthenticationHeaderValue("Bearer", token);

                // Act
                HttpResponseMessage response = await client.PostAsync(requestUri, new StringContent(string.Empty));

                // Assert
                Assert.Equal(HttpStatusCode.InternalServerError, response.StatusCode);
            }

            /// <summary>
            /// Scenario:
            ///   A stakeholder calls the complete operation to indicate that they consider the instance as completed, but
            ///   the attempt to get the instance from the document database fails in an exception.
            /// Result:
            ///   The response has status code 500.
            /// </summary>
            [Fact]
            public async void AddCompleteConfirmation_AttemptToCompleteInstanceAsUser_ReturnsForbidden()
            {
                // Arrange
                string org = "brg";
                int instanceOwnerPartyId = 1337;
                string instanceGuid = "8727385b-e7cb-4bf2-b042-89558c612826";
                string requestUri = $"{BasePath}/{instanceOwnerPartyId}/{instanceGuid}/complete";

                HttpClient client = GetTestClient();

                string token = PrincipalUtil.GetOrgToken(org);
                client.DefaultRequestHeaders.Authorization = new AuthenticationHeaderValue("Bearer", token);

                // Act
                HttpResponseMessage response = await client.PostAsync(requestUri, new StringContent(string.Empty));

                // Assert
                Assert.Equal(HttpStatusCode.Forbidden, response.StatusCode);
            }

            private HttpClient GetTestClient()
            {
                Mock<IApplicationRepository> applicationRepository = new Mock<IApplicationRepository>();
                Application testApp1 = new Application() { Id = "test/testApp1", Org = "test" };

                applicationRepository.Setup(s => s.FindOne(It.Is<string>(p => p.Equals("test/testApp1")), It.IsAny<string>())).ReturnsAsync(testApp1);
                
                // No setup required for these services. They are not in use by the InstanceController
                Mock<IDataRepository> dataRepository = new Mock<IDataRepository>();
                Mock<ISasTokenProvider> sasTokenProvider = new Mock<ISasTokenProvider>();
                Mock<IKeyVaultClientWrapper> keyVaultWrapper = new Mock<IKeyVaultClientWrapper>();

                Program.ConfigureSetupLogging();
                HttpClient client = _factory.WithWebHostBuilder(builder =>
                {
                    builder.ConfigureTestServices(services =>
                    {
                        services.AddSingleton<IApplicationRepository, ApplicationRepositoryMock>();
                        services.AddSingleton(dataRepository.Object);
                        services.AddSingleton<IInstanceEventRepository, InstanceEventRepositoryMock>();
                        services.AddSingleton<IInstanceRepository, InstanceRepositoryMock>();
                        services.AddSingleton(sasTokenProvider.Object);
                        services.AddSingleton(keyVaultWrapper.Object);
                        services.AddSingleton<IPDP, PepWithPDPAuthorizationMockSI>();
                        services.AddSingleton<IPostConfigureOptions<JwtCookieOptions>, JwtCookiePostConfigureOptionsStub>();
                    });
                }).CreateClient();

                return client;
            }

            private static DocumentClientException CreateDocumentClientExceptionForTesting(string message, HttpStatusCode httpStatusCode)
            {
                Type type = typeof(DocumentClientException);

                string fullName = type.FullName ?? "wtf?";

                object documentClientExceptionInstance = type.Assembly.CreateInstance(
                    fullName,
                    false,
                    BindingFlags.Instance | BindingFlags.NonPublic,
                    null,
                    new object[] { message, null, null, httpStatusCode, null },
                    null,
                    null);

                return (DocumentClientException)documentClientExceptionInstance;
            }
        }
    }
}<|MERGE_RESOLUTION|>--- conflicted
+++ resolved
@@ -211,7 +211,6 @@
                 // Arrange
                 string appId = "tdd/endring-av-navn";
                 string requestUri = $"{BasePath}?appId={appId}";
-<<<<<<< HEAD
 
                 HttpClient client = GetTestClient();
                 string token = PrincipalUtil.GetToken(1337, 3);
@@ -223,7 +222,25 @@
                 // Act
                 HttpResponseMessage response = await client.PostAsync(requestUri, new StringContent(JsonConvert.SerializeObject(instance), Encoding.UTF8, "application/json"));
 
-=======
+                // Assert
+                Assert.Equal(HttpStatusCode.Created, response.StatusCode);
+                Assert.Equal("application/json; charset=utf-8", response.Content.Headers.ContentType.ToString());
+                string json = await response.Content.ReadAsStringAsync();
+                Instance createdInstance = JsonConvert.DeserializeObject<Instance>(json);
+
+                TestDataUtil.DeleteInstanceAndData(1337, createdInstance.Id.Split("/")[1]);
+            }
+
+            /// <summary>
+            /// Test case: User has to low authentication level. 
+            /// Expected: Returns status forbidden.
+            /// </summary>
+            [Fact]
+            public async void Post_Ok()
+            {
+                // Arrange
+                string appId = "tdd/endring-av-navn";
+                string requestUri = $"{BasePath}?appId={appId}";
 
                 HttpClient client = GetTestClient();
                 string token = PrincipalUtil.GetToken(1337, 3);
@@ -235,7 +252,6 @@
                 // Act
                 HttpResponseMessage response = await client.PostAsync(requestUri, new StringContent(JsonConvert.SerializeObject(instance), Encoding.UTF8, "application/json"));
 
->>>>>>> f80b6b2b
                 // Assert
                 Assert.Equal(HttpStatusCode.Created, response.StatusCode);
                 Assert.Equal("application/json; charset=utf-8", response.Content.Headers.ContentType.ToString());
