using System.Collections.Generic;
using System.Linq;
using System.Net;
using System.Net.Http;
using System.Net.Http.Headers;

using Altinn.Common.PEP.Interfaces;

using Altinn.Platform.Storage.Clients;
using Altinn.Platform.Storage.Helpers;
using Altinn.Platform.Storage.Interface.Models;
using Altinn.Platform.Storage.Repository;
using Altinn.Platform.Storage.UnitTest.Mocks;
using Altinn.Platform.Storage.UnitTest.Mocks.Authentication;
using Altinn.Platform.Storage.UnitTest.Mocks.Repository;
using Altinn.Platform.Storage.UnitTest.Utils;
using Altinn.Platform.Storage.Wrappers;

using AltinnCore.Authentication.JwtCookie;

using Microsoft.AspNetCore.Mvc.Testing;
using Microsoft.AspNetCore.TestHost;
using Microsoft.Extensions.DependencyInjection;
using Microsoft.Extensions.Options;
using Microsoft.Extensions.Primitives;
<<<<<<< HEAD
=======

>>>>>>> aa867d61
using Moq;

using Newtonsoft.Json;

using Xunit;

namespace Altinn.Platform.Storage.UnitTest.TestingControllers
{
    public class MessageBoxInstancesControllerTests : IClassFixture<WebApplicationFactory<Startup>>
    {
        private const string BasePath = "/storage/api/v1";
        private readonly WebApplicationFactory<Startup> _factory;

        /// <summary>
        /// Initializes a new instance of the <see cref="MessageBoxInstancesControllerTests"/> class with the given <see cref="WebApplicationFactory{TStartup}"/>.
        /// </summary>
        /// <param name="factory">The <see cref="WebApplicationFactory{TStartup}"/> to use when setting up the test server.</param>
        public MessageBoxInstancesControllerTests(WebApplicationFactory<Startup> factory)
        {
            _factory = factory;
        }

        /// <summary>
        /// Scenario:
        ///   Request list of instances active without language settings.
        /// Expected result:
        ///   Requested language is not available, but a list of instances is returned regardless.
        /// Success criteria:
        ///   Default language is used for title, and the title contains the word "bokmål".
        /// </summary>
        [Fact]
        public async void GetMessageBoxInstanceList_RequestAllInstancesForAnOwnerWithoutLanguage_ReturnsAllElementsUsingDefaultLanguage()
        {
            // Arrange
            HttpClient client = GetTestClient();
            client.DefaultRequestHeaders.Authorization = new AuthenticationHeaderValue("Bearer", PrincipalUtil.GetToken(3, 1337, 3));

            // Act
            HttpResponseMessage response = await client.GetAsync($"{BasePath}/sbl/instances/{1337}?state=active");

            // Assert
            string content = await response.Content.ReadAsStringAsync();
            List<MessageBoxInstance> messageBoxInstances = JsonConvert.DeserializeObject<List<MessageBoxInstance>>(content);

            int expectedCount = 13;
            string expectedTitle = "Endring av navn (RF-1453)";
            int actualCount = messageBoxInstances.Count;
            string actualTitle = messageBoxInstances.First().Title;
            Assert.Equal(expectedCount, actualCount);
            Assert.Equal(expectedTitle, actualTitle);
        }

        /// <summary>
        /// Scenario:
        ///   Request list of instances with language setting english.
        /// Expected:
        ///   Requested language is available and a list of instances is returned.
        /// Success:
        ///   English title is returned in the instances and the title contains the word "english".
        /// </summary>
        [Fact]
        public async void GetMessageBoxInstanceList_RequestAllInstancesForAnOwnerInEnglish_ReturnsAllElementsWithEnglishTitles()
        {
            // Arrange
            HttpClient client = GetTestClient();
            client.DefaultRequestHeaders.Authorization = new AuthenticationHeaderValue("Bearer", PrincipalUtil.GetToken(3, 1337, 3));

            // Act
            HttpResponseMessage response = await client.GetAsync($"{BasePath}/sbl/instances/1337?state=active&language=en");
            string content = await response.Content.ReadAsStringAsync();
            List<MessageBoxInstance> messageBoxInstances = JsonConvert.DeserializeObject<List<MessageBoxInstance>>(content);

            int actualCount = messageBoxInstances.Count;
            string actualTitle = messageBoxInstances.First().Title;

            // Assert
            int expectedCount = 13;
            string expectedTitle = "Name change";
            Assert.Equal(expectedCount, actualCount);
            Assert.Equal(expectedTitle, actualTitle);
        }

        /// <summary>
        /// Scenario:
        ///   Request list of archived instances.
        /// Expected:
        ///   A list of instances is returned regardless.
        /// Success:
        ///   A single instance is returned.
        /// </summary>
        [Fact]
        public async void GetMessageBoxInstanceList_RequestArchivedInstancesForGivenOwner_ReturnsCorrectListOfInstances()
        {
            // Arrange
            HttpClient client = GetTestClient();
            client.DefaultRequestHeaders.Authorization = new AuthenticationHeaderValue("Bearer", PrincipalUtil.GetToken(3, 1337, 3));

            // Act
            HttpResponseMessage responseMessage = await client.GetAsync($"{BasePath}/sbl/instances/{1337}?state=archived");

            // Assert
            Assert.Equal(HttpStatusCode.OK, responseMessage.StatusCode);

            string responseContent = await responseMessage.Content.ReadAsStringAsync();
            List<MessageBoxInstance> messageBoxInstances = JsonConvert.DeserializeObject<List<MessageBoxInstance>>(responseContent);

            int actualCount = messageBoxInstances.Count;
            int expectedCount = 6;
            Assert.Equal(expectedCount, actualCount);
        }

        /// <summary>
        /// Scenario:
        ///   Request an existing instance.
        /// Expected:
        ///  A converted instance is returned.
        /// Success:
        ///  The instance has the expected properties.
        /// </summary>
        [Fact]
        public async void GetMessageBoxInstance_RequestsExistingInstance_InstanceIsSuccessfullyMappedAndReturned()
        {
            // Arrange
            string instanceId = "1337/6323a337-26e7-4d40-89e8-f5bb3d80be3a";
            string expectedTitle = "Name change";
            string expectedSubstatusLabel = "Application approved";

            HttpClient client = GetTestClient();
            client.DefaultRequestHeaders.Authorization = new AuthenticationHeaderValue("Bearer", PrincipalUtil.GetToken(3, 1337, 3));

            // Act
            HttpResponseMessage responseMessage = await client.GetAsync($"{BasePath}/sbl/instances/{instanceId}?language=en");

            // Assert
            Assert.Equal(HttpStatusCode.OK, responseMessage.StatusCode);

            string responseContent = await responseMessage.Content.ReadAsStringAsync();
            MessageBoxInstance actual = JsonConvert.DeserializeObject<MessageBoxInstance>(responseContent);

            Assert.Equal(expectedTitle, actual.Title);
            Assert.True(actual.AllowDelete);
            Assert.True(actual.AuthorizedForWrite);
            Assert.Equal(expectedSubstatusLabel, actual.Substatus.Label);
        }

        /// <summary>
        /// Scenario:
        ///   Request an existing instance.
        /// Expected:
        ///  A converted instance is returned.
        /// Success:
        ///  The instance does not have allowed to delete permissions.
        /// </summary>
        [Fact]
        public async void GetMessageBoxInstance_RequestsExistingInstanceUserCannotDelete_InstanceIsSuccessfullyMappedAndReturned()
        {
            // Arrange
            string instanceId = "1606/6323a337-26e7-4d40-89e8-f5bb3d80be3a";

            HttpClient client = GetTestClient();
            client.DefaultRequestHeaders.Authorization = new AuthenticationHeaderValue("Bearer", PrincipalUtil.GetToken(3, 1606, 3));

            // Act
            HttpResponseMessage responseMessage = await client.GetAsync($"{BasePath}/sbl/instances/{instanceId}?language=en");

            // Assert
            Assert.Equal(HttpStatusCode.OK, responseMessage.StatusCode);

            string responseContent = await responseMessage.Content.ReadAsStringAsync();
            MessageBoxInstance actual = JsonConvert.DeserializeObject<MessageBoxInstance>(responseContent);

            Assert.False(actual.AllowDelete);
            Assert.True(actual.AuthorizedForWrite);
        }

        /// <summary>
        /// Scenario:
        ///   Request an instance the user is not authorized to see
        /// Expected:
        ///   Authorization stops the request
        /// Success:
        ///   Forbidden response.
        /// </summary>
        [Fact]
        public async void GetMessageBoxInstance_RequestsInstanceUserIsNotAuthorized_ForbiddenReturned()
        {
            // Arrange
            string instanceId = "1337/6323a337-26e7-4d40-89e8-f5bb3d80be3a";

            HttpClient client = GetTestClient();
            client.DefaultRequestHeaders.Authorization = new AuthenticationHeaderValue("Bearer", PrincipalUtil.GetToken(1, 1606, 3));

            // Act
            HttpResponseMessage responseMessage = await client.GetAsync($"{BasePath}/sbl/instances/{instanceId}?language=en");

            // Assert     
            Assert.Equal(HttpStatusCode.Forbidden, responseMessage.StatusCode);
        }

        /// <summary>
        /// Scenario:
        ///   Restore a soft deleted instance in storage.
        /// Expected result:
        ///   The instance is restored.
        /// Success criteria:
        ///   True is returned for the http request. 
        /// </summary>
        [Fact]
        public async void Undelete_RestoreSoftDeletedInstance_ReturnsTrue()
        {
            // Arrange
            HttpClient client = GetTestClient();
            client.DefaultRequestHeaders.Authorization = new AuthenticationHeaderValue("Bearer", PrincipalUtil.GetToken(3, 1337, 3));

            // Act
            HttpResponseMessage response = await client.PutAsync($"{BasePath}/sbl/instances/{1337}/da1f620f-1764-4f98-9f03-74e5e20f10fe/undelete", null);

            // Assert
            Assert.Equal(HttpStatusCode.OK, response.StatusCode);

            string content = await response.Content.ReadAsStringAsync();
            bool actualResult = JsonConvert.DeserializeObject<bool>(content);

            Assert.True(actualResult);
        }

        /// <summary>
        /// Scenario:
        ///   Restore a soft deleted instance in storage but user has too low authentication level. 
        /// Expected result:
        ///   The instance is not restored and returns status forbidden. 
        /// </summary>
        [Fact]
        public async void Undelete_UserHasTooLowAuthLv_ReturnsStatusForbidden()
        {
            // Arrange
            HttpClient client = GetTestClient();
            string token = PrincipalUtil.GetToken(1337, 1337, 1);
            client.DefaultRequestHeaders.Authorization = new AuthenticationHeaderValue("Bearer", token);

            // Act
            HttpResponseMessage response = await client.PutAsync($"{BasePath}/sbl/instances/{1337}/cd41b024-f6b8-4ca7-9080-adc9eca5f0d1/undelete", null);

            // Assert
            Assert.Equal(HttpStatusCode.Forbidden, response.StatusCode);
            string content = await response.Content.ReadAsStringAsync();
            Assert.True(string.IsNullOrEmpty(content));
        }

        /// <summary>
        /// Scenario:
        ///   Restore a soft deleted instance in storage but response is deny.  
        /// Expected result:
        ///   The instance is not restored and returns status forbidden. 
        /// </summary>
        [Fact]
        public async void Undelete_ResponseIsDeny_ReturnsStatusForbidden()
        {
            // Arrange
            HttpClient client = GetTestClient();
            string token = PrincipalUtil.GetToken(-1, 1);
            client.DefaultRequestHeaders.Authorization = new AuthenticationHeaderValue("Bearer", token);

            // Act
            HttpResponseMessage response = await client.PutAsync($"{BasePath}/sbl/instances/{1337}/cd41b024-f6b8-4ca7-9080-adc9eca5f0d1/undelete", null);

            // Assert
            Assert.Equal(HttpStatusCode.Forbidden, response.StatusCode);
            string content = await response.Content.ReadAsStringAsync();
            Assert.True(string.IsNullOrEmpty(content));
        }

        /// <summary>
        /// Scenario:
        ///   Restore a hard deleted instance in storage
        /// Expected result:
        ///   It should not be possible to restore a hard deleted instance
        /// Success criteria:
        ///   Response status is NotFound and the body contains correct reason.
        /// </summary>
        [Fact]
        public async void Undelete_AttemptToRestoreHardDeletedInstance_ReturnsNotFound()
        {
            // Arrange
            HttpClient client = GetTestClient();
            client.DefaultRequestHeaders.Authorization = new AuthenticationHeaderValue("Bearer", PrincipalUtil.GetToken(3, 1337, 3));

            // Act
            HttpResponseMessage response = await client.PutAsync($"{BasePath}/sbl/instances/1337/f888c42b-8749-41d6-8048-8fc28c70beaa/undelete", null);

            // Assert
            Assert.Equal(HttpStatusCode.NotFound, response.StatusCode);

            string content = await response.Content.ReadAsStringAsync();

            string expectedMsg = "Instance was permanently deleted and cannot be restored.";
            Assert.Equal(expectedMsg, content);
        }

        /// <summary>
        /// Scenario:
        ///   Non-existent instance to be restored
        /// Expected result:
        ///   Internal server error
        /// </summary>
        [Fact]
        public async void Undelete_RestoreNonExistentInstance_ReturnsNotFound()
        {
            // Arrange
            HttpClient client = GetTestClient();
            client.DefaultRequestHeaders.Authorization = new AuthenticationHeaderValue("Bearer", PrincipalUtil.GetToken(3, 1337, 3));

            // Act
            HttpResponseMessage response = await client.PutAsync($"{BasePath}/sbl/instances/1337/4be22ede-a16c-4a93-be7f-c529788d6a4c/undelete", null);

            // Assert
            Assert.Equal(HttpStatusCode.InternalServerError, response.StatusCode);
        }

        /// <summary>
        /// Scenario:
        ///   Soft delete an active instance in storage.
        /// Expected result:
        ///   Instance is marked for soft delete.
        /// Success criteria:
        ///   True is returned for the http request.
        /// </summary>
        [Fact]
        public async void Delete_SoftDeleteActiveInstance_InstanceIsMarked_EventIsCreated_ReturnsTrue()
        {
            // Arrange
            HttpClient client = GetTestClient();
            client.DefaultRequestHeaders.Authorization = new AuthenticationHeaderValue("Bearer", PrincipalUtil.GetToken(3, 1337, 3));

            // Act
            HttpResponseMessage response = await client.DeleteAsync($"{BasePath}/sbl/instances/1337/08274f48-8313-4e2d-9788-bbdacef5a54e?hard=false");

            // Assert
            Assert.Equal(HttpStatusCode.OK, response.StatusCode);

            string content = await response.Content.ReadAsStringAsync();
            bool actualResult = JsonConvert.DeserializeObject<bool>(content);
            Assert.True(actualResult);
        }

        /// <summary>
        /// Scenario:
        ///   Soft delete an active instance in storage but user has too low authentication level.
        /// Expected result:
        ///   Returns status forbidden. 
        /// </summary>
        [Fact]
        public async void Delete_UserHasTooLowAuthLv_ReturnsStatusForbidden()
        {
            // Arrange
            Mock<IInstanceEventRepository> instanceEventRepository = new Mock<IInstanceEventRepository>();
            instanceEventRepository.Setup(s => s.InsertInstanceEvent(It.IsAny<InstanceEvent>())).ReturnsAsync((InstanceEvent r) => r);

            HttpClient client = GetTestClient();
            string token = PrincipalUtil.GetToken(1337, 1337, 1);
            client.DefaultRequestHeaders.Authorization = new AuthenticationHeaderValue("Bearer", token);

            // Act
            HttpResponseMessage response = await client.DeleteAsync($"{BasePath}/sbl/instances/1337/6323a337-26e7-4d40-89e8-f5bb3d80be3a?hard=false");

            // Assert
            Assert.Equal(HttpStatusCode.Forbidden, response.StatusCode);
            string content = await response.Content.ReadAsStringAsync();
            Assert.True(string.IsNullOrEmpty(content));
        }

        /// <summary>
        /// Scenario:
        ///   Soft delete an active instance in storage but reponse is deny.
        /// Expected result:
        ///   Returns status forbidden. 
        /// </summary>
        [Fact]
        public async void Delete_ResponseIsDeny_ReturnsStatusForbidden()
        {
            // Arrange
            HttpClient client = GetTestClient();
            string token = PrincipalUtil.GetToken(-1, 1);
            client.DefaultRequestHeaders.Authorization = new AuthenticationHeaderValue("Bearer", token);

            // Act
            HttpResponseMessage response = await client.DeleteAsync($"{BasePath}/sbl/instances/1337/6323a337-26e7-4d40-89e8-f5bb3d80be3a?hard=false");

            // Assert
            Assert.Equal(HttpStatusCode.Forbidden, response.StatusCode);
            string content = await response.Content.ReadAsStringAsync();
            Assert.True(string.IsNullOrEmpty(content));
        }

        /// <summary>
        /// Scenario:
        ///   Hard delete a soft deleted instance in storage.
        /// Expected result:
        ///   Instance is marked for hard delete.
        /// Success criteria:
        ///   True is returned for the http request.
        /// </summary>
        [Fact]
        public async void Delete_HardDeleteSoftDeleted()
        {
            // Arrange
            HttpClient client = GetTestClient();
            client.DefaultRequestHeaders.Authorization = new AuthenticationHeaderValue("Bearer", PrincipalUtil.GetToken(3, 1337, 3));

            // Act
            HttpResponseMessage response = await client.DeleteAsync($"{BasePath}/sbl/instances/1337/7a951b5b-ef96-4032-9273-f8d7651266f4?hard=true");

            // Assert
            HttpStatusCode actualStatusCode = response.StatusCode;
            string content = await response.Content.ReadAsStringAsync();
            bool actualResult = JsonConvert.DeserializeObject<bool>(content);

            HttpStatusCode expectedStatusCode = HttpStatusCode.OK;
            bool expectedResult = true;
            Assert.Equal(expectedResult, actualResult);
            Assert.Equal(expectedStatusCode, actualStatusCode);
        }

        /// <summary>
        /// Scenario:
        ///  Delete an active instance, user has write priviliges
        /// Expected result:
        ///   Instance is marked for hard delete.
        /// Success criteria:
        ///   True is returned for the http request.
        /// </summary>
        [Fact]
        public async void Delete_ActiveHasRole_ReturnsOk()
        {
            // Arrange
            HttpClient client = GetTestClient();
            client.DefaultRequestHeaders.Authorization = new AuthenticationHeaderValue("Bearer", PrincipalUtil.GetToken(3, 1337, 3));

            // Act
            HttpResponseMessage response = await client.DeleteAsync($"{BasePath}/sbl/instances/1337/d9a586ca-17ab-453d-9fc5-35eaadb3369b?hard=true");
            string content = await response.Content.ReadAsStringAsync();
            bool actualResult = JsonConvert.DeserializeObject<bool>(content);

            // Assert
            Assert.True(actualResult);
        }

        /// <summary>
        /// Scenario:
        ///  Delete an active instance, user does not have priviliges
        /// Expected result:
        ///  No changes are made to the instance
        /// Success criteria:
        ///   Forbidden is returned for the http request.
        /// </summary>
        [Fact]
        public async void Delete_ActiveMissingRole_ReturnsForbidden()
        {
            // Arrange
            HttpClient client = GetTestClient();
            client.DefaultRequestHeaders.Authorization = new AuthenticationHeaderValue("Bearer", PrincipalUtil.GetToken(1, 1, 3));

            // Act
            HttpResponseMessage response = await client.DeleteAsync($"{BasePath}/sbl/instances/1337/e6efc10e-913b-4a81-a36a-02376f5f5678?hard=true");
            HttpStatusCode actualStatusCode = response.StatusCode;

            // Assert
            Assert.Equal(HttpStatusCode.Forbidden, actualStatusCode);
        }

        /// <summary>
        /// Scenario:
        ///  Delete an archived instance, user has delete priviliges
        /// Expected result:
        ///   Instance is marked for hard delete.
        /// Success criteria:
        ///   True is returned for the http request.
        /// </summary>
        [Fact]
        public async void Delete_ArchivedHasRole_ReturnsOk()
        {
            // Arrange
            HttpClient client = GetTestClient();
            client.DefaultRequestHeaders.Authorization = new AuthenticationHeaderValue("Bearer", PrincipalUtil.GetToken(3, 1337, 3));

            // Act
            HttpResponseMessage response = await client.DeleteAsync($"{BasePath}/sbl/instances/1337/3b67392f-36c6-42dc-998f-c367e771dcdd?hard=false");
            HttpStatusCode actualStatusCode = response.StatusCode;
            string content = await response.Content.ReadAsStringAsync();
            bool actualResult = JsonConvert.DeserializeObject<bool>(content);

            // Assert
            Assert.True(actualResult);
            Assert.Equal(HttpStatusCode.OK, actualStatusCode);
        }

        /// <summary>
        /// Scenario:
        ///  Delete an archived instance, user does not have priviliges
        /// Expected result:
        ///  No changes are made to the instance
        /// Success criteria:
        ///   Forbidden is returned for the http request.
        /// </summary>
        [Fact]
        public async void Delete_ArchivedMissingRole_ReturnsForbidden()
        {
            // Arrange
            HttpClient client = GetTestClient();
            client.DefaultRequestHeaders.Authorization = new AuthenticationHeaderValue("Bearer", PrincipalUtil.GetToken(1, 1337, 3));

            // Act
            HttpResponseMessage response = await client.DeleteAsync($"{BasePath}/sbl/instances/1337/367a5e5a-12c6-4a74-b72b-766d95f859b0?hard=false");
            HttpStatusCode actualStatusCode = response.StatusCode;

            // Assert
            Assert.Equal(HttpStatusCode.Forbidden, actualStatusCode);
        }

        /// <summary>
        /// Scenario:
        ///   Search instances for an instance owner without token
        /// Expected:
        ///  User is not able to query instances.
        /// Success:
        ///   Unauthorized is returned.
        /// </summary>
        [Fact]
        public async void Search_MissingToken_ReturnsForbidden()
        {
            // Arrange
            HttpClient client = GetTestClient();

            // Act
            HttpResponseMessage responseMessage = await client.GetAsync($"{BasePath}/sbl/instances/search?instanceOwner.partyId=1337");

            // Assert
            Assert.Equal(HttpStatusCode.Unauthorized, responseMessage.StatusCode);
        }

        /// <summary>
        /// Scenario:
        ///  Search instances for a given partyId and appId
        /// Expected:
        ///  There is a match for active, archived and soft deleted instances
        /// Success:
        ///  List of instances is returned
        /// </summary>
        [Fact]
        public async void Search_FilterOnAppId_ReturnsActiveArchivedAndDeletedInstances()
        {
            // Arrange
            HttpClient client = GetTestClient();
            client.DefaultRequestHeaders.Authorization = new AuthenticationHeaderValue("Bearer", PrincipalUtil.GetToken(3, 1600, 3));

            // Act
            HttpResponseMessage responseMessage = await client.GetAsync($"{BasePath}/sbl/instances/search?instanceOwner.partyId=1600&appId=ttd/steffens-2020-v2");
            string content = await responseMessage.Content.ReadAsStringAsync();
            List<MessageBoxInstance> actualResult = JsonConvert.DeserializeObject<List<MessageBoxInstance>>(content);

            // Assert
            Assert.Equal(HttpStatusCode.OK, responseMessage.StatusCode);
            Assert.Equal(1, actualResult.Count(i => i.DeleteStatus == DeleteStatusType.SoftDeleted));
            Assert.Equal(1, actualResult.Count(i => i.ProcessCurrentTask == "FormFilling"));
            Assert.Equal(1, actualResult.Count(i => i.ProcessCurrentTask == "Archived" && i.DeleteStatus == DeleteStatusType.Default));
        }

        /// <summary>
        /// Scenario:
        ///  Search instances for a given partyId and appId
        /// Expected:
        ///  There are two matches, but one is a hard deleted instance
        /// Success:
        ///  Hard deleted instances are not included in the response.
        /// </summary>
        [Fact]
        public async void Search_FilterOnAppId_HardDeletedInstancesAreExcludedFromResult()
        {
            // Arrange
            HttpClient client = GetTestClient();
            client.DefaultRequestHeaders.Authorization = new AuthenticationHeaderValue("Bearer", PrincipalUtil.GetToken(3, 1606, 3));

            int expectedCount = 1;

            // Act
            HttpResponseMessage responseMessage = await client.GetAsync($"{BasePath}/sbl/instances/search?instanceOwner.partyId=1600&appId=tdd/test-applikasjon-1&language=en");
            string content = await responseMessage.Content.ReadAsStringAsync();
            List<MessageBoxInstance> actualResult = JsonConvert.DeserializeObject<List<MessageBoxInstance>>(content);

            // Assert
            Assert.Equal(HttpStatusCode.OK, responseMessage.StatusCode);
            Assert.Equal(expectedCount, actualResult.Count);
        }

        /// <summary>
        /// Scenario:
        ///  Search instances based on unknown search parameter
        /// Expected:
        ///  Query response contains an exception.
        /// Success:
        ///  Bad request is returned
        /// </summary>
        [Fact]
        public async void Search_FilterOnUnknownParameter_BadRequestIsReturned()
        {
            // Arrange
            HttpClient client = GetTestClient();
            client.DefaultRequestHeaders.Authorization = new AuthenticationHeaderValue("Bearer", PrincipalUtil.GetToken(3, 1606, 3));

            // Act
            HttpResponseMessage responseMessage = await client.GetAsync($"{BasePath}/sbl/instances/search?stephanie=kul");
            string content = await responseMessage.Content.ReadAsStringAsync();

            // Assert
            Assert.Equal(HttpStatusCode.BadRequest, responseMessage.StatusCode);
        }

        /// <summary>
        /// Scenario:
<<<<<<< HEAD
        ///  Search instances with filter to only include active.
        /// Expected:
        ///  Query parameters are mapped to parameters that instanceRepository can handle.
        /// Success:
        ///  isSoftDeleted and isArchived are set to false. 
        /// </summary>
        [Fact]
        public async void Search_IncludeActive_OriginalQuerySuccesfullyConverted()
        {
            // Arrange
            Dictionary<string, StringValues> actual = new Dictionary<string, StringValues>();
            Mock<IInstanceRepository> instanceRepositoryMock = new Mock<IInstanceRepository>();
            instanceRepositoryMock
                .Setup(ir => ir.GetInstancesFromQuery(It.IsAny<Dictionary<string, StringValues>>(), It.IsAny<string>(), It.IsAny<int>()))
                .Callback<Dictionary<string, StringValues>, string, int>((query, cont, size) => { actual = query; })
                .ReturnsAsync((InstanceQueryResponse)null);

            string expectedIsSoftDeleted = "false";
            string expectedIsArchived = "false";
            int expectedParamCount = 4;
            HttpClient client = GetTestClient(instanceRepositoryMock);
            client.DefaultRequestHeaders.Authorization = new AuthenticationHeaderValue("Bearer", PrincipalUtil.GetToken(3, 1606, 3));

            // Act
            HttpResponseMessage responseMessage = await client.GetAsync($"{BasePath}/sbl/instances/search?includeActive=true&instanceOwner.partyId=1606");

            // Assert
            Assert.Equal(HttpStatusCode.OK, responseMessage.StatusCode);
            Assert.True(actual.ContainsKey("instanceOwner.partyId"));
            Assert.True(actual.ContainsKey("sortBy"));
            actual.TryGetValue("status.isSoftDeleted", out StringValues actualIsSoftDeleted);
            Assert.Equal(expectedIsSoftDeleted, actualIsSoftDeleted.First());
            actual.TryGetValue("status.isArchived", out StringValues actualIsArchived);
            Assert.Equal(expectedIsArchived, actualIsArchived.First());
            Assert.Equal(expectedParamCount, actual.Keys.Count);
        }

        /// <summary>
        /// Scenario:
        ///  Search instances with filter to only include archived.
        /// Expected:
        ///  Query parameters are mapped to parameters that instanceRepository can handle.
        /// Success:
        ///  isSoftDeleted is set to false and isArchived is set to true.
        /// </summary>
        [Fact]
        public async void Search_IncludeArchived_OriginalQuerySuccesfullyConverted()
        {
            // Arrange
            Dictionary<string, StringValues> actual = new Dictionary<string, StringValues>();
            Mock<IInstanceRepository> instanceRepositoryMock = new Mock<IInstanceRepository>();
            instanceRepositoryMock
                .Setup(ir => ir.GetInstancesFromQuery(It.IsAny<Dictionary<string, StringValues>>(), It.IsAny<string>(), It.IsAny<int>()))
                .Callback<Dictionary<string, StringValues>, string, int>((query, cont, size) => { actual = query; })
                .ReturnsAsync((InstanceQueryResponse)null);

            string expectedIsSoftDeleted = "false";
            string expectedIsArchived = "true";
            int expectedParamCount = 4;
=======
        ///  Search instances with filter to on search string and appId.
        /// Expected:
        ///  There is no overlap between search string and provided appId.
        /// Success:
        ///  Empty list is returned.
        /// </summary>
        [Fact]
        public async void Search_SearchStringDoesNotMatchAppId_EmptyListIsReturned()
        {
            // Arrange
            Mock<IInstanceRepository> instanceRepositoryMock = new Mock<IInstanceRepository>();
            instanceRepositoryMock
                .Setup(ir => ir.GetInstancesFromQuery(It.IsAny<Dictionary<string, StringValues>>(), It.IsAny<string>(), It.IsAny<int>()))
                .ReturnsAsync((InstanceQueryResponse)null);

            int expectedCount = 0;
>>>>>>> aa867d61

            HttpClient client = GetTestClient(instanceRepositoryMock);
            client.DefaultRequestHeaders.Authorization = new AuthenticationHeaderValue("Bearer", PrincipalUtil.GetToken(3, 1606, 3));

            // Act
<<<<<<< HEAD
            HttpResponseMessage responseMessage = await client.GetAsync($"{BasePath}/sbl/instances/search?includeArchived=true&instanceOwner.partyId=1606");

            // Assert
            Assert.Equal(HttpStatusCode.OK, responseMessage.StatusCode);
            Assert.True(actual.ContainsKey("instanceOwner.partyId"));
            actual.TryGetValue("status.isSoftDeleted", out StringValues actualIsSoftDeleted);
            Assert.Equal(expectedIsSoftDeleted, actualIsSoftDeleted.First());
            actual.TryGetValue("status.isArchived", out StringValues actualIsArchived);
            Assert.Equal(expectedIsArchived, actualIsArchived.First());
            Assert.Equal(expectedParamCount, actual.Keys.Count);
=======
            HttpResponseMessage responseMessage = await client.GetAsync($"{BasePath}/sbl/instances/search?appId=ttd/endring-av-navn&searchString=karpeDiem");
            string responseContent = await responseMessage.Content.ReadAsStringAsync();
            List<MessageBoxInstance> actual = JsonConvert.DeserializeObject<List<MessageBoxInstance>>(responseContent);

            // Assert
            Assert.Equal(HttpStatusCode.OK, responseMessage.StatusCode);
            Assert.Equal(expectedCount, actual.Count);
>>>>>>> aa867d61
        }

        /// <summary>
        /// Scenario:
<<<<<<< HEAD
        ///  Search instances with all include filters set
        /// Expected:
        ///  Query parameters are mapped to parameters that instanceRepository can handle.
        /// Success:
        ///  No new parameters are included, and the "includeX" parameters are removed.
        /// </summary>
        [Fact]
        public async void Search_IncludeAllStates_OriginalQuerySuccesfullyConverted()
        {
            // Arrange
            Dictionary<string, StringValues> actual = new Dictionary<string, StringValues>();
            Mock<IInstanceRepository> instanceRepositoryMock = new Mock<IInstanceRepository>();
            instanceRepositoryMock
                .Setup(ir => ir.GetInstancesFromQuery(It.IsAny<Dictionary<string, StringValues>>(), It.IsAny<string>(), It.IsAny<int>()))
                .Callback<Dictionary<string, StringValues>, string, int>((query, cont, size) => { actual = query; })
                .ReturnsAsync((InstanceQueryResponse)null);
            int expectedParamCount = 2;
=======
        ///  Search instances with a search string that doesn't match any app title
        /// Expected:
        ///  No applicationId is retrieved and the repository call is never called.
        /// Success:
        ///  Empty list is returned.
        /// </summary>
        [Fact]
        public async void Search_SearchStringDoesNotMatchAnyApp_NoCallToRepository()
        {
            // Arrange
            Mock<IInstanceRepository> instanceRepositoryMock = new Mock<IInstanceRepository>();
            instanceRepositoryMock
                .Setup(ir => ir.GetInstancesFromQuery(It.IsAny<Dictionary<string, StringValues>>(), It.IsAny<string>(), It.IsAny<int>()))
                .ReturnsAsync((InstanceQueryResponse)null);

            int expectedCount = 0;
>>>>>>> aa867d61

            HttpClient client = GetTestClient(instanceRepositoryMock);
            client.DefaultRequestHeaders.Authorization = new AuthenticationHeaderValue("Bearer", PrincipalUtil.GetToken(3, 1606, 3));

            // Act
<<<<<<< HEAD
            HttpResponseMessage responseMessage = await client.GetAsync($"{BasePath}/sbl/instances/search?includeArchived=true&includeActive=true&includeDeleted=true&instanceOwner.partyId=1606");

            // Assert
            Assert.Equal(HttpStatusCode.OK, responseMessage.StatusCode);
            Assert.True(actual.ContainsKey("instanceOwner.partyId"));
            Assert.Equal(expectedParamCount, actual.Keys.Count);
=======
            HttpResponseMessage responseMessage = await client.GetAsync($"{BasePath}/sbl/instances/search?searchString=karpeDiem");
            string responseContent = await responseMessage.Content.ReadAsStringAsync();
            List<MessageBoxInstance> actual = JsonConvert.DeserializeObject<List<MessageBoxInstance>>(responseContent);

            // Assert
            Assert.Equal(HttpStatusCode.OK, responseMessage.StatusCode);
            Assert.Equal(expectedCount, actual.Count);
            instanceRepositoryMock.Verify(
                ir => ir.GetInstancesFromQuery(It.IsAny<Dictionary<string, StringValues>>(), It.IsAny<string>(), It.IsAny<int>()),
                Times.Never);
>>>>>>> aa867d61
        }

        /// <summary>
        /// Scenario:
<<<<<<< HEAD
        ///  Search instances with filter to include archived and deleted instances.
        /// Expected:
        ///  Query parameters are mapped to parameters that instanceRepository can handle.
        /// Success:
        ///  isArchivedOrSoftDeleted is set to true.
        /// </summary>
        [Fact]
        public async void Search_IncludeArchivedAndDeleted_OriginalQuerySuccesfullyConverted()
=======
        ///  Search instances with search string as filter.
        /// Expected:
        ///  A matching application is found and query parameters are transformed accordingly.
        /// Success:
        ///  SearchString is removed and appId is included in query string
        /// </summary>
        [Fact]
        public async void Search_MatchFoundForSearchString_OriginalQuerySuccesfullyConverted()
>>>>>>> aa867d61
        {
            // Arrange
            Dictionary<string, StringValues> actual = new Dictionary<string, StringValues>();
            Mock<IInstanceRepository> instanceRepositoryMock = new Mock<IInstanceRepository>();
            instanceRepositoryMock
                .Setup(ir => ir.GetInstancesFromQuery(It.IsAny<Dictionary<string, StringValues>>(), It.IsAny<string>(), It.IsAny<int>()))
                .Callback<Dictionary<string, StringValues>, string, int>((query, cont, size) => { actual = query; })
                .ReturnsAsync((InstanceQueryResponse)null);
<<<<<<< HEAD

            int expectedParamCount = 3;
            string expectedSortBy = "desc:lastChanged";
=======
            string expectedAppId = "tdd/endring-av-navn";
>>>>>>> aa867d61

            HttpClient client = GetTestClient(instanceRepositoryMock);
            client.DefaultRequestHeaders.Authorization = new AuthenticationHeaderValue("Bearer", PrincipalUtil.GetToken(3, 1606, 3));

            // Act
<<<<<<< HEAD
            HttpResponseMessage responseMessage = await client.GetAsync($"{BasePath}/sbl/instances/search?includeArchived=true&includeDeleted=true&instanceOwner.partyId=1606");

            // Assert
            Assert.Equal(HttpStatusCode.OK, responseMessage.StatusCode);
            Assert.True(actual.ContainsKey("instanceOwner.partyId"));
            actual.TryGetValue("status.isArchivedOrSoftDeleted", out StringValues actualIsArchivedOrSoftDeleted);
            Assert.True(bool.Parse(actualIsArchivedOrSoftDeleted.First()));
            actual.TryGetValue("sortBy", out StringValues actualSortBy);
            Assert.Equal(expectedSortBy, actualSortBy.First());
            Assert.Equal(expectedParamCount, actual.Keys.Count);
=======
            HttpResponseMessage responseMessage = await client.GetAsync($"{BasePath}/sbl/instances/search?searchString=navn");

            // Assert
            Assert.Equal(HttpStatusCode.OK, responseMessage.StatusCode);
            Assert.True(actual.ContainsKey("appId"));
            actual.TryGetValue("appId", out StringValues actualAppid);
            Assert.Equal(expectedAppId, actualAppid.First());
            Assert.False(actual.ContainsKey("searchString"));
            instanceRepositoryMock.VerifyAll();
>>>>>>> aa867d61
        }

        /// <summary>
        /// Scenario:
<<<<<<< HEAD
        ///  Search instances with filter to include active and deleted instances.
        /// Expected:
        ///  Query parameters are mapped to parameters that instanceRepository can handle.
        /// Success:
        ///  isActiveOrSoftDeleted is set to true.
        /// </summary>
        [Fact]
        public async void Search_IncludeActivedAndDeleted_OriginalQuerySuccesfullyConverted()
=======
        ///  Search instances with search string as filter.
        /// Expected:
        ///  Two matching application are found and query parameters are transformed accordingly.
        /// Success:
        ///  SearchString is removed and appId is included in query string.
        /// </summary>
        [Fact]
        public async void Search_MultipleMatchesFoundForSearchString_OriginalQuerySuccesfullyConverted()
>>>>>>> aa867d61
        {
            // Arrange
            Dictionary<string, StringValues> actual = new Dictionary<string, StringValues>();
            Mock<IInstanceRepository> instanceRepositoryMock = new Mock<IInstanceRepository>();
            instanceRepositoryMock
                .Setup(ir => ir.GetInstancesFromQuery(It.IsAny<Dictionary<string, StringValues>>(), It.IsAny<string>(), It.IsAny<int>()))
                .Callback<Dictionary<string, StringValues>, string, int>((query, cont, size) => { actual = query; })
                .ReturnsAsync((InstanceQueryResponse)null);
<<<<<<< HEAD

            int expectedParamCount = 3;
=======
            int expectedCount = 2;
>>>>>>> aa867d61

            HttpClient client = GetTestClient(instanceRepositoryMock);
            client.DefaultRequestHeaders.Authorization = new AuthenticationHeaderValue("Bearer", PrincipalUtil.GetToken(3, 1606, 3));

            // Act
<<<<<<< HEAD
            HttpResponseMessage responseMessage = await client.GetAsync($"{BasePath}/sbl/instances/search?includeActive=true&includeDeleted=true&instanceOwner.partyId=1606");

            // Assert
            Assert.Equal(HttpStatusCode.OK, responseMessage.StatusCode);
            Assert.True(actual.ContainsKey("instanceOwner.partyId"));
            actual.TryGetValue("status.isActiveOrSoftDeleted", out StringValues actualIsArchivedOrSoftDeleted);
            Assert.True(bool.Parse(actualIsArchivedOrSoftDeleted.First()));
            Assert.Equal(expectedParamCount, actual.Keys.Count);
=======
            HttpResponseMessage responseMessage = await client.GetAsync($"{BasePath}/sbl/instances/search?searchString=TEST");

            // Assert
            Assert.Equal(HttpStatusCode.OK, responseMessage.StatusCode);
            Assert.True(actual.ContainsKey("appId"));
            actual.TryGetValue("appId", out StringValues actualAppid);
            Assert.Equal(expectedCount, actualAppid.Count());
            Assert.False(actual.ContainsKey("searchString"));
            instanceRepositoryMock.VerifyAll();
>>>>>>> aa867d61
        }

        private HttpClient GetTestClient(Mock<IInstanceRepository> instanceRepositoryMock = null)
        {
            // No setup required for these services. They are not in use by the MessageBoxInstancesController
            Mock<IDataRepository> dataRepository = new Mock<IDataRepository>();
            Mock<ISasTokenProvider> sasTokenProvider = new Mock<ISasTokenProvider>();
            Mock<IKeyVaultClientWrapper> keyVaultWrapper = new Mock<IKeyVaultClientWrapper>();
            Mock<IPartiesWithInstancesClient> partiesWrapper = new Mock<IPartiesWithInstancesClient>();

            Program.ConfigureSetupLogging();
            HttpClient client = _factory.WithWebHostBuilder(builder =>
            {
                builder.ConfigureTestServices(services =>
                {
                    if (instanceRepositoryMock != null)
                    {
                        services.AddSingleton(instanceRepositoryMock.Object);
                    }
                    else
                    {
                        services.AddSingleton<IInstanceRepository, InstanceRepositoryMock>();
                    }

                    services.AddSingleton(dataRepository.Object);
                    services.AddSingleton<IApplicationRepository, ApplicationRepositoryMock>();
                    services.AddSingleton<IInstanceEventRepository, InstanceEventRepositoryMock>();
                    services.AddSingleton<ITextRepository, TextRepositoryMock>();
                    services.AddSingleton(sasTokenProvider.Object);
                    services.AddSingleton(keyVaultWrapper.Object);
                    services.AddSingleton(partiesWrapper.Object);
                    services.AddSingleton<IPDP, PepWithPDPAuthorizationMockSI>();
                    services.AddSingleton<IPostConfigureOptions<JwtCookieOptions>, JwtCookiePostConfigureOptionsStub>();
                });
            }).CreateClient();

            return client;
        }
    }
}<|MERGE_RESOLUTION|>--- conflicted
+++ resolved
@@ -23,10 +23,6 @@
 using Microsoft.Extensions.DependencyInjection;
 using Microsoft.Extensions.Options;
 using Microsoft.Extensions.Primitives;
-<<<<<<< HEAD
-=======
-
->>>>>>> aa867d61
 using Moq;
 
 using Newtonsoft.Json;
@@ -646,7 +642,6 @@
 
         /// <summary>
         /// Scenario:
-<<<<<<< HEAD
         ///  Search instances with filter to only include active.
         /// Expected:
         ///  Query parameters are mapped to parameters that instanceRepository can handle.
@@ -706,30 +701,11 @@
             string expectedIsSoftDeleted = "false";
             string expectedIsArchived = "true";
             int expectedParamCount = 4;
-=======
-        ///  Search instances with filter to on search string and appId.
-        /// Expected:
-        ///  There is no overlap between search string and provided appId.
-        /// Success:
-        ///  Empty list is returned.
-        /// </summary>
-        [Fact]
-        public async void Search_SearchStringDoesNotMatchAppId_EmptyListIsReturned()
-        {
-            // Arrange
-            Mock<IInstanceRepository> instanceRepositoryMock = new Mock<IInstanceRepository>();
-            instanceRepositoryMock
-                .Setup(ir => ir.GetInstancesFromQuery(It.IsAny<Dictionary<string, StringValues>>(), It.IsAny<string>(), It.IsAny<int>()))
-                .ReturnsAsync((InstanceQueryResponse)null);
-
-            int expectedCount = 0;
->>>>>>> aa867d61
 
             HttpClient client = GetTestClient(instanceRepositoryMock);
             client.DefaultRequestHeaders.Authorization = new AuthenticationHeaderValue("Bearer", PrincipalUtil.GetToken(3, 1606, 3));
 
             // Act
-<<<<<<< HEAD
             HttpResponseMessage responseMessage = await client.GetAsync($"{BasePath}/sbl/instances/search?includeArchived=true&instanceOwner.partyId=1606");
 
             // Assert
@@ -740,20 +716,10 @@
             actual.TryGetValue("status.isArchived", out StringValues actualIsArchived);
             Assert.Equal(expectedIsArchived, actualIsArchived.First());
             Assert.Equal(expectedParamCount, actual.Keys.Count);
-=======
-            HttpResponseMessage responseMessage = await client.GetAsync($"{BasePath}/sbl/instances/search?appId=ttd/endring-av-navn&searchString=karpeDiem");
-            string responseContent = await responseMessage.Content.ReadAsStringAsync();
-            List<MessageBoxInstance> actual = JsonConvert.DeserializeObject<List<MessageBoxInstance>>(responseContent);
-
-            // Assert
-            Assert.Equal(HttpStatusCode.OK, responseMessage.StatusCode);
-            Assert.Equal(expectedCount, actual.Count);
->>>>>>> aa867d61
-        }
-
-        /// <summary>
-        /// Scenario:
-<<<<<<< HEAD
+        }
+
+        /// <summary>
+        /// Scenario:
         ///  Search instances with all include filters set
         /// Expected:
         ///  Query parameters are mapped to parameters that instanceRepository can handle.
@@ -771,53 +737,21 @@
                 .Callback<Dictionary<string, StringValues>, string, int>((query, cont, size) => { actual = query; })
                 .ReturnsAsync((InstanceQueryResponse)null);
             int expectedParamCount = 2;
-=======
-        ///  Search instances with a search string that doesn't match any app title
-        /// Expected:
-        ///  No applicationId is retrieved and the repository call is never called.
-        /// Success:
-        ///  Empty list is returned.
-        /// </summary>
-        [Fact]
-        public async void Search_SearchStringDoesNotMatchAnyApp_NoCallToRepository()
-        {
-            // Arrange
-            Mock<IInstanceRepository> instanceRepositoryMock = new Mock<IInstanceRepository>();
-            instanceRepositoryMock
-                .Setup(ir => ir.GetInstancesFromQuery(It.IsAny<Dictionary<string, StringValues>>(), It.IsAny<string>(), It.IsAny<int>()))
-                .ReturnsAsync((InstanceQueryResponse)null);
-
-            int expectedCount = 0;
->>>>>>> aa867d61
 
             HttpClient client = GetTestClient(instanceRepositoryMock);
             client.DefaultRequestHeaders.Authorization = new AuthenticationHeaderValue("Bearer", PrincipalUtil.GetToken(3, 1606, 3));
 
             // Act
-<<<<<<< HEAD
             HttpResponseMessage responseMessage = await client.GetAsync($"{BasePath}/sbl/instances/search?includeArchived=true&includeActive=true&includeDeleted=true&instanceOwner.partyId=1606");
 
             // Assert
             Assert.Equal(HttpStatusCode.OK, responseMessage.StatusCode);
             Assert.True(actual.ContainsKey("instanceOwner.partyId"));
             Assert.Equal(expectedParamCount, actual.Keys.Count);
-=======
-            HttpResponseMessage responseMessage = await client.GetAsync($"{BasePath}/sbl/instances/search?searchString=karpeDiem");
-            string responseContent = await responseMessage.Content.ReadAsStringAsync();
-            List<MessageBoxInstance> actual = JsonConvert.DeserializeObject<List<MessageBoxInstance>>(responseContent);
-
-            // Assert
-            Assert.Equal(HttpStatusCode.OK, responseMessage.StatusCode);
-            Assert.Equal(expectedCount, actual.Count);
-            instanceRepositoryMock.Verify(
-                ir => ir.GetInstancesFromQuery(It.IsAny<Dictionary<string, StringValues>>(), It.IsAny<string>(), It.IsAny<int>()),
-                Times.Never);
->>>>>>> aa867d61
-        }
-
-        /// <summary>
-        /// Scenario:
-<<<<<<< HEAD
+        }
+
+        /// <summary>
+        /// Scenario:
         ///  Search instances with filter to include archived and deleted instances.
         /// Expected:
         ///  Query parameters are mapped to parameters that instanceRepository can handle.
@@ -826,16 +760,6 @@
         /// </summary>
         [Fact]
         public async void Search_IncludeArchivedAndDeleted_OriginalQuerySuccesfullyConverted()
-=======
-        ///  Search instances with search string as filter.
-        /// Expected:
-        ///  A matching application is found and query parameters are transformed accordingly.
-        /// Success:
-        ///  SearchString is removed and appId is included in query string
-        /// </summary>
-        [Fact]
-        public async void Search_MatchFoundForSearchString_OriginalQuerySuccesfullyConverted()
->>>>>>> aa867d61
         {
             // Arrange
             Dictionary<string, StringValues> actual = new Dictionary<string, StringValues>();
@@ -844,19 +768,14 @@
                 .Setup(ir => ir.GetInstancesFromQuery(It.IsAny<Dictionary<string, StringValues>>(), It.IsAny<string>(), It.IsAny<int>()))
                 .Callback<Dictionary<string, StringValues>, string, int>((query, cont, size) => { actual = query; })
                 .ReturnsAsync((InstanceQueryResponse)null);
-<<<<<<< HEAD
 
             int expectedParamCount = 3;
             string expectedSortBy = "desc:lastChanged";
-=======
-            string expectedAppId = "tdd/endring-av-navn";
->>>>>>> aa867d61
 
             HttpClient client = GetTestClient(instanceRepositoryMock);
             client.DefaultRequestHeaders.Authorization = new AuthenticationHeaderValue("Bearer", PrincipalUtil.GetToken(3, 1606, 3));
 
             // Act
-<<<<<<< HEAD
             HttpResponseMessage responseMessage = await client.GetAsync($"{BasePath}/sbl/instances/search?includeArchived=true&includeDeleted=true&instanceOwner.partyId=1606");
 
             // Assert
@@ -867,22 +786,10 @@
             actual.TryGetValue("sortBy", out StringValues actualSortBy);
             Assert.Equal(expectedSortBy, actualSortBy.First());
             Assert.Equal(expectedParamCount, actual.Keys.Count);
-=======
-            HttpResponseMessage responseMessage = await client.GetAsync($"{BasePath}/sbl/instances/search?searchString=navn");
-
-            // Assert
-            Assert.Equal(HttpStatusCode.OK, responseMessage.StatusCode);
-            Assert.True(actual.ContainsKey("appId"));
-            actual.TryGetValue("appId", out StringValues actualAppid);
-            Assert.Equal(expectedAppId, actualAppid.First());
-            Assert.False(actual.ContainsKey("searchString"));
-            instanceRepositoryMock.VerifyAll();
->>>>>>> aa867d61
-        }
-
-        /// <summary>
-        /// Scenario:
-<<<<<<< HEAD
+        }
+
+        /// <summary>
+        /// Scenario:
         ///  Search instances with filter to include active and deleted instances.
         /// Expected:
         ///  Query parameters are mapped to parameters that instanceRepository can handle.
@@ -891,16 +798,6 @@
         /// </summary>
         [Fact]
         public async void Search_IncludeActivedAndDeleted_OriginalQuerySuccesfullyConverted()
-=======
-        ///  Search instances with search string as filter.
-        /// Expected:
-        ///  Two matching application are found and query parameters are transformed accordingly.
-        /// Success:
-        ///  SearchString is removed and appId is included in query string.
-        /// </summary>
-        [Fact]
-        public async void Search_MultipleMatchesFoundForSearchString_OriginalQuerySuccesfullyConverted()
->>>>>>> aa867d61
         {
             // Arrange
             Dictionary<string, StringValues> actual = new Dictionary<string, StringValues>();
@@ -909,18 +806,13 @@
                 .Setup(ir => ir.GetInstancesFromQuery(It.IsAny<Dictionary<string, StringValues>>(), It.IsAny<string>(), It.IsAny<int>()))
                 .Callback<Dictionary<string, StringValues>, string, int>((query, cont, size) => { actual = query; })
                 .ReturnsAsync((InstanceQueryResponse)null);
-<<<<<<< HEAD
 
             int expectedParamCount = 3;
-=======
-            int expectedCount = 2;
->>>>>>> aa867d61
 
             HttpClient client = GetTestClient(instanceRepositoryMock);
             client.DefaultRequestHeaders.Authorization = new AuthenticationHeaderValue("Bearer", PrincipalUtil.GetToken(3, 1606, 3));
 
             // Act
-<<<<<<< HEAD
             HttpResponseMessage responseMessage = await client.GetAsync($"{BasePath}/sbl/instances/search?includeActive=true&includeDeleted=true&instanceOwner.partyId=1606");
 
             // Assert
@@ -929,7 +821,134 @@
             actual.TryGetValue("status.isActiveOrSoftDeleted", out StringValues actualIsArchivedOrSoftDeleted);
             Assert.True(bool.Parse(actualIsArchivedOrSoftDeleted.First()));
             Assert.Equal(expectedParamCount, actual.Keys.Count);
-=======
+        }
+
+        /// <summary>
+        /// Scenario:
+        ///  Search instances with filter to on search string and appId.
+        /// Expected:
+        ///  There is no overlap between search string and provided appId.
+        /// Success:
+        ///  Empty list is returned.
+        /// </summary>
+        [Fact]
+        public async void Search_SearchStringDoesNotMatchAppId_EmptyListIsReturned()
+        {
+            // Arrange
+            Mock<IInstanceRepository> instanceRepositoryMock = new Mock<IInstanceRepository>();
+            instanceRepositoryMock
+                .Setup(ir => ir.GetInstancesFromQuery(It.IsAny<Dictionary<string, StringValues>>(), It.IsAny<string>(), It.IsAny<int>()))
+                .ReturnsAsync((InstanceQueryResponse)null);
+
+            int expectedCount = 0;
+
+            HttpClient client = GetTestClient(instanceRepositoryMock);
+            client.DefaultRequestHeaders.Authorization = new AuthenticationHeaderValue("Bearer", PrincipalUtil.GetToken(3, 1606, 3));
+
+            // Act
+            HttpResponseMessage responseMessage = await client.GetAsync($"{BasePath}/sbl/instances/search?appId=ttd/endring-av-navn&searchString=karpeDiem");
+            string responseContent = await responseMessage.Content.ReadAsStringAsync();
+            List<MessageBoxInstance> actual = JsonConvert.DeserializeObject<List<MessageBoxInstance>>(responseContent);
+
+            // Assert
+            Assert.Equal(HttpStatusCode.OK, responseMessage.StatusCode);
+            Assert.Equal(expectedCount, actual.Count);
+        }
+
+        /// <summary>
+        /// Scenario:
+        ///  Search instances with a search string that doesn't match any app title
+        /// Expected:
+        ///  No applicationId is retrieved and the repository call is never called.
+        /// Success:
+        ///  Empty list is returned.
+        /// </summary>
+        [Fact]
+        public async void Search_SearchStringDoesNotMatchAnyApp_NoCallToRepository()
+        {
+            // Arrange
+            Mock<IInstanceRepository> instanceRepositoryMock = new Mock<IInstanceRepository>();
+            instanceRepositoryMock
+                .Setup(ir => ir.GetInstancesFromQuery(It.IsAny<Dictionary<string, StringValues>>(), It.IsAny<string>(), It.IsAny<int>()))
+                .ReturnsAsync((InstanceQueryResponse)null);
+
+            int expectedCount = 0;
+
+            HttpClient client = GetTestClient(instanceRepositoryMock);
+            client.DefaultRequestHeaders.Authorization = new AuthenticationHeaderValue("Bearer", PrincipalUtil.GetToken(3, 1606, 3));
+
+            // Act
+            HttpResponseMessage responseMessage = await client.GetAsync($"{BasePath}/sbl/instances/search?searchString=karpeDiem");
+            string responseContent = await responseMessage.Content.ReadAsStringAsync();
+            List<MessageBoxInstance> actual = JsonConvert.DeserializeObject<List<MessageBoxInstance>>(responseContent);
+
+            // Assert
+            Assert.Equal(HttpStatusCode.OK, responseMessage.StatusCode);
+            Assert.Equal(expectedCount, actual.Count);
+            instanceRepositoryMock.Verify(
+                ir => ir.GetInstancesFromQuery(It.IsAny<Dictionary<string, StringValues>>(), It.IsAny<string>(), It.IsAny<int>()),
+                Times.Never);
+        }
+
+        /// <summary>
+        /// Scenario:
+        ///  Search instances with search string as filter.
+        /// Expected:
+        ///  A matching application is found and query parameters are transformed accordingly.
+        /// Success:
+        ///  SearchString is removed and appId is included in query string
+        /// </summary>
+        [Fact]
+        public async void Search_MatchFoundForSearchString_OriginalQuerySuccesfullyConverted()
+        {
+            // Arrange
+            Dictionary<string, StringValues> actual = new Dictionary<string, StringValues>();
+            Mock<IInstanceRepository> instanceRepositoryMock = new Mock<IInstanceRepository>();
+            instanceRepositoryMock
+                .Setup(ir => ir.GetInstancesFromQuery(It.IsAny<Dictionary<string, StringValues>>(), It.IsAny<string>(), It.IsAny<int>()))
+                .Callback<Dictionary<string, StringValues>, string, int>((query, cont, size) => { actual = query; })
+                .ReturnsAsync((InstanceQueryResponse)null);
+            string expectedAppId = "tdd/endring-av-navn";
+
+            HttpClient client = GetTestClient(instanceRepositoryMock);
+            client.DefaultRequestHeaders.Authorization = new AuthenticationHeaderValue("Bearer", PrincipalUtil.GetToken(3, 1606, 3));
+
+            // Act
+            HttpResponseMessage responseMessage = await client.GetAsync($"{BasePath}/sbl/instances/search?searchString=navn");
+
+            // Assert
+            Assert.Equal(HttpStatusCode.OK, responseMessage.StatusCode);
+            Assert.True(actual.ContainsKey("appId"));
+            actual.TryGetValue("appId", out StringValues actualAppid);
+            Assert.Equal(expectedAppId, actualAppid.First());
+            Assert.False(actual.ContainsKey("searchString"));
+            instanceRepositoryMock.VerifyAll();
+        }
+
+        /// <summary>
+        /// Scenario:
+        ///  Search instances with search string as filter.
+        /// Expected:
+        ///  Two matching application are found and query parameters are transformed accordingly.
+        /// Success:
+        ///  SearchString is removed and appId is included in query string.
+        /// </summary>
+        [Fact]
+        public async void Search_MultipleMatchesFoundForSearchString_OriginalQuerySuccesfullyConverted()
+        {
+            // Arrange
+            Dictionary<string, StringValues> actual = new Dictionary<string, StringValues>();
+            Mock<IInstanceRepository> instanceRepositoryMock = new Mock<IInstanceRepository>();
+            instanceRepositoryMock
+                .Setup(ir => ir.GetInstancesFromQuery(It.IsAny<Dictionary<string, StringValues>>(), It.IsAny<string>(), It.IsAny<int>()))
+                .Callback<Dictionary<string, StringValues>, string, int>((query, cont, size) => { actual = query; })
+                .ReturnsAsync((InstanceQueryResponse)null);
+            int expectedCount = 2;
+
+            HttpClient client = GetTestClient(instanceRepositoryMock);
+            client.DefaultRequestHeaders.Authorization = new AuthenticationHeaderValue("Bearer", PrincipalUtil.GetToken(3, 1606, 3));
+
+            // Act
             HttpResponseMessage responseMessage = await client.GetAsync($"{BasePath}/sbl/instances/search?searchString=TEST");
 
             // Assert
@@ -939,7 +958,6 @@
             Assert.Equal(expectedCount, actualAppid.Count());
             Assert.False(actual.ContainsKey("searchString"));
             instanceRepositoryMock.VerifyAll();
->>>>>>> aa867d61
         }
 
         private HttpClient GetTestClient(Mock<IInstanceRepository> instanceRepositoryMock = null)
