--- conflicted
+++ resolved
@@ -22,11 +22,8 @@
   addFormContainer: (
     container: ICreateFormContainer,
     positionAfterId?: string,
-<<<<<<< HEAD
     addToId?: string,
-=======
     activeContainerId?: string,
->>>>>>> 88f09a96
     callback?: (...args: any[]) => any,
   ) => FormDesignerActions.IAddFormContainerAction;
   addFormContainerFulfilled: (
