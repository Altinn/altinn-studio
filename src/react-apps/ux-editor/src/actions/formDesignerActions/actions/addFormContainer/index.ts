import { Action } from 'redux';
import * as ActionTypes from '../../formDesignerActionTypes';

export interface IAddFormContainerAction extends Action {
  container: ICreateFormContainer;
  positionAfterId?: string;
<<<<<<< HEAD
  addToId?: string;
=======
  activeContainerId?: string;
>>>>>>> 88f09a96
  callback?: (...args: any[]) => any;
}

export interface IAddFormContainerActionFulfilled extends Action {
  container: ICreateFormContainer;
  id: string;
  positionAfterId?: string;
  addToId?: string;
  baseContainerId?: string;
  callback?: (...args: any[]) => any;
}

export interface IAddFormContainerActionRejected extends Action {
  error: Error;
}

export function addFormContainerAction(
  container: ICreateFormContainer,
  positionAfterId?: string,
<<<<<<< HEAD
  addToId?: string,
=======
  activeContainerId?: string,
>>>>>>> 88f09a96
  callback?: (...args: any[]) => any,
): IAddFormContainerAction {
  return {
    type: ActionTypes.ADD_FORM_CONTAINER,
    container,
    positionAfterId,
<<<<<<< HEAD
    addToId,
=======
    activeContainerId,
>>>>>>> 88f09a96
    callback,
  };
}

export function addFormContainerActionFulfilled(
  container: ICreateFormContainer,
  id: string,
  positionAfterId?: string,
  baseContainerId?: string,
  addToId?: string,
  callback?: (...args: any[]) => any,
): IAddFormContainerActionFulfilled {
  return {
    type: ActionTypes.ADD_FORM_CONTAINER_FULFILLED,
    container,
    id,
    positionAfterId,
    addToId,
    baseContainerId,
    callback,
  };
}

export function addFormContainerActionRejected(error: Error): IAddFormContainerActionRejected {
  return {
    type: ActionTypes.ADD_FORM_CONTAINER_REJECTED,
    error,
  };
}<|MERGE_RESOLUTION|>--- conflicted
+++ resolved
@@ -4,11 +4,8 @@
 export interface IAddFormContainerAction extends Action {
   container: ICreateFormContainer;
   positionAfterId?: string;
-<<<<<<< HEAD
   addToId?: string;
-=======
   activeContainerId?: string;
->>>>>>> 88f09a96
   callback?: (...args: any[]) => any;
 }
 
@@ -28,22 +25,16 @@
 export function addFormContainerAction(
   container: ICreateFormContainer,
   positionAfterId?: string,
-<<<<<<< HEAD
   addToId?: string,
-=======
   activeContainerId?: string,
->>>>>>> 88f09a96
   callback?: (...args: any[]) => any,
 ): IAddFormContainerAction {
   return {
     type: ActionTypes.ADD_FORM_CONTAINER,
     container,
     positionAfterId,
-<<<<<<< HEAD
     addToId,
-=======
     activeContainerId,
->>>>>>> 88f09a96
     callback,
   };
 }
