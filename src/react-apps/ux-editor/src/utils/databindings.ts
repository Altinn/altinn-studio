--- conflicted
+++ resolved
@@ -1,4 +1,4 @@
-import {object} from 'dot-object';
+import { object } from 'dot-object';
 
 /**
  * Converts the formdata in store (that is flat) to a JSON 
@@ -7,39 +7,7 @@
  * @param formData the complete datamodel in store
  */
 export function convertDataBindingToModel(formData: any, dataModelElements: IDataModelFieldElement[]): any {
-<<<<<<< HEAD
-  const formDataArray: any[] = [];
-  for (const data in formData) {
-    if (data) {
-      let lastElement = true;
-      const value = formData[data];
-      formDataArray.push(
-        data.split('.').reduceRight((obj: string, next: string) => {
-          if (lastElement) {
-            lastElement = false;
-            return {
-              [next]: value,
-            };
-          }
-
-          lastElement = false;
-          if (next.endsWith(']')) {
-            next = next.substr(0, next.indexOf('['));
-            return {
-              [next]: [obj],
-            };
-          }
-          return {
-            [next]: obj,
-          };
-        }, {}),
-      );
-    }
-  }
-  return deepmerge.all(formDataArray);
-=======
   return object(formData);
->>>>>>> 82550034
 }
 
 export interface IData {
