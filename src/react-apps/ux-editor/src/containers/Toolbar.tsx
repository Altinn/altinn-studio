import * as React from 'react';
import * as Modal from 'react-modal';
import { connect } from 'react-redux';
import FormActionDispatcher from '../actions/formDesignerActions/formDesignerActionDispatcher';
import components from '../components';
import { EditModalContent } from '../components/config/EditModalContent';
import { ConditionalRenderingModalComponent } from '../components/toolbar/ConditionalRenderingModal';
import { ExternalApiModalComponent } from '../components/toolbar/ExternalApiModal';
import { RuleModalComponent } from '../components/toolbar/RuleModalComponent';

<<<<<<< HEAD
=======
const HEADER: string = 'Header';
const TEXT_INPUT: string = 'Input';
const CHECKBOX: string = 'Checkboxes';
const TEXT_AREA: string = 'TextArea';
const RADIO_BUTTONS: string = 'RadioButtons';
const DROPDOWN: string = 'Dropdown';
const FILE_UPLOAD: string = 'FileUpload';
const SUBMIT_BUTTON: string = 'Submit';
const THIRD_PARTY_COMPONENT: string = 'ThirdParty';

>>>>>>> 43e2306c
export interface IToolbarElement {
  label: string;
  actionMethod: () => void;
}

export enum LayoutItemType {
  Container = 'CONTAINER',
  Component = 'COMPONENT',
}

export interface IToolbarProps {
  dataModel: IDataModelFieldElement[];
  textResources: ITextResource[];
  thirdPartyComponents: any;
}
export interface IToolbarState {
  modalOpen: boolean;
  selectedComp: any;
  selectedCompId: string;
}

class ToolbarClass extends React.Component<IToolbarProps, IToolbarState> {
  public toolbarComponents: IToolbarElement[] = components.map((c: any) => {
    const customProperties = c.customProperties ? c.customProperties : {};
    return {
      label: c.name,
      actionMethod: () => {
        FormActionDispatcher.addFormComponent({
          component: c.name,
          itemType: LayoutItemType.Component,
          title: c.name,
          ...JSON.parse(JSON.stringify(customProperties)),
        }, null, (component: any, id: string) => {
          this.handleNext(component, id);
        },
        );
      },
    } as IToolbarElement;
  });


  constructor(props: IToolbarProps, state: IToolbarState) {
    super(props, state);
    this.state = {
      modalOpen: false,
      selectedComp: {},
      selectedCompId: '',
    };
  }

<<<<<<< HEAD
  public componentDidMount() {
    const addContainerItem: IToolbarElement = {
      label: 'Add container',
      actionMethod: () => {
        FormActionDispatcher.addFormContainer({
          repeating: false,
          dataModelGroup: null,
        } as ICreateFormContainer,
        );
      },
    };
    this.toolbarComponents.push(addContainerItem);
=======
  public addThirdPartyComponentToLayout = (componentPackage: string, componentName: string) => {
    FormActionDispatcher.addFormComponent({
      component: THIRD_PARTY_COMPONENT,
      title: `${componentPackage}.${componentName}`,
    });
  }

  public renderThirdPartyComponents = () => {
    if (!this.props.thirdPartyComponents) {
      return null;
    }
    const { thirdPartyComponents } = this.props;
    return (
      <div className='row a-topTasks'>
        {Object.keys(thirdPartyComponents).map((componentPackage) => {
          const components = thirdPartyComponents[componentPackage];
          return Object.keys(components).map((component, index) => (
            <div className='col col-lg-12' key={index}>
              <button
                type="button"
                className={'a-btn a-btn-icon'}
                onClick={this.addThirdPartyComponentToLayout.bind(this, componentPackage, component)}
              >
                <span className='a-btn-icon-text'>{componentPackage} - {component}</span>
              </button>
            </div>
          ))
        })}
      </div>
    )
>>>>>>> 43e2306c
  }

  public handleNext(component: any, id: string) {
    this.setState({
      selectedComp: component,
      selectedCompId: id,
      modalOpen: true,
    });
  }

  public handleSaveChange = (callbackComponent: FormComponentType): void => {
    this.handleComponentUpdate(callbackComponent);
    this.handleCloseModal();
  }

  public handleComponentUpdate = (updatedComponent: IFormComponent): void => {
    FormActionDispatcher.updateFormComponent(
      updatedComponent,
      this.state.selectedCompId,
    );
  }

  public handleCloseModal = (): void => {
    this.setState({
      modalOpen: false,
    });
  }

  public render() {
    return (
      <div className={'col-sm-3'}>
        <div className='row a-topTasks'>
          {this.toolbarComponents.map((component, index) => {
            return (
              <div className='col col-lg-12' key={index}>
                <button
                  type='button'
                  className={'a-btn a-btn-icon'}
                  onClick={component.actionMethod}
                >
                  <span className='a-btn-icon-text'>
                    {component.label}
                  </span>
                </button>
              </div>
            );
          })}
        </div>
        {this.renderThirdPartyComponents()}
        <div className='d-block'>
          <ExternalApiModalComponent />
        </div>
        <div className='d-block'>
          <RuleModalComponent />
        </div>
        <div className='d-block'>
          <ConditionalRenderingModalComponent />
        </div>
        <Modal
          isOpen={this.state.modalOpen}
          onRequestClose={this.handleCloseModal}
          ariaHideApp={false}
          contentLabel={'Input edit'}
          className='react-modal a-modal-content-target a-page a-current-page modalPage'
          overlayClassName='react-modal-overlay '
        >
          <EditModalContent
            component={this.state.selectedComp}
            saveEdit={this.handleSaveChange}
            cancelEdit={this.handleCloseModal}
            dataModel={this.props.dataModel}
            textResources={this.props.textResources}
          />
        </Modal>
      </div>
    );
  }

}

const mapsStateToProps = (
  state: IAppState,
): IToolbarProps => {
  return {
    dataModel: state.appData.dataModel.model,
    textResources: state.appData.textResources.resources,
    thirdPartyComponents: state.thirdPartyComponents.components
  };
};

export const Toolbar = connect(mapsStateToProps)(ToolbarClass);<|MERGE_RESOLUTION|>--- conflicted
+++ resolved
@@ -8,19 +8,8 @@
 import { ExternalApiModalComponent } from '../components/toolbar/ExternalApiModal';
 import { RuleModalComponent } from '../components/toolbar/RuleModalComponent';
 
-<<<<<<< HEAD
-=======
-const HEADER: string = 'Header';
-const TEXT_INPUT: string = 'Input';
-const CHECKBOX: string = 'Checkboxes';
-const TEXT_AREA: string = 'TextArea';
-const RADIO_BUTTONS: string = 'RadioButtons';
-const DROPDOWN: string = 'Dropdown';
-const FILE_UPLOAD: string = 'FileUpload';
-const SUBMIT_BUTTON: string = 'Submit';
 const THIRD_PARTY_COMPONENT: string = 'ThirdParty';
 
->>>>>>> 43e2306c
 export interface IToolbarElement {
   label: string;
   actionMethod: () => void;
@@ -71,7 +60,6 @@
     };
   }
 
-<<<<<<< HEAD
   public componentDidMount() {
     const addContainerItem: IToolbarElement = {
       label: 'Add container',
@@ -84,7 +72,9 @@
       },
     };
     this.toolbarComponents.push(addContainerItem);
-=======
+
+  }
+  
   public addThirdPartyComponentToLayout = (componentPackage: string, componentName: string) => {
     FormActionDispatcher.addFormComponent({
       component: THIRD_PARTY_COMPONENT,
@@ -115,7 +105,6 @@
         })}
       </div>
     )
->>>>>>> 43e2306c
   }
 
   public handleNext(component: any, id: string) {
@@ -202,7 +191,7 @@
   return {
     dataModel: state.appData.dataModel.model,
     textResources: state.appData.textResources.resources,
-    thirdPartyComponents: state.thirdPartyComponents.components
+    thirdPartyComponents: state.thirdPartyComponents.components,
   };
 };
 
