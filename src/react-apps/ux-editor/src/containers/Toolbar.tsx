import * as React from 'react';
import { Draggable, Droppable } from 'react-beautiful-dnd';
import * as Modal from 'react-modal';
import { connect } from 'react-redux';
import FormDesignerActionDispatchers from '../actions/formDesignerActions/formDesignerActionDispatcher';
import components from '../components';
import { EditModalContent } from '../components/config/EditModalContent';
import { ConditionalRenderingModalComponent } from '../components/toolbar/ConditionalRenderingModal';
import { ExternalApiModalComponent } from '../components/toolbar/ExternalApiModal';
import { RuleModalComponent } from '../components/toolbar/RuleModalComponent';


import '../styles/Toolbar.css';

const THIRD_PARTY_COMPONENT: string = 'ThirdParty';

export interface IToolbarElement {
  label: string;
  actionMethod: () => void;
}

export enum LayoutItemType {
  Container = 'CONTAINER',
  Component = 'COMPONENT',
}

export interface IToolbarProps {
  dataModel: IDataModelFieldElement[];
  textResources: ITextResource[];
  thirdPartyComponents: any;
  activeContainer: string;
}
export interface IToolbarState {
  modalOpen: boolean;
  selectedComp: any;
  selectedCompId: string;
}

class ToolbarClass extends React.Component<IToolbarProps, IToolbarState> {
  public toolbarComponents: IToolbarElement[] = components.map((c: any) => {
    const customProperties = c.customProperties ? c.customProperties : {};
    return {
      label: c.name,
      actionMethod: () => {
        FormDesignerActionDispatchers.addFormComponent({
          component: c.name,
          itemType: LayoutItemType.Component,
          title: c.name,
          ...JSON.parse(JSON.stringify(customProperties)),
        }, null, (component: any, id: string) => {
          this.handleNext(component, id);
        },
        );
      },
    } as IToolbarElement;
  });

  constructor(props: IToolbarProps, state: IToolbarState) {
    super(props, state);
    this.state = {
      modalOpen: false,
      selectedComp: {},
      selectedCompId: '',
    };
  }

<<<<<<< HEAD
  public addContainerToLayout() {
    FormDesignerActionDispatchers.addFormContainer({
=======
  public addContainerToLayout(activeContainer: string) {
    FormActionDispatcher.addFormContainer({
>>>>>>> 4eeb1fb6
      repeating: false,
      dataModelGroup: null,
      index: 0,

    } as ICreateFormContainer,
      null,
      activeContainer,
    );
  }

  public renderContainer() {
    const onClickEvent = () => {
      this.addContainerToLayout(this.props.activeContainer);
    };
    return (
      <div className='row a-topTasks'>
        <div className='col col-lg-12'>
          <button
            type='button'
            className={'a-btn a-btn-icon'}
            onClick={onClickEvent}
          >
            <span className='a-btn-icon-text'>Add container</span>
          </button>
        </div>
      </div>
    );
  }
  public addThirdPartyComponentToLayout = (componentPackage: string, componentName: string) => {
    FormDesignerActionDispatchers.addFormComponent({
      component: THIRD_PARTY_COMPONENT,
      title: `${componentPackage}.${componentName}`,
    });
  }

  public renderThirdPartyComponents = () => {
    if (!this.props.thirdPartyComponents) {
      return null;
    }
    const { thirdPartyComponents } = this.props;
    return (
      <div className='row a-topTasks'>
        {Object.keys(thirdPartyComponents).map((componentPackage) => {
          const components = thirdPartyComponents[componentPackage];
          return Object.keys(components).map((component, index) => (
            <div className='col col-lg-12' key={index}>
              <button
                type='button'
                className={'a-btn a-btn-icon'}
                onClick={this.addThirdPartyComponentToLayout.bind(this, componentPackage, component)}
              >
                <span className='a-btn-icon-text'>{componentPackage} - {component}</span>
              </button>
            </div>
          ));
        })}
      </div>
    );
  }

  public handleNext(component: any, id: string) {
    this.setState({
      selectedComp: component,
      selectedCompId: id,
      modalOpen: true,
    });
  }

  public handleSaveChange = (callbackComponent: FormComponentType): void => {
    this.handleComponentUpdate(callbackComponent);
    this.handleCloseModal();
  }

  public handleComponentUpdate = (updatedComponent: IFormComponent): void => {
    FormDesignerActionDispatchers.updateFormComponent(
      updatedComponent,
      this.state.selectedCompId,
      this.props.activeContainer,
    );
  }

  public handleCloseModal = (): void => {
    this.setState({
      modalOpen: false,
    });
  }

  public render() {
    return (
      <div className={'col-sm-3'}>


        <Droppable droppableId='ITEMS' isDropDisabled={true}>

          {(provided, snapshot) => (

            <div className='row a-topTasks' ref={provided.innerRef}>
              {this.toolbarComponents.map((component, index) => {
                return (

                  <Draggable
                    key={index}
                    draggableId={index}
                    index={index}
                  >

                    {(provided, snapshot) => (
                      <React.Fragment>
                        <div
                          className='col col-lg-12 a-item'
                          key={index}
                          ref={provided.innerRef}
                          {...provided.draggableProps}
                          {...provided.dragHandleProps}
                          isdragging={snapshot.isDragging.toString()}

                        >


                          {component.label}

                          <div onClick={component.actionMethod} className='a-add'>Add component</div>
                        </div>
                      </React.Fragment>
                    )}
                  </Draggable>


                );
              })}
              {provided.placeholder}
            </div>
          )}

        </Droppable>




        {this.renderContainer()}
        {this.renderThirdPartyComponents()}
        <div className='d-block'>
          <ExternalApiModalComponent />
        </div>
        <div className='d-block'>
          <RuleModalComponent />
        </div>
        <div className='d-block'>
          <ConditionalRenderingModalComponent />
        </div>
        <Modal
          isOpen={this.state.modalOpen}
          onRequestClose={this.handleCloseModal}
          ariaHideApp={false}
          contentLabel={'Input edit'}
          className='react-modal a-modal-content-target a-page a-current-page modalPage'
          overlayClassName='react-modal-overlay '
        >
          <EditModalContent
            component={this.state.selectedComp}
            saveEdit={this.handleSaveChange}
            cancelEdit={this.handleCloseModal}
            dataModel={this.props.dataModel}
            textResources={this.props.textResources}
          />
        </Modal>
      </div>
    );
  }

}

const mapsStateToProps = (
  state: IAppState,
): IToolbarProps => {
  return {
    dataModel: state.appData.dataModel.model,
    textResources: state.appData.textResources.resources,
    thirdPartyComponents: state.thirdPartyComponents.components,
    activeContainer: state.formDesigner.layout.activeContainer,
  };
};

export const Toolbar = connect(mapsStateToProps)(ToolbarClass);<|MERGE_RESOLUTION|>--- conflicted
+++ resolved
@@ -64,13 +64,8 @@
     };
   }
 
-<<<<<<< HEAD
-  public addContainerToLayout() {
-    FormDesignerActionDispatchers.addFormContainer({
-=======
   public addContainerToLayout(activeContainer: string) {
     FormActionDispatcher.addFormContainer({
->>>>>>> 4eeb1fb6
       repeating: false,
       dataModelGroup: null,
       index: 0,
