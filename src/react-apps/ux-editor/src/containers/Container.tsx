--- conflicted
+++ resolved
@@ -27,10 +27,7 @@
 }
 
 export class ContainerComponent extends React.Component<IContainerProps> {
-<<<<<<< HEAD
 
-=======
->>>>>>> 378c367d
   public handleContainerDelete = (e: any) => {
     FormDesignerActionDispatchers.deleteFormContainer(this.props.id);
     e.stopPropagation();
@@ -63,16 +60,8 @@
     return (
       <div>
         <div
-<<<<<<< HEAD
           className={this.props.baseContainer ? 'col-12' : this.props.formContainerActive ? 'col-12 formContainer formContainerActive' : 'col-12 formContainer'}
           onClick={this.changeActiveFormContainer}>
-
-=======
-          className={'col-12'}
-          style={this.props.baseContainer ? {} :
-            { border: '1px dashed #1eaef7', marginTop: '10 px', marginBottom: '10px' }}
-        >
->>>>>>> 378c367d
           <div className='col-1'>
             {this.renderDeleteGroupButton()}
           </div>
