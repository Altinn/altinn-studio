import { SagaIterator } from 'redux-saga';
import { call, select, takeLatest } from 'redux-saga/effects';
import * as FormFillerActions from '../../actions/formFillerActions/actions/index';
import FormFillerActionDispatcher from '../../actions/formFillerActions/formFillerActionDispatcher';
import * as FormFillerActionTypes from '../../actions/formFillerActions/formFillerActionTypes';
import { IAppDataState } from '../../reducers/appDataReducer';
import { convertDataBindingToModel, convertModelToDataBinding } from '../../utils/databindings';
import { get, put } from '../../utils/networking';
import * as Validator from '../../utils/validation';
import FormDesignerActionDispatchers from '../../actions/formDesignerActions/formDesignerActionDispatcher';

const selectAppData = (state: IAppState): IAppDataState => state.appData;

export function* updateFormDataSaga({
  formData,
  componentID,
  dataModelElement,
  dataModelBinding,
<<<<<<< HEAD
  validate,
=======
>>>>>>> 82550034
}: FormFillerActions.IUpdateFormDataAction): SagaIterator {
  try {
    const state: IAppState = yield select();
    if (validate && !dataModelElement) {
      return;
    }

    let validationErrors = [];
<<<<<<< HEAD
    let dataBindingName = dataModelBinding;
    if (validate) {
      validationErrors = Validator.validateDataModel(
        formData,
        dataModelElement,
        state.formDesigner.layout.components[componentID],
      );
      dataBindingName = dataModelElement.DataBindingName;
    }
=======
    validationErrors = Validator.validateDataModel(
      formData,
      dataModelElement,
      state.formDesigner.layout.components[componentID],
    );
>>>>>>> 82550034

    yield call(
      FormFillerActionDispatcher.updateFormDataFulfilled,
      componentID,
      formData,
<<<<<<< HEAD
      dataBindingName,
=======
      dataModelBinding,
>>>>>>> 82550034
      validationErrors,
    );
  } catch (err) {
    yield call(FormFillerActionDispatcher.updateFormDataRejected, err);
  }
}

export function* watchUpdateFormDataSaga(): SagaIterator {
  yield takeLatest(FormFillerActionTypes.UPDATE_FORM_DATA, updateFormDataSaga);
}

export function* submitFormDataSaga({ url }: FormFillerActions.ISubmitFormDataAction): SagaIterator {
  try {
    const state: IAppState = yield select();

    // Validating entire form before trying to commit
    const valErrors = Validator.validateFormData(state.formFiller.formData, state.appData.dataModel.model,
      state.formDesigner.layout.components);

    if (Object.keys(valErrors).length === 0) {
      yield call(put, url, 'Update', yield convertDataBindingToModel(state.formFiller.formData,
        state.appData.dataModel.model));
      yield call(FormFillerActionDispatcher.submitFormDataFulfilled);
    } else {
      // Update validationError state if schema contains errors
      yield call(FormFillerActionDispatcher.updateValidationErrors, valErrors);
    }
  } catch (err) {
    if (err.response && err.response.status === 303) {
      yield call(FormFillerActionDispatcher.submitFormDataFulfilled);
      yield call(FormFillerActionDispatcher.fetchFormData, url + '/Read');
    } else {
      yield call(FormFillerActionDispatcher.submitFormDataRejected, err);
    }
  }
}

export function* watchSubmitFormDataSaga(): SagaIterator {
  yield takeLatest(FormFillerActionTypes.SUBMIT_FORM_DATA, submitFormDataSaga);
}

export function* fetchFormDataSaga({ url }: FormFillerActions.IFetchFormDataAction): SagaIterator {
  try {
    const formData = yield call(get, url);
    const appDataState: IAppDataState = yield select(selectAppData);
    yield call(
      FormFillerActionDispatcher.fetchFormDataFulfilled,
      convertModelToDataBinding(formData, appDataState.dataModel.model),
    );
    yield call(FormDesignerActionDispatchers.generateRepeatingGroupsAction);
  } catch (err) {
    yield call(FormFillerActionDispatcher.fetchFormDataRejected, err);
  }
}

export function* watchFetchFormDataSaga(): SagaIterator {
  yield takeLatest(FormFillerActionTypes.FETCH_FORM_DATA, fetchFormDataSaga);
}<|MERGE_RESOLUTION|>--- conflicted
+++ resolved
@@ -16,45 +16,25 @@
   componentID,
   dataModelElement,
   dataModelBinding,
-<<<<<<< HEAD
-  validate,
-=======
->>>>>>> 82550034
 }: FormFillerActions.IUpdateFormDataAction): SagaIterator {
   try {
     const state: IAppState = yield select();
-    if (validate && !dataModelElement) {
+    if (!dataModelElement) {
       return;
     }
 
     let validationErrors = [];
-<<<<<<< HEAD
-    let dataBindingName = dataModelBinding;
-    if (validate) {
-      validationErrors = Validator.validateDataModel(
-        formData,
-        dataModelElement,
-        state.formDesigner.layout.components[componentID],
-      );
-      dataBindingName = dataModelElement.DataBindingName;
-    }
-=======
     validationErrors = Validator.validateDataModel(
       formData,
       dataModelElement,
       state.formDesigner.layout.components[componentID],
     );
->>>>>>> 82550034
 
     yield call(
       FormFillerActionDispatcher.updateFormDataFulfilled,
       componentID,
       formData,
-<<<<<<< HEAD
-      dataBindingName,
-=======
       dataModelBinding,
->>>>>>> 82550034
       validationErrors,
     );
   } catch (err) {
