--- conflicted
+++ resolved
@@ -4,18 +4,12 @@
 import FormDesignerActionDispatchers from '../../actions/formDesignerActions/formDesignerActionDispatcher';
 import * as FormDesignerActionTypes from '../../actions/formDesignerActions/formDesignerActionTypes';
 import { IFormDesignerState } from '../../reducers/formDesignerReducer';
-<<<<<<< HEAD
-=======
 import { IFormFillerState } from '../../reducers/formFillerReducer';
->>>>>>> 82550034
 import { get, post } from '../../utils/networking';
 // tslint:disable-next-line:no-var-requires
 const uuid = require('uuid/v4');
 const selectFormDesigner = (state: IAppState): IFormDesignerState => state.formDesigner;
-<<<<<<< HEAD
-=======
 const selectFormFiller = (state: IAppState): IFormFillerState => state.formFiller;
->>>>>>> 82550034
 
 function* addFormComponentSaga({
   component,
@@ -111,10 +105,6 @@
     const formDesignerState: IFormDesignerState = yield select(selectFormDesigner);
     // First delete all components inside container
     for (const componentId of formDesignerState.layout.order[id]) {
-<<<<<<< HEAD
-      console.log('deleting component:', componentId)
-=======
->>>>>>> 82550034
       yield call(FormDesignerActionDispatchers.deleteFormComponentFulfilled, componentId, id);
     }
 
@@ -153,7 +143,7 @@
   );
 }
 
-function* generateRepeatingGroupsSaga({}: FormDesignerActions.IGenerateRepeatingGroupsAction): SagaIterator {
+function* generateRepeatingGroupsSaga({ }: FormDesignerActions.IGenerateRepeatingGroupsAction): SagaIterator {
   try {
     const formDesignerState: IFormDesignerState = yield select(selectFormDesigner);
     const formFillerState: IFormFillerState = yield select(selectFormFiller);
@@ -187,11 +177,11 @@
           index: i,
         };
 
-        yield call (FormDesignerActionDispatchers.addFormContainerFulfilled, newContainer, newId, renderAfterId, baseContainerId);
+        yield call(FormDesignerActionDispatchers.addFormContainerFulfilled, newContainer, newId, renderAfterId, baseContainerId);
         renderAfterId = newId;
       }
     }
-  } catch(err) {
+  } catch (err) {
     yield call(FormDesignerActionDispatchers.generateRepeatingGroupsActionRejected, err);
   }
 }
