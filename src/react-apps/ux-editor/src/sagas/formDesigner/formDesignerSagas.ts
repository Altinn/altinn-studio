import { SagaIterator } from 'redux-saga';
import { call, select, takeLatest } from 'redux-saga/effects';
import * as FormDesignerActions from '../../actions/formDesignerActions/actions';
import FormDesignerActionDispatchers from '../../actions/formDesignerActions/formDesignerActionDispatcher';
import * as FormDesignerActionTypes from '../../actions/formDesignerActions/formDesignerActionTypes';
import { IFormDesignerState } from '../../reducers/formDesignerReducer';
import { IFormFillerState } from '../../reducers/formFillerReducer';
import { get, post } from '../../utils/networking';
// tslint:disable-next-line:no-var-requires
const uuid = require('uuid/v4');
const selectFormDesigner = (state: IAppState): IFormDesignerState => state.formDesigner;
const selectFormFiller = (state: IAppState): IFormFillerState => state.formFiller;

function* addActiveFormContainerSaga({ containerId }: FormDesignerActions.IAddActiveFormContainerAction): SagaIterator {
  try {
    const formDesignerState: IFormDesignerState = yield select(selectFormDesigner);
    yield call(FormDesignerActionDispatchers.addActiveFormContainerFulfilled, containerId === formDesignerState.layout.activeContainer ? '' : containerId);
  } catch (err) {
    yield call(FormDesignerActionDispatchers.addFormComponentRejected, err);
  }
}

export function* watchAddActiveFormContainerSaga(): SagaIterator {
  yield takeLatest(
    FormDesignerActionTypes.ADD_ACTIVE_FORM_CONTAINER,
    addActiveFormContainerSaga,
  );
}

function* addFormComponentSaga({
  component,
  callback,
}: FormDesignerActions.IAddFormComponentAction): SagaIterator {
  try {
    const id: string = uuid();
    const selectActiveContainer = (state: IAppState) => state.formDesigner.layout.activeContainer;
    let activeContainer = yield select(selectActiveContainer);
    const formDesignerState: IFormDesignerState = yield select(selectFormDesigner);

    if (activeContainer === '') {
      if (formDesignerState.layout.containers && Object.keys(formDesignerState.layout.containers).length > 0) {
        activeContainer = Object.keys(formDesignerState.layout.order)[0];
      } else {
        activeContainer = uuid();
        const container = { repeating: false, dataModelGroup: null } as ICreateFormContainer;
        yield call(FormDesignerActionDispatchers.addFormContainerFulfilled, container, activeContainer);
      }
      yield call(FormDesignerActionDispatchers.addActiveFormContainerFulfilled, activeContainer);
    }

    yield call(
      FormDesignerActionDispatchers.addFormComponentFulfilled,
      component,
      id,
      activeContainer,
      callback,
    );
  } catch (err) {
    yield call(FormDesignerActionDispatchers.addFormComponentRejected, err);
  }
}

export function* watchAddFormComponentSaga(): SagaIterator {
  yield takeLatest(
    FormDesignerActionTypes.ADD_FORM_COMPONENT,
    addFormComponentSaga,
  );
}

function* addFormContainerSaga({
  container,
  positionAfterId,
<<<<<<< HEAD
  addToId,
=======
  activeContainerId,
>>>>>>> 88f09a96
  callback,
}: FormDesignerActions.IAddFormContainerAction): SagaIterator {
  try {
    const id = uuid();
    const formDesignerState: IFormDesignerState = yield select(selectFormDesigner);
    let baseContainerId;
    if (Object.keys(formDesignerState.layout.order)
      && Object.keys(formDesignerState.layout.order).length > 0) {
      baseContainerId = Object.keys(formDesignerState.layout.order)[0];
    }
<<<<<<< HEAD
    yield call(FormDesignerActionDispatchers.addFormContainerFulfilled, container, id, positionAfterId, baseContainerId, addToId);
=======
    if (activeContainerId) {
      yield call(
        FormDesignerActionDispatchers.addFormContainerFulfilled,
        container,
        id,
        positionAfterId,
        activeContainerId,
      );
    } else {
      yield call(
        FormDesignerActionDispatchers.addFormContainerFulfilled,
        container,
        id,
        positionAfterId,
        baseContainerId,
      );
    }
>>>>>>> 88f09a96
    yield call(FormDesignerActionDispatchers.addActiveFormContainer, id);
    if (callback) {
      callback(container, id);
    }
  } catch (err) {
    yield call(FormDesignerActionDispatchers.addFormContainerRejected, err);
  }
}

export function* watchAddFormContainerSaga(): SagaIterator {
  yield takeLatest(
    FormDesignerActionTypes.ADD_FORM_CONTAINER,
    addFormContainerSaga,
  );
}

function* deleteFormComponentSaga({
  id,
}: FormDesignerActions.IDeleteComponentAction): SagaIterator {
  try {
    const formDesignerState: IFormDesignerState = yield select(selectFormDesigner);
    let containerId = Object.keys(formDesignerState.layout.order)[0];
    Object.keys(formDesignerState.layout.order).forEach((cId, index) => {
      if (formDesignerState.layout.order[cId].find((componentId) => componentId === id)) {
        containerId = cId;
      }
    });
    yield call(FormDesignerActionDispatchers.deleteFormComponentFulfilled, id, containerId);
  } catch (err) {
    yield call(FormDesignerActionDispatchers.deleteFormComponentRejected, err);
  }
}

export function* watchDeleteFormComponentSaga(): SagaIterator {
  yield takeLatest(
    FormDesignerActionTypes.DELETE_FORM_COMPONENT,
    deleteFormComponentSaga,
  );
}

function* deleteFormContainerSaga({
  id,
  index,
}: FormDesignerActions.IDeleteContainerAction): SagaIterator {
  try {
    const formDesignerState: IFormDesignerState = yield select(selectFormDesigner);
    if (index === 0) {
      // Delete content of container
      for (const componentId of formDesignerState.layout.order[id]) {
        yield call(FormDesignerActionDispatchers.deleteFormComponentFulfilled, componentId, id);
      }
    }
    yield call(FormDesignerActionDispatchers.deleteFormContainerFulfilled, id);
  } catch (err) {
    yield call(FormDesignerActionDispatchers.deleteFormContainerRejected, err);
  }
}

export function* watchDeleteFormContainerSaga(): SagaIterator {
  yield takeLatest(
    FormDesignerActionTypes.DELETE_FORM_CONTAINER,
    deleteFormContainerSaga,
  );
}

function* fetchFormLayoutSaga({
  url,
}: FormDesignerActions.IFetchFormLayoutAction): SagaIterator {
  try {
    const formLayout = yield call(get, url);
    yield call(
      FormDesignerActionDispatchers.fetchFormLayoutFulfilled,
      formLayout.data,
    );
  } catch (err) {
    yield call(FormDesignerActionDispatchers.fetchFormLayoutRejected, err);
  }
}

export function* watchFetchFormLayoutSaga(): SagaIterator {
  yield takeLatest(
    FormDesignerActionTypes.FETCH_FORM_LAYOUT,
    fetchFormLayoutSaga,
  );
}

function* generateRepeatingGroupsSaga({ }: FormDesignerActions.IGenerateRepeatingGroupsAction): SagaIterator {
  try {
    const formDesignerState: IFormDesignerState = yield select(selectFormDesigner);
    const formFillerState: IFormFillerState = yield select(selectFormFiller);
    const containers = formDesignerState.layout.containers;
    if (Object.keys(containers).length === 0) {
      return;
    }

    const baseContainerId = Object.keys(formDesignerState.layout.order)[0];
    for (const containerId of Object.keys(containers)) {
      const container = containers[containerId];
      if (!container.repeating) {
        continue;
      }

      const repeatingData = Object.keys(formFillerState.formData).filter((formDataKey) => {
        return formDataKey.includes(container.dataModelGroup + '[');
      });

      if (repeatingData.length === 0) {
        continue;
      }

      let maxIndex = 0;
      repeatingData.forEach((data) => {
        const index = parseInt(data.substring(data.indexOf('[') + 1, data.indexOf(']')), 10);
        if (index <= maxIndex) {
          return;
        }
        maxIndex = index;
      });

      let renderAfterId = containerId;
      for (let i = 1; i <= maxIndex; i++) {
        const newId = uuid();
        const newContainer: ICreateFormContainer = {
          repeating: container.repeating,
          dataModelGroup: container.dataModelGroup,
          index: i,
        };
        yield call(FormDesignerActionDispatchers.addFormContainerFulfilled, newContainer, newId, renderAfterId, baseContainerId);
        renderAfterId = newId;
      }
    }
  } catch (err) {
    yield call(FormDesignerActionDispatchers.generateRepeatingGroupsActionRejected, err);
  }
}

export function* watchGenerateRepeatingGroupsSaga(): SagaIterator {
  yield takeLatest(
    FormDesignerActionTypes.GENERATE_REPEATING_GROUPS,
    generateRepeatingGroupsSaga,
  );
}

function* saveFormLayoutSaga({
  url,
}: FormDesignerActions.ISaveFormLayoutAction): SagaIterator {
  try {
    const formLayout: IAppState = yield select();
    yield call(post, url, {
      data: {
        components: formLayout.formDesigner.layout.components,
        containers: formLayout.formDesigner.layout.containers,
        order: formLayout.formDesigner.layout.order,
      },
    });
    yield call(FormDesignerActionDispatchers.saveFormLayoutFulfilled);
  } catch (err) {
    yield call(FormDesignerActionDispatchers.saveFormLayoutRejected, err);
  }
}

export function* watchSaveFormLayoutSaga(): SagaIterator {
  yield takeLatest(
    FormDesignerActionTypes.SAVE_FORM_LAYOUT,
    saveFormLayoutSaga,
  );
}

function* updateDataModelBindingSaga({
  dataModelBinding,
  id,
}: FormDesignerActions.IUpdateDataModelBindingAction): SagaIterator {
  try {
    yield call(
      FormDesignerActionDispatchers.updateDataModelBindingFulfilled,
      dataModelBinding,
      id,
    );
  } catch (err) {
    yield call(
      FormDesignerActionDispatchers.updateDataModelBindingRejected,
      err,
    );
  }
}

export function* watchUpdateDataModelBindingSaga(): SagaIterator {
  yield takeLatest(
    FormDesignerActionTypes.UPDATE_DATA_MODEL_BINDING,
    updateDataModelBindingSaga,
  );
}

function* updateFormComponentSaga({
  updatedComponent,
  id,
}: FormDesignerActions.IUpdateFormComponentAction): SagaIterator {
  try {
    yield call(
      FormDesignerActionDispatchers.updateFormComponentFulfilled,
      updatedComponent,
      id,
    );
  } catch (err) {
    yield call(FormDesignerActionDispatchers.updateFormComponentRejected, err);
  }
}

export function* watchUpdateFormComponentSaga(): SagaIterator {
  yield takeLatest(
    FormDesignerActionTypes.UPDATE_FORM_COMPONENT,
    updateFormComponentSaga,
  );
}

export function* updateFormContainerSaga({
  updatedContainer,
  id,
}: FormDesignerActions.IUpdateFormContainerAction): SagaIterator {
  try {
    yield call(
      FormDesignerActionDispatchers.updateFormContainerFulfilled,
      updatedContainer,
      id,
    );
  } catch (err) {
    yield call(FormDesignerActionDispatchers.updateFormContainerRejected, err);
  }
}

export function* watchUpdateContainerSaga(): SagaIterator {
  yield takeLatest(
    FormDesignerActionTypes.UPDATE_FORM_CONTAINER,
    updateFormContainerSaga,
  );
}

export function* toggleFormContainerRepeatingSaga({
  id,
}: FormDesignerActions.IUpdateFormContainerAction): SagaIterator {
  try {
    const formDesignerState: IFormDesignerState = yield select(selectFormDesigner);
    const updatedContainer = formDesignerState.layout.containers[id];
    updatedContainer.repeating = !updatedContainer.repeating;
    yield call(
      FormDesignerActionDispatchers.updateFormContainerFulfilled,
      updatedContainer,
      id,
    );
  } catch (err) {
    yield call(FormDesignerActionDispatchers.updateFormContainerRejected, err);
  }
}

export function* watchToggleFormContainerRepeatingSaga(): SagaIterator {
  yield takeLatest(
    FormDesignerActionTypes.TOGGLE_FORM_CONTAINER_REPEAT,
    toggleFormContainerRepeatingSaga,
  );
}<|MERGE_RESOLUTION|>--- conflicted
+++ resolved
@@ -70,11 +70,8 @@
 function* addFormContainerSaga({
   container,
   positionAfterId,
-<<<<<<< HEAD
   addToId,
-=======
   activeContainerId,
->>>>>>> 88f09a96
   callback,
 }: FormDesignerActions.IAddFormContainerAction): SagaIterator {
   try {
@@ -85,9 +82,6 @@
       && Object.keys(formDesignerState.layout.order).length > 0) {
       baseContainerId = Object.keys(formDesignerState.layout.order)[0];
     }
-<<<<<<< HEAD
-    yield call(FormDesignerActionDispatchers.addFormContainerFulfilled, container, id, positionAfterId, baseContainerId, addToId);
-=======
     if (activeContainerId) {
       yield call(
         FormDesignerActionDispatchers.addFormContainerFulfilled,
@@ -95,6 +89,7 @@
         id,
         positionAfterId,
         activeContainerId,
+        addToId,
       );
     } else {
       yield call(
@@ -102,11 +97,10 @@
         container,
         id,
         positionAfterId,
+        addToId,
         baseContainerId,
       );
     }
->>>>>>> 88f09a96
-    yield call(FormDesignerActionDispatchers.addActiveFormContainer, id);
     if (callback) {
       callback(container, id);
     }
