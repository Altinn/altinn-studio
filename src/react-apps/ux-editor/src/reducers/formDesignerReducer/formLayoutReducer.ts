--- conflicted
+++ resolved
@@ -48,9 +48,6 @@
       });
     }
     case FormDesignerActionTypes.ADD_FORM_CONTAINER_FULFILLED: {
-<<<<<<< HEAD
-      const { container, id, positionAfterId, baseContainerId, callback } = action as FormDesignerActions.IAddFormContainerActionFulfilled;
-=======
       const {
         container,
         id,
@@ -58,7 +55,6 @@
         baseContainerId,
         callback,
       } = action as FormDesignerActions.IAddFormContainerActionFulfilled;
->>>>>>> 82550034
       if (callback) callback(container, id);
 
       if (!baseContainerId) {
@@ -75,11 +71,6 @@
           },
         });
       }
-<<<<<<< HEAD
-      
-=======
-
->>>>>>> 82550034
       if (positionAfterId) {
         return update<IFormLayoutState>(state, {
           containers: {
@@ -89,11 +80,7 @@
           },
           order: {
             [id]: {
-<<<<<<< HEAD
-              $set: [[state.order[positionAfterId]]],
-=======
               $set: state.order[positionAfterId],
->>>>>>> 82550034
             },
             [baseContainerId]: {
               $splice: [[state.order[baseContainerId].indexOf(positionAfterId) + 1, 0, id]],
@@ -118,7 +105,7 @@
         },
       });
 
-      
+
     }
     case FormDesignerActionTypes.ADD_FORM_COMPONENT_REJECTED: {
       const { error } = action as FormDesignerActions.IAddFormComponentActionRejected;
