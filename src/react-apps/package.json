{
  "name": "root",
  "private": true,
  "scripts": {
    "install-deps": "lerna bootstrap --hoist",
    "test": "jest"
  },
  "devDependencies": {
    "@types/jest": "^23.3.10",
    "babel-jest": "^23.6.0",
    "cross-env": "5.1.6",
    "enzyme": "^3.7.0",
    "enzyme-adapter-react-16": "^1.7.0",
    "jest": "^23.6.0",
    "jest-environment-enzyme": "^7.0.1",
    "jest-enzyme": "^7.0.1",
    "lerna": "^3.4.3",
    "react": "^16.6.3",
    "react-dom": "^16.6.3",
    "ts-jest": "^23.10.5",
    "typescript": "^3.2.1",
    "webpack-cli": "3.0.3"
  },
<<<<<<< HEAD
  "dependencies": {
    "react": "^16.6.3",
    "react-dom": "^16.6.3",
    "react-select": "^2.1.2",
    "webpack": "^4.27.0"
=======
  "jest": {
    "transform": {
      ".(ts|tsx)": "ts-jest"
    },
    "moduleNameMapper": {
      "\\.(jpg|jpeg|png|gif|eot|otf|webp|svg|ttf|woff|woff2|mp4|webm|wav|mp3|m4a|aac|oga)$": "<rootDir>/__mocks__/fileMock.js",
      "\\.(css|less)$": "<rootDir>/__mocks__/styleMock.js"
    },
    "testRegex": "applications/*/__tests__/.*|(\\.|/)(test|spec)\\.(tsx|ts)?$",
    "moduleFileExtensions": [
      "ts",
      "tsx",
      "js"
    ],
    "setupTestFrameworkScriptFile": "<rootDir>/setupTests.js"
>>>>>>> c61e27a8
  }
}<|MERGE_RESOLUTION|>--- conflicted
+++ resolved
@@ -21,13 +21,6 @@
     "typescript": "^3.2.1",
     "webpack-cli": "3.0.3"
   },
-<<<<<<< HEAD
-  "dependencies": {
-    "react": "^16.6.3",
-    "react-dom": "^16.6.3",
-    "react-select": "^2.1.2",
-    "webpack": "^4.27.0"
-=======
   "jest": {
     "transform": {
       ".(ts|tsx)": "ts-jest"
@@ -43,6 +36,5 @@
       "js"
     ],
     "setupTestFrameworkScriptFile": "<rootDir>/setupTests.js"
->>>>>>> c61e27a8
   }
 }