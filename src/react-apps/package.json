--- conflicted
+++ resolved
@@ -5,14 +5,9 @@
     "install-deps": "lerna bootstrap --hoist --ci",
     "no-ci-hoist": "lerna bootstrap --hoist --no-ci",
     "test": "lerna exec --concurrency 1 -- npm test",
-<<<<<<< HEAD
-    "install-all": "lerna exec -- npm i",
+    "install-all": "lerna exec -- npm ci",
     "clean-lock": "lerna exec -- rm package-lock.json",
-    "rm-rf-node-modules": "lerna exec --concurrency 1 -- rm -rf ./node_modules"
-=======
-    "install-all": "lerna exec -- npm ci",
-    "clean-lock": "lerna exec -- rm package-lock.json"
->>>>>>> 94cbeaf9
+    "clean-node-modules": "lerna exec --concurrency 1 -- rm -rf ./node_modules"
   },
   "devDependencies": {
     "lerna": "3.10.7"
