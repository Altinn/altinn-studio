{
  "name": "root",
  "private": true,
  "scripts": {
    "install-deps": "lerna bootstrap --hoist",
    "no-ci-hoist": "lerna bootstrap --hoist --no-ci",
<<<<<<< HEAD
    "test": "jest",
    "install-all": "lerna exec -- npm i",
    "clean-all": "lerna exec -- rm -rf node_modules"
=======
    "test": "lerna exec -- npm test",
    "install-all": "lerna exec -- npm i",
    "clean-lock": "lerna exec -- rm package-lock.json"
>>>>>>> 9ae5ed86
  },
  "devDependencies": {
    "lerna": "3.10.7"
  }
}<|MERGE_RESOLUTION|>--- conflicted
+++ resolved
@@ -4,15 +4,9 @@
   "scripts": {
     "install-deps": "lerna bootstrap --hoist",
     "no-ci-hoist": "lerna bootstrap --hoist --no-ci",
-<<<<<<< HEAD
-    "test": "jest",
-    "install-all": "lerna exec -- npm i",
-    "clean-all": "lerna exec -- rm -rf node_modules"
-=======
     "test": "lerna exec -- npm test",
     "install-all": "lerna exec -- npm i",
     "clean-lock": "lerna exec -- rm package-lock.json"
->>>>>>> 9ae5ed86
   },
   "devDependencies": {
     "lerna": "3.10.7"
