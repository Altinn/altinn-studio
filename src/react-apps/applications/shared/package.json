{
  "name": "shared",
  "version": "0.1.0",
  "private": true,
  "author": "Altinn",
  "license": "3-Clause BSD",
  "scripts": {
    "test": "jest",
    "lint": "tslint -c ./../tslint.json src/**/*.{ts,tsx} __tests__/**/*.{ts,tsx}",
    "styleguide": "styleguidist server"
  },
  "dependencies": {
    "@material-ui/core": "3.9.3",
    "@material-ui/icons": "3.0.1",
    "axios": "0.18.0",
    "classnames": "2.2.6",
    "diff": "4.0.1",
    "moment": "2.24.0",
    "react-monaco-editor": "0.22.0",
    "react-router-dom": "4.3.1",
    "react-truncate-markup": "2.0.1"
  },
  "devDependencies": {
    "@babel/core": "7.4.4",
    "@types/classnames": "2.2.6",
    "@types/diff": "3.5.2",
    "@types/enzyme": "3.1.15",
    "@types/jest": "23.3.13",
    "@types/jsdom": "12.2.1",
    "@types/react": "16.8.10",
    "@types/react-router-dom": "4.3.1",
    "@types/react-test-renderer": "16.8.1",
    "altinn-designsystem": "2.0.19",
<<<<<<< HEAD
    "babel-jest": "^24.4.0",
=======
    "babel-jest": "23.6.0",
    "babel-loader": "8.0.6",
>>>>>>> 7f427172
    "enzyme": "3.8.0",
    "enzyme-adapter-react-16": "1.8.0",
    "jest": "^24.4.0",
    "jest-environment-enzyme": "^7.0.2",
    "jest-enzyme": "7.0.1",
    "jest-junit": "^6.3.0",
    "jsdom": "13.2.0",
    "react": "16.8.6",
    "react-docgen-typescript": "1.12.4",
    "react-dom": "16.8.6",
    "react-styleguidist": "9.1.2",
    "react-tap-event-plugin": "3.0.3",
    "react-test-renderer": "16.8.6",
    "ts-jest": "23.10.5",
    "tslint": "5.11.0",
    "tslint-eslint-rules": "5.4.0",
    "tslint-react": "3.6.0",
    "typescript": "3.1.6"
  },
  "jest": {
    "transform": {
      ".(ts|tsx)": "ts-jest"
    },
    "reporters": [
      "default",
      "jest-junit"
    ],
    "moduleNameMapper": {
      "\\.(jpg|jpeg|png|gif|eot|otf|webp|svg|ttf|woff|woff2|mp4|webm|wav|mp3|m4a|aac|oga)$": "<rootDir>/__mocks__/fileMock.js",
      "\\.(css|less)$": "<rootDir>/__mocks__/styleMock.js"
    },
    "testRegex": "(/__tests__/.*|\\.(test|spec))\\.(ts|tsx|js)$",
    "moduleFileExtensions": [
      "ts",
      "tsx",
      "js"
    ],
    "setupTestFrameworkScriptFile": "<rootDir>/setupTests.js"
  },
  "browserslist": [
    ">0.2%",
    "not dead",
    "not ie <= 11",
    "not op_mini all"
  ]
}<|MERGE_RESOLUTION|>--- conflicted
+++ resolved
@@ -31,12 +31,8 @@
     "@types/react-router-dom": "4.3.1",
     "@types/react-test-renderer": "16.8.1",
     "altinn-designsystem": "2.0.19",
-<<<<<<< HEAD
-    "babel-jest": "^24.4.0",
-=======
     "babel-jest": "23.6.0",
     "babel-loader": "8.0.6",
->>>>>>> 7f427172
     "enzyme": "3.8.0",
     "enzyme-adapter-react-16": "1.8.0",
     "jest": "^24.4.0",
