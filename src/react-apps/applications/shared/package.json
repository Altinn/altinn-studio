{
  "name": "shared",
  "version": "0.1.0",
  "private": true,
  "author": "Altinn",
  "license": "3-Clause BSD",
  "scripts": {
    "test": "jest"
  },
  "dependencies": {
    "@material-ui/core": "3.6.1",
    "@material-ui/icons": "3.0.1",
    "axios": "0.18.0",
<<<<<<< HEAD
    "classnames": "2.2.6",
    "react": "16.6.3",
=======
    "classnames": "^2.2.6",
>>>>>>> 7a73e6ad
    "react-monaco-editor": "0.22.0",
    "react": "16.7.0",
    "react-router-dom": "4.3.1",
    "react-truncate-markup": "2.0.1"
  },
  "devDependencies": {
    "@types/classnames": "2.2.6",
    "@types/enzyme": "3.1.15",
    "@types/jest": "^23.3.10",
    "@types/jsdom": "^12.2.0",
    "@types/react": "16.7.18",
    "@types/react-router-dom": "4.3.1",
    "@types/react-test-renderer": "^16.0.3",
    "altinn-designsystem": "2.0.19",
    "babel-jest": "^23.6.0",
    "enzyme": "^3.7.0",
    "enzyme-adapter-react-16": "^1.6.0",
    "jest": "23.1.0",
    "jest-environment-enzyme": "^7.0.0",
    "jest-enzyme": "^7.0.0",
    "jsdom": "^13.0.0",
    "react-test-renderer": "^16.4.0",
    "ts-jest": "^23.10.4",
    "typescript": "3.1.6"
  },
  "jest": {
    "transform": {
      ".(ts|tsx)": "ts-jest"
    },
    "moduleNameMapper": {
      "\\.(jpg|jpeg|png|gif|eot|otf|webp|svg|ttf|woff|woff2|mp4|webm|wav|mp3|m4a|aac|oga)$": "<rootDir>/__mocks__/fileMock.js",
      "\\.(css|less)$": "<rootDir>/__mocks__/styleMock.js"
    },
    "testRegex": "(/__tests__/.*|\\.(test|spec))\\.(ts|tsx|js)$",
    "moduleFileExtensions": [
      "ts",
      "tsx",
      "js"
    ],
    "setupTestFrameworkScriptFile": "<rootDir>/setupTests.js"
  },
  "browserslist": [
    ">0.2%",
    "not dead",
    "not ie <= 11",
    "not op_mini all"
  ]
}<|MERGE_RESOLUTION|>--- conflicted
+++ resolved
@@ -11,12 +11,7 @@
     "@material-ui/core": "3.6.1",
     "@material-ui/icons": "3.0.1",
     "axios": "0.18.0",
-<<<<<<< HEAD
-    "classnames": "2.2.6",
-    "react": "16.6.3",
-=======
     "classnames": "^2.2.6",
->>>>>>> 7a73e6ad
     "react-monaco-editor": "0.22.0",
     "react": "16.7.0",
     "react-router-dom": "4.3.1",
