--- conflicted
+++ resolved
@@ -13,10 +13,7 @@
     "axios": "0.18.0",
     "classnames": "^2.2.6",
     "react": "16.6.3",
-<<<<<<< HEAD
-=======
     "react-router-dom": "4.3.1",
->>>>>>> e79bc6eb
     "react-truncate-markup": "2.0.1"
   },
   "devDependencies": {
