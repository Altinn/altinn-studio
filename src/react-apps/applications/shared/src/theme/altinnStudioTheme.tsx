--- conflicted
+++ resolved
@@ -24,31 +24,20 @@
   },
   palette: {
     primary: {
-<<<<<<< HEAD
       main: '#EFEFEF',
+      light: '#efefef',
       leftMenu: ' #E5E5E5',
     },
     secondary: {
+      light: '#efefef'
       main: '#FFFFFF',
       dark: '#d2d2d2',
-=======
-      main: '#1EAEF7',
-      dark: '#022F51',
-    },
-    secondary: {
-      light: '#efefef',
-      main: '#d2d2d2',
-      dark: '#6a6a6a',
->>>>>>> 4c2670ae
     },
   },
   typography: {
     fontSize: 16,
     useNextVariants: true,
   },
-<<<<<<< HEAD
-};
-=======
   overrides: {
     MuiFormControl: {
       root: {
@@ -59,6 +48,5 @@
     },
   },
 });
->>>>>>> 4c2670ae
 
 export default theme;