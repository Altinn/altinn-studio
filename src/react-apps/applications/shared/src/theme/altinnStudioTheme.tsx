--- conflicted
+++ resolved
@@ -16,19 +16,6 @@
         },
       },
     },
-<<<<<<< HEAD
-    MuiTypography: {
-      h1: {
-        fontSize: 36,
-      }
-    }
-  },
-  palette: {
-    primary: {
-      main: '#0062BA',
-      dark: '#022F51',
-      light: '#CFF0FF',
-=======
   },
   palette: {
     primary: {
@@ -51,7 +38,6 @@
       grey: '#6a6a6a',
       greyMedium: '#BCC7CC',
       greyLight: '#efefef',
->>>>>>> 0b3693e5
     },
     secondary: {
       light: '#efefef',
@@ -60,7 +46,6 @@
     },
   },
   typography: {
-    htmlFontSize: 16,
     useNextVariants: true,
   },
 };
