declare module '@material-ui/core/styles/createMuiTheme' {
  // tslint:disable-next-line:interface-name
  interface Theme {
    accessability: {
      focusVisible: {
        border: string,
      },
    };
    altinnPalette: {
      primary: {
        blueDarker: string,
        blueDark: string,
        blueMedium: string,
        blue: string,
        blueLight: string,
        blueLighter: string,
        green: string,
        greenLight: string,
        red: string,
        redLight: string,
        purple: string,
        purpleLight: string,
        yellow: string,
        yellowLight: string,
        black: string,
        grey: string,
        greyMedium: string,
        greyLight: string,
        white: string,
      },
    };
    sharedStyles: {
<<<<<<< HEAD
      boxShadow: string;
      linkBorderBottom: string;
      mainPaddingLeft: number;
=======
      boxShadow: string,
      linkBorderBottom: string,
      mainPaddingLeft: number,
      leftDrawerMenuClosedWidth: number,
>>>>>>> 88e58756
    };
  }
}

const AltinnAppTheme = {
  accessability: {
    focusVisible: {
      border: '2px solid #1eaef7',
    },
  },
  altinnPalette: {
    // tslint:disable-next-line:max-line-length
    // These are the primary colors used in altinn: https://altinn.github.io/designsystem-styleguide/retningslinjer-altinn/farger.html
    primary: {
      blueDarker: '#022F51',
      blueDark: '#0062BA',
      blueMedium: '#008FD6',
      blue: '#1EAEF7',
      blueLight: '#CFF0FF',
      blueLighter: '#E3F7FF',
      green: '#17C96B',
      greenLight: '#D4F9E4',
      red: '#E23B53',
      redLight: '#F9CAD3',
      purple: '#3F3161',
      purpleLight: '#E0DAF7',
      yellow: '#FFDA06',
      yellowLight: '#FBF6BD',
      black: '#000',
      grey: '#6a6a6a',
      greyMedium: '#BCC7CC',
      greyLight: '#EFEFEF',
      white: '#FFF',
    },
  },
  breakpoints: {
    values: {
      xs: 0,
      sm: 600,
      md: 1025,
      lg: 1440,
      xl: 1920,
    },
  },
  overrides: {
    MuiToolbar: {
      regular: {
        '@media (min-width: 600px)': {
          minHeight: 55,
        },
      },
    },
    MuiTypography: {
      h1: {
        fontSize: 36,
      },
      h2: {
        fontSize: 28,
      },
      h3: {
        fontSize: 20,
      },
      body1: {
        fontSize: 16,
      },
      body2: {
        fontSize: 14,
      },
      caption: {
        fontSize:  14,
      },
    },
  },
  palette: {
    primary: {
      main: '#000',
    },
    // Colors that are not part of the altinn color palette but is still used
    secondary: {
      main: '#000',
      dark: '#d2d2d2',
    },
  },
  props: {
    MuiButtonBase: {
      disableRipple: true,
      disableTouchRipple: true,
    },
  },
  sharedStyles: {
    boxShadow: '0px 0px 4px rgba(0, 0, 0, 0.25)',
    linkBorderBottom: '1px solid #0062BA',
    mainPaddingLeft: 73,
  },
  typography: {
    htmlFontSize: 16,
    useNextVariants: true,
  },
};

export default AltinnAppTheme;<|MERGE_RESOLUTION|>--- conflicted
+++ resolved
@@ -30,16 +30,10 @@
       },
     };
     sharedStyles: {
-<<<<<<< HEAD
-      boxShadow: string;
-      linkBorderBottom: string;
-      mainPaddingLeft: number;
-=======
       boxShadow: string,
       linkBorderBottom: string,
       mainPaddingLeft: number,
       leftDrawerMenuClosedWidth: number,
->>>>>>> 88e58756
     };
   }
 }
