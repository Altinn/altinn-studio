--- conflicted
+++ resolved
@@ -78,11 +78,7 @@
     boxShadow: theme.sharedStyles.boxShadow,
   },
   codeEditorContent: {
-<<<<<<< HEAD
     minHeight: '100%',
-=======
-    minHeight: 'calc(100vh - 6.5em)',
->>>>>>> 1db1a40e
   },
   selectFile: {
     borderBottom: '1px solid' + altinnTheme.altinnPalette.primary.blueDark,
@@ -409,12 +405,12 @@
             </span>
           </Grid>
 
+          {/* Contains grid items */}
+          {this.props.showSaveButton ? this.renderSaveButton() : null}
+          {/* Contains grid items */}
           {this.props.closeFileEditor ? this.renderCloseButton() : null}
-          {this.props.showSaveButton ? this.renderSaveButton() : null}
 
         </Grid>
-<<<<<<< HEAD
-
         <Grid
           item={true}
           xs={12}
@@ -427,32 +423,11 @@
             value={this.state.value}
             onValueChange={this.onValueChange}
           />
-=======
-        {this.props.closeFileEditor ? this.renderCloseButton() : null}
-
-        <Grid item={true} xs={12} className={classes.codeEditorContent}>
-        <MonacoEditorComponent
-          language={language.name}
-          value={this.state.value}
-          onValueChange={this.onValueChange}
-        />
         </Grid>
-        <Grid className={classes.footerContent} item={true} xs={11}/>
+        <Grid className={classes.footerContent} item={true} xs={11} />
         <Grid className={classes.footerContent} item={true} xs={1}>
           <span>{language.displayName}</span>
->>>>>>> 1db1a40e
         </Grid>
-        {
-          language.displayName ?
-            <React.Fragment>
-              <Grid item={true} xs={11} />
-              <Grid item={true} xs={1}>
-                <span>{language.displayName}</span>
-              </Grid>
-            </React.Fragment>
-            :
-            null
-        }
       </Grid >
     );
   }
