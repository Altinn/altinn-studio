import { Grid, IconButton, MenuItem, Select } from '@material-ui/core';
import { createStyles, withStyles } from '@material-ui/core/styles';
import classNames = require('classnames');
import * as diff from 'diff';
import * as React from 'react';
import MonacoEditorComponent from '../../../shared/src/file-editor/MonacoEditorComponent';
import theme from '../../../shared/src/theme/altinnStudioTheme';
import AltinnButton from '../components/AltinnButton';
import { get, post } from '../utils/networking';

const altinnTheme = theme;

export interface ICodeLanguageItem {
  name: string;
  displayName: string;
}

export interface ICodeLanguage {
  [id: string]: ICodeLanguageItem;
}

const languages: ICodeLanguage = {
  cs: {
    name: 'csharp',
    displayName: 'C#',
  },
  js: {
    name: 'javascript',
    displayName: 'Javascript',
  },
  ts: {
    name: 'typescript',
    displayName: 'Typescript',
  },
  json: {
    name: 'json',
    displayName: 'JSON',
  },
  css: {
    name: 'css',
    displayName: 'CSS',
  },
};

export interface IFileEditorProvidedProps {
  boxShadow?: boolean;
  checkRepoStatusAfterSaveFile?: boolean;
  classes: any;
  closeFileEditor?: () => void;
  loadFile?: string;
  mode?: string;
  showSaveButton?: boolean;
  stageAfterSaveFile?: boolean;
}

export interface IFileEditorState {
  availableFiles: string[];
  valueOriginal: string;
  selectedFile: string;
  value: string;
<<<<<<< HEAD
  valueDiff: boolean;
=======
  mounted: boolean;
>>>>>>> 60f71f9b
}

const styles = createStyles({
  temp: {
    background: 'blue',
  },
  fileHeader: {
    background: altinnTheme.altinnPalette.primary.white,
    borderBottom: '1px solid #C9C9C9',
    marginBottom: '0.1rem',
    // paddingTop: '1.2rem',
    paddingLeft: '1.3rem',
    // paddingBottom: '1.1rem',
    minHeight: '4.4rem',
  },
  boxShadow: {
    background: theme.altinnPalette.primary.white,
    boxShadow: theme.sharedStyles.boxShadow,
  },
  codeEditorContent: {
    minHeight: '100%',
  },
  selectFile: {
    borderBottom: '1px solid' + altinnTheme.altinnPalette.primary.blueDark,
    color: altinnTheme.altinnPalette.primary.blueDarker,
    fontSize: '1.6rem',
  },
  file: {
    color: altinnTheme.altinnPalette.primary.blueDarker,
    fontSize: '1.6rem',
  },
  fileMenuItem: {
    fontSize: '1.6rem',
  },
  selectMenu: {
    paddingRight: '0',
  },
  hideIcon: {
    display: 'none',
  },
  formComponentsBtn: {
    'fontSize': '0.85em',
    'fill': altinnTheme.altinnPalette.primary.blue,
    'paddingLeft': '0',
    'marginTop': '0.1em',
    'outline': 'none !important',
    '&:hover': {
      background: 'none',
    },
  },
  specialBtn: {
    fontSize: '0.6em !important',
  },
});

class FileEditor extends React.Component<IFileEditorProvidedProps, IFileEditorState> {
  constructor(props: IFileEditorProvidedProps) {
    super(props);
    this.state = {
      selectedFile: '',
      availableFiles: [],
      valueOriginal: '',
      value: '',
<<<<<<< HEAD
      valueDiff: false,
=======
      mounted: false,
>>>>>>> 60f71f9b
    };
  }

  public componentDidMount() {
<<<<<<< HEAD
    if (this.props.mode) {
      const altinnWindow: IAltinnWindow = window as IAltinnWindow;
      const { org, service } = altinnWindow;
      const servicePath = `${org}/${service}`;
      get(`${altinnWindow.location.origin}/designer/${servicePath}/ServiceDevelopment` +
        `/GetServiceFiles?fileEditorMode=${this.props.mode}`).then((response) => {
          const files = response.split(',');
          this.loadFileContent(files[0]);
          this.setState((prevState: IFileEditorState) => {
            return {
              ...prevState,
              availableFiles: files,
            };
          });
        });
    }
  }

  // TODO: The added '../' is temporary in place until loadfil API for unique file is available
  public componentDidUpdate(prevProps: any) {
    if (this.props.loadFile !== prevProps.loadFile) {
      this.setState({
        selectedFile: `../${this.props.loadFile}`,
=======
    const altinnWindow: IAltinnWindow = window as IAltinnWindow;
    const { org, service} = altinnWindow;
    const servicePath = `${org}/${service}`;
    get(`${altinnWindow.location.origin}/designer/${servicePath}/ServiceDevelopment` +
    `/GetServiceFiles?fileEditorMode=${this.props.mode}`).then((response) => {
      const files = response.split(',');
      this.loadFileContent(files[0]);
      this.setState((prevState: IFileEditorState) => {
        return {
          ...prevState,
          availableFiles: files,
          mounted: true,
        };
>>>>>>> 60f71f9b
      });
      this.loadFileContent(`../${this.props.loadFile}`);
    }
  }

  public loadFileContent = (fileName: string) => {
    const altinnWindow: IAltinnWindow = window as IAltinnWindow;
    const { org, service } = altinnWindow;
    const servicePath = `${org}/${service}`;
    get(`${altinnWindow.location.origin}/designer/${servicePath}/ServiceDevelopment` +
      `/GetServiceFile?fileEditorMode=${this.props.mode}&fileName=${fileName}`)
      .then((logicFileContent) => {
        this.setState((prevState: IFileEditorState) => {
          return {
            ...prevState,
            valueOriginal: logicFileContent,
            selectedFile: fileName,
            value: logicFileContent,
          };
        });
      });
  }

  public switchFile = (e: any) => {
    const fileName = e.target.value;
    this.loadFileContent(fileName);
  }

<<<<<<< HEAD
  public saveFile = async (e: any) => {
=======
  public saveFile = () => {
>>>>>>> 60f71f9b
    const altinnWindow: IAltinnWindow = window as IAltinnWindow;
    const { org, service } = altinnWindow;
    const servicePath = `${org}/${service}`;
    const postUrl = `${altinnWindow.location.origin}/designer/${servicePath}/ServiceDevelopment` +
<<<<<<< HEAD
      `/SaveServiceFile?fileEditorMode=${this.props.mode}&fileName=${this.state.selectedFile}`;

    const saveRes: any = await post(postUrl, this.state.value, {
      headers: {
        'Content-type': 'text/plain;charset=utf-8',
      },
=======
    `/SaveServiceFile?fileEditorMode=${this.props.mode}&fileName=${this.state.selectedFile}`;
    post(postUrl, this.state.value, {headers: {'Content-type': 'text/plain;charset=utf-8'}}).then(() => {
      if (this.state.mounted && this.props.closeFileEditor) {
        this.props.closeFileEditor();
      }
>>>>>>> 60f71f9b
    });

    if (saveRes.isSuccessStatusCode === false) {
      console.log('save error', saveRes);

    } else if (this.props.stageAfterSaveFile === true) {

      const stageUrl = `${altinnWindow.location.origin}` +
        `/designerapi/Repository/StageChange?` +
        `owner=${org}&repository=${service}&fileName=${this.state.selectedFile.replace(/^\.{2}\//, '')}`;
      const stageRes = await get(stageUrl);

      if (stageRes.isSuccessStatusCode === false) {
        console.log('stage error', stageRes);
      }

    }

    if (this.props.checkRepoStatusAfterSaveFile === true) {
      window.postMessage('forceRepoStatusCheck', window.location.href);
    }

    if (this.props.closeFileEditor) {
      this.props.closeFileEditor();
    }

  }

  public onValueChange = (value: string) => {
    this.setState((prevState: IFileEditorState) => {
      return {
        ...prevState,
        value,
      };
    });

    if (diff.diffChars(this.state.value, this.state.valueOriginal).length > 1) {

      // If diff, and valueDiff is changed, change state

      if (this.state.valueDiff === false) {
        this.setState({
          valueDiff: true,
        });
      }

    } else {

      if (this.state.valueDiff === true) {
        this.setState({
          valueDiff: false,
        });
      }

    }
  }

  public getLanguageFromFileName = (): any => {
    if (this.state.selectedFile && this.state.selectedFile.length > 1) {
      const splitFileName = this.state.selectedFile.split('.');
      const extension = splitFileName[splitFileName.length - 1];
      if (languages[extension]) {
        return languages[extension];
      }
    }
    return { name: null, displayName: null };
  }

  public renderCloseButton = (): JSX.Element => {
    return (
      <Grid
        item={true}
        xs={1}
        className={this.props.classes.fileHeader}
      >
        <IconButton
          type='button'
          className={this.props.classes.formComponentsBtn + ' ' + this.props.classes.specialBtn}
          onClick={this.props.closeFileEditor}
        >
          <i className='ai ai-circlecancel' />
        </IconButton>
        <IconButton
          type='button'
          className={this.props.classes.formComponentsBtn + ' ' + this.props.classes.specialBtn}
          onClick={this.saveFile}
        >
          <i className='ai ai-circlecheck' />
        </IconButton>
      </Grid>
    );
  }

  public renderSaveButton = (): JSX.Element => {
    return (
      <Grid
        item={true}
        xs={true}
        container={true}
        justify='flex-end'
        alignItems='center'
      >
        <Grid
          item={true}
        >
          <AltinnButton
            btnText='Lagre fil'
            disabled={!this.state.valueDiff}
            onClickFunction={this.saveFile}
            secondaryButton={true}
          />
        </Grid>
      </Grid>
    );
  }

  public render() {
    const { classes, mode } = this.props;
    const language: ICodeLanguageItem = this.getLanguageFromFileName();

    return (
      <Grid container={true} spacing={0} className={classes.codeEditorContent}>
        <Grid
          item={true}
          xs={true}
          container={true}
          justify='flex-start'
          alignItems='center'
          className={
            classNames(classes.fileHeader, {
              [classes.boxShadow]: this.props.boxShadow,
            })
          }
        >
          <Grid
            item={true}
            xs={true}
          >
            <span>
              {/* If this.props.loadFile is present,
              * if loadFile contains directories then split and show,
              * else show the 'mode' location from 'foldertext'.
              */}
              {this.props.loadFile ?
                this.props.loadFile.split('/').map((folder, index) => {
                  {/* If one or last element, return without expand icon */ }
                  if (this.props.loadFile.split('/').length === index + 1) {
                    return (
                      <React.Fragment key={index}>
                        <span className={classes.file}>
                          {folder}
                        </span>
                      </React.Fragment>
                    );
                  }
                  {/* Return folder with expand icon */ }
                  return (
                    <React.Fragment key={index}>
                      {folder} <i className='ai ai-expand' style={{ fontSize: '2rem' }} />
                    </React.Fragment>
                  );
                })

                :

                <React.Fragment>
                  <i className='ai ai-expand' style={{ fontSize: '2rem' }} />
                </React.Fragment>

              }

              {/* If this.props.mode is present, show select*/}
              {this.props.mode ?

                <React.Fragment>
                  {mode} <i className='ai ai-expand' style={{ fontSize: '2rem' }} />
                  <Select
                    value={this.state.selectedFile}
                    classes={
                      {
                        root: classNames(classes.selectFile),
                        icon: classNames(classes.hideIcon),
                        selectMenu: classNames(classes.selectMenu),
                      }
                    }
                    onChange={this.switchFile}
                  >
                    {this.state.availableFiles.map((file: string) => {
                      return (
                        <MenuItem
                          value={file}
                          key={file}
                          className={classes.fileMenuItem}
                        >
                          {file}
                        </MenuItem>
                      );
                    })}
                  </Select>
                </React.Fragment>

                :

                null
              }
            </span>
          </Grid>

          {this.props.closeFileEditor ? this.renderCloseButton() : null}
          {this.props.showSaveButton ? this.renderSaveButton() : null}

        </Grid>

        <Grid
          item={true}
          xs={12}
          className={classNames(classes.codeEditorContent, {
            [classes.boxShadow]: this.props.boxShadow,
          })}
        >
          <MonacoEditorComponent
            language={language.name}
            value={this.state.value}
            onValueChange={this.onValueChange}
          />
        </Grid>
        {
          language.displayName ?
            <React.Fragment>
              <Grid item={true} xs={11} />
              <Grid item={true} xs={1}>
                <span>{language.displayName}</span>
              </Grid>
            </React.Fragment>
            :
            null
        }
      </Grid >
    );
  }
}

export default withStyles(styles, { withTheme: true })(FileEditor);<|MERGE_RESOLUTION|>--- conflicted
+++ resolved
@@ -58,11 +58,8 @@
   valueOriginal: string;
   selectedFile: string;
   value: string;
-<<<<<<< HEAD
+  mounted: boolean;
   valueDiff: boolean;
-=======
-  mounted: boolean;
->>>>>>> 60f71f9b
 }
 
 const styles = createStyles({
@@ -126,16 +123,12 @@
       availableFiles: [],
       valueOriginal: '',
       value: '',
-<<<<<<< HEAD
       valueDiff: false,
-=======
       mounted: false,
->>>>>>> 60f71f9b
     };
   }
 
   public componentDidMount() {
-<<<<<<< HEAD
     if (this.props.mode) {
       const altinnWindow: IAltinnWindow = window as IAltinnWindow;
       const { org, service } = altinnWindow;
@@ -147,7 +140,8 @@
           this.setState((prevState: IFileEditorState) => {
             return {
               ...prevState,
-              availableFiles: files,
+                availableFiles: files,
+                mounted: true,
             };
           });
         });
@@ -159,21 +153,6 @@
     if (this.props.loadFile !== prevProps.loadFile) {
       this.setState({
         selectedFile: `../${this.props.loadFile}`,
-=======
-    const altinnWindow: IAltinnWindow = window as IAltinnWindow;
-    const { org, service} = altinnWindow;
-    const servicePath = `${org}/${service}`;
-    get(`${altinnWindow.location.origin}/designer/${servicePath}/ServiceDevelopment` +
-    `/GetServiceFiles?fileEditorMode=${this.props.mode}`).then((response) => {
-      const files = response.split(',');
-      this.loadFileContent(files[0]);
-      this.setState((prevState: IFileEditorState) => {
-        return {
-          ...prevState,
-          availableFiles: files,
-          mounted: true,
-        };
->>>>>>> 60f71f9b
       });
       this.loadFileContent(`../${this.props.loadFile}`);
     }
@@ -202,29 +181,17 @@
     this.loadFileContent(fileName);
   }
 
-<<<<<<< HEAD
   public saveFile = async (e: any) => {
-=======
-  public saveFile = () => {
->>>>>>> 60f71f9b
     const altinnWindow: IAltinnWindow = window as IAltinnWindow;
     const { org, service } = altinnWindow;
     const servicePath = `${org}/${service}`;
     const postUrl = `${altinnWindow.location.origin}/designer/${servicePath}/ServiceDevelopment` +
-<<<<<<< HEAD
       `/SaveServiceFile?fileEditorMode=${this.props.mode}&fileName=${this.state.selectedFile}`;
 
     const saveRes: any = await post(postUrl, this.state.value, {
       headers: {
         'Content-type': 'text/plain;charset=utf-8',
       },
-=======
-    `/SaveServiceFile?fileEditorMode=${this.props.mode}&fileName=${this.state.selectedFile}`;
-    post(postUrl, this.state.value, {headers: {'Content-type': 'text/plain;charset=utf-8'}}).then(() => {
-      if (this.state.mounted && this.props.closeFileEditor) {
-        this.props.closeFileEditor();
-      }
->>>>>>> 60f71f9b
     });
 
     if (saveRes.isSuccessStatusCode === false) {
@@ -247,7 +214,7 @@
       window.postMessage('forceRepoStatusCheck', window.location.href);
     }
 
-    if (this.props.closeFileEditor) {
+      if (this.state.mounted && this.props.closeFileEditor) {
       this.props.closeFileEditor();
     }
 
