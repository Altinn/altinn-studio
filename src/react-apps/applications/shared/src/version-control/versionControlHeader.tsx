import { createMuiTheme, createStyles, Grid, WithStyles, withStyles } from '@material-ui/core';
import axios from 'axios';
import * as React from 'react';
import { get, post } from '../../../shared/src/utils/networking';
import altinnTheme from '../theme/altinnStudioTheme';
import { IAltinnWindow } from '../types';
import { getLanguageFromKey } from '../utils/language';
import postMessages from '../utils/postMessages';
import FetchChangesComponent from '../version-control/fetchChanges';
import ShareChangesComponent from '../version-control/shareChanges';
import CloneButton from './cloneButton';
import CloneModal from './cloneModal';
import SyncModalComponent from './syncModal';

export interface IVersionControlHeaderProps extends WithStyles<typeof styles> {
  language: any;
  type?: 'fetchButton' | 'shareButton' | 'header';
}

export interface IVersionControlHeaderState {
  changesInMaster: boolean;
  changesInLocalRepo: boolean;
  moreThanAnHourSinceLastPush: boolean;
  hasPushRight: boolean;
  anchorEl: any;
  modalState: any;
  mergeConflict: boolean;
  timeoutIsRunning: boolean;
  cloneModalOpen: boolean;
  cloneModalAnchor: any;
}

const theme = createMuiTheme(altinnTheme);

const styles = createStyles({
  headerStyling: {
    background: theme.altinnPalette.primary.greyLight,
    paddingTop: 10,
  },
});

const initialModalState = {
  header: '',
  descriptionText: [] as string[],
  isLoading: '',
  shouldShowDoneIcon: false,
  btnText: '',
  shouldShowCommitBox: false,
  btnMethod: '',
};

class VersionControlHeader extends React.Component<IVersionControlHeaderProps, IVersionControlHeaderState> {
  public cancelToken = axios.CancelToken;
  public source = this.cancelToken.source();

  public interval: any;
  public _isMounted = false;
  public timeout: any;
  constructor(_props: IVersionControlHeaderProps) {
    super(_props);
    this.state = {
      changesInMaster: false,
      changesInLocalRepo: false,
      moreThanAnHourSinceLastPush: false,
      hasPushRight: null,
      anchorEl: null,
      mergeConflict: false,
      modalState: initialModalState,
      timeoutIsRunning: false,
      cloneModalOpen: false,
      cloneModalAnchor: null,
    };
  }

  public getStatus(callbackFunc?: any) {
    const altinnWindow: any = window as any;
    const { org, service } = altinnWindow;
    const url = `${altinnWindow.location.origin}/designerapi/Repository/RepoStatus?org=${org}&repository=${service}`;
    get(url).then((result: any) => {
      if (this._isMounted) {
        this.setState({
          mergeConflict: result.repositoryStatus === 'MergeConflict',
        });
        if (callbackFunc) {
          callbackFunc(result);
        } else {
          if (result) {
            this.setState({
              changesInMaster: result.behindBy !== 0,
              changesInLocalRepo: result.contentStatus.length > 0,
            });
          }
        }
      }
    });
  }

  public updateStateOnIntervals() {
    this.getStatus();
    this.getLastPush();
  }

  public getLastPush() {
    if (!this.state.moreThanAnHourSinceLastPush) {
      const altinnWindow: any = window as any;
      const { org, service } = altinnWindow;
      // tslint:disable-next-line:max-line-length
      const url = `${altinnWindow.location.origin}/designerapi/Repository/GetLatestCommitFromCurrentUser?org=${org}&repository=${service}`;
      get(url).then((result: any) => {
        if (this._isMounted && result) {
          const diff = new Date().getTime() - new Date(result.comitter.when).getTime();
          const oneHour = 60 * 60 * 1000;
          this.setState({
            moreThanAnHourSinceLastPush: oneHour < diff,
          });
        }
      });
    }
  }

  public componentDidMount() {
    this._isMounted = true;
    // check status every 5 min
    this.interval = setInterval(() => this.updateStateOnIntervals(), 300000);
    this.getStatus();
    this.getRepoPermissions();
    this.getLastPush();
    window.addEventListener('message', this.changeToRepoOccured);
  }

  public changeToRepoOccured = (event: any) => {
    if (event.data === postMessages.filesAreSaved && this._isMounted && !this.state.timeoutIsRunning) {
      this.setState({
        timeoutIsRunning: true,
      });
      this.timeout = setTimeout(() => {
        this.setState({
          timeoutIsRunning: false,
        });
        this.getStatus();
      }, 10000);
    }
  }

  public componentWillUnmount() {
    clearInterval(this.interval);
    this.source.cancel('ComponentWillUnmount'); // Cancel the getRepoPermissions() get request
    clearTimeout(this.timeout);
    window.removeEventListener('message', this.changeToRepoOccured);
  }

  public getRepoPermissions = async () => {
<<<<<<< HEAD
    const { org, service } = window as IAltinnWindow;
    const url = `${window.location.origin}/designerapi/Repository/GetRepository?org=${org}&repository=${service}`;
=======
    const { org, service } = window as Window as IAltinnWindow;
    const url = `${window.location.origin}/designerapi/Repository/GetRepository?owner=${org}&repository=${service}`;
>>>>>>> f250c38e

    try {
      const currentRepo = await get(url, { cancelToken: this.source.token });
      this.setState({
        hasPushRight: currentRepo.permissions.push,
      });

    } catch (err) {
      if (axios.isCancel(err)) {
        // This is handy when debugging axios cancelations when unmounting
        // TODO: Fix other cancelations when unmounting in this component
        // console.info('Component did unmount. Get canceled.');
      } else {
        // TODO: Handle error
        console.error('getRepoPermissions failed', err);
      }
    }
  }

  public handleClose = () => {
    if (!this.state.mergeConflict) {
      this.setState({
        anchorEl: null,
      });
    }
  }

  public fetchChanges = (currentTarget: any) => {
    this.setState({
      anchorEl: currentTarget,
      modalState: {
        header: getLanguageFromKey('sync_header.fetching_latest_version', this.props.language),
        isLoading: true,
      },
    });

    const altinnWindow: any = window as any;
    const { org, service } = altinnWindow;
    const url = `${altinnWindow.location.origin}/designerapi/Repository/Pull?org=${org}&repository=${service}`;

    get(url).then((result: any) => {
      if (this._isMounted) {
        if (result.repositoryStatus === 'Ok') {
          // if pull was successfull, show service is updated message
          this.setState({
            changesInMaster: result.behindBy !== 0,
            changesInLocalRepo: result.contentStatus.length > 0,
            modalState: {
              header: getLanguageFromKey('sync_header.service_updated_to_latest', this.props.language),
              isLoading: false,
              shouldShowDoneIcon: true,
            },
          });
          // force refetch  files
          window.postMessage(postMessages.refetchFiles, window.location.href);
          this.forceRepoStatusCheck();
        } else if (result.repositoryStatus === 'CheckoutConflict') {
          // if pull gives merge conflict, show user needs to commit message
          this.setState({
            modalState: {
              header: getLanguageFromKey('sync_header.changes_made_samme_place_as_user', this.props.language),
              descriptionText:
                [getLanguageFromKey('sync_header.changes_made_samme_place_submessage', this.props.language),
                getLanguageFromKey('sync_header.changes_made_samme_place_subsubmessage', this.props.language)],
              btnText: getLanguageFromKey('sync_header.fetch_changes_btn', this.props.language),
              shouldShowCommitBox: true,
              btnMethod: this.commitChanges,
            },
          });
        }
      }
    });
  }

  public shareChanges = (currentTarget: any, showNothingToPush: boolean) => {
    if (showNothingToPush) {
      return this.setState({
        anchorEl: currentTarget,
        modalState: {
          shouldShowDoneIcon: true,
          header: getLanguageFromKey('sync_header.nothing_to_push', this.props.language),
        },
      });
    }
    if (this.state.hasPushRight === true) {
      this.setState({
        anchorEl: currentTarget,
        modalState: {
          header: getLanguageFromKey('sync_header.controlling_service_status', this.props.language),
          isLoading: true,
        },
      });
      this.getStatus((result: any) => {
        if (result) {
          // if user is ahead with no changes to commit, show share changes modal
          if (result.aheadBy > 0 && result.contentStatus.length === 0) {
            this.setState({
              anchorEl: currentTarget,
              modalState: {
                header: getLanguageFromKey('sync_header.validation_completed', this.props.language),
                btnText: getLanguageFromKey('sync_header.share_changes', this.props.language),
                shouldShowDoneIcon: true,
                isLoading: false,
                btnMethod: this.pushChanges,
              },
            });
          } else {
            // if user has changes to share, show write commit message modal
            this.setState({
              anchorEl: currentTarget,
              modalState: {
                header: getLanguageFromKey('sync_header.describe_and_validate', this.props.language),
                descriptionText:
                  [getLanguageFromKey('sync_header.describe_and_validate_submessage', this.props.language),
                  getLanguageFromKey('sync_header.describe_and_validate_subsubmessage', this.props.language)],
                btnText: getLanguageFromKey('sync_header.describe_and_validate_btnText', this.props.language),
                shouldShowCommitBox: true,
                isLoading: false,
                btnMethod: this.commitChanges,
              },
            });
          }

        }
      });
    } else if (this.state.hasPushRight === false) {
      // if user don't have push rights, show modal stating no access to share changes
      this.setState({
        anchorEl: currentTarget,
        modalState: {
          header: getLanguageFromKey('sync_header.sharing_changes_no_access', this.props.language),
          // tslint:disable-next-line:max-line-length
          descriptionText: [getLanguageFromKey('sync_header.sharing_changes_no_access_submessage', this.props.language)],
        },
      });
    }
  }

  public pushChanges = () => {
    this.setState({
      modalState: {
        header: getLanguageFromKey('sync_header.sharing_changes', this.props.language),
        isLoading: true,
      },
    });

    const altinnWindow: any = window as any;
    const { org, service } = altinnWindow;
    const url = `${altinnWindow.location.origin}/designerapi/Repository/Push?org=${org}&repository=${service}`;

    post(url).then((result: any) => {
      if (this._isMounted) {
        this.setState({
          changesInMaster: false,
          changesInLocalRepo: false,
          moreThanAnHourSinceLastPush: true,
          modalState: {
            header: getLanguageFromKey('sync_header.sharing_changes_completed', this.props.language),
            descriptionText:
              [getLanguageFromKey('sync_header.sharing_changes_completed_submessage', this.props.language)],
            shouldShowDoneIcon: true,
          },
        });
      }
    });
    this.forceRepoStatusCheck();
  }

  public commitChanges = (commitMessage: string) => {
    this.setState({
      modalState: {
        header: getLanguageFromKey('sync_header.validating_changes', this.props.language),
        descriptionText: [],
        isLoading: true,
      },
    });

    const altinnWindow: any = window as any;
    const { org, service } = altinnWindow;
    const options = {
      headers: {
        'Accept': 'application/json',
        'Content-Type': 'application/json',
      },
    };
    const bodyData = JSON.stringify({ message: commitMessage, org, repository: service });

    const url = `${altinnWindow.location.origin}/designerapi/Repository/Commit`;
    const pullUrl = `${altinnWindow.location.origin}/designerapi/Repository/Pull?org=${org}&repository=${service}`;
    post(url, bodyData, options).then((commitResult: any) => {
      get(pullUrl).then((result: any) => {
        if (this._isMounted) {
          // if pull was successfull, show service updated message
          if (result.repositoryStatus === 'Ok') {
            this.setState({
              modalState: {
                header: getLanguageFromKey('sync_header.validation_completed', this.props.language),
                descriptionText: [],
                btnText: getLanguageFromKey('sync_header.share_changes', this.props.language),
                shouldShowDoneIcon: true,
                btnMethod: this.pushChanges,
              },
            });
          } else if (result.repositoryStatus === 'MergeConflict') {
            // if pull resulted in a mergeconflict, show mergeconflict message
            this.setState({
              mergeConflict: true,
              modalState: {
                header: getLanguageFromKey('sync_header.merge_conflict_occured', this.props.language),
                // tslint:disable-next-line:max-line-length
                descriptionText: [getLanguageFromKey('sync_header.merge_conflict_occured_submessage', this.props.language)],
                btnText: getLanguageFromKey('sync_header.merge_conflict_btn', this.props.language),
                btnMethod: this.forceRepoStatusCheck,
              },
            });
          }
        }
      });
    });
  }

  public forceRepoStatusCheck = () => {
    window.postMessage('forceRepoStatusCheck', window.location.href);
  }

  public renderSyncModalComponent = () => {
    return (
      <SyncModalComponent
        anchorEl={this.state.anchorEl}
        header={this.state.modalState.header}
        descriptionText={this.state.modalState.descriptionText}
        isLoading={this.state.modalState.isLoading}
        shouldShowDoneIcon={this.state.modalState.shouldShowDoneIcon}
        btnText={this.state.modalState.btnText}
        shouldShowCommitBox={this.state.modalState.shouldShowCommitBox}
        handleClose={this.handleClose}
        btnClick={this.state.modalState.btnMethod}
      />
    );
  }

  public closeCloneModal = () => {
    this.setState({
      cloneModalOpen: false,
    });
  }

  public renderCloneModal = () => {
    return (
      <CloneModal
        anchorEl={this.state.cloneModalAnchor}
        open={this.state.cloneModalOpen}
        onClose={this.closeCloneModal}
        language={this.props.language}
      />
    );
  }

  public openCloneModal = (event: React.MouseEvent) => {
    this.setState({
      cloneModalOpen: true,
      cloneModalAnchor: event.currentTarget,
    });
  }

  public render() {
    const { classes } = this.props;
    const type = this.props.type || 'header';

    return (
      <React.Fragment>
        {type === 'header' ? (
          <Grid container={true} direction='row' className={classes.headerStyling} justify='flex-start'>
            <Grid item={true} style={{ marginRight: '24px' }}>
              <CloneButton
                onClick={this.openCloneModal}
                buttonText={getLanguageFromKey('sync_header.clone', this.props.language)}
              />
            </Grid>
            <Grid item={true} style={{ marginRight: '24px' }}>
              <FetchChangesComponent
                changesInMaster={this.state.changesInMaster}
                fetchChanges={this.fetchChanges}
                language={this.props.language}
              />
            </Grid>
            <Grid item={true}>
              <ShareChangesComponent
                changesInLocalRepo={this.state.changesInLocalRepo}
                hasMergeConflict={this.state.mergeConflict}
                hasPushRight={this.state.hasPushRight}
                language={this.props.language}
                moreThanAnHourSinceLastPush={this.state.moreThanAnHourSinceLastPush}
                shareChanges={this.shareChanges}
              />
            </Grid>
            {this.renderSyncModalComponent()}
            {this.renderCloneModal()}
          </Grid>
        ) : type === 'fetchButton' ? (
          <React.Fragment>
            <FetchChangesComponent
              changesInMaster={this.state.changesInMaster}
              fetchChanges={this.fetchChanges}
              language={this.props.language}
            />
            {this.renderSyncModalComponent()}
          </React.Fragment>
        ) : type === 'shareButton' ? (
          <React.Fragment>
            <ShareChangesComponent
              buttonOnly={true}
              changesInLocalRepo={this.state.changesInLocalRepo}
              hasMergeConflict={this.state.mergeConflict}
              hasPushRight={this.state.hasPushRight}
              language={this.props.language}
              moreThanAnHourSinceLastPush={this.state.moreThanAnHourSinceLastPush}
              shareChanges={this.shareChanges}
            />
            {this.renderSyncModalComponent()}
          </React.Fragment>
        ) : null}
      </React.Fragment>
    );
  }
}

export default withStyles(styles)(VersionControlHeader);

export const VersionControlContainer = withStyles(styles)(VersionControlHeader);<|MERGE_RESOLUTION|>--- conflicted
+++ resolved
@@ -150,13 +150,8 @@
   }
 
   public getRepoPermissions = async () => {
-<<<<<<< HEAD
     const { org, service } = window as IAltinnWindow;
     const url = `${window.location.origin}/designerapi/Repository/GetRepository?org=${org}&repository=${service}`;
-=======
-    const { org, service } = window as Window as IAltinnWindow;
-    const url = `${window.location.origin}/designerapi/Repository/GetRepository?owner=${org}&repository=${service}`;
->>>>>>> f250c38e
 
     try {
       const currentRepo = await get(url, { cancelToken: this.source.token });
