import {
  createMuiTheme,
  createStyles,
<<<<<<< HEAD
  FormControl,
  Grid,
  Input,
  TextField,
=======
  Grid,
  Input,
  InputLabel,
>>>>>>> ed2a7889
  WithStyles,
} from '@material-ui/core';
import { withStyles } from '@material-ui/core/styles';
import * as React from 'react';
import altinnTheme from '../theme/altinnStudioTheme';

const theme = createMuiTheme(altinnTheme);
<<<<<<< HEAD
const NewInputStyling = createStyles({
  altinnInput: {
    backgroundColor: theme.altinnPalette.primary.white,
    border: `2px solid ${theme.altinnPalette.primary.blue}`,
    display: 'flex',
    flexDirection: 'row',
  },
  altinnInputField: {
    fontSize: '1.6rem',
    border: 0,
    outline: 'none',
    flexGrow: 2,
    maxWidth: 'match-parent',
  },
  altinnInputIcon: {
    color: theme.altinnPalette.primary.black,
    fontSize: '2.5rem',
    padding: '1.6rem 1rem 1.6rem 1rem',
    flexGrow: 0,
    alignSelf: 'stretch',
  },
  altinnInputLabel: {
    width: '100%',
    fontSize: '1.2rem',
  },
});

export interface INewAltinnInputComponentProps extends
  React.InputHTMLAttributes<any>,
  WithStyles<typeof NewInputStyling> {
  iconString?: string;
  widthPercentage?: number;
  label: string;
}

function NewInput(props: INewAltinnInputComponentProps) {
  const inputRef = React.createRef<HTMLInputElement>();
  const { classes, iconString, label, widthPercentage, ...rest } = props;

  function focusInput() {
    inputRef.current.focus();
  }

  return (
    <div
      onClick={focusInput}
      aria-label={label}
    >
      <label
        className={classes.altinnInputLabel}
      >
        {label}
      </label>
      <div
        className={classes.altinnInput}
        style={{
          width: !!widthPercentage ? `${widthPercentage}%` : '100%',
        }}
      >
      {!!iconString ?
        <i className={`${classes.altinnInputIcon} ${iconString}`} onClick={focusInput}/> :
        null
      }
        <Input
          inputRef={inputRef}
          className={classes.altinnInputField}
          aria-label={label}
          aria-required={'true'}
          tabIndex={0}
          {...rest}
        />
      </div>
    </div>
  );
}

export const NewAltinnInput = withStyles(NewInputStyling)(NewInput);

export interface IAltinnInputCompontentProvidedProps extends React.InputHTMLAttributes<any> {
  fullWidth?: boolean;
  iconString?: string;
}

export interface IAltinnInputComponentState {
}

// const theme = createMuiTheme(altinnTheme);

const styles = {
  searchBox: {
    background: 'none',
    height: 36,
=======
const styles = createStyles({
  altinnInputWrapper: {
    height: 'auto',
    width: 'auto',
>>>>>>> ed2a7889
  },
  altinnInput: {
    backgroundColor: theme.altinnPalette.primary.white,
    border: `2px solid ${theme.altinnPalette.primary.blue}`,
    display: 'flex',
    flexDirection: 'row',
  },
  altinnInputValidationError: {
    backgroundColor: theme.altinnPalette.primary.white,
    border: `2px solid ${theme.altinnPalette.primary.red}`,
    display: 'flex',
    flexDirection: 'row',
  },
  altinnInputField: {
    fontSize: '1.6rem',
    border: 0,
    outline: 'none',
    flexGrow: 2,
    maxWidth: 'match-parent',
  },
  altinnInputIcon: {
    color: theme.altinnPalette.primary.black,
    fontSize: '2.5rem',
    padding: '1.6rem 1rem 1.6rem 1rem',
    flexGrow: 0,
    alignSelf: 'stretch',
  },
  altinnInputLabel: {
    color: theme.altinnPalette.primary.black,
    fontSize: '1.6rem',
    paddingBottom: '1rem',
  },
});

<<<<<<< HEAD
// tslint:disable-next-line:max-line-length
export class AltinnInput extends React.Component<IAltinnInputCompontentProvidedProps, IAltinnInputComponentState> {
  public render() {
    const { iconString, ...rest } = this.props;
    return (
      <FormControl
        classes={{
          root: classNames(classes.searchBox, {
            [classes.searchBoxEnabled]: !this.props.disabled,
            [classes.searchBoxDisabled]: this.props.disabled,
          }),
        }}
        fullWidth={true}
        style={{
          width: this.props.width ? this.props.width : null,
        }}
      >
        <Grid item={true}>
          {!iconString !== null &&
            <i className={`${classes.altinnInputIcon} ${iconString}`} />
          }
          <TextField
            disabled={this.props.disabled}
            id={this.props.id}
            placeholder={this.props.placeholder}
            InputProps={{
              disableUnderline: true,
              classes: { root: classNames(classes.altinnInput) },
            }}
            {...rest}
          />
        </Grid>
      </FormControl>
    );
=======
export interface IAltinnInputProps extends
  React.InputHTMLAttributes<any>,
  WithStyles<typeof styles> {
  iconString?: string;
  widthPercentage?: number;
  showLabel?: boolean;
  validationError?: boolean;
  label: string;
}

function AltinnInput(props: IAltinnInputProps) {
  const inputRef = React.createRef<HTMLInputElement>();
  const { classes, iconString, label, widthPercentage, showLabel, validationError, ...rest } = props;

  function focusInput() {
    inputRef.current.focus();
>>>>>>> ed2a7889
  }

  return (
    <Grid
      container={true}
      direction={'column'}
      onClick={focusInput}
      aria-label={label}
      className={classes.altinnInputWrapper}
      style={{
        width: !!widthPercentage ? `${widthPercentage}%` : '100%',
      }}
    >
      {showLabel ?
        <InputLabel
          className={classes.altinnInputLabel}
        >
          {label}
        </InputLabel>
        : null
      }
      <Grid
        container={true}
        direction={'row'}
        className={validationError ? classes.altinnInputValidationError : classes.altinnInput}
      >
      {!!iconString ?
        <i className={`${classes.altinnInputIcon} ${iconString}`} onClick={focusInput}/> :
        null
      }
        <Input
          style={{
            padding: '0rem 0.5rem 0rem 0.5rem',
          }}
          inputRef={inputRef}
          className={classes.altinnInputField}
          aria-label={label}
          aria-required={'true'}
          tabIndex={0}
          disableUnderline={true}
          {...rest}
        />
      </Grid>
    </Grid>
  );
}

AltinnInput.defaultProps = {
  showLabel: true,
  validationError: false,
};

export default withStyles(styles)(AltinnInput);<|MERGE_RESOLUTION|>--- conflicted
+++ resolved
@@ -1,16 +1,9 @@
 import {
   createMuiTheme,
   createStyles,
-<<<<<<< HEAD
-  FormControl,
-  Grid,
-  Input,
-  TextField,
-=======
   Grid,
   Input,
   InputLabel,
->>>>>>> ed2a7889
   WithStyles,
 } from '@material-ui/core';
 import { withStyles } from '@material-ui/core/styles';
@@ -18,105 +11,10 @@
 import altinnTheme from '../theme/altinnStudioTheme';
 
 const theme = createMuiTheme(altinnTheme);
-<<<<<<< HEAD
-const NewInputStyling = createStyles({
-  altinnInput: {
-    backgroundColor: theme.altinnPalette.primary.white,
-    border: `2px solid ${theme.altinnPalette.primary.blue}`,
-    display: 'flex',
-    flexDirection: 'row',
-  },
-  altinnInputField: {
-    fontSize: '1.6rem',
-    border: 0,
-    outline: 'none',
-    flexGrow: 2,
-    maxWidth: 'match-parent',
-  },
-  altinnInputIcon: {
-    color: theme.altinnPalette.primary.black,
-    fontSize: '2.5rem',
-    padding: '1.6rem 1rem 1.6rem 1rem',
-    flexGrow: 0,
-    alignSelf: 'stretch',
-  },
-  altinnInputLabel: {
-    width: '100%',
-    fontSize: '1.2rem',
-  },
-});
-
-export interface INewAltinnInputComponentProps extends
-  React.InputHTMLAttributes<any>,
-  WithStyles<typeof NewInputStyling> {
-  iconString?: string;
-  widthPercentage?: number;
-  label: string;
-}
-
-function NewInput(props: INewAltinnInputComponentProps) {
-  const inputRef = React.createRef<HTMLInputElement>();
-  const { classes, iconString, label, widthPercentage, ...rest } = props;
-
-  function focusInput() {
-    inputRef.current.focus();
-  }
-
-  return (
-    <div
-      onClick={focusInput}
-      aria-label={label}
-    >
-      <label
-        className={classes.altinnInputLabel}
-      >
-        {label}
-      </label>
-      <div
-        className={classes.altinnInput}
-        style={{
-          width: !!widthPercentage ? `${widthPercentage}%` : '100%',
-        }}
-      >
-      {!!iconString ?
-        <i className={`${classes.altinnInputIcon} ${iconString}`} onClick={focusInput}/> :
-        null
-      }
-        <Input
-          inputRef={inputRef}
-          className={classes.altinnInputField}
-          aria-label={label}
-          aria-required={'true'}
-          tabIndex={0}
-          {...rest}
-        />
-      </div>
-    </div>
-  );
-}
-
-export const NewAltinnInput = withStyles(NewInputStyling)(NewInput);
-
-export interface IAltinnInputCompontentProvidedProps extends React.InputHTMLAttributes<any> {
-  fullWidth?: boolean;
-  iconString?: string;
-}
-
-export interface IAltinnInputComponentState {
-}
-
-// const theme = createMuiTheme(altinnTheme);
-
-const styles = {
-  searchBox: {
-    background: 'none',
-    height: 36,
-=======
 const styles = createStyles({
   altinnInputWrapper: {
     height: 'auto',
     width: 'auto',
->>>>>>> ed2a7889
   },
   altinnInput: {
     backgroundColor: theme.altinnPalette.primary.white,
@@ -151,42 +49,6 @@
   },
 });
 
-<<<<<<< HEAD
-// tslint:disable-next-line:max-line-length
-export class AltinnInput extends React.Component<IAltinnInputCompontentProvidedProps, IAltinnInputComponentState> {
-  public render() {
-    const { iconString, ...rest } = this.props;
-    return (
-      <FormControl
-        classes={{
-          root: classNames(classes.searchBox, {
-            [classes.searchBoxEnabled]: !this.props.disabled,
-            [classes.searchBoxDisabled]: this.props.disabled,
-          }),
-        }}
-        fullWidth={true}
-        style={{
-          width: this.props.width ? this.props.width : null,
-        }}
-      >
-        <Grid item={true}>
-          {!iconString !== null &&
-            <i className={`${classes.altinnInputIcon} ${iconString}`} />
-          }
-          <TextField
-            disabled={this.props.disabled}
-            id={this.props.id}
-            placeholder={this.props.placeholder}
-            InputProps={{
-              disableUnderline: true,
-              classes: { root: classNames(classes.altinnInput) },
-            }}
-            {...rest}
-          />
-        </Grid>
-      </FormControl>
-    );
-=======
 export interface IAltinnInputProps extends
   React.InputHTMLAttributes<any>,
   WithStyles<typeof styles> {
@@ -203,7 +65,6 @@
 
   function focusInput() {
     inputRef.current.focus();
->>>>>>> ed2a7889
   }
 
   return (
