--- conflicted
+++ resolved
@@ -16,11 +16,8 @@
   Reducer<IDeployState>,
   Reducer<IApplicationMetadataState>,
   Reducer<IAppClusterState>,
-<<<<<<< HEAD
-  Reducer<IRepoStatusState>
-=======
+  Reducer<IRepoStatusState>,
   Reducer<IAppReleaseState>
->>>>>>> 35f352bb
   >,
   ReducersMapObject { }
 
@@ -31,11 +28,8 @@
   deploy: deployReducer,
   applicationMetadataState: applicationMetadataReducer,
   appCluster: appClusterReducer,
-<<<<<<< HEAD
   repoStatus: repoStatusReducer,
-=======
   appReleases: appReleaseReducer,
->>>>>>> 35f352bb
 };
 
 export default combineReducers(reducers);