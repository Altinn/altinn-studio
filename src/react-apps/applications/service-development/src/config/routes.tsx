import * as React from 'react';
import VersionControlHeader from '../../../shared/src/version-control/versionControlHeader';
import uieditorApp from '../../../ux-editor/src/SubApp';
import HandleMergeConflictContainer from '../features/handleMergeConflict/HandleMergeConflictContainer';

const DummySubApp = (name: any) => {
  return (
    <div>
      <VersionControlHeader language={null} />
      Dummy app for {name.name}
    </div>
  );
};

export const routes = [
  {
    path: '/uieditor',
    exact: true,
    activeSubHeaderSelection: 'Lage',
    activeLeftMenuSelection: 'GUI',
    menu: 'create',
    subapp: uieditorApp,
  },
  {
    path: '/preview',
    exact: true,
    activeSubHeaderSelection: 'Lage',
    menu: 'create',
    subapp: uieditorApp,
  },
  {
    path: '/text',
    exact: true,
    activeSubHeaderSelection: 'Språk',
    activeLeftMenuSelection: 'Tekst',
    menu: 'language',
    subapp: DummySubApp,
  },
  {
    path: '/test',
    exact: true,
    activeSubHeaderSelection: 'Teste',
    activeLeftMenuSelection: 'Test',
    menu: 'test',
    subapp: DummySubApp,
  },
  {
    path: '/aboutservice',
    exact: true,
    activeSubHeaderSelection: 'Om',
    activeLeftMenuSelection: 'Om tjenesten',
    menu: 'about',
    subapp: DummySubApp,
  },
  {
    path: '/rolesandrights',
    exact: true,
    activeSubHeaderSelection: 'Om',
    activeLeftMenuSelection: 'Roller og rettigheter',
    menu: 'about',
    subapp: DummySubApp,
  },
  {
    path: '/production',
    exact: true,
    activeSubHeaderSelection: 'Om',
    activeLeftMenuSelection: 'Produksjon',
    menu: 'about',
    subapp: DummySubApp,
  },
  {
    path: '/versionhistory',
    exact: true,
    activeSubHeaderSelection: 'Om',
    activeLeftMenuSelection: 'Versjonshistorikk',
    menu: 'about',
    subapp: DummySubApp,
  },
  {
    path: '/aboutenduser',
    exact: true,
    activeSubHeaderSelection: 'Om',
    activeLeftMenuSelection: 'Om sluttbrukeren',
    menu: 'about',
    subapp: DummySubApp,
  },
  {
    path: '/altinn',
    exact: true,
    activeSubHeaderSelection: 'Om',
    activeLeftMenuSelection: 'Altinn',
    menu: 'about',
    subapp: DummySubApp,
  },
  {
    path: '/datamodel',
    exact: true,
    activeSubHeaderSelection: 'Lage',
    activeLeftMenuSelection: 'Datamodell',
    menu: 'create',
    subapp: DummySubApp,
  },
  {
    path: '/api',
    exact: true,
    activeSubHeaderSelection: 'Lage',
    activeLeftMenuSelection: 'API',
    menu: 'create',
    subapp: DummySubApp,
  },
  {
    path: '/translate',
    exact: true,
    activeSubHeaderSelection: 'Språk',
    activeLeftMenuSelection: 'Flere språk',
    menu: 'language',
    subapp: DummySubApp,
  },
  {
    path: '/productionsetting',
    exact: true,
    activeSubHeaderSelection: 'Publisere',
    activeLeftMenuSelection: 'Produksjonsette',
    menu: 'publish',
    subapp: DummySubApp,
  },
  {
    path: '/status',
    exact: true,
    activeSubHeaderSelection: 'Publisere',
    activeLeftMenuSelection: 'Status',
    menu: 'publish',
    subapp: DummySubApp,
  },
  {
<<<<<<< HEAD
    path: '/mergeconflict',
    exact: true,
    activeSubHeaderSelection: '',
    activeLeftMenuSelection: 'Mergekonflikt',
    menu: 'about',
    subapp: HandleMergeConflictContainer,
=======
    path: '/designSystem',
    exact: true,
    activeSubHeaderSelection: 'Lage',
    activeLeftMenuSelection: 'GUI',
    menu: 'create',
    subapp: DummySubApp,
>>>>>>> 60f71f9b
  },
];<|MERGE_RESOLUTION|>--- conflicted
+++ resolved
@@ -133,20 +133,19 @@
     subapp: DummySubApp,
   },
   {
-<<<<<<< HEAD
+    path: '/designSystem',
+    exact: true,
+    activeSubHeaderSelection: 'Lage',
+    activeLeftMenuSelection: 'GUI',
+    menu: 'create',
+    subapp: DummySubApp,
+  },
+  {
     path: '/mergeconflict',
     exact: true,
     activeSubHeaderSelection: '',
     activeLeftMenuSelection: 'Mergekonflikt',
     menu: 'about',
     subapp: HandleMergeConflictContainer,
-=======
-    path: '/designSystem',
-    exact: true,
-    activeSubHeaderSelection: 'Lage',
-    activeLeftMenuSelection: 'GUI',
-    menu: 'create',
-    subapp: DummySubApp,
->>>>>>> 60f71f9b
   },
 ];