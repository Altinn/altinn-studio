import { SagaIterator, Task } from 'redux-saga';
import { fork } from 'redux-saga/effects';
import { sagaMiddleware } from '../store';

import { watchHandleFetchInitialCommitSaga, watchHandleFetchServiceConfigSaga, watchHandleFetchServiceNameSaga, watchHandleFetchServiceSaga, watchHandleSaveServiceConfigSaga, watchHandleSaveServiceNameSaga } from '../features/administration/handleServiceInformationSagas';
import { deploySagas } from '../features/deploy/deploySagas';
import { watchHandleMergeConflictSaga } from '../features/handleMergeConflict/handleMergeConflictSagas';
import { applicationMetadataSagas } from '../sharedResources/applicationMetadata/applicationMetadataSagas';
import AppReleaseSagas from '../sharedResources/appRelease/appReleaseSagas';
import languageSagas from '../utils/fetchLanguage/languageSagas';
import { appClusterSagas } from './../sharedResources/appCluster/appClusterSagas';
import { repoStatusSagas } from './../sharedResources/repoStatus/repoStatusSagas';

function* root(): SagaIterator {
  yield fork(deploySagas);
  yield fork(languageSagas);
  yield fork(watchHandleMergeConflictSaga);
  yield fork(watchHandleFetchServiceSaga);
  yield fork(watchHandleFetchServiceNameSaga);
  yield fork(watchHandleSaveServiceNameSaga);
  yield fork(watchHandleFetchInitialCommitSaga);
  yield fork(watchHandleFetchServiceConfigSaga);
  yield fork(watchHandleSaveServiceConfigSaga);
  yield fork(applicationMetadataSagas);
  yield fork(appClusterSagas);
<<<<<<< HEAD
  yield fork(repoStatusSagas);
=======
  yield fork(AppReleaseSagas);
>>>>>>> 35f352bb
}

export const run: () => Task = () => sagaMiddleware.run(root);<|MERGE_RESOLUTION|>--- conflicted
+++ resolved
@@ -23,11 +23,8 @@
   yield fork(watchHandleSaveServiceConfigSaga);
   yield fork(applicationMetadataSagas);
   yield fork(appClusterSagas);
-<<<<<<< HEAD
   yield fork(repoStatusSagas);
-=======
   yield fork(AppReleaseSagas);
->>>>>>> 35f352bb
 }
 
 export const run: () => Task = () => sagaMiddleware.run(root);