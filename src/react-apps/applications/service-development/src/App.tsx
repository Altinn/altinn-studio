--- conflicted
+++ resolved
@@ -70,12 +70,7 @@
   public checkForMergeConflict = () => {
     const altinnWindow: any = window;
     const { org, service } = altinnWindow;
-<<<<<<< HEAD
-    // tslint:disable-next-line:max-line-length
-    const repoStatusUrl = `${altinnWindow.location.origin}/designerapi/Repository/RepoStatus?org=${org}&repository=${service}`;
-=======
     const repoStatusUrl = getRepoStatusUrl();
->>>>>>> f250c38e
 
     HandleMergeConflictDispatchers.fetchRepoStatus(repoStatusUrl, org, service);
   }
