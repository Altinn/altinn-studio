import * as React from 'react';
import AltinnButton from '../../../../../shared/src/components/AltinnButton';
import AltinnPopover from '../../../../../shared/src/components/AltinnPopover';
import { getLanguageFromKey } from '../../../../../shared/src/utils/language';
import { get } from '../../../../../shared/src/utils/networking';
import postMessages from '../../../../../shared/src/utils/postMessages';

export interface IHandleMergeConflictAbortProps {
  language: any;
  disabled?: boolean;
}

export interface IHandleMergeConflictAbortState {
  anchorEl: any;
  errorObj: null;
  networkingRes: any;
  popoverState: any;
}

const initialPopoverState = {
  descriptionText: '',
  isLoading: false,
  shouldShowDoneIcon: false,
  btnConfirmText: 'OK',
  shouldShowCommitBox: false,
  btnMethod: '',
  btnCancelText: '',
};

export class HandleMergeConflictAbort extends
  React.Component<IHandleMergeConflictAbortProps, IHandleMergeConflictAbortState> {

  constructor(_props: IHandleMergeConflictAbortProps) {
    super(_props);
    this.state = {
      anchorEl: null,
      errorObj: null,
      networkingRes: null,
      popoverState: initialPopoverState,
    };
  }

  public AbortPopover = (event: any) => {
    this.setState({
      anchorEl: event.currentTarget,
      popoverState: { // TODO: Immutability-helper
        ...this.state.popoverState,
        btnMethod: this.AbortConfirmed,
        btnConfirmText: getLanguageFromKey('handle_merge_conflict.abort_merge_button_confirm',
          this.props.language),
        descriptionText: getLanguageFromKey('handle_merge_conflict.abort_merge_message',
          this.props.language),
        btnCancelText: getLanguageFromKey('handle_merge_conflict.abort_merge_button_cancel',
          this.props.language),
      },
    });
  }

  public AbortConfirmed = async () => {
    const { org, app } = window as Window as IAltinnWindow;

<<<<<<< HEAD
    const abortUrl = `${window.location.origin}` +
      `/designerapi/Repository/AbortMerge?owner=${org}&repository=${app}`;
=======
    const abortUrl = `${altinnWindow.location.origin}` +
      `/designerapi/Repository/AbortMerge?org=${org}&repository=${service}`;
>>>>>>> 0ab03882

    // Try to abort merge and catch error
    // If successfull merge abort then initiate forceRepoStatusCheck
    try {
      this.setState({
        popoverState: {
          ...this.state.popoverState,
          isLoading: true,
          btnConfirmText: null,
          btnCancelText: null,
        },
      });

      const abortRes = await get(abortUrl);
      if (abortRes.isSuccessStatusCode === true) {
        this.setState({
          networkingRes: abortRes,
          popoverState: {
            ...this.state.popoverState,
            isLoading: false,
            shouldShowDoneIcon: true,
          },
        });

        window.postMessage(postMessages.forceRepoStatusCheck, window.location.href);
        this.handleClose();

      } else {
        this.setState({
          networkingRes: abortRes,
          popoverState: {
            ...this.state.popoverState,
            isLoading: false,
            btnConfirmText: null,
            btnCancelText: null,
          },
        });
        console.error('Abort is unsuccessfull', abortRes);
      }

    } catch (err) {
      this.setState({
        errorObj: err,
        networkingRes: 'error',
        popoverState: {
          ...this.state.popoverState,
          isLoading: false,
        },
      });
      console.error('Merge abort error', err);
    }

  }

  public handleClose = () => {
    this.setState({
      anchorEl: null,
    });
  }

  public render() {
    const { popoverState } = this.state;

    return (
      <React.Fragment>
        <AltinnButton
          btnText={getLanguageFromKey('handle_merge_conflict.abort_merge_button', this.props.language)}
          id='abortMergeBtn'
          onClickFunction={this.AbortPopover}
          secondaryButton={true}
          disabled={this.props.disabled}
        />

        <AltinnPopover
          anchorEl={this.state.anchorEl}
          anchorOrigin={{ horizontal: 'right', vertical: 'bottom' }}
          btnCancelText={popoverState.btnCancelText}
          btnClick={popoverState.btnMethod}
          btnConfirmText={popoverState.btnConfirmText}
          btnPrimaryId='abortMergeConfirmBtn'
          descriptionText={popoverState.descriptionText}
          handleClose={this.handleClose}
          header={popoverState.header}
          isLoading={popoverState.isLoading}
          shouldShowCommitBox={popoverState.shouldShowCommitBox}
          shouldShowDoneIcon={popoverState.shouldShowDoneIcon}
          transformOrigin={{ horizontal: 'left', vertical: 'bottom' }}
        />

      </React.Fragment >
    );
  }
}

export default HandleMergeConflictAbort;<|MERGE_RESOLUTION|>--- conflicted
+++ resolved
@@ -59,13 +59,8 @@
   public AbortConfirmed = async () => {
     const { org, app } = window as Window as IAltinnWindow;
 
-<<<<<<< HEAD
-    const abortUrl = `${window.location.origin}` +
-      `/designerapi/Repository/AbortMerge?owner=${org}&repository=${app}`;
-=======
     const abortUrl = `${altinnWindow.location.origin}` +
-      `/designerapi/Repository/AbortMerge?org=${org}&repository=${service}`;
->>>>>>> 0ab03882
+      `/designerapi/Repository/AbortMerge?org=${org}&repository=${app}`;
 
     // Try to abort merge and catch error
     // If successfull merge abort then initiate forceRepoStatusCheck
