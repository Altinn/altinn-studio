import { createMuiTheme, createStyles, withStyles, WithStyles } from '@material-ui/core/styles';
import * as React from 'react';
import AltinnButton from '../../../../../shared/src/components/AltinnButton';
import AltinnPopover from '../../../../../shared/src/components/AltinnPopover';
import altinnTheme from '../../../../../shared/src/theme/altinnStudioTheme';
import { getLanguageFromKey } from '../../../../../shared/src/utils/language';
import { get } from '../../../../../shared/src/utils/networking';
const theme = createMuiTheme(altinnTheme);
import postMessages from '../../../../../shared/src/utils/postMessages';

const styles = () => createStyles({
  textDisabled: {
    color: theme.altinnPalette.primary.grey,
  },
  input: {
    marginRight: 49,
  },
});

export interface IHandleMergeConflictDiscardChangesProps extends WithStyles<typeof styles> {
  disabled?: boolean;
  language: any;
}

export interface IHandleMergeConflictDiscardChangesState {
  anchorEl: any;
  errorObj: any;
  networkingRes: any;
  popoverState: any;
}

const initialPopoverState = {
  descriptionText: '',
  isLoading: false,
  shouldShowDoneIcon: false,
  btnConfirmText: 'OK',
  shouldShowCommitBox: false,
  btnMethod: '',
  btnCancelText: '',
};

export class HandleMergeConflictDiscardChanges extends
  React.Component<IHandleMergeConflictDiscardChangesProps, IHandleMergeConflictDiscardChangesState> {

  constructor(_props: IHandleMergeConflictDiscardChangesProps) {
    super(_props);
    this.state = {
      anchorEl: null,
      errorObj: null,
      networkingRes: null,
      popoverState: initialPopoverState,
    };
  }

  public discardChangesPopover = (event: any) => {
    this.setState({
      anchorEl: event.currentTarget,
      popoverState: { // TODO: Immutability-helper
        ...this.state.popoverState,
        btnMethod: this.discardChangesConfirmed,
        btnConfirmText: getLanguageFromKey('handle_merge_conflict.discard_changes_button_confirm',
          this.props.language),
        descriptionText: getLanguageFromKey('handle_merge_conflict.discard_changes_message',
          this.props.language),
        btnCancelText: getLanguageFromKey('handle_merge_conflict.discard_changes_button_cancel',
          this.props.language),
      },
    });
  }

  // TODO: Add a spinner
  public discardChangesConfirmed = async () => {
    const { org, app } = window as Window as IAltinnWindow;

    try {

      this.setState({
        popoverState: {
          ...this.state.popoverState,
          isLoading: true,
          btnText: null,
          btnCancelText: null,
        },
      });

<<<<<<< HEAD
      const discardUrl = `${window.location.origin}/` +
        `designerapi/Repository/DiscardLocalChanges?owner=${org}&repository=${app}`;
=======
      const discardUrl = `${altinnWindow.location.origin}/` +
        `designerapi/Repository/DiscardLocalChanges?org=${org}&repository=${service}`;
>>>>>>> 0ab03882
      const discardRes = await get(discardUrl);

      if (discardRes.isSuccessStatusCode === true) {
        this.setState({
          networkingRes: discardRes,
          popoverState: {
            ...this.state.popoverState,
            isLoading: false,
            shouldShowDoneIcon: true,
          },
        });

        window.postMessage(postMessages.forceRepoStatusCheck, window.location.href);

      } else {
        this.setState({
          networkingRes: discardRes,
          popoverState: {
            ...this.state.popoverState,
            isLoading: false,
            shouldShowDoneIcon: false,
          },
        });

        console.error('Discard merge error', discardRes);

      }

    } catch (err) {
      this.setState({
        errorObj: err,
        networkingRes: 'error',
        popoverState: {
          ...this.state.popoverState,
          isLoading: false,
        },
      });

      console.error('Discard merge error', err);

    }

  }

  public handleClose = () => {
    this.setState({
      anchorEl: null,
    });
  }

  public render() {
    const { popoverState } = this.state;
    return (
      <React.Fragment>

        <AltinnButton
          id='discardMergeChangesBtn'
          btnText={getLanguageFromKey('handle_merge_conflict.discard_changes_button', this.props.language)}
          onClickFunction={this.discardChangesPopover}
          secondaryButton={true}
          disabled={this.props.disabled}
        />

        <AltinnPopover
          anchorEl={this.state.anchorEl}
          anchorOrigin={{ horizontal: 'right', vertical: 'bottom' }}
          btnCancelText={popoverState.btnCancelText}
          btnClick={popoverState.btnMethod}
          btnConfirmText={popoverState.btnConfirmText}
          btnPrimaryId='discardMergeChangesConfirmBtn'
          descriptionText={popoverState.descriptionText}
          handleClose={this.handleClose}
          header={popoverState.header}
          isLoading={popoverState.isLoading}
          shouldShowCommitBox={popoverState.shouldShowCommitBox}
          shouldShowDoneIcon={popoverState.shouldShowDoneIcon}
          transformOrigin={{ horizontal: 'left', vertical: 'bottom' }}
        />

      </React.Fragment >
    );
  }
}

export default withStyles(styles)(HandleMergeConflictDiscardChanges);<|MERGE_RESOLUTION|>--- conflicted
+++ resolved
@@ -83,13 +83,8 @@
         },
       });
 
-<<<<<<< HEAD
-      const discardUrl = `${window.location.origin}/` +
-        `designerapi/Repository/DiscardLocalChanges?owner=${org}&repository=${app}`;
-=======
       const discardUrl = `${altinnWindow.location.origin}/` +
-        `designerapi/Repository/DiscardLocalChanges?org=${org}&repository=${service}`;
->>>>>>> 0ab03882
+        `designerapi/Repository/DiscardLocalChanges?org=${org}&repository=${app}`;
       const discardRes = await get(discardUrl);
 
       if (discardRes.isSuccessStatusCode === true) {
