import { Grid, Hidden, Typography } from '@material-ui/core';
import { createMuiTheme, createStyles, withStyles, WithStyles } from '@material-ui/core/styles';
import axios from 'axios';
import * as React from 'react';
import { connect } from 'react-redux';
import altinnTheme from '../../../../../shared/src/theme/altinnStudioTheme';
import { getLanguageFromKey } from '../../../../../shared/src/utils/language';
import { get } from '../../../../../shared/src/utils/networking';
import postMessages from '../../../../../shared/src/utils/postMessages';
import { makeGetRepoStatusSelector } from '../../handleMergeConflict/handleMergeConflictSelectors';
import CurrentVersionPaper from '../components/currentVersionPaper';
import DeployPaper from '../components/deployPaper';
import DeployActionDispatcher from '../deployDispatcher';
import { makeGetCompileStatusResultSelector, makeGetCompileStatusUniqueFilenames } from '../selectors/compileSelectors';
import { makeGetImageTags } from '../selectors/deploymentListSelectors';
import AppClusterDispatcher from './../../../sharedResources/appCluster/appClusterDispatcher';

const theme = createMuiTheme(altinnTheme);

// TODO: Implement multiple environment support
const environment = 'at21';

const styles = () => createStyles({
  mainLayout: {
    paddingTop: 20,
    [theme.breakpoints.up('md')]: {
      height: `calc(100vh - 110px)`,
      overflowY: 'auto',
      paddingLeft: theme.sharedStyles.mainPaddingLeft,
    },
    [theme.breakpoints.down('sm')]: {
      height: `calc(100vh - 55px)`,
      overflowY: 'auto',
    },
  },
  ingress: {
    paddingTop: 10,
  },
  deployPlaceholderStyle: {
    marginTop: 24,
    [theme.breakpoints.up('md')]: {
      paddingRight: 60,
    },
  },
  aboutServicePlaceholderStyle: {
    [theme.breakpoints.up('md')]: {
      borderLeft: '1px solid ' + theme.altinnPalette.primary.greyMedium,
      paddingLeft: 12,
    },
    marginTop: 24,
  },
  mainGridStyle: {
    maxWidth: 1340,
  },
});

export enum inSyncStatus {
  ahead = 'ahead',
  behind = 'behind',
  ready = 'ready',
}

export interface IDeployToTestContainerProps extends WithStyles<typeof styles> {
  compileStatus: any;
  compileStatusUniqueFilenames: [];
  deploymentList: any;
  deployStatus: any;
  imageVersions: any;
  language: any;
  masterRepoStatus: any;
  repoStatus: any;
}

export interface IDeployToTestContainerState {
  hasPushPermissionToRepo: boolean;
}

export class DeployToTestContainer extends
  React.Component<IDeployToTestContainerProps, IDeployToTestContainerState> {
  public cancelToken = axios.CancelToken;
  public source = this.cancelToken.source();

  public interval: any = null;

  constructor(_props: IDeployToTestContainerProps) {
    super(_props);
    this.state = {
      hasPushPermissionToRepo: null,
    };
  }

  public componentDidMount() {
    this.fetchDeployments(environment);
    this.fetchMasterRepoStatus();
    this.fetchCompileStatus();
    this.getRepoPermissions();
    window.postMessage(postMessages.forceRepoStatusCheck, window.location.href);

    // If deployment has started but not finished, start the fetchDeploymentStatusInterval
    if (this.props.deployStatus[environment].deployStartedSuccess === true &&
      !this.props.deployStatus[environment].result.finishTime
    ) {
      this.fetchDeploymentStatusInterval(environment);

      // Else if deployment is finished, then reset deploymentStatus
    } else if (this.isDeployFinished(environment)) {
      DeployActionDispatcher.resetDeploymentStatus(environment);
    }

  }

  public componentWillUnmount() {
    clearInterval(this.interval);
    this.source.cancel('ComponentWillUnmount'); // Cancel the getRepoPermissions() get request
  }

  public componentDidUpdate(prevProps: any) {
    // If repostatus has changed, run fetchCompileStatus()
    if (JSON.stringify(this.props.repoStatus) !== JSON.stringify(prevProps.repoStatus)) {
      this.fetchCompileStatus();
      this.fetchMasterRepoStatus();
    }

    // If deploymentstatus has changed, run fetchDeployments()
    if (JSON.stringify(this.props.deployStatus) !== JSON.stringify(prevProps.deployStatus)) {
      this.fetchDeployments(environment);
    }
  }

  public fetchCompileStatus = () => {
<<<<<<< HEAD
    const { org, app } = window as IAltinnWindow;
    DeployActionDispatcher.fetchCompileStatus(org, app);
=======
    const { org, service } = window as Window as IAltinnWindow;
    DeployActionDispatcher.fetchCompileStatus(org, service);
>>>>>>> e3e5b48c
  }

  // TODO: Change letEnv to enum when environments are defined later
  public fetchDeployments = (letEnv: string) => {
<<<<<<< HEAD
    const { org, app } = window as IAltinnWindow;
    DeployActionDispatcher.fetchDeployments(letEnv, org, app);
  }

  public fetchMasterRepoStatus = () => {
    const { org, app } = window as IAltinnWindow;
    DeployActionDispatcher.fetchMasterRepoStatus(org, app);
  }

  public getRepoPermissions = async () => {
    const { org, app } = window as IAltinnWindow;
    const url = `${window.location.origin}/designerapi/Repository/GetRepository?org=${org}&repository=${app}`;
=======
    const { org, service } = window as Window as IAltinnWindow;
    AppClusterDispatcher.getDeployments(letEnv, org, service);
  }

  public fetchMasterRepoStatus = () => {
    const { org, service } = window as Window as IAltinnWindow;
    DeployActionDispatcher.fetchMasterRepoStatus(org, service);
  }

  public getRepoPermissions = async () => {
    const { org, service } = window as Window as IAltinnWindow;
    const url = `${window.location.origin}/designerapi/Repository/GetRepository?org=${org}&repository=${service}`;
>>>>>>> e3e5b48c

    try {
      const currentRepo = await get(url, { cancelToken: this.source.token });
      this.setState({
        hasPushPermissionToRepo: currentRepo.permissions.push,
      });

    } catch (err) {
      if (axios.isCancel(err)) {
        // console.error('Component did unmount. Get canceled.');
      } else {
        // TODO: Handle error
        console.error('getRepoPermissions failed', err);
      }
    }
  }

  public isDeployFinished = (letEnv: string): boolean => {
    if (this.props.deployStatus[letEnv].deployStartedSuccess === true &&
      this.props.deployStatus[letEnv].result.finishTime) {
      return true;
    } else {
      return false;
    }
  }

  public returnInSyncStatus = (repoStatus: any): any => {
    if (repoStatus.contentStatus) {
      if (repoStatus.contentStatus.length > 0) {
        return inSyncStatus.ahead;
      } else if (repoStatus.behindBy > 0) {
        return inSyncStatus.behind;
      } else {
        return inSyncStatus.ready;
      }
    } else {
      return null;
    }
  }

  public isMasterRepoAndDeployInSync = (letEnv: string, masterRepoStatus: any, imageVersions: any): boolean => {
    if (imageVersions === null || masterRepoStatus === null) {
      return false;
    } else if (imageVersions[letEnv] && imageVersions[letEnv] === masterRepoStatus.commit.id) {
      return true;
    } else {
      return false;
    }
  }

  public startDeployment = (letEnv: string) => {
<<<<<<< HEAD
    const { org, app } = window as IAltinnWindow;
    DeployActionDispatcher.deployAltinnApp(letEnv, org, app);
=======
    const { org, service } = window as Window as IAltinnWindow;
    DeployActionDispatcher.deployAltinnApp(letEnv, org, service);
>>>>>>> e3e5b48c
    this.fetchDeploymentStatusInterval(letEnv);
  }

  public fetchDeploymentStatusInterval = (letEnv: string) => {
<<<<<<< HEAD
    const { org, app } = window as IAltinnWindow;
=======
    const { org, service } = window as Window as IAltinnWindow;
>>>>>>> e3e5b48c
    const interval = setInterval(() => {
      DeployActionDispatcher.fetchDeployAltinnAppStatus(
        letEnv, org, app, this.props.deployStatus[letEnv].result.buildId);
      if (this.props.deployStatus[letEnv].result.finishTime ||
        this.props.deployStatus[letEnv].deployStartedSuccess === false) {

        clearInterval(interval);

      }
    }, 5000);
    this.interval = interval;
  }

  public isDeploySuccessful = (deployStatus: any) => {
    if (deployStatus.result.finishTime &&
      deployStatus.result.success === true &&
      deployStatus.result.status === 'completed') {
      return true;
    } else if (deployStatus.result.finishTime &&
      deployStatus.result.success === false &&
      deployStatus.result.status === 'completed') {
      return false;
    } else if (deployStatus.deployStartedSuccess === false) {
      return false;
    } else {
      return null;
    }
  }

  public returnImageVersionForEnv = (imageVersions: any, env: string): string => {
    if (imageVersions === null) {
      return null;
    } else if (imageVersions[env]) {
      return imageVersions[env];
    } else {
      return null;
    }
  }

  public render() {
    const { classes, compileStatus, language } = this.props;

    return (
      <React.Fragment>
        <div className={classes.mainLayout}>
          <Grid container={true} justify='center' className={classes.mainGridStyle}>
            <Grid item={true} xs={11} sm={10} md={11}>
              <Typography variant='h1' style={{ fontWeight: 400 }}>
                {getLanguageFromKey('testing.testing_in_testenv_title', this.props.language)}
              </Typography>
              <Typography variant='body1' className={classes.ingress}>
                {getLanguageFromKey('testing.testing_in_testenv_body', this.props.language)}
              </Typography>
            </Grid>

            <Grid item={true} xs={11} sm={11} md={7} className={classes.deployPlaceholderStyle}>

              <DeployPaper
                cSharpCompileStatusSuccess={compileStatus.result && compileStatus.result.succeeded}
                cSharpCompileStatusUniqueFilenames={this.props.compileStatusUniqueFilenames}
                deploymentListFetchStatus={this.props.deploymentList[environment].getStatus}
                deployStatus={this.props.deployStatus[environment]}
                deploySuccess={this.isDeploySuccessful(this.props.deployStatus[environment])}
                env={environment}
                hasPushPermissionToRepo={this.state.hasPushPermissionToRepo}
                language={language}
                localRepoInSyncWithMaster={this.returnInSyncStatus(this.props.repoStatus)}
                masterRepoAndDeployInSync={this.isMasterRepoAndDeployInSync(
                  environment,
                  this.props.masterRepoStatus,
                  this.props.imageVersions)
                }
                onClickStartDeployment={this.startDeployment}
              />

            </Grid>
            <Hidden mdUp={true} smDown={true}>
              <Grid item={true} sm={2}>
                {/* grid padding */}
              </Grid>
            </Hidden>

            <Grid item={true} xs={11} sm={11} md={4} className={classes.aboutServicePlaceholderStyle}>

              <CurrentVersionPaper
                env={environment}
                imageVersion={this.returnImageVersionForEnv(this.props.imageVersions, environment)}
                language={language}
                masterRepoAndDeployInSync={this.isMasterRepoAndDeployInSync(
                  environment,
                  this.props.masterRepoStatus,
                  this.props.imageVersions)
                }
                titleTypographyVariant='h2'
              />

            </Grid>
            <Hidden mdUp={true} smDown={true}>
              <Grid item={true} sm={3}>
                {/* grid padding */}
              </Grid>
            </Hidden>
          </Grid>

        </div>
      </React.Fragment >
    );
  }
}

const makeMapStateToProps = () => {
  const getCompileStatusSelector = makeGetCompileStatusResultSelector();
  const getCompileStatusUniqueFilenames = makeGetCompileStatusUniqueFilenames();
  const getRepoStatusSelector = makeGetRepoStatusSelector();
  const getImageTags = makeGetImageTags();
  const mapStateToProps = (
    state: IServiceDevelopmentState,
  ) => {
    return {
      language: state.language,
      masterRepoStatus: state.deploy.masterRepoStatus,
      deploymentList: state.appCluster.deploymentList,
      repoStatus: getRepoStatusSelector(state),
      deployStatus: state.deploy.deployStatus,
      compileStatus: getCompileStatusSelector(state),
      compileStatusUniqueFilenames: getCompileStatusUniqueFilenames(state),
      imageVersions: getImageTags(state),
    };
  };
  return mapStateToProps;
};

export default withStyles(styles)(connect(makeMapStateToProps)(DeployToTestContainer));<|MERGE_RESOLUTION|>--- conflicted
+++ resolved
@@ -128,44 +128,24 @@
   }
 
   public fetchCompileStatus = () => {
-<<<<<<< HEAD
-    const { org, app } = window as IAltinnWindow;
+    const { org, app } = window as Window as IAltinnWindow;
     DeployActionDispatcher.fetchCompileStatus(org, app);
-=======
-    const { org, service } = window as Window as IAltinnWindow;
-    DeployActionDispatcher.fetchCompileStatus(org, service);
->>>>>>> e3e5b48c
   }
 
   // TODO: Change letEnv to enum when environments are defined later
   public fetchDeployments = (letEnv: string) => {
-<<<<<<< HEAD
-    const { org, app } = window as IAltinnWindow;
-    DeployActionDispatcher.fetchDeployments(letEnv, org, app);
+    const { org, app } = window as Window as IAltinnWindow;
+    AppClusterDispatcher.getDeployments(letEnv, org, app);
   }
 
   public fetchMasterRepoStatus = () => {
-    const { org, app } = window as IAltinnWindow;
+    const { org, app } = window as Window as IAltinnWindow;
     DeployActionDispatcher.fetchMasterRepoStatus(org, app);
   }
 
   public getRepoPermissions = async () => {
-    const { org, app } = window as IAltinnWindow;
+    const { org, app } = window as Window as IAltinnWindow;
     const url = `${window.location.origin}/designerapi/Repository/GetRepository?org=${org}&repository=${app}`;
-=======
-    const { org, service } = window as Window as IAltinnWindow;
-    AppClusterDispatcher.getDeployments(letEnv, org, service);
-  }
-
-  public fetchMasterRepoStatus = () => {
-    const { org, service } = window as Window as IAltinnWindow;
-    DeployActionDispatcher.fetchMasterRepoStatus(org, service);
-  }
-
-  public getRepoPermissions = async () => {
-    const { org, service } = window as Window as IAltinnWindow;
-    const url = `${window.location.origin}/designerapi/Repository/GetRepository?org=${org}&repository=${service}`;
->>>>>>> e3e5b48c
 
     try {
       const currentRepo = await get(url, { cancelToken: this.source.token });
@@ -217,22 +197,13 @@
   }
 
   public startDeployment = (letEnv: string) => {
-<<<<<<< HEAD
-    const { org, app } = window as IAltinnWindow;
+    const { org, app } = window as Window as IAltinnWindow;
     DeployActionDispatcher.deployAltinnApp(letEnv, org, app);
-=======
-    const { org, service } = window as Window as IAltinnWindow;
-    DeployActionDispatcher.deployAltinnApp(letEnv, org, service);
->>>>>>> e3e5b48c
     this.fetchDeploymentStatusInterval(letEnv);
   }
 
   public fetchDeploymentStatusInterval = (letEnv: string) => {
-<<<<<<< HEAD
-    const { org, app } = window as IAltinnWindow;
-=======
-    const { org, service } = window as Window as IAltinnWindow;
->>>>>>> e3e5b48c
+    const { org, app } = window as Window as IAltinnWindow;
     const interval = setInterval(() => {
       DeployActionDispatcher.fetchDeployAltinnAppStatus(
         letEnv, org, app, this.props.deployStatus[letEnv].result.buildId);
