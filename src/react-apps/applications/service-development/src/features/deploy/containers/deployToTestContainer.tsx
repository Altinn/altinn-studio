import { Grid, Hidden, Typography } from '@material-ui/core';
import { createMuiTheme, createStyles, withStyles, WithStyles } from '@material-ui/core/styles';
import axios from 'axios';
import * as React from 'react';
import { connect } from 'react-redux';
import altinnTheme from '../../../../../shared/src/theme/altinnStudioTheme';
import { getLanguageFromKey } from '../../../../../shared/src/utils/language';
import { get } from '../../../../../shared/src/utils/networking';
import postMessages from '../../../../../shared/src/utils/postMessages';
import { makeGetRepoStatusSelector } from '../../handleMergeConflict/handleMergeConflictSelectors';
import CurrentVersionPaper from '../components/currentVersionPaper';
import DeployPaper from '../components/deployPaper';
import DeployActionDispatcher from '../deployDispatcher';
import { makeGetCompileStatusResultSelector, makeGetCompileStatusUniqueFilenames } from '../selectors/compileSelectors';
import { makeGetImageTags } from '../selectors/deploymentListSelectors';

const theme = createMuiTheme(altinnTheme);

// TODO: Implement multiple environment support
const environment = 'at21';

const styles = () => createStyles({
  mainLayout: {
    paddingTop: 20,
    [theme.breakpoints.up('md')]: {
      height: `calc(100vh - 110px)`,
      overflowY: 'auto',
      paddingLeft: theme.sharedStyles.mainPaddingLeft,
    },
    [theme.breakpoints.down('sm')]: {
      height: `calc(100vh - 55px)`,
      overflowY: 'auto',
    },
  },
  ingress: {
    paddingTop: 10,
  },
  deployPlaceholderStyle: {
    marginTop: 24,
    [theme.breakpoints.up('md')]: {
      paddingRight: 60,
    },
  },
  aboutServicePlaceholderStyle: {
    [theme.breakpoints.up('md')]: {
      borderLeft: '1px solid ' + theme.altinnPalette.primary.greyMedium,
      paddingLeft: 12,
    },
    marginTop: 24,
  },
  mainGridStyle: {
    maxWidth: 1340,
  },
});

export enum inSyncStatus {
  ahead = 'ahead',
  behind = 'behind',
  ready = 'ready',
}

export interface IDeployToTestContainerProps extends WithStyles<typeof styles> {
  compileStatus: any;
  compileStatusUniqueFilenames: [];
  deploymentList: any;
  deployStatus: any;
  imageVersions: any;
  language: any;
  masterRepoStatus: any;
  repoStatus: any;
}

export interface IDeployToTestContainerState {
  hasPushPermissionToRepo: boolean;
}

export class DeployToTestContainer extends
  React.Component<IDeployToTestContainerProps, IDeployToTestContainerState> {
  public cancelToken = axios.CancelToken;
  public source = this.cancelToken.source();

  public interval: any = null;

  constructor(_props: IDeployToTestContainerProps) {
    super(_props);
    this.state = {
      hasPushPermissionToRepo: null,
    };
  }

  public componentDidMount() {
    this.fetchDeployments(environment);
    this.fetchMasterRepoStatus();
    this.fetchCompileStatus();
    this.getRepoPermissions();
    window.postMessage(postMessages.forceRepoStatusCheck, window.location.href);

    // If deployment has started but not finished, start the fetchDeploymentStatusInterval
    if (this.props.deployStatus[environment].deployStartedSuccess === true &&
      !this.props.deployStatus[environment].result.finishTime
    ) {
      this.fetchDeploymentStatusInterval(environment);

      // Else if deployment is finished, then reset deploymentStatus
    } else if (this.isDeployFinished(environment)) {
      DeployActionDispatcher.resetDeploymentStatus(environment);
    }

  }

  public componentWillUnmount() {
    clearInterval(this.interval);
    this.source.cancel('ComponentWillUnmount'); // Cancel the getRepoPermissions() get request
  }

  public componentDidUpdate(prevProps: any) {
    // If repostatus has changed, run fetchCompileStatus()
    if (JSON.stringify(this.props.repoStatus) !== JSON.stringify(prevProps.repoStatus)) {
      this.fetchCompileStatus();
      this.fetchMasterRepoStatus();
    }

    // If deploymentstatus has changed, run fetchDeployments()
    if (JSON.stringify(this.props.deployStatus) !== JSON.stringify(prevProps.deployStatus)) {
      this.fetchDeployments(environment);
    }
  }

  public fetchCompileStatus = () => {
    const { org, app } = window as IAltinnWindow;
    DeployActionDispatcher.fetchCompileStatus(org, app);
  }

  // TODO: Change letEnv to enum when environments are defined later
  public fetchDeployments = (letEnv: string) => {
    const { org, app } = window as IAltinnWindow;
    DeployActionDispatcher.fetchDeployments(letEnv, org, app);
  }

  public fetchMasterRepoStatus = () => {
    const { org, app } = window as IAltinnWindow;
    DeployActionDispatcher.fetchMasterRepoStatus(org, app);
  }

  public getRepoPermissions = async () => {
<<<<<<< HEAD
    const { org, app } = window as IAltinnWindow;
    const url = `${window.location.origin}/designerapi/Repository/GetRepository?owner=${org}&repository=${app}`;
=======
    const { org, service } = window as IAltinnWindow;
    const url = `${window.location.origin}/designerapi/Repository/GetRepository?org=${org}&repository=${service}`;
>>>>>>> 0ab03882

    try {
      const currentRepo = await get(url, { cancelToken: this.source.token });
      this.setState({
        hasPushPermissionToRepo: currentRepo.permissions.push,
      });

    } catch (err) {
      if (axios.isCancel(err)) {
        // console.error('Component did unmount. Get canceled.');
      } else {
        // TODO: Handle error
        console.error('getRepoPermissions failed', err);
      }
    }
  }

  public isDeployFinished = (letEnv: string): boolean => {
    if (this.props.deployStatus[letEnv].deployStartedSuccess === true &&
      this.props.deployStatus[letEnv].result.finishTime) {
      return true;
    } else {
      return false;
    }
  }

  public returnInSyncStatus = (repoStatus: any): any => {
    if (repoStatus.contentStatus) {
      if (repoStatus.contentStatus.length > 0) {
        return inSyncStatus.ahead;
      } else if (repoStatus.behindBy > 0) {
        return inSyncStatus.behind;
      } else {
        return inSyncStatus.ready;
      }
    } else {
      return null;
    }
  }

  public isMasterRepoAndDeployInSync = (letEnv: string, masterRepoStatus: any, imageVersions: any): boolean => {
    if (imageVersions === null || masterRepoStatus === null) {
      return false;
    } else if (imageVersions[letEnv] && imageVersions[letEnv] === masterRepoStatus.commit.id) {
      return true;
    } else {
      return false;
    }
  }

  public startDeployment = (letEnv: string) => {
    const { org, app } = window as IAltinnWindow;
    DeployActionDispatcher.deployAltinnApp(letEnv, org, app);
    this.fetchDeploymentStatusInterval(letEnv);
  }

  public fetchDeploymentStatusInterval = (letEnv: string) => {
    const { org, app } = window as IAltinnWindow;
    const interval = setInterval(() => {
      DeployActionDispatcher.fetchDeployAltinnAppStatus(
        letEnv, org, app, this.props.deployStatus[letEnv].result.buildId);
      if (this.props.deployStatus[letEnv].result.finishTime ||
        this.props.deployStatus[letEnv].deployStartedSuccess === false) {

        clearInterval(interval);

      }
    }, 5000);
    this.interval = interval;
  }

  public isDeploySuccessful = (deployStatus: any) => {
    if (deployStatus.result.finishTime &&
      deployStatus.result.success === true &&
      deployStatus.result.status === 'completed') {
      return true;
    } else if (deployStatus.result.finishTime &&
      deployStatus.result.success === false &&
      deployStatus.result.status === 'completed') {
      return false;
    } else if (deployStatus.deployStartedSuccess === false) {
      return false;
    } else {
      return null;
    }
  }

  public returnImageVersionForEnv = (imageVersions: any, env: string): string => {
    if (imageVersions === null) {
      return null;
    } else if (imageVersions[env]) {
      return imageVersions[env];
    } else {
      return null;
    }
  }

  public render() {
    const { classes, compileStatus, language } = this.props;

    return (
      <React.Fragment>
        <div className={classes.mainLayout}>
          <Grid container={true} justify='center' className={classes.mainGridStyle}>
            <Grid item={true} xs={11} sm={10} md={11}>
              <Typography variant='h1' style={{ fontWeight: 400 }}>
                {getLanguageFromKey('testing.testing_in_testenv_title', this.props.language)}
              </Typography>
              <Typography variant='body1' className={classes.ingress}>
                {getLanguageFromKey('testing.testing_in_testenv_body', this.props.language)}
              </Typography>
            </Grid>

            <Grid item={true} xs={11} sm={11} md={7} className={classes.deployPlaceholderStyle}>

              <DeployPaper
                cSharpCompileStatusSuccess={compileStatus.result && compileStatus.result.succeeded}
                cSharpCompileStatusUniqueFilenames={this.props.compileStatusUniqueFilenames}
                deploymentListFetchStatus={this.props.deploymentList[environment].fetchStatus}
                deployStatus={this.props.deployStatus[environment]}
                deploySuccess={this.isDeploySuccessful(this.props.deployStatus[environment])}
                env={environment}
                hasPushPermissionToRepo={this.state.hasPushPermissionToRepo}
                language={language}
                localRepoInSyncWithMaster={this.returnInSyncStatus(this.props.repoStatus)}
                masterRepoAndDeployInSync={this.isMasterRepoAndDeployInSync(
                  environment,
                  this.props.masterRepoStatus,
                  this.props.imageVersions)
                }
                onClickStartDeployment={this.startDeployment}
              />

            </Grid>
            <Hidden mdUp={true} smDown={true}>
              <Grid item={true} sm={2}>
                {/* grid padding */}
              </Grid>
            </Hidden>

            <Grid item={true} xs={11} sm={11} md={4} className={classes.aboutServicePlaceholderStyle}>

              <CurrentVersionPaper
                env={environment}
                imageVersion={this.returnImageVersionForEnv(this.props.imageVersions, environment)}
                language={language}
                masterRepoAndDeployInSync={this.isMasterRepoAndDeployInSync(
                  environment,
                  this.props.masterRepoStatus,
                  this.props.imageVersions)
                }
                titleTypographyVariant='h2'
              />

            </Grid>
            <Hidden mdUp={true} smDown={true}>
              <Grid item={true} sm={3}>
                {/* grid padding */}
              </Grid>
            </Hidden>
          </Grid>

        </div>
      </React.Fragment >
    );
  }
}

const makeMapStateToProps = () => {
  const getCompileStatusSelector = makeGetCompileStatusResultSelector();
  const getCompileStatusUniqueFilenames = makeGetCompileStatusUniqueFilenames();
  const getRepoStatusSelector = makeGetRepoStatusSelector();
  const getImageTags = makeGetImageTags();
  const mapStateToProps = (
    state: IServiceDevelopmentState,
  ) => {
    return {
      language: state.language,
      masterRepoStatus: state.deploy.masterRepoStatus,
      deploymentList: state.deploy.deploymentList,
      repoStatus: getRepoStatusSelector(state),
      deployStatus: state.deploy.deployStatus,
      compileStatus: getCompileStatusSelector(state),
      compileStatusUniqueFilenames: getCompileStatusUniqueFilenames(state),
      imageVersions: getImageTags(state),
    };
  };
  return mapStateToProps;
};

export default withStyles(styles)(connect(makeMapStateToProps)(DeployToTestContainer));<|MERGE_RESOLUTION|>--- conflicted
+++ resolved
@@ -143,13 +143,8 @@
   }
 
   public getRepoPermissions = async () => {
-<<<<<<< HEAD
-    const { org, app } = window as IAltinnWindow;
-    const url = `${window.location.origin}/designerapi/Repository/GetRepository?owner=${org}&repository=${app}`;
-=======
     const { org, service } = window as IAltinnWindow;
-    const url = `${window.location.origin}/designerapi/Repository/GetRepository?org=${org}&repository=${service}`;
->>>>>>> 0ab03882
+    const url = `${window.location.origin}/designerapi/Repository/GetRepository?org=${org}&repository=${app}`;
 
     try {
       const currentRepo = await get(url, { cancelToken: this.source.token });
