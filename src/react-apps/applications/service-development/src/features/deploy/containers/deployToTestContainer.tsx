--- conflicted
+++ resolved
@@ -144,13 +144,8 @@
   }
 
   public getRepoPermissions = async () => {
-<<<<<<< HEAD
-    const { org, service } = window as Window as IAltinnWindow;
-    const url = `${window.location.origin}/designerapi/Repository/GetRepository?owner=${org}&repository=${service}`;
-=======
-    const { org, service } = window as IAltinnWindow;
+    const { org, service } = window as Window as IAltinnWindow;
     const url = `${window.location.origin}/designerapi/Repository/GetRepository?org=${org}&repository=${service}`;
->>>>>>> 0ab03882
 
     try {
       const currentRepo = await get(url, { cancelToken: this.source.token });
