--- conflicted
+++ resolved
@@ -243,11 +243,7 @@
       btnMethod: handleDeployButtonConfirmation,
       btnConfirmText: 'Ja',
       btnCancelText: 'avbryt',
-<<<<<<< HEAD
-      btnPrimaryId: `deploy-button-${envName}-confirm`,
-=======
       btnPrimaryId: `deploy-button-${envName.toLowerCase()}-confirm`,
->>>>>>> 2af304ab
       anchorOrigin: { horizontal: 'right', vertical: 'bottom' },
       transformOrigin: { horizontal: 'left', vertical: 'bottom' },
     });
@@ -298,11 +294,7 @@
       <Typography>
         {getLanguageFromKey('app_deploy_messages.choose_version', language)}
       </Typography>
-<<<<<<< HEAD
-      <div className={classes.select} id={`deploy-select-${envName}`}>
-=======
       <div className={classes.select} id={`deploy-select-${envName.toLowerCase()}`}>
->>>>>>> 2af304ab
         <Select
           className='basic-single'
           classNamePrefix='select'
@@ -508,11 +500,7 @@
 
           <Grid item={true} className={classes.deploymentListGrid}>
             {succeededDeployHistory.length === 0 ? (
-<<<<<<< HEAD
-              <Typography id={`deploy-history-for-${envName}-unavailable`}>
-=======
               <Typography id={`deploy-history-for-${envName.toLowerCase()}-unavailable`}>
->>>>>>> 2af304ab
                 {getParsedLanguageFromKey(
                   'app_deploy_table.deployed_version_history_empty',
                    language,
@@ -521,26 +509,16 @@
               </Typography>
             ) : (
               <>
-<<<<<<< HEAD
-                <Typography id={`deploy-history-for-${envName}-available`}>
-=======
                 <Typography id={`deploy-history-for-${envName.toLowerCase()}-available`}>
->>>>>>> 2af304ab
                   {getParsedLanguageFromKey(
                     'app_deploy_table.deployed_version_history',
                     language,
                     [envName.toUpperCase()],
                   )}
                 </Typography>
-<<<<<<< HEAD
                 <div className={classes.tableWrapper} id={`deploy-history-table-${envName}`}>
                   <Table
                     stickyHeader={breakpointMdUp ? true : false}
-=======
-                <div className={classes.tableWrapper} id={`deploy-history-table-${envName.toLowerCase()}`}>
-                  <Table
-                    stickyHeader={true}
->>>>>>> 2af304ab
                     className={classes.table}
                     size='small'
                     aria-label={getParsedLanguageFromKey(
@@ -581,11 +559,7 @@
                           </TableCell>
                           <TableCell>
                             <Typography>
-<<<<<<< HEAD
-                              {moment(new Date(deploy.build.finished)).format('DD.MM.YY [kl.] HH:mm')}
-=======
                               {moment(new Date(deploy.build.finished)).format('DD.MM.YY HH:mm')}
->>>>>>> 2af304ab
                             </Typography>
                           </TableCell>
                           <Hidden mdDown={true}>
