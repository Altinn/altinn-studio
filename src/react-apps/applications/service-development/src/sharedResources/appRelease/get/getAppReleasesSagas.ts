--- conflicted
+++ resolved
@@ -139,32 +139,8 @@
 
 function* getReleasesSaga(): SagaIterator {
   try {
-<<<<<<< HEAD
     const result: any = yield call(get, releasesUrlGet);
     yield call(AppReleaseActionDispatcher.getAppReleasesFulfilled, result.results);
-=======
-    // const result: any = yield call(get, releasesUrlGet);
-    const random: number = Math.floor(Math.random() * 10);
-    if (random % 2 === 0) {
-      const error: AxiosError = {
-        isAxiosError: true,
-        name: 'Error',
-        message: 'Oh noes',
-        config: null,
-        stack: '',
-        request: null,
-        response: {
-          data: null,
-          status: 400,
-          statusText: 'Oh noes',
-          headers: null,
-          config: null,
-        },
-      };
-      throw error;
-    }
-    yield call(AppReleaseActionDispatcher.getAppReleasesFulfilled, mockReleases);
->>>>>>> 08233403
   } catch (err) {
     if (checkIfAxiosError(err)) {
       const {response: {status}} = err as AxiosError;
