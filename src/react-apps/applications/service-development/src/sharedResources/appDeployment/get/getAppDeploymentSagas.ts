// import * as moment from 'moment';
import { SagaIterator } from 'redux-saga';
import { delay } from 'redux-saga';
import { call, fork, race, take } from 'redux-saga/effects';
// import { get } from '../../../../../shared/src/utils/networking';
// import { getAppDeploymentsUrl } from '../../../utils/urlHelper';
import * as AppDeploymentActionTypes from '../appDeploymentActionTypes';
import AppDeploymentActionDispatcher from '../appDeploymentDispatcher';
import { IDeploymentResults } from '../types';

<<<<<<< HEAD
export const mockDeployments: IDeploymentResults = {
  results: [
    {
      id: 'document_id',
      tagName: '1.2.9',
      app: 'deployment_1_app',
      org: 'deployment_1_org',
      envName: 'at21',
      createdBy: 'All Deploys',
      created: '2019-10-18T10:30:15.3464541+02:00',
      build: {
        id: '17232',
        status: 5,
        result: 'succeeded',
        started: null,
        finished: '2019-10-18T10:30:15.3464541+02:00',
      },
    },
    {
      id: 'document_id',
      tagName: '1.2.8',
      app: 'deployment_1_app',
      org: 'deployment_1_org',
      envName: 'at21',
      createdBy: 'deployment_1_createdBy',
      created: '2019-10-14T10:38:15.3464541+02:00',
      build: {
        id: '17232',
        status: 5,
        result: 'succeeded',
        started: null,
        finished: '2019-10-14T10:38:15.3464541+02:00',
      },
    },
    {
      id: 'document_id',
      tagName: '1.2.7',
      app: 'deployment_1_app',
      org: 'deployment_1_org',
      envName: 'at21',
      createdBy: 'deployment_1_createdBy',
      created: '2019-10-14T10:38:15.3464541+02:00',
      build: {
        id: '17232',
        status: 5,
        result: 'succeeded',
        started: null,
        finished: '2019-10-14T10:38:15.3464541+02:00',
      },
    },
    {
      id: 'document_id',
      tagName: '1.2.6',
      app: 'deployment_1_app',
      org: 'deployment_1_org',
      envName: 'at21',
      createdBy: 'deployment_1_createdBy',
      created: '2019-10-14T10:38:15.3464541+02:00',
      build: {
        id: '17232',
        status: 5,
        result: 'succeeded',
        started: null,
        finished: '2019-10-14T10:38:15.3464541+02:00',
      },
    },
    {
      id: 'document_id',
      tagName: '1.2.4',
      app: 'deployment_1_app',
      org: 'deployment_1_org',
      envName: 'at21',
      createdBy: 'deployment_1_createdBy',
      created: '2019-10-14T10:38:15.3464541+02:00',
      build: {
        id: '17232',
        status: 5,
        result: 'succeeded',
        started: null,
        finished: '2019-10-14T10:38:15.3464541+02:00',
      },
    },
    {
      id: 'document_id',
      tagName: '1.2.3',
      app: 'deployment_1_app',
      org: 'deployment_1_org',
      envName: 'at21',
      createdBy: 'deployment_1_createdBy',
      created: '2019-10-14T10:38:15.3464541+02:00',
      build: {
        id: '17232',
        status: 5,
        result: 'succeeded',
        started: null,
        finished: '2019-10-14T10:38:15.3464541+02:00',
      },
    },
    {
      id: 'document_id',
      tagName: '1.2.2',
      app: 'deployment_1_app',
      org: 'deployment_1_org',
      envName: 'at21',
      createdBy: 'deployment_1_createdBy',
      created: '2019-10-14T10:38:15.3464541+02:00',
      build: {
        id: '17232',
        status: 5,
        result: 'succeeded',
        started: null,
        finished: '2019-10-14T10:38:15.3464541+02:00',
      },
    },
    {
      id: 'document_id',
      tagName: '1.2.1',
      app: 'deployment_1_app',
      org: 'deployment_1_org',
      envName: 'at21',
      createdBy: 'deployment_1_createdBy',
      created: '2019-10-14T10:38:15.3464541+02:00',
      build: {
        id: '17232',
        status: 5,
        result: 'succeeded',
        started: null,
        finished: '2019-10-14T10:38:15.3464541+02:00',
      },
    },
    {
      id: 'document_id',
      tagName: '1.2.0',
      app: 'deployment_1_app',
      org: 'deployment_1_org',
      envName: 'at21',
      createdBy: 'deployment_1_createdBy',
      created: '2019-10-14T10:38:15.3464541+02:00',
      build: {
        id: '17232',
        status: 5,
        result: 'succeeded',
        started: null,
        finished: '2019-10-14T10:38:15.3464541+02:00',
      },
    },
    {
      id: 'document_id',
      tagName: '1.1.6',
      app: 'deployment_1_app',
      org: 'deployment_1_org',
      envName: 'at21',
      createdBy: 'deployment_1_createdBy',
      created: '2019-10-14T10:38:15.3464541+02:00',
      build: {
        id: '17232',
        status: 5,
        result: 'succeeded',
        started: null,
        finished: '2019-10-14T10:38:15.3464541+02:00',
      },
    },
    {
      id: 'document_id',
      tagName: '1.1.5',
      app: 'deployment_1_app',
      org: 'deployment_1_org',
      envName: 'at21',
      createdBy: 'deployment_1_createdBy',
      created: '2019-10-14T10:38:15.3464541+02:00',
      build: {
        id: '17232',
        status: 5,
        result: 'succeeded',
        started: null,
        finished: '2019-10-14T10:38:15.3464541+02:00',
      },
    },
    {
      id: 'document_id',
      tagName: '1.1.4',
      app: 'deployment_1_app',
      org: 'deployment_1_org',
      envName: 'tt',
      createdBy: 'deployment_1_createdBy',
      created: '2019-10-14T10:38:15.3464541+02:00',
      build: {
        id: '17232',
        status: 5,
        result: 'succeeded',
        started: null,
        finished: '2019-10-14T10:38:15.3464541+02:00',
      },
    },
    {
      id: 'document_id',
      tagName: '1.1.1',
      app: 'deployment_1_app',
      org: 'deployment_1_org',
      envName: 'tt',
      createdBy: 'deployment_1_createdBy',
      created: '2019-10-14T10:38:15.3464541+02:00',
      build: {
        id: '17232',
        status: 5,
        result: 'succeeded',
        started: null,
        finished: '2019-10-14T10:38:15.3464541+02:00',
      },
    },
  ],
};
=======
// export const mockDeployments: IDeploymentResults = {
//   results: []
// };

// export const mockDeployments: IDeploymentResults = {
//   results: [
//     {
//       id: 'document_id',
//       tagName: '1.2.9',
//       app: 'deployment_1_app',
//       org: 'deployment_1_org',
//       envName: 'at21',
//       createdBy: 'All Deploys',
//       created: '2019-10-18T10:30:15.3464541+02:00',
//       build: {
//         id: '17232',
//         status: 5,
//         result: 'succeeded',
//         started: null,
//         finished: '2019-10-18T10:30:15.3464541+02:00',
//       },
//     },
//     {
//       id: 'document_id',
//       tagName: '1.2.8',
//       app: 'deployment_1_app',
//       org: 'deployment_1_org',
//       envName: 'at21',
//       createdBy: 'deployment_1_createdBy',
//       created: '2019-10-14T10:38:15.3464541+02:00',
//       build: {
//         id: '17232',
//         status: 5,
//         result: 'succeeded',
//         started: null,
//         finished: '2019-10-14T10:38:15.3464541+02:00',
//       },
//     },
//     {
//       id: 'document_id',
//       tagName: '1.2.7',
//       app: 'deployment_1_app',
//       org: 'deployment_1_org',
//       envName: 'at21',
//       createdBy: 'deployment_1_createdBy',
//       created: '2019-10-14T10:38:15.3464541+02:00',
//       build: {
//         id: '17232',
//         status: 5,
//         result: 'succeeded',
//         started: null,
//         finished: '2019-10-14T10:38:15.3464541+02:00',
//       },
//     },
//     {
//       id: 'document_id',
//       tagName: '1.2.6',
//       app: 'deployment_1_app',
//       org: 'deployment_1_org',
//       envName: 'at21',
//       createdBy: 'deployment_1_createdBy',
//       created: '2019-10-14T10:38:15.3464541+02:00',
//       build: {
//         id: '17232',
//         status: 5,
//         result: 'succeeded',
//         started: null,
//         finished: '2019-10-14T10:38:15.3464541+02:00',
//       },
//     },
//     {
//       id: 'document_id',
//       tagName: '1.2.4',
//       app: 'deployment_1_app',
//       org: 'deployment_1_org',
//       envName: 'at21',
//       createdBy: 'deployment_1_createdBy',
//       created: '2019-10-14T10:38:15.3464541+02:00',
//       build: {
//         id: '17232',
//         status: 5,
//         result: 'succeeded',
//         started: null,
//         finished: '2019-10-14T10:38:15.3464541+02:00',
//       },
//     },
//     {
//       id: 'document_id',
//       tagName: '1.2.3',
//       app: 'deployment_1_app',
//       org: 'deployment_1_org',
//       envName: 'at21',
//       createdBy: 'deployment_1_createdBy',
//       created: '2019-10-14T10:38:15.3464541+02:00',
//       build: {
//         id: '17232',
//         status: 5,
//         result: 'succeeded',
//         started: null,
//         finished: '2019-10-14T10:38:15.3464541+02:00',
//       },
//     },
//     {
//       id: 'document_id',
//       tagName: '1.2.2',
//       app: 'deployment_1_app',
//       org: 'deployment_1_org',
//       envName: 'at21',
//       createdBy: 'deployment_1_createdBy',
//       created: '2019-10-14T10:38:15.3464541+02:00',
//       build: {
//         id: '17232',
//         status: 5,
//         result: 'succeeded',
//         started: null,
//         finished: '2019-10-14T10:38:15.3464541+02:00',
//       },
//     },
//     {
//       id: 'document_id',
//       tagName: '1.2.1',
//       app: 'deployment_1_app',
//       org: 'deployment_1_org',
//       envName: 'at21',
//       createdBy: 'deployment_1_createdBy',
//       created: '2019-10-14T10:38:15.3464541+02:00',
//       build: {
//         id: '17232',
//         status: 5,
//         result: 'succeeded',
//         started: null,
//         finished: '2019-10-14T10:38:15.3464541+02:00',
//       },
//     },
//     {
//       id: 'document_id',
//       tagName: '1.2.0',
//       app: 'deployment_1_app',
//       org: 'deployment_1_org',
//       envName: 'at21',
//       createdBy: 'deployment_1_createdBy',
//       created: '2019-10-14T10:38:15.3464541+02:00',
//       build: {
//         id: '17232',
//         status: 5,
//         result: 'succeeded',
//         started: null,
//         finished: '2019-10-14T10:38:15.3464541+02:00',
//       },
//     },
//     {
//       id: 'document_id',
//       tagName: '1.1.6',
//       app: 'deployment_1_app',
//       org: 'deployment_1_org',
//       envName: 'at21',
//       createdBy: 'deployment_1_createdBy',
//       created: '2019-10-14T10:38:15.3464541+02:00',
//       build: {
//         id: '17232',
//         status: 5,
//         result: 'succeeded',
//         started: null,
//         finished: '2019-10-14T10:38:15.3464541+02:00',
//       },
//     },
//     {
//       id: 'document_id',
//       tagName: '1.1.5',
//       app: 'deployment_1_app',
//       org: 'deployment_1_org',
//       envName: 'at21',
//       createdBy: 'deployment_1_createdBy',
//       created: '2019-10-14T10:38:15.3464541+02:00',
//       build: {
//         id: '17232',
//         status: 5,
//         result: 'succeeded',
//         started: null,
//         finished: '2019-10-14T10:38:15.3464541+02:00',
//       },
//     },
//     {
//       id: 'document_id',
//       tagName: '1.1.4',
//       app: 'deployment_1_app',
//       org: 'deployment_1_org',
//       envName: 'tt',
//       createdBy: 'deployment_1_createdBy',
//       created: '2019-10-14T10:38:15.3464541+02:00',
//       build: {
//         id: '17232',
//         status: 5,
//         result: 'succeeded',
//         started: null,
//         finished: '2019-10-14T10:38:15.3464541+02:00',
//       },
//     },
//     {
//       id: 'document_id',
//       tagName: '1.1.1',
//       app: 'deployment_1_app',
//       org: 'deployment_1_org',
//       envName: 'tt',
//       createdBy: 'deployment_1_createdBy',
//       created: '2019-10-14T10:38:15.3464541+02:00',
//       build: {
//         id: '17232',
//         status: 5,
//         result: 'succeeded',
//         started: null,
//         finished: '2019-10-14T10:38:15.3464541+02:00',
//       },
//     },
//   ],
// };
>>>>>>> 56af97b6

// Worker function - polling
function* getAppDeploymentIntervalSaga(): SagaIterator {
  while (true) {
    try {

      // mockDeployments.results[0].created = moment().format();
      // mockDeployments.results[0].build.finished = moment().format();

<<<<<<< HEAD
      // const deployments = yield call(get, getAppDeploymentsUrl());

      yield call(AppDeploymentActionDispatcher.getAppDeploymentsFulfilled, mockDeployments);
      yield call(delay, 5000);
=======
      const deployments = yield call(get, `${getAppDeploymentsUrl()}?sortDirection=ascending&sortBy=created`);

      yield call(AppDeploymentActionDispatcher.getAppDeploymentsFulfilled, deployments);
      yield call(delay, 500000);
>>>>>>> 56af97b6
    } catch (err) {
      yield call(AppDeploymentActionDispatcher.getAppDeploymentsRejected, err);
      yield call(delay, 500000);
    }
  }
}

// Interval watcher function
function* watchGetAppDeploymentIntervalSaga(): SagaIterator {
  while (true) {
    yield take(AppDeploymentActionTypes.GET_APP_DEPLOYMENTS_START_INTERVAL);
    yield race({
      do: call(getAppDeploymentIntervalSaga),
      cancel: take(AppDeploymentActionTypes.GET_APP_DEPLOYMENTS_STOP_INTERVAL),
    });
  }
}

export default function*(): SagaIterator {
  yield fork(watchGetAppDeploymentIntervalSaga);
}<|MERGE_RESOLUTION|>--- conflicted
+++ resolved
@@ -2,226 +2,11 @@
 import { SagaIterator } from 'redux-saga';
 import { delay } from 'redux-saga';
 import { call, fork, race, take } from 'redux-saga/effects';
-// import { get } from '../../../../../shared/src/utils/networking';
-// import { getAppDeploymentsUrl } from '../../../utils/urlHelper';
+import { get } from '../../../../../shared/src/utils/networking';
+import { getAppDeploymentsUrl } from '../../../utils/urlHelper';
 import * as AppDeploymentActionTypes from '../appDeploymentActionTypes';
 import AppDeploymentActionDispatcher from '../appDeploymentDispatcher';
-import { IDeploymentResults } from '../types';
-
-<<<<<<< HEAD
-export const mockDeployments: IDeploymentResults = {
-  results: [
-    {
-      id: 'document_id',
-      tagName: '1.2.9',
-      app: 'deployment_1_app',
-      org: 'deployment_1_org',
-      envName: 'at21',
-      createdBy: 'All Deploys',
-      created: '2019-10-18T10:30:15.3464541+02:00',
-      build: {
-        id: '17232',
-        status: 5,
-        result: 'succeeded',
-        started: null,
-        finished: '2019-10-18T10:30:15.3464541+02:00',
-      },
-    },
-    {
-      id: 'document_id',
-      tagName: '1.2.8',
-      app: 'deployment_1_app',
-      org: 'deployment_1_org',
-      envName: 'at21',
-      createdBy: 'deployment_1_createdBy',
-      created: '2019-10-14T10:38:15.3464541+02:00',
-      build: {
-        id: '17232',
-        status: 5,
-        result: 'succeeded',
-        started: null,
-        finished: '2019-10-14T10:38:15.3464541+02:00',
-      },
-    },
-    {
-      id: 'document_id',
-      tagName: '1.2.7',
-      app: 'deployment_1_app',
-      org: 'deployment_1_org',
-      envName: 'at21',
-      createdBy: 'deployment_1_createdBy',
-      created: '2019-10-14T10:38:15.3464541+02:00',
-      build: {
-        id: '17232',
-        status: 5,
-        result: 'succeeded',
-        started: null,
-        finished: '2019-10-14T10:38:15.3464541+02:00',
-      },
-    },
-    {
-      id: 'document_id',
-      tagName: '1.2.6',
-      app: 'deployment_1_app',
-      org: 'deployment_1_org',
-      envName: 'at21',
-      createdBy: 'deployment_1_createdBy',
-      created: '2019-10-14T10:38:15.3464541+02:00',
-      build: {
-        id: '17232',
-        status: 5,
-        result: 'succeeded',
-        started: null,
-        finished: '2019-10-14T10:38:15.3464541+02:00',
-      },
-    },
-    {
-      id: 'document_id',
-      tagName: '1.2.4',
-      app: 'deployment_1_app',
-      org: 'deployment_1_org',
-      envName: 'at21',
-      createdBy: 'deployment_1_createdBy',
-      created: '2019-10-14T10:38:15.3464541+02:00',
-      build: {
-        id: '17232',
-        status: 5,
-        result: 'succeeded',
-        started: null,
-        finished: '2019-10-14T10:38:15.3464541+02:00',
-      },
-    },
-    {
-      id: 'document_id',
-      tagName: '1.2.3',
-      app: 'deployment_1_app',
-      org: 'deployment_1_org',
-      envName: 'at21',
-      createdBy: 'deployment_1_createdBy',
-      created: '2019-10-14T10:38:15.3464541+02:00',
-      build: {
-        id: '17232',
-        status: 5,
-        result: 'succeeded',
-        started: null,
-        finished: '2019-10-14T10:38:15.3464541+02:00',
-      },
-    },
-    {
-      id: 'document_id',
-      tagName: '1.2.2',
-      app: 'deployment_1_app',
-      org: 'deployment_1_org',
-      envName: 'at21',
-      createdBy: 'deployment_1_createdBy',
-      created: '2019-10-14T10:38:15.3464541+02:00',
-      build: {
-        id: '17232',
-        status: 5,
-        result: 'succeeded',
-        started: null,
-        finished: '2019-10-14T10:38:15.3464541+02:00',
-      },
-    },
-    {
-      id: 'document_id',
-      tagName: '1.2.1',
-      app: 'deployment_1_app',
-      org: 'deployment_1_org',
-      envName: 'at21',
-      createdBy: 'deployment_1_createdBy',
-      created: '2019-10-14T10:38:15.3464541+02:00',
-      build: {
-        id: '17232',
-        status: 5,
-        result: 'succeeded',
-        started: null,
-        finished: '2019-10-14T10:38:15.3464541+02:00',
-      },
-    },
-    {
-      id: 'document_id',
-      tagName: '1.2.0',
-      app: 'deployment_1_app',
-      org: 'deployment_1_org',
-      envName: 'at21',
-      createdBy: 'deployment_1_createdBy',
-      created: '2019-10-14T10:38:15.3464541+02:00',
-      build: {
-        id: '17232',
-        status: 5,
-        result: 'succeeded',
-        started: null,
-        finished: '2019-10-14T10:38:15.3464541+02:00',
-      },
-    },
-    {
-      id: 'document_id',
-      tagName: '1.1.6',
-      app: 'deployment_1_app',
-      org: 'deployment_1_org',
-      envName: 'at21',
-      createdBy: 'deployment_1_createdBy',
-      created: '2019-10-14T10:38:15.3464541+02:00',
-      build: {
-        id: '17232',
-        status: 5,
-        result: 'succeeded',
-        started: null,
-        finished: '2019-10-14T10:38:15.3464541+02:00',
-      },
-    },
-    {
-      id: 'document_id',
-      tagName: '1.1.5',
-      app: 'deployment_1_app',
-      org: 'deployment_1_org',
-      envName: 'at21',
-      createdBy: 'deployment_1_createdBy',
-      created: '2019-10-14T10:38:15.3464541+02:00',
-      build: {
-        id: '17232',
-        status: 5,
-        result: 'succeeded',
-        started: null,
-        finished: '2019-10-14T10:38:15.3464541+02:00',
-      },
-    },
-    {
-      id: 'document_id',
-      tagName: '1.1.4',
-      app: 'deployment_1_app',
-      org: 'deployment_1_org',
-      envName: 'tt',
-      createdBy: 'deployment_1_createdBy',
-      created: '2019-10-14T10:38:15.3464541+02:00',
-      build: {
-        id: '17232',
-        status: 5,
-        result: 'succeeded',
-        started: null,
-        finished: '2019-10-14T10:38:15.3464541+02:00',
-      },
-    },
-    {
-      id: 'document_id',
-      tagName: '1.1.1',
-      app: 'deployment_1_app',
-      org: 'deployment_1_org',
-      envName: 'tt',
-      createdBy: 'deployment_1_createdBy',
-      created: '2019-10-14T10:38:15.3464541+02:00',
-      build: {
-        id: '17232',
-        status: 5,
-        result: 'succeeded',
-        started: null,
-        finished: '2019-10-14T10:38:15.3464541+02:00',
-      },
-    },
-  ],
-};
-=======
+
 // export const mockDeployments: IDeploymentResults = {
 //   results: []
 // };
@@ -438,7 +223,6 @@
 //     },
 //   ],
 // };
->>>>>>> 56af97b6
 
 // Worker function - polling
 function* getAppDeploymentIntervalSaga(): SagaIterator {
@@ -448,17 +232,10 @@
       // mockDeployments.results[0].created = moment().format();
       // mockDeployments.results[0].build.finished = moment().format();
 
-<<<<<<< HEAD
-      // const deployments = yield call(get, getAppDeploymentsUrl());
-
-      yield call(AppDeploymentActionDispatcher.getAppDeploymentsFulfilled, mockDeployments);
-      yield call(delay, 5000);
-=======
       const deployments = yield call(get, `${getAppDeploymentsUrl()}?sortDirection=ascending&sortBy=created`);
 
       yield call(AppDeploymentActionDispatcher.getAppDeploymentsFulfilled, deployments);
       yield call(delay, 500000);
->>>>>>> 56af97b6
     } catch (err) {
       yield call(AppDeploymentActionDispatcher.getAppDeploymentsRejected, err);
       yield call(delay, 500000);
