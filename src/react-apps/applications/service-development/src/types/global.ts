import { IHandleServiceInformationState } from '../features/administration/handleServiceInformationReducer';
import { IDeployState } from '../features/deploy/deployReducer';
import { IHandleMergeConflictState } from '../features/handleMergeConflict/handleMergeConflictReducer';
import { IAppClusterState } from '../sharedResources/appCluster/appClusterReducer';
import { IApplicationMetadataState } from '../sharedResources/applicationMetadata/applicationMetadataReducer';
import { IAppReleaseState } from '../sharedResources/appRelease/appReleaseReducer';
import { IFetchedLanguageState } from '../utils/fetchLanguage/languageReducer';
import { IRepoStatusState } from './../sharedResources/repoStatus/repoStatusReducer';

declare global {
  export interface IServiceDevelopmentNameSpace<T1, T2, T3, T4, T5, T6, T7> {
    language: T1;
    handleMergeConflict: T2;
    serviceInformation: T3;
    deploy: T4;
    applicationMetadataState: T5;
    appCluster: T6;
<<<<<<< HEAD
    repoStatus: T7;
=======
    appReleases: T7;
>>>>>>> 35f352bb
  }

  export interface IServiceDevelopmentState
    extends IServiceDevelopmentNameSpace
    <IFetchedLanguageState,
    IHandleMergeConflictState,
    IHandleServiceInformationState,
    IDeployState,
    IApplicationMetadataState,
    IAppClusterState,
<<<<<<< HEAD
    IRepoStatusState> { }
=======
    IAppReleaseState> { }
>>>>>>> 35f352bb
}

export interface IRepository {
  clone_url: string;
  created_at: string;
  default_branch: string;
  description: string;
  empty: boolean;
  fork: boolean;
  forks_count: number;
  full_name: string;
  html_url: string;
  id: number;
  is_cloned_to_local: boolean;
  mirror: boolean;
  name: string;
  open_issues_count: number;
  owner: IOwner;
  permissions: IPermissions;
  private: boolean;
  repositoryCreatedStatus: number;
  size: number;
  ssh_url: string;
  stars_count: number;
  updated_at: string;
  watchers_count: number;
  website: string;
}

export interface IOwner {
  avatar_url: string;
  email: string;
  full_name: string;
  id: number;
  login: string;
  UserType: number;
}

export interface IPermissions {
  admin: boolean;
  pull: boolean;
  push: boolean;
}

export interface ICommit {
  message: string;
  author: ICommitAuthor;
  comitter: ICommitAuthor;
  sha: string;
  messageShort: string;
  encoding: string;
}

export interface ICommitAuthor {
  email: string;
  name: string;
  when: any;
}

export interface IServiceName {
  name: string;
  saving: boolean;
}

export interface IServiceDescription {
  description: string;
  saving: boolean;
}

export interface IServiceId {
  serviceId: string;
  saving: boolean;
}<|MERGE_RESOLUTION|>--- conflicted
+++ resolved
@@ -8,18 +8,15 @@
 import { IRepoStatusState } from './../sharedResources/repoStatus/repoStatusReducer';
 
 declare global {
-  export interface IServiceDevelopmentNameSpace<T1, T2, T3, T4, T5, T6, T7> {
+  export interface IServiceDevelopmentNameSpace<T1, T2, T3, T4, T5, T6, T7, T8> {
     language: T1;
     handleMergeConflict: T2;
     serviceInformation: T3;
     deploy: T4;
     applicationMetadataState: T5;
     appCluster: T6;
-<<<<<<< HEAD
     repoStatus: T7;
-=======
-    appReleases: T7;
->>>>>>> 35f352bb
+    appReleases: T8;
   }
 
   export interface IServiceDevelopmentState
@@ -30,11 +27,8 @@
     IDeployState,
     IApplicationMetadataState,
     IAppClusterState,
-<<<<<<< HEAD
-    IRepoStatusState> { }
-=======
+    IRepoStatusState,
     IAppReleaseState> { }
->>>>>>> 35f352bb
 }
 
 export interface IRepository {
