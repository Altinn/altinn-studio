--- conflicted
+++ resolved
@@ -18,12 +18,8 @@
   "author": "Altinn",
   "license": "MIT",
   "dependencies": {
-<<<<<<< HEAD
     "@material-ui/core": "3.6.1",
-=======
-    "@material-ui/core": "^3.4.0",
-    "@material-ui/icons": "^3.0.1",
->>>>>>> 9db1b25d
+    "@material-ui/icons": "3.0.1",
     "axios": "0.18.0",
     "babel-core": "6.26.3",
     "classnames": "^2.2.6",
