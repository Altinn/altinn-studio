export * from './updateFormData';
export * from './submitFormData';
export * from './fetchFormData';
<<<<<<< HEAD
export * from './runSingleFieldValidation';
=======
export * from './completeAndSendInForm';
>>>>>>> 2734e83c
<|MERGE_RESOLUTION|>--- conflicted
+++ resolved
@@ -1,8 +1,5 @@
 export * from './updateFormData';
 export * from './submitFormData';
 export * from './fetchFormData';
-<<<<<<< HEAD
 export * from './runSingleFieldValidation';
-=======
-export * from './completeAndSendInForm';
->>>>>>> 2734e83c
+export * from './completeAndSendInForm';