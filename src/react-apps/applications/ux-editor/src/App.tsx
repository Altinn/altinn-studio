--- conflicted
+++ resolved
@@ -74,15 +74,13 @@
       manageServiceConfigurationActionDispatcher.fetchJsonFile(
         `${altinnWindow.location.origin}/runtime/api/resource/${servicePath}/ServiceConfigurations.json`);
 
-<<<<<<< HEAD
       // Fetch current workflow state
       WorkflowActionDispatcher.getCurrentState(
         `${window.location.origin}/runtime/${org}/${service}/${instanceId}/GetCurrentState?reporteeId=${reportee}`);
-=======
+
       // Fetch language
       appDataActionDispatcher.fetchLanguage(
         `${altinnWindow.location.origin}/runtime/api/Language/GetLanguageAsJSON`, 'nb');
->>>>>>> 522fbd3d
 
     } else {
       // ALTINN STUDIO
