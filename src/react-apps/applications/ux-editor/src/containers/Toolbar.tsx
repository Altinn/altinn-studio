--- conflicted
+++ resolved
@@ -207,16 +207,6 @@
     // Ignore for now, favourites will be implemented at a later stage
   }
 
-<<<<<<< HEAD
-  public handleCollapsableAnimationDone = (list: string) => {
-    if (list === 'schema') {
-      this.setState({
-        componentListCloseAnimationDone: !this.state.componentListCloseAnimationDone,
-      });
-    } else if (list === 'text') {
-      this.setState({
-        textListCloseAnimationDone: !this.state.textListCloseAnimationDone,
-=======
   public setCollapsableListAnimationState = (list: string, done: boolean) => {
     if (list === 'schema') {
       this.setState({
@@ -225,7 +215,6 @@
     } else if (list === 'text') {
       this.setState({
         textListCloseAnimationDone: done,
->>>>>>> 4c2670ae
       });
     }
   }
@@ -262,14 +251,9 @@
 
           <Collapse
             in={this.state.componentListOpen}
-<<<<<<< HEAD
-            onExited={this.handleCollapsableAnimationDone.bind(this, 'schema')}
-            onEnter={this.handleCollapsableAnimationDone.bind(this, 'schema')}
-=======
             onExited={this.setCollapsableListAnimationState.bind(this, 'schema', true)}
             onEnter={this.setCollapsableListAnimationState.bind(this, 'schema', false)}
             style={this.state.componentListCloseAnimationDone ? { display: 'none' } : {}}
->>>>>>> 4c2670ae
             classes={{
               container: this.props.classes.collapsableContainer,
             }}
@@ -277,10 +261,6 @@
             <List
               dense={false}
               id='schema-components'
-<<<<<<< HEAD
-              style={this.state.componentListCloseAnimationDone ? { display: 'none' } : {}}
-=======
->>>>>>> 4c2670ae
             >
               <Droppable droppableId='ITEMS' isDropDisabled={true}>
                 {(provided: any) => (
@@ -375,14 +355,9 @@
           />
           <Collapse
             in={this.state.textListOpen}
-<<<<<<< HEAD
-            onExited={this.handleCollapsableAnimationDone.bind(this, 'text')}
-            onEnter={this.handleCollapsableAnimationDone.bind(this, 'text')}
-=======
             onExited={this.setCollapsableListAnimationState.bind(this, 'text', true)}
             onEnter={this.setCollapsableListAnimationState.bind(this, 'text', false)}
             style={this.state.textListCloseAnimationDone ? { display: 'none' } : {}}
->>>>>>> 4c2670ae
             classes={{
               container: this.props.classes.collapsableContainer,
             }}
