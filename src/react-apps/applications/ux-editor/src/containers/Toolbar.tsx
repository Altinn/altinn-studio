import { Collapse, createStyles, Theme, withStyles } from '@material-ui/core';
import List from '@material-ui/core/List';
import * as React from 'react';
import * as Modal from 'react-modal';
import { connect } from 'react-redux';
import FormDesignerActionDispatchers from '../actions/formDesignerActions/formDesignerActionDispatcher';
import { advancedComponents, ComponentTypes, IComponent, schemaComponents, textComponents } from '../components';
import { EditModalContent } from '../components/config/EditModalContent';
import { CollapsableMenuComponent } from '../components/toolbar/CollapsableMenuComponent';
import { ExternalApiModalComponent } from '../components/toolbar/ExternalApiModal';
import { InformationPanelComponent } from '../components/toolbar/InformationPanelComponent';
import { ListSelectorComponent } from '../components/toolbar/ListSelectorComponent';
import { makeGetLayoutOrderSelector } from '../selectors/getLayoutData';

import { ToolbarItem } from './ToolbarItem';

import '../styles/toolBar.css';

const THIRD_PARTY_COMPONENT: string = 'ThirdParty';

export interface IToolbarElement {
  label: string;
  icon?: string;
  componentType: ComponentTypes;
  actionMethod: (containerId: string, index: number) => void;
}

export enum LayoutItemType {
  Container = 'CONTAINER',
  Component = 'COMPONENT',
}

export enum CollapsableMenus {
  Components,
  Texts,
  AdvancedComponents,
}

export interface IToolbarProvidedProps {
  classes: any;
}

export interface IToolbarProps extends IToolbarProvidedProps {
  dataModel: IDataModelFieldElement[];
  textResources: ITextResource[];
  thirdPartyComponents: any;
  activeContainer: string;
  activeList: any[];
  language: any;
  order: any[];
}
export interface IToolbarState {
  modalOpen: boolean;
  selectedComp: any;
  selectedCompId: string;
  componentInformationPanelOpen: boolean;
  componentSelectedForInformationPanel: ComponentTypes;
  anchorElement: any;
  componentListOpen: boolean;
  componentListCloseAnimationDone: boolean;
  textListOpen: boolean;
  textListCloseAnimationDone: boolean;
  advancedComponentListOpen: boolean;
  advancedComponentListCloseAnimationDone: boolean;
}
class ToolbarClass extends React.Component<IToolbarProps, IToolbarState> {
  public components: IToolbarElement[];
  public textComponents: IToolbarElement[];
  public advancedComponents: IToolbarElement[];

  constructor(props: IToolbarProps, state: IToolbarState) {
    super(props, state);
    this.state = {
      modalOpen: false,
      selectedComp: {},
      selectedCompId: '',
      componentInformationPanelOpen: false,
      componentSelectedForInformationPanel: -1,
      anchorElement: null,
      componentListOpen: true,
      componentListCloseAnimationDone: false,
      textListOpen: true,
      textListCloseAnimationDone: false,
      advancedComponentListOpen: true,
      advancedComponentListCloseAnimationDone: false,
    };
    this.components = schemaComponents.map(this.mapComponentToToolbarElement);
    this.textComponents = textComponents.map(this.mapComponentToToolbarElement);
    this.advancedComponents = advancedComponents.map(this.mapComponentToToolbarElement);
  }

  public mapComponentToToolbarElement = (c: IComponent): IToolbarElement => {
    const customProperties = c.customProperties ? c.customProperties : {};
    return {
      componentType: c.Type,
      label: c.name,
      icon: c.Icon,
      actionMethod: (containerId: string, position: number) => {
        FormDesignerActionDispatchers.addFormComponent({
          component: c.name,
          itemType: LayoutItemType.Component,
          textResourceBindings: {
            title: c.name,
          },
          dataModelBindings: {},
          ...JSON.parse(JSON.stringify(customProperties)),
        },
          position,
          containerId,
        );
        this.updateActiveListOrder();
      },
    } as IToolbarElement;
  }

  public updateActiveListOrder() {
    FormDesignerActionDispatchers.updateActiveListOrder(this.props.activeList, this.props.order);
  }

  /*

  Commented out since we're disabling containers until design is done.
  https://github.com/Altinn/altinn-studio/issues/451

  public addContainerToLayout(containerId: string, index: number) {
    FormDesignerActionDispatchers.addFormContainer({
      repeating: false,
      dataModelGroup: null,
      index: 0,

    } as ICreateFormContainer,
      null,
      containerId,
      null,
      index,
    );
  }*/

  public getThirdPartyComponents = (): IToolbarElement[] => {
    const { thirdPartyComponents } = this.props;
    if (!thirdPartyComponents) {
      return [];
    }
    const thirdPartyComponentArray: IToolbarElement[] = [];
    for (const packageName in thirdPartyComponents) {
      if (thirdPartyComponents.hasOwnProperty(packageName)) {
        for (const componentName in thirdPartyComponents[packageName]) {
          if (thirdPartyComponents[packageName].hasOwnProperty(componentName)) {
            thirdPartyComponentArray.push({
              label: `${packageName} - ${componentName}`,
              componentType: null,
              actionMethod: (containerId: string, position: number) =>
                FormDesignerActionDispatchers.addFormComponent({
                  component: THIRD_PARTY_COMPONENT,
                  itemType: LayoutItemType.Component,
                  textResourceBindings: {
                    title: `${packageName} - ${componentName}`,
                  },
                  dataModelBindings: {},
                  ...JSON.parse(JSON.stringify({})),
                },
                  position,
                  containerId,
                ),
            });
          }
        }
      }
    }
    return thirdPartyComponentArray;
  }

  public handleNext(component: any, id: string) {
    this.setState({
      selectedComp: component,
      selectedCompId: id,
      modalOpen: true,
    });
  }

  public handleSaveChange = (callbackComponent: FormComponentType): void => {
    this.handleComponentUpdate(callbackComponent);
    this.handleCloseModal();
  }

  public handleComponentUpdate = (updatedComponent: IFormComponent): void => {
    FormDesignerActionDispatchers.updateFormComponent(
      updatedComponent,
      this.state.selectedCompId,
      this.props.activeContainer,
    );
  }

  public handleCloseModal = (): void => {
    this.setState({
      modalOpen: false,
    });
  }

  public handleComponentInformationOpen = (component: ComponentTypes, event: any) => {
    this.setState({
      componentInformationPanelOpen: true,
      componentSelectedForInformationPanel: component,
      anchorElement: event.currentTarget,
    });
  }

  public handleComponentInformationClose = () => {
    this.setState({
      componentInformationPanelOpen: false,
      componentSelectedForInformationPanel: -1,
      anchorElement: null,
    });
  }

  public handleCollapsableListClicked = (menu: CollapsableMenus) => {
    if (menu === CollapsableMenus.Components) {
      this.setState({
        componentListOpen: !this.state.componentListOpen,
      });
    } else if (menu === CollapsableMenus.Texts) {
      this.setState({
        textListOpen: !this.state.textListOpen,
      });
    } else if (menu === CollapsableMenus.AdvancedComponents) {
      this.setState({
        advancedComponentListOpen: !this.state.advancedComponentListOpen,
      });
    }
  }

  public handleComponentListChange = (value: any) => {
    // Ignore for now, favourites will be implemented at a later stage
  }

  public setCollapsableListAnimationState = (list: string, done: boolean) => {
    if (list === 'schema') {
      this.setState({
        componentListCloseAnimationDone: done,
      });
    } else if (list === 'text') {
      this.setState({
        textListCloseAnimationDone: done,
      });
    } else if (list === 'advancedComponent') {
      this.setState({
        advancedComponentListCloseAnimationDone: done,
      });
    }
  }

  public render() {
    return (
<<<<<<< HEAD
      <div className={'col-sm-12'} id='toolbarz'>
        <FormControl
=======
      <div className={'col-sm-12'}>
        {/* <FormControl
>>>>>>> 6ad2f418
          classes={{ root: classNames(this.props.classes.searchBox) }}
          fullWidth={true}
        >
          <TextField
            id={'component-search'}
            placeholder={this.props.language.ux_editor.toolbar_component_search}
            InputProps={{
              disableUnderline: true,
              endAdornment:
                <InputAdornment position={'end'} classes={{ root: classNames(this.props.classes.searchBoxIcon) }}>
                  <i className={'fa fa-search'} />
                </InputAdornment>,
              classes: { root: classNames(this.props.classes.searchBoxInput) },
            }}
          />
        </FormControl> */}
        <List id='collapsable-items' tabIndex={-1}>

          <ListSelectorComponent onChange={this.handleComponentListChange} />

          <CollapsableMenuComponent
            menuIsOpen={this.state.componentListOpen}
            onClick={this.handleCollapsableListClicked}
            menuType={CollapsableMenus.Components}
          />

          <Collapse
            in={this.state.componentListOpen}
            onExited={this.setCollapsableListAnimationState.bind(this, 'schema', true)}
            onEnter={this.setCollapsableListAnimationState.bind(this, 'schema', false)}
            style={this.state.componentListCloseAnimationDone ? { display: 'none' } : {}}
            classes={{
              container: this.props.classes.collapsableContainer,
            }}
          >
            <List
              dense={false}
              id='schema-components'
            >
              {this.components.map((component: IToolbarElement, index: number) => (
                <ToolbarItem
                  text={component.label}
                  icon={component.icon}
                  componentType={component.componentType}
                  onDropAction={component.actionMethod}
                  onClick={this.handleComponentInformationOpen}
                  key={index}
                />
              ))
              }

              {this.getThirdPartyComponents().map((component: IToolbarElement, index: number) => (
                <ToolbarItem
                  text={component.label}
                  icon={component.icon}
                  componentType={component.componentType}
                  onDropAction={component.actionMethod}
                  onClick={this.handleComponentInformationOpen}
                  key={index}
                />
              ))}
              {/*

              Commented out since we're disabling containers until design is done.
              https://github.com/Altinn/altinn-studio/issues/451
              <ToolbarItem
                text={this.props.language.ux_editor.container}
                onClick={this.handleComponentInformationOpen}
                onDropAction={this.addContainerToLayout}
                componentType={ComponentTypes.Container}
              />
              */}
            </List>
          </Collapse>
          <CollapsableMenuComponent
            menuIsOpen={this.state.textListOpen}
            onClick={this.handleCollapsableListClicked}
            menuType={CollapsableMenus.Texts}
          />
          <Collapse
            in={this.state.textListOpen}
            onExited={this.setCollapsableListAnimationState.bind(this, 'text', true)}
            onEnter={this.setCollapsableListAnimationState.bind(this, 'text', false)}
            style={this.state.textListCloseAnimationDone ? { display: 'none' } : {}}
            classes={{
              container: this.props.classes.collapsableContainer,
            }}
          >
            <List dense={false} id={'schema-texts'}>
              {this.textComponents.map((component: IToolbarElement, index: number) => (
                <ToolbarItem
                  text={component.label}
                  icon={component.icon}
                  componentType={component.componentType}
                  onClick={this.handleComponentInformationOpen}
                  onDropAction={component.actionMethod}
                  key={index}
                />
              ))}
            </List>
          </Collapse>
          <CollapsableMenuComponent
            menuIsOpen={this.state.advancedComponentListOpen}
            onClick={this.handleCollapsableListClicked}
            menuType={CollapsableMenus.AdvancedComponents}
          />
          <Collapse
            in={this.state.advancedComponentListOpen}
            onExited={this.setCollapsableListAnimationState.bind(this, 'advancedComponent', true)}
            onEnter={this.setCollapsableListAnimationState.bind(this, 'advancedComponent', false)}
            style={this.state.advancedComponentListCloseAnimationDone ? { display: 'none' } : {}}
            classes={{
              container: this.props.classes.collapsableContainer,
            }}
          >
            <List dense={false} id={'advanced-components'}>
              {this.advancedComponents.map((component: IToolbarElement, index: number) => (
                <ToolbarItem
                  text={component.label}
                  icon={component.icon}
                  componentType={component.componentType}
                  onClick={this.handleComponentInformationOpen}
                  onDropAction={component.actionMethod}
                  key={index}
                />
              ))}
            </List>
          </Collapse>
        </List >

        <div className='d-block'>
          <ExternalApiModalComponent />
        </div>
        <Modal
          isOpen={this.state.modalOpen}
          onRequestClose={this.handleCloseModal}
          ariaHideApp={false}
          contentLabel={'Input edit'}
          className='react-modal a-modal-content-target a-page a-current-page modalPage'
          overlayClassName='react-modal-overlay '
        >
          <EditModalContent
            component={this.state.selectedComp}
            saveEdit={this.handleSaveChange}
            cancelEdit={this.handleCloseModal}
            dataModel={this.props.dataModel}
            textResources={this.props.textResources}
            language={this.props.language}
          />
        </Modal>
        <InformationPanelComponent
          anchorElement={this.state.anchorElement}
          informationPanelOpen={this.state.componentInformationPanelOpen}
          onClose={this.handleComponentInformationClose}
          selectedComponent={this.state.componentSelectedForInformationPanel}
        />
      </div >
    );
  }
}

const styles = (theme: Theme) => createStyles({
  searchBox: {
    border: '1px solid #0062BA',
    marginBottom: '10px',
    background: 'none',
  },
  searchBoxInput: {
    fontSize: '14px',
    color: '#6A6A6A',
    padding: '6px',
  },
  searchBoxIcon: {
    color: '#000000',
  },
  collapsableContainer: {
    paddingRight: '2px',
    paddingLeft: '2px',
  },
});

const mapsStateToProps = (
  state: IAppState,
  props: IToolbarProvidedProps,
): IToolbarProps => {
  const GetLayoutOrderSelector = makeGetLayoutOrderSelector();
  return {
    classes: props.classes,
    dataModel: state.appData.dataModel.model,
    textResources: state.appData.textResources.resources,
    thirdPartyComponents: state.thirdPartyComponents.components,
    activeContainer: state.formDesigner.layout.activeContainer,
    activeList: state.formDesigner.layout.activeList,
    order: GetLayoutOrderSelector(state),
    language: state.appData.language.language,
  };
};

export const Toolbar = withStyles(styles, { withTheme: true })(connect(mapsStateToProps)(ToolbarClass));<|MERGE_RESOLUTION|>--- conflicted
+++ resolved
@@ -251,13 +251,8 @@
 
   public render() {
     return (
-<<<<<<< HEAD
-      <div className={'col-sm-12'} id='toolbarz'>
-        <FormControl
-=======
       <div className={'col-sm-12'}>
         {/* <FormControl
->>>>>>> 6ad2f418
           classes={{ root: classNames(this.props.classes.searchBox) }}
           fullWidth={true}
         >
