--- conflicted
+++ resolved
@@ -150,22 +150,11 @@
 
   public render() {
     return (
-<<<<<<< HEAD
       <div className={'col-sm-12'}>
-        <div className='row a-topTasks'>
-          {this.toolbarComponents.map((component, index) => {
-            return (
-              <div className='col col-lg-12' key={index}>
-                <button
-                  type='button'
-                  className={'a-btn a-btn-icon'}
-                  onClick={component.actionMethod}
-=======
-      <div className={'col-sm-3'}>
 
         <Droppable droppableId='ITEMS' isDropDisabled={true}>
 
-          {(provided, snapshot) => (
+          {(provided: any, snapshot: any) => (
             <div className='row' ref={provided.innerRef}>
               {this.toolbarComponents.map((component, index) => {
                 return (
@@ -200,7 +189,6 @@
                   key={index}
                   draggableId={component.label}
                   index={5}
->>>>>>> 11844035
                 >
                   {
                     /*tslint:disable-next-line:no-shadowed-variable */
