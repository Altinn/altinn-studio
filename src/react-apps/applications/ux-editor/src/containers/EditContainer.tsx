import {
  createStyles, Grid, IconButton, List, ListItem, withStyles,
} from '@material-ui/core';
import * as React from 'react';
import { connect } from 'react-redux';
import uuid = require('uuid');
import altinnTheme from '../../../shared/src/theme/altinnStudioTheme';
import ApiActionDispatchers from '../actions/apiActions/apiActionDispatcher';
import FormDesignerActionDispatchers from '../actions/formDesignerActions/formDesignerActionDispatcher';
import { EditModalContent } from '../components/config/EditModalContent';
import '../styles/index.css';
import { getCodeListConnectionForDatamodelBinding } from '../utils/apiConnection';
import { getTextResource, truncate } from '../utils/language';

const styles = createStyles({
  active: {
    backgroundColor: '#fff',
    boxShadow: '0px 0px 4px rgba(0, 0, 0, 0.25)',
    padding: '10px 12px 14px 12px',
  },
  activeWrapper: {
    padding: '10px 12px 20px 12px',
  },
  formComponent: {
    backgroundColor: altinnTheme.altinnPalette.primary.greyLight,
    border: '1.5px dotted ' + altinnTheme.palette.secondary.dark,
    color: altinnTheme.altinnPalette.primary.blue + '!mportant',
    padding: '10px 12px 14px 12px',
    '&:hover': {
      backgroundColor: '#fff',
      boxShadow: '0px 0px 4px rgba(0, 0, 0, 0.25)',
    },
  },
  formComponentsBtn: {
    fontSize: '0.85em',
    fill: altinnTheme.altinnPalette.primary.blue,
    paddingLeft: '0',
    marginTop: '0.1em',
    outline: 'none !important',
    '&:hover': {
      background: 'none',
    },
  },
  specialBtn: {
    fontSize: '0.6em !important',
  },
  gridForBtn: {
    visibility: 'hidden',
    paddingTop: '8px',
    paddingBottom: '8px',
  },
  gridForBtnActive: {
    visibility: 'visible',
    paddingTop: '8px',
    paddingBottom: '8px',
  },
  inputHelper: {
    marginTop: '1em',
    fontSize: '1.6rem',
    lineHeight: '3.2rem',
  },
  caption: {
    position: 'absolute',
    right: '12px',
    top: '6px',
    fontSize: '1.2rem',
  },
  textPrimaryDark: {
    color: altinnTheme.altinnPalette.primary.blue + '!important',
  },
  textSecondaryDark: {
    color: altinnTheme.altinnPalette.primary.grey + '!important',
  },
  wrapper: {
    '&:hover $gridForBtn': {
      visibility: 'visible',
    },
  },
});

export interface IEditContainerProvidedProps {
  component: IFormComponent;
  id: string;
  classes: any;
}

export interface IEditContainerProps extends IEditContainerProvidedProps {
  id: string;
  dataModel: IDataModelFieldElement[];
  textResources: ITextResource[];
  language: any;
  components: any;
  connections: any;
}

export interface IEditContainerState {
  component: IFormComponent;
  isEditModalOpen: boolean;
  isItemActive: boolean;
  isEditMode: boolean;
}

class Edit extends React.Component<IEditContainerProps, IEditContainerState> {
  constructor(_props: IEditContainerProps, _state: IEditContainerState) {
    super(_props, _state);
    this.state = {
      isEditModalOpen: false,
      isItemActive: false,
      isEditMode: false,
<<<<<<< HEAD
      component: { ...this.props.component },
=======
      component: {
        ...this.props.component,
      },
>>>>>>> a9aa077b
    };
  }

  public handleComponentUpdate = (updatedComponent: IFormComponent): void => {
    this.setState((state) => {
      return {
        ...state,
        component: { ...updatedComponent },
      };
    });
  }

  public handleComponentDelete = (e: any): void => {
    FormDesignerActionDispatchers.deleteFormComponent(this.props.id);
    if (this.props.components[this.props.id].codeListId) {
      const connectionId =
        getCodeListConnectionForDatamodelBinding(
          this.props.components[this.props.id].dataModelBinding,
          this.props.connections);
      if (connectionId) {
        ApiActionDispatchers.delApiConnection(connectionId);
      }
    }
    e.stopPropagation();
  }

  public handleOpenEdit = (): void => {
    this.setState({
      isItemActive: true,
      isEditMode: true,
    });
  }

  public handleOpenModal = (): void => {
    if (!this.state.isEditMode) {
      this.setState({
        isItemActive: !this.state.isItemActive,
      });
    }
  }

  public handleSave = (): void => {
    this.setState({
      isItemActive: false,
      isEditMode: false,
    });
    this.handleSaveChange(this.state.component);
  }
  public handleDiscard = (): void => {
    this.setState({
      component: { ...this.props.component },
      isItemActive: false,
      isEditMode: false,
    });
  }

  public handleSaveChange = (callbackComponent: FormComponentType): void => {
    this.checkForCodeListConnectionChanges(callbackComponent);
    FormDesignerActionDispatchers.updateFormComponent(
      callbackComponent,
      this.props.id,
    );
  }

  public checkForCodeListConnectionChanges = (callbackComponent: FormComponentType): void => {
    const originalComponent: FormComponentType = this.props.components[this.props.id];
    const codeListId = originalComponent.codeListId;
    const dataModelBinding = originalComponent.dataModelBinding;
    const newCodeListId = callbackComponent.codeListId;
    const newDataModelBinding = callbackComponent.dataModelBinding;

    if (!newCodeListId || !newDataModelBinding) {
      if (codeListId && dataModelBinding) {
        // there existed a connection before that should now be removed
        const oldConnectionId = getCodeListConnectionForDatamodelBinding(dataModelBinding, this.props.connections);
        if (oldConnectionId) {
          ApiActionDispatchers.delApiConnection(oldConnectionId);
        }
      }
      return;
    }

    // Update the relevant connection if something has changed, or create new if it does not exist
    if (codeListId !== newCodeListId || dataModelBinding !== newDataModelBinding) {
      const oldConnectionId = getCodeListConnectionForDatamodelBinding(dataModelBinding, this.props.connections);
      if (newDataModelBinding && newCodeListId) {
        this.handleSaveApiConnection(callbackComponent, oldConnectionId);
      }
    }
  }

  public handleDeleteApiConnection = (connectionId: string) => {
    if (!connectionId) {
      return;
    }
    ApiActionDispatchers.delApiConnection(connectionId);
  }

  public handleSaveApiConnection = (callbackComponent: FormComponentType, connectionId: string) => {
    if (!callbackComponent.dataModelBinding) {
      return;
    }
    if (!connectionId) {
      connectionId = uuid();
    }
    const newConnection: any = {
      [connectionId]: {
        codeListId: callbackComponent.codeListId,
        apiResponseMapping: {
          [callbackComponent.dataModelBinding]: {
            mappingKey: 'codes',
            // for now we only support a key-value pair, this could be changed in the future
            valueKey: 'key',
            labelKey: 'value1',
          },
        },
        clientParams: undefined,
        metaParams: undefined,
        externalApiId: undefined,

      },
    };
    ApiActionDispatchers.addApiConnection(newConnection);
  }

  public handleTitleChange = (e: any): void => {
    this.state.component.title = e.value;
  }

  public searchForText = (e: any): void => {
    this.state.component.title = e.target.value;
  }

  public render(): JSX.Element {
    return (
      <>
        <Grid xs={12} sm={true} container={true}>
          <Grid
            container={true}
            xs={true}
            direction={'row'}
            spacing={0}
            className={this.props.classes.wrapper}
          >
            <Grid item={true} xs={11}>
              <List>
                <ListItem
                  className={this.state.isItemActive ? this.props.classes.active : this.props.classes.formComponent}
                  onClick={this.handleOpenModal}
                >
                  {this.state.isEditMode ?
                    <Grid item={true} xs={12} className={this.props.classes.activeWrapper}>
                      <EditModalContent
                        component={this.state.component}
                        language={this.props.language}
                        handleComponentUpdate={this.handleComponentUpdate}
                      />
                    </Grid>
                    :
                    <div className={this.props.classes.textPrimaryDark}>
                      {this.state.component.title ?
                        truncate(getTextResource(this.props.component.title, this.props.textResources), 80)
                        : this.props.component.component}
                    </div>
                  }
                  <span className={this.props.classes.textSecondaryDark + ' ' + this.props.classes.caption}>
                    {this.props.component.component}
                  </span>
                </ListItem>
              </List>
            </Grid>
            {!this.state.isEditMode &&
              <Grid
                xs={true}
                container={true}
                direction={'column'}
                className={this.state.isItemActive ? this.props.classes.gridForBtnActive
                  : this.props.classes.gridForBtn}
              >
                <IconButton
                  type='button'
                  className={this.props.classes.formComponentsBtn + ' ' + this.props.classes.specialBtn}
                  onClick={this.handleComponentDelete}
                >
                  <i className='ai ai-circletrash' />
                </IconButton>
                <IconButton
                  type='button'
                  className={this.props.classes.formComponentsBtn}
                  onClick={this.handleOpenEdit}
                >
                  <i className='reg reg-edit' />
                </IconButton>
              </Grid>}
            {this.state.isEditMode &&
              <Grid
                xs={true}
                container={true}
                direction={'column'}
                className={this.props.classes.gridForBtn}
              >
                <IconButton
                  type='button'
                  className={this.props.classes.formComponentsBtn + ' ' + this.props.classes.specialBtn}
                  onClick={this.handleDiscard}
                >
                  <i className='ai ai-circlecancel' />
                </IconButton>
                <IconButton
                  type='button'
                  className={this.props.classes.formComponentsBtn + ' ' + this.props.classes.specialBtn}
                  onClick={this.handleSave}
                >
                  <i className='ai ai-circlecheck' />
                </IconButton>
              </Grid>}
          </Grid>
        </Grid>
      </>
    );
  }
}

const mapsStateToProps = (
  state: IAppState,
  props: IEditContainerProvidedProps,
): IEditContainerProps => {
  return {
    component: props.component,
    id: props.id,
    dataModel: state.appData.dataModel.model,
    textResources: state.appData.textResources.resources,
    language: state.appData.language.language,
    classes: props.classes,
    components: state.formDesigner.layout.components,
    connections: state.serviceConfigurations.APIs.connections,
  };
};

export const EditContainer = withStyles(styles, { withTheme: true })(connect(mapsStateToProps)(Edit));<|MERGE_RESOLUTION|>--- conflicted
+++ resolved
@@ -107,13 +107,7 @@
       isEditModalOpen: false,
       isItemActive: false,
       isEditMode: false,
-<<<<<<< HEAD
       component: { ...this.props.component },
-=======
-      component: {
-        ...this.props.component,
-      },
->>>>>>> a9aa077b
     };
   }
 
