import { createStyles, IconButton, Grid, Theme, withStyles, Drawer } from '@material-ui/core';
import classNames = require('classnames');
import * as React from 'react';
import { DragDropContext } from 'react-dnd';
import HTML5Backend from 'react-dnd-html5-backend';
import { connect } from 'react-redux';
<<<<<<< HEAD
import ServiceLogicMenu from '../../../shared/src/navigation/drawer/rightDrawerMenu';
=======
import FileEditor from '../../../shared/src/file-editor/FileEditor';
import { ServiceLogicMenu } from '../../../shared/src/navigation/drawer/rightDrawerMenu';
>>>>>>> cf780c38
import altinnTheme from '../../../shared/src/theme/altinnStudioTheme';
import VersionControlHeader from '../../../shared/src/version-control/versionControlHeader';
import AppDataActionDispatcher from '../actions/appDataActions/appDataActionDispatcher';
import FormDesignerActionDispatchers from '../actions/formDesignerActions/formDesignerActionDispatcher';
import ManageServiceConfigurationDispatchers from '../actions/manageServiceConfigurationActions/manageServiceConfigurationActionDispatcher';
import { CollapsableMenuComponent } from '../components/rightDrawerMenu/CollapsableMenuComponent';
import DesignView from './DesignView';
import { Toolbar } from './Toolbar';
import { RuleModalComponent } from '../components/toolbar/RuleModalComponent';
import { ConditionalRenderingModalComponent } from '../components/toolbar/ConditionalRenderingModal';

export interface IFormDesignerProvidedProps {
  classes: any;
}
export interface IFormDesignerProps extends IFormDesignerProvidedProps {
  language: any;
}
<<<<<<< HEAD
export interface IFormDesignerState {
  menuOpen: boolean;
=======

type LogicMode = 'Calculation' | 'Dynamics' | 'Validation' | null;

export interface IFormDesignerState {
  codeEditorOpen: boolean;
  codeEditorMode: LogicMode;
>>>>>>> cf780c38
}

const styles = ((theme: Theme) => createStyles({
  root: {
    flexGrow: 1,
    minHeight: 'calc(100vh - 69px)',
  },
  button: {
    'position': 'relative',
    'zIndex': 9999,
    'padding': '1.2rem 0.6rem',
    '&:hover': {
      background: 'none',
    },
  },
  container: {
    height: 'calc(100vh - 69px)',
    top: '69px',
    backgroundColor: altinnTheme.altinnPalette.primary.greyLight,
  },
  devider: {
    width: '100%',
    height: '0.1rem',
    background: altinnTheme.altinnPalette.primary.greyMedium,
  },
  item: {
    padding: 0,
    minWidth: '171px', /* Two columns at 1024px screen size */
  },
  icon: {
    'fontSize': '3rem',
    'border': '0.1rem solid ' + altinnTheme.altinnPalette.primary.blueDark,
    'color': altinnTheme.altinnPalette.primary.blueDark,
    'borderRadius': '50%',
    '&:hover': {
      color: '#fff',
      background: altinnTheme.altinnPalette.primary.blueDark,
    },
  },
  iconActive: {
    color: '#fff',
    background: altinnTheme.altinnPalette.primary.blueDark,
  },
  mainContent: {
    borderLeft: '1px solid #C9C9C9',
    borderRight: '1px solid #C9C9C9',
    minWidth: '682px !important', /* Eight columns at 1024px screen size */
    overflowY: 'auto',
  },
  menuHeader: {
    padding: '2.5rem 2.5rem 1.2rem 2.5rem',
    margin: 0,
  },
  fullWidth: {
    width: '100%',
  },
}));
export enum LayoutItemType {
  Container = 'CONTAINER',
  Component = 'COMPONENT',
}

class FormDesigner extends React.Component<
  IFormDesignerProps,
  IFormDesignerState
  > {
<<<<<<< HEAD
    constructor(props: IFormDesignerProps) {
      super(props);
      this.state = {
        menuOpen: false,
      };
    }
=======

  constructor(props: IFormDesignerProps) {
    super(props);
    this.state = {
      codeEditorOpen: false,
      codeEditorMode: null,
    };
  }
>>>>>>> cf780c38

  public componentDidMount() {
    const altinnWindow: IAltinnWindow = window as IAltinnWindow;
    const { org, service } = altinnWindow;
    const servicePath = `${org}/${service}`;

    FormDesignerActionDispatchers.fetchFormLayout(
      `${altinnWindow.location.origin}/designer/${servicePath}/UIEditor/GetFormLayout`);
    AppDataActionDispatcher.setDesignMode(true);
    ManageServiceConfigurationDispatchers.fetchJsonFile(
      `${altinnWindow.location.origin}/designer/${
      servicePath}/UIEditor/GetJsonFile?fileName=ServiceConfigurations.json`);
  }

<<<<<<< HEAD
  public toggleMenu = () => {
    this.setState({
      menuOpen: !this.state.menuOpen,
    });
  }

=======
  public toggleCodeEditor = (mode?: LogicMode) => {
    this.setState((prevState: IFormDesignerState) => {
      return {
        codeEditorOpen: !prevState.codeEditorOpen,
        codeEditorMode: mode ? mode : null,
      };
    });
  }

  public renderLogicMenu = () => {
    return (
      <Drawer
        anchor='bottom'
        open={this.state.codeEditorOpen}
      >
        <FileEditor
          mode={this.state.codeEditorMode.toString()}
          closeFileEditor={this.toggleCodeEditor}
        />
      </Drawer>
    );
  }

>>>>>>> cf780c38
  public render() {
    const { classes } = this.props;
    return (
      <div className={classes.root}>
        <Grid
          container={true}
          wrap={'nowrap'}
          spacing={0}
          classes={{ container: classNames(classes.container) }}
        >
          <Grid item={true} xs={2} classes={{ item: classNames(classes.item) }}>
            <Toolbar />
          </Grid>
          <Grid item={true} xs={8} className={classes.mainContent} classes={{ item: classNames(classes.item) }}>
            <VersionControlHeader language={this.props.language} />
            <div
              style={{
                width: 'calc(100% - 48px)',
                paddingTop: '24px',
                marginLeft: '24px',
              }}
            >
              <DesignView />
              {this.state.codeEditorOpen ?
                this.renderLogicMenu()
              : null}
            </div>
          </Grid>
          <Grid item={true} xs={2} classes={{ item: classNames(classes.item) }}>
            <ServiceLogicMenu
              open={this.state.menuOpen}
              openCloseHandler={this.toggleMenu}
              button={
                <Grid
                  container={true}
                  direction={'column'}
                  justify={'center'}
                  alignItems={'flex-end'}
                >
                <IconButton
                  type='button'
                  className={this.props.classes.button}
                >
                  <i
                    className={
                      (this.state.menuOpen ? this.props.classes.icon + ' ' + this.props.classes.iconActive :
                        this.props.classes.icon) + ' fa fa-logikkutensirkel'
                    }
                  />
                </IconButton>
                </Grid>}
            >
              <div className={this.props.classes.fullWidth}>
                <h3 className={this.props.classes.menuHeader}>
                  {this.props.language.ux_editor.service_logic}
                </h3>
                <CollapsableMenuComponent
                  header={this.props.language.ux_editor.service_logic_validations}
                  listItems={[{name: this.props.language.ux_editor.service_logic_edit_validations}]}
                  menuIsOpen={true}
                />
                <CollapsableMenuComponent
                  header={this.props.language.ux_editor.service_logic_dynamics}
                  listItems={[
                      {
                        name: this.props.language.ux_editor.service_logic_edit_dynamics,
                        action: this.toggleCodeEditor.bind(this, 'Dynamics'),
                      }]}
                  menuIsOpen={true}
                >
                  <RuleModalComponent/>
                  <ConditionalRenderingModalComponent/>
                </CollapsableMenuComponent>
                <CollapsableMenuComponent
                  header={this.props.language.ux_editor.service_logic_calculations}
                  listItems={[{name: this.props.language.ux_editor.service_logic_edit_calculations}]}
                  menuIsOpen={true}
                />
                <div className={this.props.classes.devider}/>
              </div>
            </ServiceLogicMenu >
          </Grid>
        </Grid>
      </div>
    );
  }
}

const mapsStateToProps = (
  state: IAppState,
  props: IFormDesignerProvidedProps,
): IFormDesignerProps => {
  return {
    classes: props.classes,
    language: state.appData.language.language,
  };
};

export default withStyles(
  styles,
  { withTheme: true },
)(
  connect(
    mapsStateToProps,
  )(
    DragDropContext(
      HTML5Backend,
    )(
      FormDesigner,
    ),
  ),
);<|MERGE_RESOLUTION|>--- conflicted
+++ resolved
@@ -1,25 +1,21 @@
-import { createStyles, IconButton, Grid, Theme, withStyles, Drawer } from '@material-ui/core';
+import { createStyles, Drawer, Grid, IconButton, Theme, withStyles} from '@material-ui/core';
 import classNames = require('classnames');
 import * as React from 'react';
 import { DragDropContext } from 'react-dnd';
 import HTML5Backend from 'react-dnd-html5-backend';
 import { connect } from 'react-redux';
-<<<<<<< HEAD
+import FileEditor from '../../../shared/src/file-editor/FileEditor';
 import ServiceLogicMenu from '../../../shared/src/navigation/drawer/rightDrawerMenu';
-=======
-import FileEditor from '../../../shared/src/file-editor/FileEditor';
-import { ServiceLogicMenu } from '../../../shared/src/navigation/drawer/rightDrawerMenu';
->>>>>>> cf780c38
 import altinnTheme from '../../../shared/src/theme/altinnStudioTheme';
 import VersionControlHeader from '../../../shared/src/version-control/versionControlHeader';
 import AppDataActionDispatcher from '../actions/appDataActions/appDataActionDispatcher';
 import FormDesignerActionDispatchers from '../actions/formDesignerActions/formDesignerActionDispatcher';
 import ManageServiceConfigurationDispatchers from '../actions/manageServiceConfigurationActions/manageServiceConfigurationActionDispatcher';
 import { CollapsableMenuComponent } from '../components/rightDrawerMenu/CollapsableMenuComponent';
+import { ConditionalRenderingModalComponent } from '../components/toolbar/ConditionalRenderingModal';
+import { RuleModalComponent } from '../components/toolbar/RuleModalComponent';
 import DesignView from './DesignView';
 import { Toolbar } from './Toolbar';
-import { RuleModalComponent } from '../components/toolbar/RuleModalComponent';
-import { ConditionalRenderingModalComponent } from '../components/toolbar/ConditionalRenderingModal';
 
 export interface IFormDesignerProvidedProps {
   classes: any;
@@ -27,17 +23,13 @@
 export interface IFormDesignerProps extends IFormDesignerProvidedProps {
   language: any;
 }
-<<<<<<< HEAD
-export interface IFormDesignerState {
-  menuOpen: boolean;
-=======
 
 type LogicMode = 'Calculation' | 'Dynamics' | 'Validation' | null;
 
 export interface IFormDesignerState {
   codeEditorOpen: boolean;
   codeEditorMode: LogicMode;
->>>>>>> cf780c38
+  menuOpen: boolean;
 }
 
 const styles = ((theme: Theme) => createStyles({
@@ -104,23 +96,15 @@
   IFormDesignerProps,
   IFormDesignerState
   > {
-<<<<<<< HEAD
-    constructor(props: IFormDesignerProps) {
-      super(props);
-      this.state = {
-        menuOpen: false,
-      };
-    }
-=======
 
   constructor(props: IFormDesignerProps) {
     super(props);
     this.state = {
       codeEditorOpen: false,
       codeEditorMode: null,
+      menuOpen: false,
     };
   }
->>>>>>> cf780c38
 
   public componentDidMount() {
     const altinnWindow: IAltinnWindow = window as IAltinnWindow;
@@ -134,15 +118,12 @@
       `${altinnWindow.location.origin}/designer/${
       servicePath}/UIEditor/GetJsonFile?fileName=ServiceConfigurations.json`);
   }
-
-<<<<<<< HEAD
   public toggleMenu = () => {
     this.setState({
       menuOpen: !this.state.menuOpen,
     });
   }
 
-=======
   public toggleCodeEditor = (mode?: LogicMode) => {
     this.setState((prevState: IFormDesignerState) => {
       return {
@@ -166,7 +147,6 @@
     );
   }
 
->>>>>>> cf780c38
   public render() {
     const { classes } = this.props;
     return (
