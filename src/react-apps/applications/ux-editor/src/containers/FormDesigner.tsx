import {createStyles, Grid, Theme, withStyles} from '@material-ui/core';
import classNames = require('classnames');
import * as React from 'react';
import { DragDropContext } from 'react-beautiful-dnd';
import { connect } from 'react-redux';
import AppDataActionDispatcher from '../actions/appDataActions/appDataActionDispatcher';
import FormDesignerActionDispatchers from '../actions/formDesignerActions/formDesignerActionDispatcher';
import ManageServiceConfigurationDispatchers from '../actions/manageServiceConfigurationActions/manageServiceConfigurationActionDispatcher';
import components from '../components';
import { Preview } from './Preview';
import { Toolbar } from './Toolbar';

export interface IFormDesignerProvidedProps {
  classes: any;
}
export interface IFormDesignerProps extends IFormDesignerProvidedProps {
  language: any;
}
export interface IFormDesignerState { }

<<<<<<< HEAD
const styles = ((theme: Theme) => createStyles({
  root: {
    flexGrow: 1,
    minHeight: 'calc(100vh - 69px)',
  },
  container: {
    height: 'calc(100vh - 69px)',
    top: '69px',
    overflow: 'auto',
  },
  item: {
    padding: 0,
    minWidth: '171px', /* Two columns at 1024px screen size */
  },
  mainContent: {
    borderLeft: '1px solid #C9C9C9',
    borderRight: '1px solid #C9C9C9',
    minWidth: '682px !important', /* Eight columns at 1024px screen size */
  },
}));
=======
export enum LayoutItemType {
  Container = 'CONTAINER',
  Component = 'COMPONENT',
}
>>>>>>> 11844035

class FormDesigner extends React.Component<
  IFormDesignerProps,
  IFormDesignerState
  > {
  public componentDidMount() {
    const altinnWindow: IAltinnWindow = window as IAltinnWindow;
    const { org, service } = altinnWindow;
    const servicePath = `${org}/${service}`;

    FormDesignerActionDispatchers.fetchFormLayout(
      `${altinnWindow.location.origin}/designer/${servicePath}/React/GetFormLayout`,
    );
    AppDataActionDispatcher.setDesignMode(true);
  }

  public renderSaveButton = (): JSX.Element => {
    const altinnWindow: IAltinnWindow = window as IAltinnWindow;

    const handleSaveButton: any = (): any => {
      ManageServiceConfigurationDispatchers.saveJsonFile(
        `${altinnWindow.location.origin}/designer/${altinnWindow.org}/${
        altinnWindow.service}/React/SaveJsonFile?fileName=ServiceConfigurations.json`);

      FormDesignerActionDispatchers.saveFormLayout(
        `${altinnWindow.location.origin}/designer/${altinnWindow.org}/${
        altinnWindow.service
        }/React/SaveFormLayout`,
      );
    };

    return (
      <button type='button' className='a-btn a-btn-success' onClick={handleSaveButton}>
        {this.props.language.general.save}
      </button>
    );
  }

  public handleNext(component: any, id: string) {
    this.setState({
      selectedComp: component,
      selectedCompId: id,
      modalOpen: true,
    });
  }

  public onDragEnd = (result: any) => {
    const { source, destination } = result;

    if (!destination) {
      return;
    }

    switch (source.droppableId) {
      case 'ITEMS':
        if (result.draggableId === 'container') {
          FormDesignerActionDispatchers.addFormContainer({
            repeating: false,
            dataModelGroup: '',
          });
        } else if (source.index === 'thirdPartyComponent') {
          // Handle third party components at some time
        } else {
          const c = components[source.index].customProperties;
          const customProperties = !c ? {} : c;
          FormDesignerActionDispatchers.addFormComponent({
            component: components[source.index].name,
            itemType: 'LayoutItemType.Component',
            title: components[source.index].name,
            ...JSON.parse(JSON.stringify(customProperties)),
          },
            destination.index,
            destination.droppableId,
          );
        }
        break;

      default:
        FormDesignerActionDispatchers.updateFormComponentOrderAction(
          result.draggableId,
          destination.index,
          source.index,
          destination.droppableId,
          source.droppableId,
        );
        break;
    }

    return;
  }

  public render() {
    const {classes} = this.props;
    return (
<<<<<<< HEAD
      <div className={classes.root}>
        <Grid
          container={true}
          spacing={0}
          wrap={'nowrap'}
          classes={{container: classNames(classes.container)} }
        >
          <Grid item={true} xs={2} classes={{item: classNames(classes.item)}}>
            <Toolbar />
          </Grid>
          <Grid item={true} xs={8} className={classes.mainContent} classes={{item: classNames(classes.item)}}>
          <div style={{width: 'calc(100% - 48px)', height: '71px', background: '#022F51', marginTop: '48px', marginLeft: '24px'}}/>
          <div style={{width: 'calc(100% - 48px)', paddingTop: '24px', marginLeft: '24px', background: '#FFFFFF'}}>
            <Preview />
              <div className='col-12 justify-content-center d-flex mt-3'>
                {this.renderSaveButton()}
              </div>
            </div>
          </Grid>
          <Grid item={true} classes={{item: classNames(classes.item)}}>
            <div/>
          </Grid>
        </Grid>
=======
      <div style={{ display: 'flex', width: '100%', alignItems: 'stretch' }}>
        <div style={{ paddingLeft: 72 }}>
          <div className='container mb-3'>
            <div className='row mt-3'>
              <h1>{this.props.language.ux_editor.form_designer}</h1>
            </div>
            <DragDropContext onDragEnd={this.onDragEnd}>
              <div className='row bigger-container mt-3'>
                <Toolbar />
                <div className='col'>
                  <Preview />
                  <div className='col-12 justify-content-center d-flex mt-3'>
                    {this.renderSaveButton()}
                  </div>
                </div>
              </div>
            </DragDropContext>
            <div className='row'>
              <div className='col-3' />
            </div>
          </div>
        </div>
>>>>>>> 11844035
      </div>
    );
  }
}

const mapsStateToProps = (
  state: IAppState,
  props: IFormDesignerProvidedProps,
): IFormDesignerProps => {
  return {
    classes: props.classes,
    language: state.appData.language.language,
  };
};

export default withStyles(styles, {withTheme: true})(connect(mapsStateToProps)(FormDesigner));<|MERGE_RESOLUTION|>--- conflicted
+++ resolved
@@ -18,7 +18,6 @@
 }
 export interface IFormDesignerState { }
 
-<<<<<<< HEAD
 const styles = ((theme: Theme) => createStyles({
   root: {
     flexGrow: 1,
@@ -39,12 +38,10 @@
     minWidth: '682px !important', /* Eight columns at 1024px screen size */
   },
 }));
-=======
 export enum LayoutItemType {
   Container = 'CONTAINER',
   Component = 'COMPONENT',
 }
->>>>>>> 11844035
 
 class FormDesigner extends React.Component<
   IFormDesignerProps,
@@ -139,8 +136,8 @@
   public render() {
     const {classes} = this.props;
     return (
-<<<<<<< HEAD
       <div className={classes.root}>
+      <DragDropContext onDragEnd={this.onDragEnd}>
         <Grid
           container={true}
           spacing={0}
@@ -163,30 +160,7 @@
             <div/>
           </Grid>
         </Grid>
-=======
-      <div style={{ display: 'flex', width: '100%', alignItems: 'stretch' }}>
-        <div style={{ paddingLeft: 72 }}>
-          <div className='container mb-3'>
-            <div className='row mt-3'>
-              <h1>{this.props.language.ux_editor.form_designer}</h1>
-            </div>
-            <DragDropContext onDragEnd={this.onDragEnd}>
-              <div className='row bigger-container mt-3'>
-                <Toolbar />
-                <div className='col'>
-                  <Preview />
-                  <div className='col-12 justify-content-center d-flex mt-3'>
-                    {this.renderSaveButton()}
-                  </div>
-                </div>
-              </div>
-            </DragDropContext>
-            <div className='row'>
-              <div className='col-3' />
-            </div>
-          </div>
-        </div>
->>>>>>> 11844035
+        </DragDropContext>
       </div>
     );
   }
