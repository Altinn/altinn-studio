import {createStyles, Grid, Theme, withStyles} from '@material-ui/core';
import classNames = require('classnames');
import * as React from 'react';
import { connect } from 'react-redux';
import AppDataActionDispatcher from '../actions/appDataActions/appDataActionDispatcher';
import FormDesignerActionDispatchers from '../actions/formDesignerActions/formDesignerActionDispatcher';
import ManageServiceConfigurationDispatchers from '../actions/manageServiceConfigurationActions/manageServiceConfigurationActionDispatcher';
import { Preview } from './Preview';
import { Toolbar } from './Toolbar';

export interface IFormDesignerProps {
<<<<<<< HEAD
  classes: any;
=======
  language: any;
>>>>>>> a3f6ab1b
}
export interface IFormDesignerState { }

const styles = ((theme: Theme) => createStyles({
  root: {
    flexGrow: 1,
    minHeight: 'calc(100vh - 69px)',
  },
  container: {
    height: 'calc(100vh - 69px)',
    top: '69px',
    overflow: 'scroll',
  },
  item: {
    padding: 0,
    minWidth: '171px', /* Two columns at 1024px screen size */
  },
  mainContent: {
    borderLeft: '1px solid #C9C9C9',
    borderRight: '1px solid #C9C9C9',
    minWidth: '682px !important', /* Eight columns at 1024px screen size */
  },
}));

class FormDesigner extends React.Component<
  IFormDesignerProps,
  IFormDesignerState
  > {
  public componentDidMount() {
    const altinnWindow: IAltinnWindow = window as IAltinnWindow;
    const { org, service } = altinnWindow;
    const servicePath = `${org}/${service}`;

    FormDesignerActionDispatchers.fetchFormLayout(
      `${altinnWindow.location.origin}/designer/${servicePath}/React/GetFormLayout`);
    AppDataActionDispatcher.setDesignMode(true);
  }

  public renderSaveButton = (): JSX.Element => {
    const altinnWindow: IAltinnWindow = window as IAltinnWindow;

    const handleSaveButton: any = (): any => {
      ManageServiceConfigurationDispatchers.saveJsonFile(
        `${altinnWindow.location.origin}/designer/${altinnWindow.org}/${
        altinnWindow.service}/React/SaveJsonFile?fileName=ServiceConfigurations.json`);

      FormDesignerActionDispatchers.saveFormLayout(
        `${altinnWindow.location.origin}/designer/${altinnWindow.org}/${
        altinnWindow.service
        }/React/SaveFormLayout`,
      );
    };

    return (
      <button type='button' className='a-btn a-btn-success' onClick={handleSaveButton}>
        {this.props.language.general.save}
      </button>
    );
  }

  public render() {
    const {classes} = this.props;
    return (
<<<<<<< HEAD
      <div className={classes.root}>
        <Grid
          container={true}
          spacing={0}
          wrap={'nowrap'}
          classes={{container: classNames(classes.container)} }
        >
          <Grid item={true} xs={2} classes={{item: classNames(classes.item)}}>
            <Toolbar />
          </Grid>
          <Grid item={true} xs={8} className={classes.mainContent} classes={{item: classNames(classes.item)}}>
          <div style={{width: 'calc(100% - 48px)', height: '71px', background: '#022F51', marginTop: '48px', marginLeft: '24px'}}/>
          <div style={{width: 'calc(100% - 48px)', paddingTop: '24px', marginLeft: '24px', background: '#FFFFFF'}}>
            <Preview />
              <div className='col-12 justify-content-center d-flex mt-3'>
                {this.renderSaveButton()}
=======
      <div style={{ display: 'flex', width: '100%', alignItems: 'stretch' }}>
        <div style={{ paddingLeft: 72 }}>

          <div className='container mb-3'>
            <div className='row mt-3'>
              <h1>{this.props.language.ux_editor.form_designer}</h1>
            </div>
            <div className='row bigger-container mt-3'>
              <Toolbar />
              <div className='col'>
                <Preview />
                <div className='col-12 justify-content-center d-flex mt-3'>
                  {this.renderSaveButton()}
                </div>
>>>>>>> a3f6ab1b
              </div>
            </div>
          </Grid>
          <Grid item={true} classes={{item: classNames(classes.item)}}>
            <div/>
          </Grid>
        </Grid>
      </div>
    );
  }
}

<<<<<<< HEAD
export default withStyles(styles, {withTheme: true})(FormDesigner);
=======
const mapsStateToProps = (
  state: IAppState,
): IFormDesignerProps => {
  return {
    language: state.appData.language.language,
  };
};

export default connect(mapsStateToProps)(FormDesigner);
>>>>>>> a3f6ab1b
<|MERGE_RESOLUTION|>--- conflicted
+++ resolved
@@ -8,12 +8,11 @@
 import { Preview } from './Preview';
 import { Toolbar } from './Toolbar';
 
-export interface IFormDesignerProps {
-<<<<<<< HEAD
+export interface IFormDesignerProvidedProps {
   classes: any;
-=======
+}
+export interface IFormDesignerProps extends IFormDesignerProvidedProps {
   language: any;
->>>>>>> a3f6ab1b
 }
 export interface IFormDesignerState { }
 
@@ -77,7 +76,6 @@
   public render() {
     const {classes} = this.props;
     return (
-<<<<<<< HEAD
       <div className={classes.root}>
         <Grid
           container={true}
@@ -94,22 +92,6 @@
             <Preview />
               <div className='col-12 justify-content-center d-flex mt-3'>
                 {this.renderSaveButton()}
-=======
-      <div style={{ display: 'flex', width: '100%', alignItems: 'stretch' }}>
-        <div style={{ paddingLeft: 72 }}>
-
-          <div className='container mb-3'>
-            <div className='row mt-3'>
-              <h1>{this.props.language.ux_editor.form_designer}</h1>
-            </div>
-            <div className='row bigger-container mt-3'>
-              <Toolbar />
-              <div className='col'>
-                <Preview />
-                <div className='col-12 justify-content-center d-flex mt-3'>
-                  {this.renderSaveButton()}
-                </div>
->>>>>>> a3f6ab1b
               </div>
             </div>
           </Grid>
@@ -122,16 +104,14 @@
   }
 }
 
-<<<<<<< HEAD
-export default withStyles(styles, {withTheme: true})(FormDesigner);
-=======
 const mapsStateToProps = (
   state: IAppState,
+  props: IFormDesignerProvidedProps,
 ): IFormDesignerProps => {
   return {
+    classes: props.classes,
     language: state.appData.language.language,
   };
 };
 
-export default connect(mapsStateToProps)(FormDesigner);
->>>>>>> a3f6ab1b
+export default withStyles(styles, {withTheme: true})(connect(mapsStateToProps)(FormDesigner));