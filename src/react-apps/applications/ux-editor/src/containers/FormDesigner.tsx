--- conflicted
+++ resolved
@@ -237,7 +237,6 @@
                     alignItems={'flex-end'}
                     classes={classes.menuWrapper}
                   >
-<<<<<<< HEAD
                     <IconButton
                       type='button'
                       className={this.props.classes.button}
@@ -245,7 +244,7 @@
                       <i
                         className={
                           (this.state.menuOpen ? this.props.classes.icon + ' ' + this.props.classes.iconActive :
-                            this.props.classes.icon) + ' fa fa-logikkutensirkel'
+                            this.props.classes.icon) + ' fa fa-logic-no-circle'
                         }
                       />
                     </IconButton>
@@ -291,53 +290,6 @@
                 </div>
               </ServiceLogicMenu>
             </div>
-=======
-                    <i
-                      className={
-                        (this.state.menuOpen ? this.props.classes.icon + ' ' + this.props.classes.iconActive :
-                          this.props.classes.icon) + ' fa fa-logic-no-circle'
-                      }
-                    />
-                  </IconButton>
-                </Grid>}
-            >
-              <div className={this.props.classes.fullWidth}>
-                <h3 className={this.props.classes.menuHeader}>
-                  {this.props.language.ux_editor.service_logic}
-                </h3>
-                <CollapsableMenuComponent
-                  header={this.props.language.ux_editor.service_logic_validations}
-                  listItems={[
-                    {
-                      name: this.props.language.ux_editor.service_logic_edit_validations,
-                      action: this.toggleCodeEditor.bind(this, 'Validation'),
-                    },
-                  ]}
-                />
-                <CollapsableMenuComponent
-                  header={this.props.language.ux_editor.service_logic_dynamics}
-                  listItems={[
-                    {
-                      name: this.props.language.ux_editor.service_logic_edit_dynamics,
-                      action: this.toggleCodeEditor.bind(this, 'Dynamics'),
-                    }]}
-                >
-                  <RuleModalComponent />
-                  <ConditionalRenderingModalComponent />
-                </CollapsableMenuComponent>
-                <CollapsableMenuComponent
-                  header={this.props.language.ux_editor.service_logic_calculations}
-                  listItems={[
-                    {
-                      name: this.props.language.ux_editor.service_logic_edit_calculations,
-                      action: this.toggleCodeEditor.bind(this, 'Calculation'),
-                    },
-                  ]}
-                />
-                <div className={this.props.classes.divider} />
-              </div>
-            </ServiceLogicMenu >
->>>>>>> 68f254be
           </Grid>
         </Grid>
       </div>
