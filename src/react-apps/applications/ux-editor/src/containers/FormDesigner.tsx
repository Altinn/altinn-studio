import {createStyles, Grid, Theme, withStyles} from '@material-ui/core';
import classNames = require('classnames');
import * as React from 'react';
import { DragDropContext } from 'react-beautiful-dnd';
import { connect } from 'react-redux';
import AppDataActionDispatcher from '../actions/appDataActions/appDataActionDispatcher';
import FormDesignerActionDispatchers from '../actions/formDesignerActions/formDesignerActionDispatcher';
import ManageServiceConfigurationDispatchers from '../actions/manageServiceConfigurationActions/manageServiceConfigurationActionDispatcher';
import components from '../components';
import { Preview } from './Preview';
import { Toolbar } from './Toolbar';

export interface IFormDesignerProvidedProps {
  classes: any;
}
export interface IFormDesignerProps extends IFormDesignerProvidedProps {
  language: any;
}
export interface IFormDesignerState { }

const styles = ((theme: Theme) => createStyles({
  root: {
    flexGrow: 1,
    minHeight: 'calc(100vh - 69px)',
  },
  container: {
    height: 'calc(100vh - 69px)',
    top: '69px',
    overflow: 'auto',
  },
  item: {
    padding: 0,
    minWidth: '171px', /* Two columns at 1024px screen size */
  },
  mainContent: {
    borderLeft: '1px solid #C9C9C9',
    borderRight: '1px solid #C9C9C9',
    minWidth: '682px !important', /* Eight columns at 1024px screen size */
  },
}));
export enum LayoutItemType {
  Container = 'CONTAINER',
  Component = 'COMPONENT',
}

class FormDesigner extends React.Component<
  IFormDesignerProps,
  IFormDesignerState
  > {
  public componentDidMount() {
    const altinnWindow: IAltinnWindow = window as IAltinnWindow;
    const { org, service } = altinnWindow;
    const servicePath = `${org}/${service}`;

    FormDesignerActionDispatchers.fetchFormLayout(
<<<<<<< HEAD
      `${altinnWindow.location.origin}/designer/${servicePath}/UIEditor/GetFormLayout`);
=======
      `${altinnWindow.location.origin}/designer/${servicePath}/React/GetFormLayout`,
    );
>>>>>>> 8d039882
    AppDataActionDispatcher.setDesignMode(true);
    ManageServiceConfigurationDispatchers.fetchJsonFile(
      `${altinnWindow.location.origin}/designer/${
      servicePath}/React/GetJsonFile?fileName=ServiceConfigurations.json`);
  }

  public renderSaveButton = (): JSX.Element => {
    const altinnWindow: IAltinnWindow = window as IAltinnWindow;

    const handleSaveButton: any = (): any => {
      ManageServiceConfigurationDispatchers.saveJsonFile(
        `${altinnWindow.location.origin}/designer/${altinnWindow.org}/${
        altinnWindow.service}/UIEditor/SaveJsonFile?fileName=ServiceConfigurations.json`);

      FormDesignerActionDispatchers.saveFormLayout(
        `${altinnWindow.location.origin}/designer/${altinnWindow.org}/${
        altinnWindow.service
        }/UIEditor/SaveFormLayout`,
      );
    };

    return (
      <button type='button' className='a-btn a-btn-success' onClick={handleSaveButton}>
        {this.props.language.general.save}
      </button>
    );
  }

  public handleNext(component: any, id: string) {
    this.setState({
      selectedComp: component,
      selectedCompId: id,
      modalOpen: true,
    });
  }

  public onDragEnd = (result: any) => {
    const { source, destination } = result;

    if (!destination) {
      return;
    }

    switch (source.droppableId) {
      case 'ITEMS':
        if (result.draggableId === 'container') {
          FormDesignerActionDispatchers.addFormContainer({
            repeating: false,
            dataModelGroup: '',
          });
        } else if (source.index === 'thirdPartyComponent') {
          // Handle third party components at some time
        } else {
          const c = components[source.index].customProperties;
          const customProperties = !c ? {} : c;
          FormDesignerActionDispatchers.addFormComponent({
            component: components[source.index].name,
            itemType: 'LayoutItemType.Component',
            title: components[source.index].name,
            ...JSON.parse(JSON.stringify(customProperties)),
          },
            destination.index,
            destination.droppableId,
          );
        }
        break;

      default:
        FormDesignerActionDispatchers.updateFormComponentOrderAction(
          result.draggableId,
          destination.index,
          source.index,
          destination.droppableId,
          source.droppableId,
        );
        break;
    }

    return;
  }

  public render() {
    const {classes} = this.props;
    return (
      <div className={classes.root}>
      <DragDropContext onDragEnd={this.onDragEnd}>
        <Grid
          container={true}
          spacing={0}
          wrap={'nowrap'}
          classes={{container: classNames(classes.container)} }
        >
          <Grid item={true} xs={2} classes={{item: classNames(classes.item)}}>
            <Toolbar />
          </Grid>
          <Grid item={true} xs={8} className={classes.mainContent} classes={{item: classNames(classes.item)}}>
          <div style={{width: 'calc(100% - 48px)', height: '71px', background: '#022F51', marginTop: '48px', marginLeft: '24px'}}/>
          <div style={{width: 'calc(100% - 48px)', paddingTop: '24px', marginLeft: '24px', background: '#FFFFFF'}}>
            <Preview />
              <div className='col-12 justify-content-center d-flex mt-3'>
                {this.renderSaveButton()}
              </div>
            </div>
          </Grid>
          <Grid item={true} classes={{item: classNames(classes.item)}}>
            <div/>
          </Grid>
        </Grid>
        </DragDropContext>
      </div>
    );
  }
}

const mapsStateToProps = (
  state: IAppState,
  props: IFormDesignerProvidedProps,
): IFormDesignerProps => {
  return {
    classes: props.classes,
    language: state.appData.language.language,
  };
};

export default withStyles(styles, {withTheme: true})(connect(mapsStateToProps)(FormDesigner));<|MERGE_RESOLUTION|>--- conflicted
+++ resolved
@@ -53,16 +53,11 @@
     const servicePath = `${org}/${service}`;
 
     FormDesignerActionDispatchers.fetchFormLayout(
-<<<<<<< HEAD
       `${altinnWindow.location.origin}/designer/${servicePath}/UIEditor/GetFormLayout`);
-=======
-      `${altinnWindow.location.origin}/designer/${servicePath}/React/GetFormLayout`,
-    );
->>>>>>> 8d039882
     AppDataActionDispatcher.setDesignMode(true);
     ManageServiceConfigurationDispatchers.fetchJsonFile(
       `${altinnWindow.location.origin}/designer/${
-      servicePath}/React/GetJsonFile?fileName=ServiceConfigurations.json`);
+      servicePath}/UIEditor/GetJsonFile?fileName=ServiceConfigurations.json`);
   }
 
   public renderSaveButton = (): JSX.Element => {
