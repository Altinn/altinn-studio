--- conflicted
+++ resolved
@@ -22,7 +22,6 @@
 export interface IContainerProps extends IProvidedContainerProps {
   dataModelGroup?: string;
   itemOrder: any;
-  order: any;
   components: any;
   containers: any;
   repeating: boolean;
@@ -55,30 +54,10 @@
     );
     const repeatingContainerId = this.isRepeating() ? this.props.id : null;
 
-<<<<<<< HEAD
     ConditionalRenderingActionDispatcher.checkIfConditionalRulesShouldRun(repeatingContainerId);
     RuleConnectionActionDispatchers.checkIfRuleShouldRun(id, dataModelElement, callbackValue, repeatingContainerId);
     ApiActionDispatchers.checkIfApiShouldFetch(id, dataModelElement, callbackValue, this.props.repeating,
       this.props.dataModelGroup, this.props.index);
-=======
-    ConditionalRenderingActionDispatcher.checkIfConditionalRulesShouldRun();
-    RuleConnectionActionDispatchers.checkIfRuleShouldRun(
-      id,
-      dataModelElement,
-      callbackValue,
-      this.props.repeating,
-      this.props.dataModelGroup,
-      this.props.index,
-    );
-    ApiActionDispatchers.checkIfApiShouldFetch(
-      id,
-      dataModelElement,
-      callbackValue,
-      this.props.repeating,
-      this.props.dataModelGroup,
-      this.props.index,
-    );
->>>>>>> 11844035
   }
 
   public isRepeating = (): boolean => {
@@ -288,12 +267,7 @@
     return {
       id: props.id,
       index: container.index,
-<<<<<<< HEAD
-      itemOrder: order[props.id],
-      order,
-=======
       itemOrder: GetLayoutContainerOrder(state, props.id),
->>>>>>> 11844035
       components: GetLayoutComponentsSelector(state),
       containers,
       designMode: GetDesignModeSelector(state),
