--- conflicted
+++ resolved
@@ -94,11 +94,7 @@
     if (component && component.triggerValidation) {
       const altinnWindow: IAltinnWindow = window as IAltinnWindow;
       const { org, service, instanceId, reportee } = altinnWindow;
-<<<<<<< HEAD
-      let routePrefix: string = null;
-=======
       let routePrefix: string = '';
->>>>>>> f1ca9c25
       if (window.location.origin.includes('altinn.studio') || window.location.origin.includes('altinn3.no')) {
         routePrefix = '/runtime';
       }
