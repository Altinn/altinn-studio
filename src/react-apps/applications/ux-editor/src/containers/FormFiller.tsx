--- conflicted
+++ resolved
@@ -4,10 +4,10 @@
 import AppConfigActionDispatcher from '../actions/appDataActions/appDataActionDispatcher';
 import ConditionalRenderingActionDispatcher from '../actions/conditionalRenderingActions/conditionalRenderingActionDispatcher';
 import FormFillerActionDispatchers from '../actions/formFillerActions/formFillerActionDispatcher';
-import { getTextResource } from '../utils/language';
 import { makeGetDataModelSelector, makeGetDesignModeSelector } from '../selectors/getAppData';
 import { makeGetFormDataCountSelector, makeGetUnsavedChangesSelector, makeGetValidationErrorsSelector } from '../selectors/getFormData';
 import { makeGetApiConnectionsSelector } from '../selectors/getServiceConfigurations';
+import { getTextResource } from '../utils/language';
 import { Preview } from './Preview';
 import { WorkflowStep, WorkflowSteps } from './WorkflowStep';
 
@@ -19,11 +19,8 @@
   designMode: boolean;
   formDataCount: number;
   language: any;
-<<<<<<< HEAD
   workflowStep: WorkflowSteps;
-=======
   textResources: any[];
->>>>>>> 3f8afa33
 }
 
 export interface IFormFillerState {
@@ -116,8 +113,11 @@
 
   public render() {
     return (
-<<<<<<< HEAD
-      <WorkflowStep header={service} step={this.state.workflowStep} onStepChange={this.handleStepChange}>
+      <WorkflowStep
+        header={getTextResource('ServiceName', this.props.textResources)}
+        step={this.state.workflowStep}
+        onStepChange={this.handleStepChange}
+      >
         <div className='row'>
           <Preview />
         </div>
@@ -125,18 +125,6 @@
           <div className='a-btn-group'>
             {this.renderSaveButton()}
             {this.renderSubmitButton()}
-=======
-      <>
-        <WorkflowStep header={getTextResource('ServiceName', this.props.textResources)}>
-          <div className='row'>
-            <Preview />
-          </div>
-          <div className='row mt-3'>
-            <div className='a-btn-group'>
-              {this.renderSaveButton()}
-              {this.renderSubmitButton()}
-            </div>
->>>>>>> 3f8afa33
           </div>
         </div>
       </WorkflowStep>
@@ -160,11 +148,8 @@
       designMode: GetDesignMode(state),
       formDataCount: GetFormDataCount(state),
       language: state.appData.language.language,
-<<<<<<< HEAD
       workflowStep: state.workflow.workflowStep,
-=======
       textResources: state.appData.textResources.resources,
->>>>>>> 3f8afa33
     };
   };
   return mapStateToProps;
