--- conflicted
+++ resolved
@@ -64,11 +64,7 @@
   public saveFormData = () => {
     const altinnWindow: IAltinnWindow = window as IAltinnWindow;
     const { reportee, org, service, instanceId } = altinnWindow;
-<<<<<<< HEAD
-    let routePrefix: string = null;
-=======
     let routePrefix: string = '';
->>>>>>> f1ca9c25
     if (window.location.origin.includes('altinn.studio') || window.location.origin.includes('altinn3.no')) {
       routePrefix = '/runtime';
     }
@@ -79,11 +75,7 @@
   public submitForm = () => {
     const altinnWindow: IAltinnWindow = window as IAltinnWindow;
     const { reportee, org, service, instanceId } = altinnWindow;
-<<<<<<< HEAD
-    let routePrefix: string = null;
-=======
     let routePrefix: string = '';
->>>>>>> f1ca9c25
     if (window.location.origin.includes('altinn.studio') || window.location.origin.includes('altinn3.no')) {
       routePrefix = '/runtime';
     }
