import * as React from 'react';
import { connect } from 'react-redux';
import ApiActionDispatcher from '../actions/apiActions/apiActionDispatcher';
import AppConfigActionDispatcher from '../actions/appDataActions/appDataActionDispatcher';
import ConditionalRenderingActionDispatcher from '../actions/conditionalRenderingActions/conditionalRenderingActionDispatcher';
import FormFillerActionDispatchers from '../actions/formFillerActions/formFillerActionDispatcher';
import { makeGetDataModelSelector, makeGetDesignModeSelector } from '../selectors/getAppData';
import { makeGetFormDataCountSelector, makeGetUnsavedChangesSelector, makeGetValidationErrorsSelector } from '../selectors/getFormData';
import { makeGetApiConnectionsSelector } from '../selectors/getServiceConfigurations';
import { Preview } from './Preview';
import { WorkflowStep } from './WorkflowStep';

export interface IFormFillerProps {
  validationErrors: any[];
  unsavedChanges: boolean;
  connections: any;
  dataModelElements: IDataModelFieldElement[];
  designMode: boolean;
  formDataCount: number;
  language: any;
  workflowStep: string;
}

export interface IFormFillerState {
  workflowStep: string;
}

/**
 * Component responsible for rendering the layout around the
 * form itself.
 */
export class FormFillerComponent extends React.Component<IFormFillerProps, IFormFillerState> {

  constructor(props: IFormFillerProps, state: IFormFillerState) {
    super(props, state);
    this.state = {
      workflowStep: props.workflowStep,
    };
  }

  public componentDidMount() {
    AppConfigActionDispatcher.setDesignMode(false);
    ConditionalRenderingActionDispatcher.checkIfConditionalRulesShouldRun();
  }

  public componentDidUpdate(prevProps: IFormFillerProps) {
    if (this.props.connections && this.props.dataModelElements && this.props.dataModelElements.length > 0) {
      ApiActionDispatcher.fetchApiListResponse();
    }
  }

  public saveFormData = () => {
    const altinnWindow: IAltinnWindow = window as IAltinnWindow;
    const { reportee, org, service, instanceId } = altinnWindow;
    FormFillerActionDispatchers.submitFormData(`
        ${window.location.origin}/runtime/api/${reportee}/${org}/${service}/${instanceId}`);
<<<<<<< HEAD
    } else {
      this.setState({
        // for now we simulate a work flow step change
        workflowStep: 'archived',
      });
    }
=======
>>>>>>> 8acb00ca
  }

  public submitForm = () => {
    const altinnWindow: IAltinnWindow = window as IAltinnWindow;
    const { reportee, org, service, instanceId } = altinnWindow;
    if (window.location.pathname.split('/')[1].toLowerCase() === 'runtime') {
<<<<<<< HEAD
      window.location.replace(`${window.location.origin}/runtime/` +
        `${org}/${service}/${instanceId}/CompleteAndSendIn`);
    } else {
      this.setState({
        // for now we simulate a work flow step change
        workflowStep: 'archived',
      });
=======
      FormFillerActionDispatchers.submitFormData(`
      ${window.location.origin}/runtime/api/${reportee}/${org}/${service}/${instanceId}`, 'Complete');
>>>>>>> 8acb00ca
    }
  }

  public renderSaveButton = () => {
    return (
      <button
        type='submit'
        className={Object.keys(this.props.validationErrors).length === 0 && this.props.unsavedChanges ?
          'a-btn a-btn-success' : 'a-btn a-btn-success disabled'}
        onClick={this.saveFormData}
      >
        {this.props.language.general.save}
      </button>
    );
  }

  public renderSubmitButton = () => {
    return (
      <button
        type='submit'
        className={Object.keys(this.props.validationErrors).length === 0 && !this.props.unsavedChanges
          && this.props.formDataCount > 0 ?
          'a-btn a-btn-success' : 'a-btn a-btn-success disabled'}
        onClick={this.submitForm}
      >
        {this.props.language.general.control_submit}
      </button>
    );
  }

  public render() {
    const altinnWindow = window as IAltinnWindow;
    const { service } = altinnWindow;
    return (
      <WorkflowStep header={service} step={this.state.workflowStep}>
        <div className='row'>
          <Preview />
        </div>
        <div className='row mt-3'>
          <div className='a-btn-group'>
            {this.renderSaveButton()}
            {this.renderSubmitButton()}
          </div>
        </div>
      </WorkflowStep>
    );
  }
}

const makeMapStateToProps = () => {
  const GetFormDataCount = makeGetFormDataCountSelector();
  const GetDesignMode = makeGetDesignModeSelector();
  const GetDataModel = makeGetDataModelSelector();
  const GetApiConnections = makeGetApiConnectionsSelector();
  const GetUnsavedChanges = makeGetUnsavedChangesSelector();
  const GetValidationErrors = makeGetValidationErrorsSelector();
  const mapStateToProps = (state: IAppState, empty: any): IFormFillerProps => {
    return {
      validationErrors: GetValidationErrors(state),
      unsavedChanges: GetUnsavedChanges(state),
      connections: GetApiConnections(state),
      dataModelElements: GetDataModel(state),
      designMode: GetDesignMode(state),
      formDataCount: GetFormDataCount(state),
      language: state.appData.language.language,
      workflowStep: 'formfiller', // TODO: Fetch state from store when workflow back end is implemented
    };
  };
  return mapStateToProps;
};

export const FormFiller = connect(makeMapStateToProps)(FormFillerComponent);<|MERGE_RESOLUTION|>--- conflicted
+++ resolved
@@ -52,35 +52,29 @@
   public saveFormData = () => {
     const altinnWindow: IAltinnWindow = window as IAltinnWindow;
     const { reportee, org, service, instanceId } = altinnWindow;
-    FormFillerActionDispatchers.submitFormData(`
+    if (window.location.pathname.split('/')[1].toLowerCase() === 'runtime') {
+      FormFillerActionDispatchers.submitFormData(`
         ${window.location.origin}/runtime/api/${reportee}/${org}/${service}/${instanceId}`);
-<<<<<<< HEAD
     } else {
       this.setState({
         // for now we simulate a work flow step change
         workflowStep: 'archived',
       });
     }
-=======
->>>>>>> 8acb00ca
   }
 
   public submitForm = () => {
     const altinnWindow: IAltinnWindow = window as IAltinnWindow;
     const { reportee, org, service, instanceId } = altinnWindow;
     if (window.location.pathname.split('/')[1].toLowerCase() === 'runtime') {
-<<<<<<< HEAD
-      window.location.replace(`${window.location.origin}/runtime/` +
-        `${org}/${service}/${instanceId}/CompleteAndSendIn`);
+      FormFillerActionDispatchers.submitFormData(`
+      ${window.location.origin}/runtime/api/${reportee}/${org}/${service}/${instanceId}`, 'Complete');
     } else {
       this.setState({
         // for now we simulate a work flow step change
         workflowStep: 'archived',
       });
-=======
-      FormFillerActionDispatchers.submitFormData(`
-      ${window.location.origin}/runtime/api/${reportee}/${org}/${service}/${instanceId}`, 'Complete');
->>>>>>> 8acb00ca
+
     }
   }
 
