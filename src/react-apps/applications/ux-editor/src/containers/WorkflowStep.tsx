import * as React from 'react';
import { connect } from 'react-redux';
import { Redirect } from 'react-router';
import FormFillerActionDispatchers from '../actions/formFillerActions/formFillerActionDispatcher';

export interface IWorkflowStepProvidedProps {
  header: string;
  step: WorkflowSteps;
  onStepChange: any;
}

/*
  Reflects enum at server side
*/
export enum WorkflowSteps {
  Unknown = 0,
  FormFilling = 1,
  Submit = 2,
  Archived = 3,
}

export interface IWorkflowStepProps extends IWorkflowStepProvidedProps {
  language: any;
  errorList: string[];
}

export interface IWorkflowStepState {
  redirect: boolean;
  isRuntime: boolean;
  workflowStep: WorkflowSteps;
}

class WorkflowStepComponent extends React.Component<IWorkflowStepProps, IWorkflowStepState> {
  constructor(props: IWorkflowStepProps, state: IWorkflowStepState) {
    super(props, state);
    const isRuntime = window.location.pathname.split('/')[1].toLowerCase() === 'runtime';
    this.state = {
      redirect: false,
      isRuntime,
      workflowStep: props.step,
    };
  }

  public componentWillReceiveProps(nextProps: IWorkflowStepProps) {
    if (nextProps.step !== this.state.workflowStep) {
      this.setState({
        workflowStep: nextProps.step,
      });
    }
  }

  public renderTop = () => {
    return (
      <div className='row'>
        <div className='col-xl-12'>
          <div className='a-modal-top'>
            <img
              src='/designer/img/a-logo-blue.svg'
              alt='Altinn logo'
              className='a-logo a-modal-top-logo '
            />
            <div className='a-modal-top-user'>
              <div className='a-personSwitcher ' title={this.props.language.ux_editor.formfiller_placeholder_user}>
                <span className='a-personSwitcher-name'>
                  <span className='d-block' style={{ color: '#022F51' }}>
                    {this.props.language.ux_editor.formfiller_placeholder_user}
                  </span>
                  <span className='d-block' />
                </span>
                <i
                  className='ai ai-private-circle-big  a-personSwitcher-icon'
                  aria-hidden='true'
                  style={{ color: '#022F51' }}
                />
              </div>
            </div>
          </div>
        </div>
      </div>
    );
  }

  public renderHeader = () => {
    return (
      <div
        className={'modal-header a-modal-header ' +
          ((this.props.step === WorkflowSteps.Archived) ? 'a-modal-background-success' : '')
        }
      >
        <div className='a-iconText a-iconText-background a-iconText-large'>
          <div className='a-iconText-icon'>
            <i className='ai ai-corp a-icon' aria-hidden='true' />
          </div>
          <h1 className='a-iconText-text mb-0'>
            <span className='a-iconText-text-large'>{this.props.header}</span>
          </h1>
        </div>
      </div>
    );
  }

  public renderNavBar = () => {
    return (
      <div className='a-modal-navbar'>
        {this.props.step === WorkflowSteps.FormFilling &&
          <button type='button' className='a-modal-back a-js-tabable-popover' aria-label='Tilbake'>
            <span className='ai-stack'>
              <i className='ai ai-stack-1x ai-plain-circle-big' aria-hidden='true' />
              <i className='ai-stack-1x ai ai-back' aria-hidden='true' />
            </span>
          </button>
        }
        <button
          type='button'
          className='a-modal-close a-js-tabable-popover'
          aria-label='Lukk'
          onClick={this.handleClose}
        >
          <span className='ai-stack'>
            <i className='ai ai-stack-1x ai-plain-circle-big' aria-hidden='true' />
            <i className='ai-stack-1x ai ai-exit  a-modal-close-icon' aria-hidden='true' />
          </span>
        </button>
      </div>
    );
  }

<<<<<<< HEAD
  public handleClose = () => {
    this.setState({
      redirect: true,
    });
  }

  public handleSubmitForm = () => {
    const altinnWindow: IAltinnWindow = window as IAltinnWindow;
    const { org, service, instanceId } = altinnWindow;
    if (window.location.pathname.split('/')[1].toLowerCase() === 'runtime') {
      FormFillerActionDispatchers.completeAndSendInForm(
        `${window.location.origin}/runtime/${org}/${service}/${instanceId}/CompleteAndSendIn`);
    }
  }
  public renderFormFiller = () => {
    return this.props.children;
  }

  public renderSubmit(): React.ReactNode {
    return (
      <button
        type='submit'
        className={'a-btn a-btn-success'}
        onClick={this.handleSubmitForm}
        id='workflowSubmitStepButton'
      >
        Send Inn
      </button>
    );
  }

  public renderReceipt = () => {
    return (
      <div id='receiptWrapper'>
        <p className='a-leadText'>{this.props.language.ux_editor.formfiller_placeholder_receipt_header}</p>
=======
  public renderErrorReport = () => {
    if (!this.props.errorList || this.props.errorList.length === 0) {
      return null;
    }
    return (
      <div className='a-modal-content-target' style={{marginTop: '55px'}}>
        <div className='a-page a-current-page'>
          <div className='modalPage'>
            <div className='modal-content'>
            <div
              className='modal-header a-modal-header'
              style={{
                backgroundColor: '#F9CAD3',
                color: 'black',
                minHeight: '6rem',
              }}
            >
              <div>
                <h3 className='a-fontReg' style={{marginBottom: 0}}>
                  <i className='ai ai-circle-exclamation a-icon'/>
                  <span>{this.props.language.form_filler.error_report_header}</span>
                </h3>
              </div>
            </div>
            <div className='modal-body a-modal-body'>
              {this.props.errorList ?
                this.props.errorList.map((error, index) => {
                  return (
                    <ol key={index}>
                      <li><a>{(index + 1).toString() + '. ' + error}</a></li>
                    </ol>
                  );
                })
              : null}
            </div>
            </div>
          </div>
        </div>
>>>>>>> 522fbd3d
      </div>
    );
  }

  public render() {
<<<<<<< HEAD
    const backgroundColor = (this.props.step === WorkflowSteps.Archived) ? '#D4F9E4' : '#1EAEF7';
    if (!this.state.isRuntime && this.state.redirect) {
      return (
        <Redirect to={'/uieditor'} />
      );
    }
    return (
      <div id='workflowContainer' style={{ backgroundColor, height: 'calc(100vh - 146px)' }} >
        <div className='container'>
          {this.renderTop()}
          <div className='row'>
            <div className='col-xl-10 offset-xl-1 a-p-static bg'>
              {this.renderNavBar()}
              <div className='a-modal-content-target'>
                <div className='a-page a-current-page'>
                  <div className='modalPage'>
                    <div className='modal-content'>
                      {this.renderHeader()}
                      <div className='modal-body a-modal-body'>
                        {this.props.step === WorkflowSteps.FormFilling &&
                          this.renderFormFiller()
                        }
                        {this.props.step === WorkflowSteps.Submit &&
                          this.renderSubmit()
                        }
                        {this.props.step === WorkflowSteps.Archived &&
                          this.renderReceipt()
                        }
                      </div>
=======
    return(
      <div className='container'>
        {this.renderTop()}
        <div className='row'>
          <div className='col-xl-10 offset-xl-1 a-p-static'>
            {this.renderErrorReport()}
            {this.renderNavBar()}
            <div className='a-modal-content-target'>
              <div className='a-page a-current-page'>
                <div className='modalPage'>
                  <div className='modal-content'>
                    {this.renderHeader()}
                    <div className='modal-body a-modal-body'>
                      {this.props.children}
>>>>>>> 522fbd3d
                    </div>
                  </div>
                </div>
              </div>
            </div>
          </div>
        </div>
      </ div>
    );
  }
}

const getErrorList = (errors: any) => {
  const errorList: string[] = [];
  // tslint:disable-next-line:forin
  for (const error in errors) {
    const errorMessage = errors[error].join(', ');
    errorList.push(errorMessage);
  }
  return errorList;
}

const mapStateToProps = (state: IAppState, props: IWorkflowStepProvidedProps): IWorkflowStepProps => {
  return {
    language: state.appData.language.language,
<<<<<<< HEAD
    ...props,
=======
    errorList: getErrorList(state.formFiller.validationErrors),
>>>>>>> 522fbd3d
  };
};

export const WorkflowStep = connect(mapStateToProps)(WorkflowStepComponent);<|MERGE_RESOLUTION|>--- conflicted
+++ resolved
@@ -125,7 +125,6 @@
     );
   }
 
-<<<<<<< HEAD
   public handleClose = () => {
     this.setState({
       redirect: true,
@@ -161,52 +160,53 @@
     return (
       <div id='receiptWrapper'>
         <p className='a-leadText'>{this.props.language.ux_editor.formfiller_placeholder_receipt_header}</p>
-=======
+      </div>
+    );
+  }
+
   public renderErrorReport = () => {
     if (!this.props.errorList || this.props.errorList.length === 0) {
       return null;
     }
     return (
-      <div className='a-modal-content-target' style={{marginTop: '55px'}}>
+      <div className='a-modal-content-target' style={{ marginTop: '55px' }}>
         <div className='a-page a-current-page'>
           <div className='modalPage'>
             <div className='modal-content'>
-            <div
-              className='modal-header a-modal-header'
-              style={{
-                backgroundColor: '#F9CAD3',
-                color: 'black',
-                minHeight: '6rem',
-              }}
-            >
-              <div>
-                <h3 className='a-fontReg' style={{marginBottom: 0}}>
-                  <i className='ai ai-circle-exclamation a-icon'/>
-                  <span>{this.props.language.form_filler.error_report_header}</span>
-                </h3>
+              <div
+                className='modal-header a-modal-header'
+                style={{
+                  backgroundColor: '#F9CAD3',
+                  color: 'black',
+                  minHeight: '6rem',
+                }}
+              >
+                <div>
+                  <h3 className='a-fontReg' style={{ marginBottom: 0 }}>
+                    <i className='ai ai-circle-exclamation a-icon' />
+                    <span>{this.props.language.form_filler.error_report_header}</span>
+                  </h3>
+                </div>
+              </div>
+              <div className='modal-body a-modal-body'>
+                {this.props.errorList ?
+                  this.props.errorList.map((error, index) => {
+                    return (
+                      <ol key={index}>
+                        <li><a>{(index + 1).toString() + '. ' + error}</a></li>
+                      </ol>
+                    );
+                  })
+                  : null}
               </div>
             </div>
-            <div className='modal-body a-modal-body'>
-              {this.props.errorList ?
-                this.props.errorList.map((error, index) => {
-                  return (
-                    <ol key={index}>
-                      <li><a>{(index + 1).toString() + '. ' + error}</a></li>
-                    </ol>
-                  );
-                })
-              : null}
-            </div>
-            </div>
-          </div>
-        </div>
->>>>>>> 522fbd3d
+          </div>
+        </div>
       </div>
     );
   }
 
   public render() {
-<<<<<<< HEAD
     const backgroundColor = (this.props.step === WorkflowSteps.Archived) ? '#D4F9E4' : '#1EAEF7';
     if (!this.state.isRuntime && this.state.redirect) {
       return (
@@ -218,7 +218,8 @@
         <div className='container'>
           {this.renderTop()}
           <div className='row'>
-            <div className='col-xl-10 offset-xl-1 a-p-static bg'>
+            <div className='col-xl-10 offset-xl-1 a-p-static'>
+              {this.renderErrorReport()}
               {this.renderNavBar()}
               <div className='a-modal-content-target'>
                 <div className='a-page a-current-page'>
@@ -236,22 +237,6 @@
                           this.renderReceipt()
                         }
                       </div>
-=======
-    return(
-      <div className='container'>
-        {this.renderTop()}
-        <div className='row'>
-          <div className='col-xl-10 offset-xl-1 a-p-static'>
-            {this.renderErrorReport()}
-            {this.renderNavBar()}
-            <div className='a-modal-content-target'>
-              <div className='a-page a-current-page'>
-                <div className='modalPage'>
-                  <div className='modal-content'>
-                    {this.renderHeader()}
-                    <div className='modal-body a-modal-body'>
-                      {this.props.children}
->>>>>>> 522fbd3d
                     </div>
                   </div>
                 </div>
@@ -272,16 +257,13 @@
     errorList.push(errorMessage);
   }
   return errorList;
-}
+};
 
 const mapStateToProps = (state: IAppState, props: IWorkflowStepProvidedProps): IWorkflowStepProps => {
   return {
     language: state.appData.language.language,
-<<<<<<< HEAD
+    errorList: getErrorList(state.formFiller.validationErrors),
     ...props,
-=======
-    errorList: getErrorList(state.formFiller.validationErrors),
->>>>>>> 522fbd3d
   };
 };
 
