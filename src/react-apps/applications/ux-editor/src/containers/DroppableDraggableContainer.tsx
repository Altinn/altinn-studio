--- conflicted
+++ resolved
@@ -183,13 +183,8 @@
         style={{
           border: '1px solid #ccc',
           padding: '1em',
-<<<<<<< HEAD
           marginBottom: 20,
           backgroundColor: isOver ? 'lightgrey' : 'white',
-=======
-          marginBottom: -1,
-          backgroundColor: isOver ? 'white' :  altinnTheme.altinnPalette.primary.greyLight,
->>>>>>> 2a8e8887
         }}
       >
         {this.props.children}
