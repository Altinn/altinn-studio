import { Grid } from '@material-ui/core';
import Checkbox from '@material-ui/core/Checkbox';
import * as React from 'react';
import { connect } from 'react-redux';
import Select from 'react-select';
import { getTextResource, truncate } from '../../utils/language';
import { renderPropertyLabel, renderSelectDataModelBinding, renderSelectTextFromResources } from '../../utils/render';
import { AddressKeys, getTextResourceByAddressKey } from '../advanced/AddressComponent';
import { DefaultDataModelBindingKey } from '../FormComponent';
import { ICodeListOption, SelectionEdit } from './SelectionEditComponent';

export const customInput = {
  control: (base: any) => ({
    ...base,
    borderRadius: '0 !important',
  }),
  option: (provided: any) => ({
    ...provided,
    whiteSpace: 'pre-wrap',
  }),
};

export interface IEditModalContentProps {
  component: FormComponentType;
  dataModel?: IDataModelFieldElement[];
  textResources?: ITextResource[];
  codeListResources?: ICodeListListElement[];
  saveEdit?: (updatedComponent: FormComponentType) => void;
  cancelEdit?: () => void;
  handleComponentUpdate?: (updatedComponent: FormComponentType) => void;
  language: any;
}

export interface IEditModalContentState {
  component: IFormComponent;
}

class EditModalContentComponent extends React.Component<IEditModalContentProps, IEditModalContentState> {
  constructor(_props: IEditModalContentProps, _state: IEditModalContentState) {
    super(_props, _state);
    if (!this.props.component.dataModelBindings) {
      this.props.component.dataModelBindings = {};
    }
    if (!this.props.component.textResourceBindings) {
      this.props.component.textResourceBindings = {};
    }
    this.state = {
      component: _props.component,
    };
  }

  public handleDisabledChange = (e: any): void => {
    this.setState({
      component: {
        ...this.state.component,
        disabled: e.target.checked,
      },
    });
  }

  public handleRequiredChange = (e: any): void => {
    this.setState({
      component: {
        ...this.state.component,
        required: e.target.checked,
      },
    });
  }

  public handleTextResourceBindingChange = (e: any, key: string): void => {
    const updatedComponent = this.props.component;
    updatedComponent.textResourceBindings[key] = e ? e.value : null;
    this.setState({
      component: updatedComponent,
    });
    this.props.handleComponentUpdate(updatedComponent);
  }

  public handleTitleChange = (e: any): void => {
    const updatedComponent = this.props.component;
    updatedComponent.textResourceBindings.title = e ? e.value : null;
    this.setState((state) => {
      return {
        ...state,
        component: updatedComponent,
      };
    });
    this.props.handleComponentUpdate(updatedComponent);
  }

  public handleParagraphChange = (e: any): void => {
    const textObject: any = e.target;
    this.handleTitleChange(textObject);
  }

  public handleAddOption = () => {
    const updatedComponent: IFormComponent = (this.state.component);
    updatedComponent.options.push({
      label: this.props.language.general.label,
      value: this.props.language.general.value,
    });
    this.setState({
      component: {
        ...this.state.component,
        options: updatedComponent.options,
      },
    });
    this.props.handleComponentUpdate(updatedComponent);
  }

  public handleRemoveOption = (index: number) => {
    const updatedComponent: IFormComponent = this.state.component;
    updatedComponent.options.splice(index, 1);
    this.setState({
      component: {
        ...this.state.component,
        options: updatedComponent.options,
      },
    });
    this.props.handleComponentUpdate(updatedComponent);
  }

  public handleUpdateOptionLabel = (index: number, event: any) => {
    const updatedComponent: IFormComponent = this.state.component;
    updatedComponent.options[index].label = event.target.value;
    this.setState({
      component: {
        ...this.state.component,
        options: updatedComponent.options,
      },
    });
    this.props.handleComponentUpdate(updatedComponent);
  }

  public handleUpdateOptionValue = (index: number, event: any) => {
    const updatedComponent: IFormComponent = this.state.component;
    updatedComponent.options[index].value = event.target.value;
    this.setState({
      component: {
        ...this.state.component,
        options: updatedComponent.options,
      },
    });
  }

  public handleUpdateHeaderSize = (event: any) => {
    const updatedComponent: IFormHeaderComponent = this.props.component as IFormHeaderComponent;
    updatedComponent.size = event.value;
    this.props.handleComponentUpdate(updatedComponent);
  }

  public handleDescriptionChange = (selectedText: any): void => {
    const updatedComponent = this.props.component;
    updatedComponent.textResourceBindings.title
      = selectedText ? selectedText.value : null;
    this.props.handleComponentUpdate(updatedComponent);
  }

  public getTextKeyFromDataModel = (dataBindingName: string): string => {
    const element: IDataModelFieldElement = this.props.dataModel.find((elem) =>
      elem.DataBindingName === dataBindingName);
    return element.Texts.Label;
  }

  public handleCodeListChange = (option: ICodeListOption): void => {
    const updatedComponent = this.props.component;
    updatedComponent.codeListId = option ? option.value.codeListName : undefined;
    this.props.handleComponentUpdate(updatedComponent);
  }

  public handlePreselectedOptionChange = (event: any): void => {
    const updatedComponent = { ...this.props.component as IFormCheckboxComponent | IFormRadioButtonComponent };
    updatedComponent.preselectedOptionIndex = event.target.value as number;
    this.props.handleComponentUpdate(updatedComponent);
  }

  public renderComponentSpecificContent(): JSX.Element {
    switch (this.props.component.component) {
      case 'Header': {
        const sizes = [
          { value: 'S', label: this.props.language.ux_editor.modal_header_type_h4 },
          { value: 'M', label: this.props.language.ux_editor.modal_header_type_h3 },
          { value: 'L', label: this.props.language.ux_editor.modal_header_type_h2 },
        ];
        return (
          <Grid
            container={true}
            spacing={0}
            direction={'column'}
          >
            {renderSelectTextFromResources('modal_properties_header_helper',
              this.handleTitleChange,
              this.props.textResources,
              this.props.language,
              this.state.component.textResourceBindings.title)}
            <Grid item={true} xs={12}>
              {renderPropertyLabel(this.props.language.ux_editor.modal_header_type_helper)}
              <Select
                styles={customInput}
                defaultValue={this.state.component.size ?
                  sizes.find((size) => size.value === this.state.component.size) :
                  sizes[0]}
                onChange={this.handleUpdateHeaderSize}
                options={sizes}
              />
            </Grid>
          </Grid>
        );
      }
      case 'Input': {
        return (
          <Grid item={true} xs={12}>
            {renderSelectDataModelBinding(
              this.props.component.dataModelBindings,
              this.handleDataModelChange,
              this.props.language)}
            {renderSelectTextFromResources('modal_properties_label_helper',
              this.handleTitleChange,
              this.props.textResources,
              this.props.language,
              this.props.component.textResourceBindings.title)}
            {renderSelectTextFromResources('modal_properties_description_helper',
              this.handleDescriptionChange,
              this.props.textResources,
              this.props.language,
              this.props.component.textResourceBindings.title)}
          </Grid>
        );
      }
      case 'Paragraph': {
        return (
          <Grid>
            {renderSelectTextFromResources('modal_properties_paragraph_helper',
              this.handleTitleChange,
              this.props.textResources,
              this.props.language,
<<<<<<< HEAD
              this.props.component.textResourceBindings.title,
            )}
            {renderPropertyLabel(this.props.language.ux_editor.modal_properties_paragraph_edit_helper)}
            <textarea
              value={getTextResource(
                this.state.component.textResourceBindings.title, this.props.textResources)}
=======
              this.props.component.title,
              null,
              false)}
            {false && renderPropertyLabel(this.props.language.ux_editor.modal_properties_paragraph_edit_helper)}
            {false && <textarea
              value={getTextResource(this.state.component.title, this.props.textResources)}
>>>>>>> 2f20fdac
              style={{ width: '100%' }}
              rows={4}
              className='form-control'
              onChange={this.handleParagraphChange}
            />
            }
          </Grid>
        );
      }
      case 'Checkboxes': {
        return (
          <SelectionEdit
            type={'checkboxes'}
            component={this.state.component as IFormCheckboxComponent}
            handleAddOption={this.handleAddOption}
            handleCodeListChanged={this.handleCodeListChange}
            handleDescriptionChange={this.handleDescriptionChange}
            handlePreselectedOptionChange={this.handlePreselectedOptionChange}
            handleRemoveOption={this.handleRemoveOption}
            handleTitleChange={this.handleTitleChange}
            handleUpdateOptionLabel={this.handleUpdateOptionLabel}
            handleUpdateOptionValue={this.handleUpdateOptionValue}
            handleDataModelChange={this.handleDataModelChange}
          />
        );
      }
      case 'RadioButtons': {
        return (
          <SelectionEdit
            type={'radiobuttons'}
            component={this.state.component as IFormRadioButtonComponent}
            handleAddOption={this.handleAddOption}
            handleCodeListChanged={this.handleCodeListChange}
            handleDescriptionChange={this.handleDescriptionChange}
            handlePreselectedOptionChange={this.handlePreselectedOptionChange}
            handleRemoveOption={this.handleRemoveOption}
            handleTitleChange={this.handleTitleChange}
            handleUpdateOptionLabel={this.handleUpdateOptionLabel}
            handleUpdateOptionValue={this.handleUpdateOptionValue}
            handleDataModelChange={this.handleDataModelChange}
          />
        );
      }
      case 'Dropdown': {
        const component: IFormDropdownComponent = this.state.component as IFormDropdownComponent;
        return (
          <div className='form-group a-form-group mt-2'>
            <h2 className='a-h4'>
              {this.props.language.ux_editor.modal_options}
            </h2>
            <div className='row align-items-center'>
              <div className='col-5'>
                <label className='a-form-label'>
                  {this.props.language.general.label}
                </label>
              </div>
              <div className='col-5'>
                <label className='a-form-label'>
                  {this.props.language.general.value}
                </label>
              </div>
            </div>

            {component.options.map((option, index) => (
              <div key={index} className='row align-items-center'>
                <div className='col-5'>
                  <label htmlFor={'editModal_dropdownlabel-' + index} className='a-form-label sr-only'>
                    {this.props.language.ux_editor.modal_text}
                  </label>
                  <select
                    id={'editModal_dropdownlabel-' + index}
                    className='custom-select a-custom-select'
                    onChange={this.handleUpdateOptionLabel.bind(this, index)}
                    value={option.label}
                  >}
                    <option key={'empty'} value={''}>
                      {this.props.language.general.choose_label}
                    </option>
                    {this.renderTextResourceOptions()}
                  </select>
                </div>

                <div className='col-5'>
                  <input
                    onChange={this.handleUpdateOptionValue.bind(this, index)}
                    value={option.value}
                    className='form-control'
                    type='text'
                  />
                </div>

                <div className='col-2'>
                  <button
                    type='button'
                    className='a-btn a-btn-icon'
                    onClick={this.handleRemoveOption.bind(this, index)}
                  >
                    <i className='ai ai-circle-exit a-danger ai-left' />
                  </button>
                </div>
              </div>
            ))}

            <div className='row align-items-center mb-1'>
              <div className='col-4 col'>
                <button type='button' className='a-btn' onClick={this.handleAddOption}>
                  {this.props.language.ux_editor.modal_new_option}
                </button>
              </div>
              <div />
            </div>
          </div>
        );
      }

      case 'Submit': {
        return (
          <div className='form-group a-form-group'>
            <label className='a-form-label'>
              {this.props.language.ux_editor.modal_text_key}
            </label>
            <input
              type='text'
              disabled={true}
              value={this.props.component.textResourceBindings.title}
              className='form-control'
            />
          </div>
        );
      }

      case 'AddressComponent': {
        return (
          <Grid
            container={true}
            spacing={0}
            direction={'column'}
          >
            <Grid item={true} xs={12}>
              {this.props.language.ux_editor.modal_configure_address_component_simplified}
              <Checkbox
                checked={(this.state.component as IFormAddressComponent).simplified}
                onChange={this.handleToggleAddressSimple}
              />
            </Grid>
            {Object.keys(AddressKeys).map((value: AddressKeys) => {
              const simple: boolean = (this.state.component as IFormAddressComponent).simplified;
              if (simple && (value === AddressKeys.careOf || value === AddressKeys.houseNumber)) {
                return null;
              }
              return (
                renderSelectDataModelBinding(
                  this.props.component.dataModelBindings,
                  this.handleDataModelChange,
                  this.props.language,
                  getTextResourceByAddressKey(value, this.props.language),
                  value,
                  value,
                )
              );
            })}
            {Object.keys(AddressKeys).map((value: AddressKeys) => {
              return (
                renderSelectTextFromResources(
                  this.state.component.textResourceBindings[value],
                  this.handleTextResourceBindingChange,
                  this.props.textResources,
                  this.props.language,
                  this.state.component.textResourceBindings[value],
                  value,
                )
              )
            })}
          </Grid >
        );
      }

      default: {
        return null;
      }
    }
  }

  public handleDataModelChange = (selectedDataModelElement: string, key: string = DefaultDataModelBindingKey) => {
    let { dataModelBindings: dataModelBinding } = (this.state.component as IFormAddressComponent);
    if (!dataModelBinding) {
      dataModelBinding = {};
    }
    dataModelBinding[key] = selectedDataModelElement;
    this.setState({
      component: {
        ...this.state.component,
        dataModelBindings: dataModelBinding,
      },
    });
    this.props.handleComponentUpdate({
      ...this.props.component,
      dataModelBindings: dataModelBinding,
    });
  }

  public handleToggleAddressSimple = (event: object, checked: boolean) => {
    this.setState({
      component: {
        ...this.state.component,
        simplified: checked,
      },
    });
    this.props.handleComponentUpdate({
      ...this.props.component,
      simplified: checked,
    });
  }

  public renderTextResourceOptions = (): JSX.Element[] => {
    if (!this.props.textResources) {
      return null;
    }

    return (
      this.props.textResources.map((resource, index) => {
        const option = truncate(resource.value, 60);
        return (
          <option key={index} value={resource.id} title={resource.value}>
            {option}
          </option>
        );
      }));
  }

  public render(): JSX.Element {
    return (
      <>
        {this.renderComponentSpecificContent()}
      </>
    );
  }
}

const mapStateToProps = (
  state: IAppState,
  props: IEditModalContentProps,
): IEditModalContentProps => {
  return {
    language: state.appData.language.language,
    textResources: state.appData.textResources.resources,
    codeListResources: state.appData.codeLists.codeLists,
    ...props,
  };
};

export const EditModalContent = connect(mapStateToProps)(EditModalContentComponent);<|MERGE_RESOLUTION|>--- conflicted
+++ resolved
@@ -234,21 +234,12 @@
               this.handleTitleChange,
               this.props.textResources,
               this.props.language,
-<<<<<<< HEAD
               this.props.component.textResourceBindings.title,
             )}
-            {renderPropertyLabel(this.props.language.ux_editor.modal_properties_paragraph_edit_helper)}
-            <textarea
+            {false && renderPropertyLabel(this.props.language.ux_editor.modal_properties_paragraph_edit_helper)}
+            {false && <textarea
               value={getTextResource(
                 this.state.component.textResourceBindings.title, this.props.textResources)}
-=======
-              this.props.component.title,
-              null,
-              false)}
-            {false && renderPropertyLabel(this.props.language.ux_editor.modal_properties_paragraph_edit_helper)}
-            {false && <textarea
-              value={getTextResource(this.state.component.title, this.props.textResources)}
->>>>>>> 2f20fdac
               style={{ width: '100%' }}
               rows={4}
               className='form-control'
