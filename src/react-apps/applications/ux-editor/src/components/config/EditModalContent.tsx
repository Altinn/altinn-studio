--- conflicted
+++ resolved
@@ -2,13 +2,10 @@
 import * as React from 'react';
 import { connect } from 'react-redux';
 import Select from 'react-select';
-<<<<<<< HEAD
+import AltinnCheckBox from '../../../../shared/src/components/AltinnCheckBox';
 import AltinnInputField from '../../../../shared/src/components/AltinnInputField';
 import AltinnRadio from '../../../../shared/src/components/AltinnRadio';
 import AltinnRadioGroup from '../../../../shared/src/components/AltinnRadioGroup';
-=======
-import AltinnCheckBox from '../../../../shared/src/components/AltinnCheckBox';
->>>>>>> 26c75ae0
 import { getLanguageFromKey } from '../../../../shared/src/utils/language';
 import { getTextResource, truncate } from '../../utils/language';
 import { renderPropertyLabel, renderSelectDataModelBinding, renderSelectTextFromResources } from '../../utils/render';
@@ -436,7 +433,6 @@
         );
       }
 
-<<<<<<< HEAD
       case 'FileUpload': {
         const component = (this.props.component as IFormFileUploaderComponent);
         return (
@@ -522,7 +518,10 @@
                 inputDescriptionStyling={{ marginTop: '24px' }}
                 type={'number'}
               />
-=======
+            </Grid>
+          </Grid>
+        );
+      }
       case 'TextArea': {
         const { component } = this.props;
         return (
@@ -550,7 +549,6 @@
                 onChangeFunction={this.handleReadOnlyChange}
               />
               {getLanguageFromKey('ux_editor.modal_properties_read_only', this.props.language)}
->>>>>>> 26c75ae0
             </Grid>
           </Grid>
         );
@@ -562,7 +560,6 @@
     }
   }
 
-<<<<<<< HEAD
   public handleValidFileEndingsChange = (event: any) => {
     const component = (this.props.component as IFormFileUploaderComponent);
     component.validFileEndings = event.target.value;
@@ -611,11 +608,15 @@
   public handleMaxFilesChange = (event: any) => {
     const component = (this.props.component as IFormFileUploaderComponent);
     component.maxNumberOfAttachments = event.target.value;
-=======
+    this.setState({
+      component,
+    });
+    this.props.handleComponentUpdate(component);
+  }
+
   public handleReadOnlyChange = (event: object, checked: boolean) => {
     const component = this.props.component;
     component.readOnly = checked;
->>>>>>> 26c75ae0
     this.setState({
       component,
     });
