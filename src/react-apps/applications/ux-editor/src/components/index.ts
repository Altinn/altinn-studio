import { AddressComponent } from './advanced/AddressComponent';
import { CheckboxContainerComponent } from './base/CheckboxesContainerComponent';
import { DatepickerComponent } from './base/DatepickerComponent';
import { DropdownComponent } from './base/DropdownComponent';
import { FileUploadComponent } from './base/FileUploadComponent';
import { HeaderComponent } from './base/HeaderComponent';
import { InputComponent } from './base/InputComponent';
import { ParagraphComponent } from './base/ParagraphComponent';
import { RadioButtonContainerComponent } from './base/RadioButtonsContainerComponent';
import { TextAreaComponent } from './base/TextAreaComponent';
import { SubmitComponent } from './widget/SubmitComponent';

export interface IComponentIcon {
  [key: string]: string;
}

export interface IComponent {
  name: string;
  Tag: any;
  Type: ComponentTypes;
  customProperties?: any;
  Icon: string;
}

// The order here should be the same as
// the exported 'components' list (drag and drop)
export enum ComponentTypes {
  Header,
  Paragraph,
  Input,
  Datepicker,
  DropDown,
  CheckBox,
  RadioButton,
  TextArea,
  FileUpload,
  Submit,
  Container,
  AddressComponent,
}

export const componentIcons: IComponentIcon = {
  Header: 'fa fa-title',
  Paragraph: 'fa fa-paragraph',
  Input: 'fa fa-short-answer',
  Datepicker: 'fa fa-date',
  Dropdown: 'fa fa-drop-down',
  Checkboxes: 'fa fa-checkbox',
  RadioButtons: 'fa fa-radio-button',
  TextArea: 'fa fa-long-answer',
  FileUpload: 'fa fa-attachment',
  Submit: 'fa fa-button',
  AddressComponent: 'fa fa-address',
};

export const textComponents: IComponent[] = [
  {
    name: 'Header',
    Tag: HeaderComponent,
    Type: ComponentTypes.Header,
    Icon: componentIcons.Header,
  },
  {
    name: 'Paragraph',
    Tag: ParagraphComponent,
    Type: ComponentTypes.Paragraph,
    Icon: componentIcons.Paragraph,
  },
];

export const schemaComponents: IComponent[] = [
  {
    name: 'Input',
    Tag: InputComponent,
    Type: ComponentTypes.Input,
<<<<<<< HEAD
    customProperties: {
      required: false,
      readOnly: false,
    },
=======
    Icon: componentIcons.Input,
>>>>>>> 68f254be
  },
  {
    name: 'Datepicker',
    Tag: DatepickerComponent,
    Type: ComponentTypes.Datepicker,
<<<<<<< HEAD
    customProperties: {
      readOnly: false,
    },
=======
    Icon: componentIcons.Datepicker,
>>>>>>> 68f254be
  },
  {
    name: 'Dropdown',
    Tag: DropdownComponent,
    Type: ComponentTypes.DropDown,
    Icon: componentIcons.Dropdown,
    customProperties: {
      options: [],
    },
  },
  {
    name: 'Checkboxes',
    Tag: CheckboxContainerComponent,
    Type: ComponentTypes.CheckBox,
    Icon: componentIcons.Checkboxes,
    customProperties: {
      options: [],
      required: false,
      readOnly: false,
    },
  },
  {
    name: 'RadioButtons',
    Tag: RadioButtonContainerComponent,
    Type: ComponentTypes.RadioButton,
    Icon: componentIcons.RadioButtons,
    customProperties: {
      options: [],
      required: false,
      readOnly: false,
    },
  },
  {
    name: 'TextArea',
    Tag: TextAreaComponent,
    Type: ComponentTypes.TextArea,
<<<<<<< HEAD
    customProperties: {
      required: false,
      readOnly: false,
    },
=======
    Icon: componentIcons.TextArea,
>>>>>>> 68f254be
  },
  {
    name: 'FileUpload',
    Tag: FileUploadComponent,
    Type: ComponentTypes.FileUpload,
    Icon: componentIcons.FileUpload,
  },
  {
    name: 'Submit',
    Tag: SubmitComponent,
    Type: ComponentTypes.Submit,
    Icon: componentIcons.Submit,
    customProperties: {
      textResourceId: 'Standard.Button.Submit',
      customType: 'Standard',
    },
  },
];

export const advancedComponents: IComponent[] = [
  {
    name: 'AddressComponent',
    Tag: AddressComponent,
    Type: ComponentTypes.AddressComponent,
    Icon: componentIcons.AddressComponent,
    customProperties: {
      simplified: true,
      readOnly: false,
    },
  },
];

const components: IComponent[] = textComponents.concat(schemaComponents, advancedComponents);

export default components;<|MERGE_RESOLUTION|>--- conflicted
+++ resolved
@@ -73,26 +73,20 @@
     name: 'Input',
     Tag: InputComponent,
     Type: ComponentTypes.Input,
-<<<<<<< HEAD
     customProperties: {
       required: false,
       readOnly: false,
     },
-=======
     Icon: componentIcons.Input,
->>>>>>> 68f254be
   },
   {
     name: 'Datepicker',
     Tag: DatepickerComponent,
     Type: ComponentTypes.Datepicker,
-<<<<<<< HEAD
     customProperties: {
       readOnly: false,
     },
-=======
     Icon: componentIcons.Datepicker,
->>>>>>> 68f254be
   },
   {
     name: 'Dropdown',
@@ -129,14 +123,11 @@
     name: 'TextArea',
     Tag: TextAreaComponent,
     Type: ComponentTypes.TextArea,
-<<<<<<< HEAD
     customProperties: {
       required: false,
       readOnly: false,
     },
-=======
     Icon: componentIcons.TextArea,
->>>>>>> 68f254be
   },
   {
     name: 'FileUpload',
