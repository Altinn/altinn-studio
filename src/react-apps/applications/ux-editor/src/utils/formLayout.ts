--- conflicted
+++ resolved
@@ -1,4 +1,3 @@
-import { LayoutItemType } from '../containers/FormDesigner';
 import { IFormDesignerState } from '../reducers/formDesignerReducer';
 // tslint:disable-next-line:no-var-requires
 const uuid = require('uuid/v4');
@@ -53,11 +52,7 @@
         rest.type = rest.component;
         delete rest.component;
       }
-<<<<<<< HEAD
-      rest.itemType = LayoutItemType.Component;
-=======
       rest.itemType = 'COMPONENT';
->>>>>>> 10aff34a
       convertedLayout.components[id] = rest;
       if (!convertedLayout.order[baseContainerId]) {
         convertedLayout.order[baseContainerId] = [id];
@@ -115,11 +110,7 @@
 
 export function extractChildrenFromContainer(container: any, convertedLayout: any) {
   const { id, children, ...restOfContainer } = container;
-<<<<<<< HEAD
-  restOfContainer.itemType = LayoutItemType.Container;
-=======
   restOfContainer.itemType = 'CONTAINER';
->>>>>>> 10aff34a
   convertedLayout.containers[id] = restOfContainer;
   for (const child of children) {
     if (child.children) {
@@ -131,11 +122,7 @@
         convertedLayout.order[id].push(child.id);
       }
       const { id: componentId, ...restOfChild } = child;
-<<<<<<< HEAD
-      restOfChild.itemType = LayoutItemType.Component;
-=======
       restOfChild.itemType = 'COMPONENT';
->>>>>>> 10aff34a
       convertedLayout.components[componentId] = restOfChild;
     }
   }
