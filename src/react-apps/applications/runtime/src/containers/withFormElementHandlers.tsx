import * as React from 'react';
import { connect } from 'react-redux';
import { getLanguageFromKey } from '../../../shared/src/utils/language';
<<<<<<< HEAD
import { IFormData } from '../features/form/data/reducer';
=======
>>>>>>> cf2190f1
import { ILayoutComponent, ILayoutContainer } from '../features/form/layout/types';
import { IRuntimeState } from '../types';
import { IComponentValidations } from '../types/global';
import { renderValidationMessagesForComponent } from '../utils/render';

export interface IProvidedProps {
  id: string;
  handleDataUpdate: (data: any) => void;
<<<<<<< HEAD
  dataModelBindings: any;
=======
  dataModelBindings: string;
>>>>>>> cf2190f1
  componentValidations: IComponentValidations;
  textResourceBindings: any;
  required: boolean;
  type: string;
  layout: [ILayoutComponent | ILayoutContainer];
}

export interface IProps extends IProvidedProps {
  language: any;
  textResources: any[];
}

export const formComponentWithHandlers = (WrappedComponent: React.ComponentType<any>): React.ComponentClass<any> => {
  class FormComponentWithHandlers extends React.Component<IProps> {

    public renderLabel = (): JSX.Element => {
      if (this.props.type === 'Header' ||
        this.props.type === 'Paragraph' ||
        this.props.type === 'Submit' ||
        this.props.type === 'ThirdParty' ||
        this.props.type === 'AddressComponent') {
        return null;
      }
      if (!this.props.textResourceBindings.title) {
        return null;
      }
      if (this.props.textResourceBindings.title) {
        const label: string = this.getTextResource(this.props.textResourceBindings.title);
        return (
          <label className='a-form-label title-label' htmlFor={this.props.id}>
            {label}
            {this.props.required ? null :
              <span className='label-optional'>({getLanguageFromKey('general.optional', this.props.language)})</span>
            }
          </label>
        );
      }

      return null;
    }
    public renderDescription = (): JSX.Element => {
      if (!this.props.textResourceBindings.title) {
        return null;
      }
      if (this.props.textResourceBindings.description) {
        const description: string = this.getTextResource(this.props.textResourceBindings.description);
        return (
          <span className='a-form-label description-label'>{description}</span>
        );
      }

      return null;
    }

    public handleDataUpdate = (data: any) => this.props.handleDataUpdate(data);

    public getTextResource = (resourceKey: string): string => {
      const textResource = this.props.textResources.find((resource) => resource.id === resourceKey);
      return textResource ? textResource.value : resourceKey;
    }

    public render(): JSX.Element {
      const { id, ...passThroughProps } = this.props;
      const text = this.getTextResource(this.props.textResourceBindings.title);
      return (
        <>
          {this.renderLabel()}
          {this.renderDescription()}
          <WrappedComponent
            id={id}
            text={text}
            handleDataChange={this.handleDataUpdate}
            {...passThroughProps}
          />
          {this.errorMessage()}
        </>
      );
    }

    private hasValidationMessages = () => {
      if (!this.props.componentValidations) {
        return false;
      }
      let hasMessages = false;
      Object.keys(this.props.componentValidations).forEach((key: string) => {
        if (this.props.componentValidations[key].errors.length > 0
          || this.props.componentValidations[key].warnings.length > 0) {
          hasMessages = true;
          return;
        }
      });

      return hasMessages;
    }

    private isSimpleComponent(): boolean {
      const component = this.props.layout.find((element) => element.id === this.props.id) as ILayoutComponent;
      if (!component || !component.dataModelBindings) {
        return false;
      }
      const simpleBinding = component.dataModelBindings.simpleBinding;
      const type = component.type;
      return simpleBinding && type !== 'Checkboxes' && type !== 'RadioButtons' && type !== 'FileUpload';
    }

    private errorMessage(): JSX.Element[] {
      if (!this.isSimpleComponent() ||
        !this.hasValidationMessages()) {
        return null;
      }
      return renderValidationMessagesForComponent(this.props.componentValidations.simpleBinding, this.props.id);
    }

  }

<<<<<<< HEAD
  const mapStateToProps = (state: IRuntimeState, props: IProvidedProps): IProps => {
    return {
      language: state.language.language,
      textResources: state.formResources.languageResource.resources,
      componentValidations: state.formValidations.validations ? state.formValidations.validations[props.id] : {},
      layout: state.formLayout.layout,
      ...props,
    };

  };
=======
  const mapStateToProps = (state: IRuntimeState, props: IProvidedProps): IProps => ({
    language: state.language.language,
    textResources: state.formResources.languageResource.resources,
    componentValidations: state.formValidations.validations ? state.formValidations.validations[props.id] : {},
    layout: state.formLayout.layout,
    ...props,
  });
>>>>>>> cf2190f1

  return connect(mapStateToProps)(FormComponentWithHandlers);
};<|MERGE_RESOLUTION|>--- conflicted
+++ resolved
@@ -1,10 +1,7 @@
 import * as React from 'react';
 import { connect } from 'react-redux';
 import { getLanguageFromKey } from '../../../shared/src/utils/language';
-<<<<<<< HEAD
 import { IFormData } from '../features/form/data/reducer';
-=======
->>>>>>> cf2190f1
 import { ILayoutComponent, ILayoutContainer } from '../features/form/layout/types';
 import { IRuntimeState } from '../types';
 import { IComponentValidations } from '../types/global';
@@ -13,11 +10,7 @@
 export interface IProvidedProps {
   id: string;
   handleDataUpdate: (data: any) => void;
-<<<<<<< HEAD
   dataModelBindings: any;
-=======
-  dataModelBindings: string;
->>>>>>> cf2190f1
   componentValidations: IComponentValidations;
   textResourceBindings: any;
   required: boolean;
@@ -133,18 +126,6 @@
 
   }
 
-<<<<<<< HEAD
-  const mapStateToProps = (state: IRuntimeState, props: IProvidedProps): IProps => {
-    return {
-      language: state.language.language,
-      textResources: state.formResources.languageResource.resources,
-      componentValidations: state.formValidations.validations ? state.formValidations.validations[props.id] : {},
-      layout: state.formLayout.layout,
-      ...props,
-    };
-
-  };
-=======
   const mapStateToProps = (state: IRuntimeState, props: IProvidedProps): IProps => ({
     language: state.language.language,
     textResources: state.formResources.languageResource.resources,
@@ -152,7 +133,6 @@
     layout: state.formLayout.layout,
     ...props,
   });
->>>>>>> cf2190f1
 
   return connect(mapStateToProps)(FormComponentWithHandlers);
 };