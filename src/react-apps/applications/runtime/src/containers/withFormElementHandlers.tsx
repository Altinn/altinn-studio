import * as React from 'react';
import { connect } from 'react-redux';
import { getLanguageFromKey } from '../../../shared/src/utils/language';
<<<<<<< HEAD
import { IFormData } from '../features/form/data/reducer';
=======
import { ILayoutComponent, ILayoutContainer } from '../features/form/layout/types';
>>>>>>> 1d030f60
import { IRuntimeState } from '../types';
import { IComponentValidations } from '../types/global';
import { renderValidationMessagesForComponent } from '../utils/render';

export interface IProvidedProps {
  id: string;
  handleDataUpdate: (data: any) => void;
<<<<<<< HEAD
  dataModelBindings: any;
=======
  dataModelBindings: string;
  componentValidations: IComponentValidations;
>>>>>>> 1d030f60
  textResourceBindings: any;
  required: boolean;
  type: string;
  layout: [ILayoutComponent | ILayoutContainer];
}

export interface IProps extends IProvidedProps {
  language: any;
  textResources: any[];
}

export const formComponentWithHandlers = (WrappedComponent: React.ComponentType<any>): React.ComponentClass<any> => {
  class FormComponentWithHandlers extends React.Component<IProps> {

    public renderLabel = (): JSX.Element => {
      if (this.props.type === 'Header' ||
        this.props.type === 'Paragraph' ||
        this.props.type === 'Submit' ||
        this.props.type === 'ThirdParty' ||
        this.props.type === 'AddressComponent') {
        return null;
      }
      if (!this.props.textResourceBindings.title) {
        return null;
      }
      if (this.props.textResourceBindings.title) {
        const label: string = this.getTextResource(this.props.textResourceBindings.title);
        return (
          <label className='a-form-label title-label' htmlFor={this.props.id}>
            {label}
            {this.props.required ? null :
              <span className='label-optional'>({getLanguageFromKey('general.optional', this.props.language)})</span>
            }
          </label>
        );
      }

      return null;
    }
    public renderDescription = (): JSX.Element => {
      if (!this.props.textResourceBindings.title) {
        return null;
      }
      if (this.props.textResourceBindings.description) {
        const description: string = this.getTextResource(this.props.textResourceBindings.description);
        return (
          <span className='a-form-label description-label'>{description}</span>
        );
      }

      return null;
    }

    public handleDataUpdate = (data: any) => this.props.handleDataUpdate(data);

    public getTextResource = (resourceKey: string): string => {
      const textResource = this.props.textResources.find((resource) => resource.id === resourceKey);
      return textResource ? textResource.value : resourceKey;
    }

    public render(): JSX.Element {
      const { id, ...passThroughProps } = this.props;
      const text = this.getTextResource(this.props.textResourceBindings.title);
      return (
        <>
          {this.renderLabel()}
          {this.renderDescription()}
          <WrappedComponent
            id={id}
            text={text}
            handleDataChange={this.handleDataUpdate}
            {...passThroughProps}
          />
          {this.errorMessage()}
        </>
      );
    }

    private hasValidationMessages = () => {
      if (!this.props.componentValidations) {
        return false;
      }
      let hasMessages = false;
      Object.keys(this.props.componentValidations).forEach((key: string) => {
        if (this.props.componentValidations[key].errors.length > 0
          || this.props.componentValidations[key].warnings.length > 0) {
          hasMessages = true;
          return;
        }
      });

      return hasMessages;
    }

    private isSimpleComponent(): boolean {
      const component = this.props.layout.find((element) => element.id === this.props.id) as ILayoutComponent;
      if (!component || !component.dataModelBindings) {
        return false;
      }
      const simpleBinding = component.dataModelBindings.simpleBinding;
      const type = component.type;
      return simpleBinding && type !== 'Checkboxes' && type !== 'RadioButtons' && type !== 'FileUpload';
    }

    private errorMessage(): JSX.Element[] {
      if (!this.isSimpleComponent() ||
        !this.hasValidationMessages()) {
        return null;
      }
      return renderValidationMessagesForComponent(this.props.componentValidations.simpleBinding, this.props.id);
    }

  }
  const makeMapStateToProps = () => {
    const mapStateToProps = (state: IRuntimeState, props: IProvidedProps): IProps => {
      return {
        language: state.language.language,
        textResources: state.formResources.languageResource.resources,
        ...props,
      };
    };
    return mapStateToProps;
  };

<<<<<<< HEAD
  return connect(makeMapStateToProps)(FormComponentWithHandlers);
=======
  const mapStateToProps = (state: IRuntimeState, props: IProvidedProps): IProps => ({
    language: state.language.language,
    textResources: state.formResources.languageResource.resources,
    componentValidations: state.formValidations.validations ? state.formValidations.validations[props.id] : {},
    layout: state.formLayout.layout,
    ...props,
  });

  return connect(mapStateToProps)(FormComponentWithHandlers);
>>>>>>> 1d030f60
};<|MERGE_RESOLUTION|>--- conflicted
+++ resolved
@@ -1,11 +1,8 @@
 import * as React from 'react';
 import { connect } from 'react-redux';
 import { getLanguageFromKey } from '../../../shared/src/utils/language';
-<<<<<<< HEAD
 import { IFormData } from '../features/form/data/reducer';
-=======
 import { ILayoutComponent, ILayoutContainer } from '../features/form/layout/types';
->>>>>>> 1d030f60
 import { IRuntimeState } from '../types';
 import { IComponentValidations } from '../types/global';
 import { renderValidationMessagesForComponent } from '../utils/render';
@@ -13,12 +10,8 @@
 export interface IProvidedProps {
   id: string;
   handleDataUpdate: (data: any) => void;
-<<<<<<< HEAD
   dataModelBindings: any;
-=======
-  dataModelBindings: string;
   componentValidations: IComponentValidations;
->>>>>>> 1d030f60
   textResourceBindings: any;
   required: boolean;
   type: string;
@@ -82,6 +75,7 @@
     public render(): JSX.Element {
       const { id, ...passThroughProps } = this.props;
       const text = this.getTextResource(this.props.textResourceBindings.title);
+      console.log('passThroughProps ', passThroughProps);
       return (
         <>
           {this.renderLabel()}
@@ -132,28 +126,18 @@
     }
 
   }
-  const makeMapStateToProps = () => {
-    const mapStateToProps = (state: IRuntimeState, props: IProvidedProps): IProps => {
-      return {
-        language: state.language.language,
-        textResources: state.formResources.languageResource.resources,
-        ...props,
-      };
+
+  const mapStateToProps = (state: IRuntimeState, props: IProvidedProps): IProps => {
+    return {
+      language: state.language.language,
+      textResources: state.formResources.languageResource.resources,
+      componentValidations: state.formValidations.validations ? state.formValidations.validations[props.id] : {},
+      layout: state.formLayout.layout,
+      ...props,
     };
-    return mapStateToProps;
+
   };
 
-<<<<<<< HEAD
-  return connect(makeMapStateToProps)(FormComponentWithHandlers);
-=======
-  const mapStateToProps = (state: IRuntimeState, props: IProvidedProps): IProps => ({
-    language: state.language.language,
-    textResources: state.formResources.languageResource.resources,
-    componentValidations: state.formValidations.validations ? state.formValidations.validations[props.id] : {},
-    layout: state.formLayout.layout,
-    ...props,
-  });
 
   return connect(mapStateToProps)(FormComponentWithHandlers);
->>>>>>> 1d030f60
 };