import { SagaIterator } from 'redux-saga';
import { call, takeLatest, select } from 'redux-saga/effects';
import { IAttachments } from '..';
import { IAltinnWindow, IRuntimeState } from '../../../../types';
import { mapAttachmentListApiResponseToAttachments } from '../../../../utils/attachment';
import { get } from '../../../../utils/networking';
import AttachmentDispatcher from '../attachmentActions';
import * as AttachmentActionsTypes from '../attachmentActionTypes';

export function* watchFetchAttachmentsSaga(): SagaIterator {
  yield takeLatest(AttachmentActionsTypes.FETCH_ATTACHMENTS, fetchAttachments);
}

export function* fetchAttachments(): SagaIterator {
  try {
<<<<<<< HEAD
    // console.error('**** INSIDE');
    // const state: IRuntimeState = yield select();
    // console.error('instance', state.instanceData);
    // const attachments = state.instanceData.instance.data;
    // console.error('**** attachments', attachments);

    // const altinnWindow: IAltinnWindow = window as Window as IAltinnWindow;
    // const { org, app, instanceId } = altinnWindow;
    // const appId = `${org}/${app}`;
    // const attachmentListUrl = `${altinnWindow.location.origin}/${appId}/api/attachment/` +
    // `${instanceId}/GetFormAttachments`;
    // const response = yield call(get, attachmentListUrl);
    // const attachments: IAttachments = mapAttachmentListApiResponseToAttachments(response);
    // yield call(AttachmentDispatcher.fetchAttachmentsFulfilled, attachments);

=======
    const altinnWindow: IAltinnWindow = window as Window as IAltinnWindow;
    const { org, app, instanceId } = altinnWindow;
    const appId = `${org}/${app}`;
    const attachmentListUrl = `${altinnWindow.location.origin}/${appId}/api/attachment/` +
    `${instanceId}/GetFormAttachments`;
    const response = yield call(get, attachmentListUrl);
    const attachments: IAttachments = mapAttachmentListApiResponseToAttachments(response);
    yield call(AttachmentDispatcher.fetchAttachmentsFulfilled, attachments);
>>>>>>> 7438a6a0
  } catch (err) {
    // yield call(AttachmentDispatcher.fetchAttachmentsRejected, err);
  }
}<|MERGE_RESOLUTION|>--- conflicted
+++ resolved
@@ -13,23 +13,6 @@
 
 export function* fetchAttachments(): SagaIterator {
   try {
-<<<<<<< HEAD
-    // console.error('**** INSIDE');
-    // const state: IRuntimeState = yield select();
-    // console.error('instance', state.instanceData);
-    // const attachments = state.instanceData.instance.data;
-    // console.error('**** attachments', attachments);
-
-    // const altinnWindow: IAltinnWindow = window as Window as IAltinnWindow;
-    // const { org, app, instanceId } = altinnWindow;
-    // const appId = `${org}/${app}`;
-    // const attachmentListUrl = `${altinnWindow.location.origin}/${appId}/api/attachment/` +
-    // `${instanceId}/GetFormAttachments`;
-    // const response = yield call(get, attachmentListUrl);
-    // const attachments: IAttachments = mapAttachmentListApiResponseToAttachments(response);
-    // yield call(AttachmentDispatcher.fetchAttachmentsFulfilled, attachments);
-
-=======
     const altinnWindow: IAltinnWindow = window as Window as IAltinnWindow;
     const { org, app, instanceId } = altinnWindow;
     const appId = `${org}/${app}`;
@@ -38,7 +21,6 @@
     const response = yield call(get, attachmentListUrl);
     const attachments: IAttachments = mapAttachmentListApiResponseToAttachments(response);
     yield call(AttachmentDispatcher.fetchAttachmentsFulfilled, attachments);
->>>>>>> 7438a6a0
   } catch (err) {
     // yield call(AttachmentDispatcher.fetchAttachmentsRejected, err);
   }
