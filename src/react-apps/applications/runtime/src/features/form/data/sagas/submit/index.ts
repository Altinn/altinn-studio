--- conflicted
+++ resolved
@@ -28,14 +28,8 @@
     const layoutState: ILayoutState = yield select(LayoutSelector);
     const model = convertDataBindingToModel(formDataState.formData, dataModelState.dataModel);
     const validations = validateFormData(formDataState.formData, dataModelState.dataModel, layoutState.layout);
-<<<<<<< HEAD
     if (canFormBeSaved(validations)) {
-      const result = yield call(put, url, apiMode || 'Update', { body: model });
-=======
-    const errorCount = getErrorCount(validations);
-    if (errorCount === 0) {
       const result = yield call(put, url, apiMode || 'Update', model);
->>>>>>> c1e4a8c7
       yield call(FormDataActions.submitFormDataFulfilled);
       if (result.status === 0 && result.nextState) {
         WorkflowActions.setCurrentState(result.nextState);
