import { SagaIterator } from 'redux-saga';
<<<<<<< HEAD
import { call, select, takeLatest } from 'redux-saga/effects';

import WorkflowActions, * as WorkFlowActions from '../../../workflow/actions';
=======
import { call, takeLatest, select } from 'redux-saga/effects';
import { IRuntimeState } from '../../../../../types';
import { post } from '../../../../../utils/networking';
>>>>>>> a6b685f1
import FormDataActions from '../../actions';
import {
  ISubmitDataAction,
} from '../../actions/submit';
import * as FormDataActionTypes from '../../actions/types';
import { IFormDataState } from '../../reducer';

<<<<<<< HEAD
import { convertDataBindingToModel } from '../../../../../utils/databindings';
import { put } from '../../../../../utils/networking';
import { validateFormData } from '../../../../../utils/validation';
import { IDataModelState } from '../../../datamodell/reducer';
import { ILayoutState } from '../../../layout/reducer';

=======
>>>>>>> a6b685f1
const FormDataSelector: (state: any) => IFormDataState = (state: any) => state.formData;
const DataModelSelector: (state: any) => IDataModelState = (state: any) => state.formDataModel;
const LayoutSelector: (state: any) => ILayoutState = (state: any) => state.formLayout;

<<<<<<< HEAD
function* submitFormSaga({ url, apiMode }: ISubmitDataAction): SagaIterator {
  try {
    const formDataState: IFormDataState = yield select(FormDataSelector);
    const dataModelState: IDataModelState = yield select(DataModelSelector);
    const layoutState: ILayoutState = yield select(LayoutSelector);
    const model = convertDataBindingToModel(formDataState.formData, dataModelState.dataModel);
    const validationErrors = validateFormData(formDataState.formData, dataModelState.dataModel, layoutState.layout);
    if (Object.keys(validationErrors).length === 0) {
      const result = yield call(put, url, apiMode || 'Update', { body: model });
      console.log('result', result);
      yield call(FormDataActions.submitFormDataFulfilled);
      if (result.status === 0 && result.nextState) {
        // TODO: update workflow state when #1434 is done  (WorkflowActions.setCurrentState(result.nextState); ish)
      }
      if (result.status === 0 && result.nextStepUrl && !result.nextStepUrl.includes('#Preview')) {
        // If next step is placed somewhere other then the SPA, for instance payment, we must redirect.
        if (window.location.pathname.split('/')[1].toLowerCase() === 'runtime') {
          window.location.replace(`${window.location.origin}${result.nextStepUrl}`);
        }
      }
    } else {
      // TODO: update state with validation errors when issue #1441 is done
    }
  } catch (err) {
    console.error(err);
    yield call(FormDataActions.submitFormDataRejected, err);
    if (err.response && err.response.status === 303) {
      yield call(FormDataActions.fetchFormData, url);
    } else if (err.response && err.response.data &&
      (err.response.data.status === 1 || err.response.data.status === 2)) {
      // TODO: update state with validation errors when issue #1441 is done
    }
=======
function* submitFormSaga({ url }: ISumbitDataAction): SagaIterator {
  const state: IRuntimeState = yield select();
  console.log(state);
  try {
    const formData: IFormDataState = yield select(FormDataSelector);
    yield call(post, url, { data: formData });
    yield call(FormDataActions.submitFormDataFulfilled);
  } catch (err) {
    yield call(FormDataActions.submitFormDataRejected, err);
>>>>>>> a6b685f1
  }
}

export function* watchSubmitFormSaga(): SagaIterator {
  yield takeLatest(FormDataActionTypes.SUBMIT_FORM_DATA, submitFormSaga);
}<|MERGE_RESOLUTION|>--- conflicted
+++ resolved
@@ -1,13 +1,7 @@
 import { SagaIterator } from 'redux-saga';
-<<<<<<< HEAD
 import { call, select, takeLatest } from 'redux-saga/effects';
 
 import WorkflowActions, * as WorkFlowActions from '../../../workflow/actions';
-=======
-import { call, takeLatest, select } from 'redux-saga/effects';
-import { IRuntimeState } from '../../../../../types';
-import { post } from '../../../../../utils/networking';
->>>>>>> a6b685f1
 import FormDataActions from '../../actions';
 import {
   ISubmitDataAction,
@@ -15,20 +9,16 @@
 import * as FormDataActionTypes from '../../actions/types';
 import { IFormDataState } from '../../reducer';
 
-<<<<<<< HEAD
 import { convertDataBindingToModel } from '../../../../../utils/databindings';
 import { put } from '../../../../../utils/networking';
 import { validateFormData } from '../../../../../utils/validation';
 import { IDataModelState } from '../../../datamodell/reducer';
 import { ILayoutState } from '../../../layout/reducer';
 
-=======
->>>>>>> a6b685f1
 const FormDataSelector: (state: any) => IFormDataState = (state: any) => state.formData;
 const DataModelSelector: (state: any) => IDataModelState = (state: any) => state.formDataModel;
 const LayoutSelector: (state: any) => ILayoutState = (state: any) => state.formLayout;
 
-<<<<<<< HEAD
 function* submitFormSaga({ url, apiMode }: ISubmitDataAction): SagaIterator {
   try {
     const formDataState: IFormDataState = yield select(FormDataSelector);
@@ -38,7 +28,6 @@
     const validationErrors = validateFormData(formDataState.formData, dataModelState.dataModel, layoutState.layout);
     if (Object.keys(validationErrors).length === 0) {
       const result = yield call(put, url, apiMode || 'Update', { body: model });
-      console.log('result', result);
       yield call(FormDataActions.submitFormDataFulfilled);
       if (result.status === 0 && result.nextState) {
         // TODO: update workflow state when #1434 is done  (WorkflowActions.setCurrentState(result.nextState); ish)
@@ -61,17 +50,6 @@
       (err.response.data.status === 1 || err.response.data.status === 2)) {
       // TODO: update state with validation errors when issue #1441 is done
     }
-=======
-function* submitFormSaga({ url }: ISumbitDataAction): SagaIterator {
-  const state: IRuntimeState = yield select();
-  console.log(state);
-  try {
-    const formData: IFormDataState = yield select(FormDataSelector);
-    yield call(post, url, { data: formData });
-    yield call(FormDataActions.submitFormDataFulfilled);
-  } catch (err) {
-    yield call(FormDataActions.submitFormDataRejected, err);
->>>>>>> a6b685f1
   }
 }
 
