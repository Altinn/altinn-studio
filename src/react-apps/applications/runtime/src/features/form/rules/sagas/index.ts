import { SagaIterator } from 'redux-saga';
import { fork } from 'redux-saga/effects';
<<<<<<< HEAD
=======

>>>>>>> db099e6a
import { watchFetchRuleModelSaga } from './fetch';
import { watchCheckIfRuleShouldRunSaga } from './rule';

export default function* (): SagaIterator {
<<<<<<< HEAD
  yield fork(watchFetchRuleModelSaga);
=======
>>>>>>> db099e6a
  yield fork(watchCheckIfRuleShouldRunSaga);
  yield fork(watchFetchRuleModelSaga);
}<|MERGE_RESOLUTION|>--- conflicted
+++ resolved
@@ -1,17 +1,10 @@
 import { SagaIterator } from 'redux-saga';
 import { fork } from 'redux-saga/effects';
-<<<<<<< HEAD
-=======
 
->>>>>>> db099e6a
 import { watchFetchRuleModelSaga } from './fetch';
 import { watchCheckIfRuleShouldRunSaga } from './rule';
 
-export default function* (): SagaIterator {
-<<<<<<< HEAD
-  yield fork(watchFetchRuleModelSaga);
-=======
->>>>>>> db099e6a
+export default function*(): SagaIterator {
   yield fork(watchCheckIfRuleShouldRunSaga);
   yield fork(watchFetchRuleModelSaga);
 }