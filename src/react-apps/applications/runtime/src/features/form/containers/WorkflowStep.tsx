import * as React from 'react';
import { connect } from 'react-redux';
import { getLanguageFromKey } from '../../../../../shared/src/utils/language';
import FormFillerActions from '../../../features/form/data/actions';
import AltinnAppHeader from '../../../shared/components/altinnAppHeader';
import { IProfile } from '../../../shared/resources/profile';
import { IAltinnWindow, IRuntimeState } from '../../../types';
import { IValidations } from '../../../types/global';
<<<<<<< HEAD
import ReceiptComponent from '../../receipt/components/receiptComponent';
=======
import ReceiptContainer from '../../receipt/containers/receiptContainer';
>>>>>>> cdb9be8e

export interface IWorkflowStepProvidedProps {
  header: string;
  step: WorkflowSteps;
}

/*
  Reflects enum at server side
*/
export enum WorkflowSteps {
  Unknown = 0,
  FormFilling = 1,
  Submit = 2,
  Archived = 3,
}

export interface IWorkflowStepProps extends IWorkflowStepProvidedProps {
  profile: IProfile;
  language: any;
  errorList: string[];
}

export interface IWorkflowStepState {
  workflowStep: WorkflowSteps;
}

class WorkflowStepComponent extends React.Component<IWorkflowStepProps, IWorkflowStepState> {
  constructor(props: IWorkflowStepProps, state: IWorkflowStepState) {
    super(props, state);
    this.state = {
      workflowStep: props.step,
    };
  }

  public renderHeader = () => {
    return (
      <div
        className={'modal-header a-modal-header ' +
          ((this.props.step === WorkflowSteps.Archived) ? 'a-modal-background-success' : '')
        }
      >
        <div className='a-iconText a-iconText-background a-iconText-large'>
          <div className='a-iconText-icon'>
            <i className='fa fa-corp a-icon' aria-hidden='true' />
          </div>
          <h1 className='a-iconText-text mb-0'>
            <span className='a-iconText-text-large'>{this.props.step === WorkflowSteps.Archived ? (
              <span>Kvittering</span>
            ) : (this.props.header)}</span>
          </h1>
        </div>
      </div>
    );
  }

  public renderNavBar = () => {
    return (
      <div className='a-modal-navbar'>
        {this.props.step === WorkflowSteps.FormFilling &&
          <button type='button' className='a-modal-back a-js-tabable-popover' aria-label='Tilbake'>
            <span className='ai-stack'>
              <i className='ai ai-stack-1x ai-plain-circle-big' aria-hidden='true' />
              <i className='ai-stack-1x ai ai-back' aria-hidden='true' />
            </span>
          </button>
        }
        <button
          type='button'
          className='a-modal-close a-js-tabable-popover'
          aria-label='Lukk'
        >
          <span className='ai-stack'>
            <i className='ai ai-stack-1x ai-plain-circle-big' aria-hidden='true' />
            <i className='ai-stack-1x ai ai-exit  a-modal-close-icon' aria-hidden='true' />
          </span>
        </button>
      </div>
    );
  }

  public handleSubmitForm = () => {
    const altinnWindow: IAltinnWindow = window as IAltinnWindow;
    const { org, service, instanceId } = altinnWindow;
    FormFillerActions.completeAndSendInForm(
      `${window.location.origin}/${org}/${service}/${instanceId}/CompleteAndSendIn`);
  }
  public renderFormFiller = () => {
    return this.props.children;
  }

  public renderSubmit(): React.ReactNode {
    return (
      <button
        type='submit'
        className={'a-btn a-btn-success'}
        onClick={this.handleSubmitForm}
        id='workflowSubmitStepButton'
      >
        {getLanguageFromKey('general.submit', this.props.language)}
      </button>
    );
  }

  public renderReceipt = () => {
    return (
      <div id='receiptWrapper'>
        <p className='a-leadText'>
          {getLanguageFromKey('form_filler.placeholder_receipt_header', this.props.language)}
        </p>
      </div>
    );
  }

  public renderErrorReport = () => {
    if (!this.props.errorList || this.props.errorList.length === 0) {
      return null;
    }
    return (
      <div className='a-modal-content-target' style={{ marginTop: '55px' }}>
        <div className='a-page a-current-page'>
          <div className='modalPage'>
            <div className='modal-content'>
              <div
                className='modal-header a-modal-header'
                style={{
                  backgroundColor: '#F9CAD3',
                  color: 'black',
                  minHeight: '6rem',
                }}
              >
                <div>
                  <h3 className='a-fontReg' style={{ marginBottom: 0 }}>
                    <i className='ai ai-circle-exclamation a-icon' />
                    <span>
                      {getLanguageFromKey('form_filler.error_report_header', this.props.language)}
                    </span>
                  </h3>
                </div>
              </div>
              <div className='modal-body a-modal-body'>
                {this.props.errorList ?
                  this.props.errorList.map((error, index) => {
                    return (
                      <ol key={index}>
                        <li><a>{(index + 1).toString() + '. ' + error}</a></li>
                      </ol>
                    );
                  })
                  : null}
              </div>
            </div>
          </div>
        </div>
      </div>
    );
  }

  public render() {
    const backgroundColor = (this.props.step === WorkflowSteps.Archived) ? '#D4F9E4' : '#1EAEF7';
    return (
      <div id='workflowContainer' style={{ backgroundColor, height: 'calc(100vh - 146px)' }} >
        <div className='container'>
          <AltinnAppHeader
            language={this.props.language}
            profile={this.props.profile}
          />
          <div className='row'>
            <div className='col-xl-10 offset-xl-1 a-p-static'>
              {this.renderErrorReport()}
              {this.renderNavBar()}
              <div className='a-modal-content-target'>
                <div className='a-page a-current-page'>
                  <div className='modalPage'>
                    <div className='modal-content'>
                      {this.renderHeader()}
                      <div className='modal-body a-modal-body'>
                        {this.props.step === WorkflowSteps.FormFilling &&
                          this.renderFormFiller()
                        }
                        {this.props.step === WorkflowSteps.Submit &&
                          this.renderSubmit()
                        }
                        {this.props.step === WorkflowSteps.Archived &&
<<<<<<< HEAD
                          <ReceiptComponent />
=======
                          <ReceiptContainer />
>>>>>>> cdb9be8e
                        }
                      </div>
                    </div>
                  </div>
                </div>
              </div>
            </div>
          </div>
        </div>
      </div>
    );
  }
}

const getErrorList = (validations: IValidations) => {
  const unmappedValidations = validations.unmapped;
  if (!unmappedValidations) {
    return null;
  }

  return Object.keys(unmappedValidations).map((validationKey) => {
    return unmappedValidations[validationKey].errors.join(', ');
  });
};

const mapStateToProps = (state: IRuntimeState, props: IWorkflowStepProvidedProps): IWorkflowStepProps => {
  return {
    profile: state.profile.profile,
    language: state.language ? state.language.language : {},
    errorList: getErrorList(state.formValidations ? state.formValidations.validations : {}),
    ...props,
  };
};

export const WorkflowStep = connect(mapStateToProps)(WorkflowStepComponent);<|MERGE_RESOLUTION|>--- conflicted
+++ resolved
@@ -6,11 +6,7 @@
 import { IProfile } from '../../../shared/resources/profile';
 import { IAltinnWindow, IRuntimeState } from '../../../types';
 import { IValidations } from '../../../types/global';
-<<<<<<< HEAD
-import ReceiptComponent from '../../receipt/components/receiptComponent';
-=======
 import ReceiptContainer from '../../receipt/containers/receiptContainer';
->>>>>>> cdb9be8e
 
 export interface IWorkflowStepProvidedProps {
   header: string;
@@ -194,11 +190,7 @@
                           this.renderSubmit()
                         }
                         {this.props.step === WorkflowSteps.Archived &&
-<<<<<<< HEAD
-                          <ReceiptComponent />
-=======
                           <ReceiptContainer />
->>>>>>> cdb9be8e
                         }
                       </div>
                     </div>
