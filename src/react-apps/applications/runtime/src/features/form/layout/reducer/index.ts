import update from 'immutability-helper';
import { Action, Reducer } from 'redux';
import {
  ILayoutComponent,
  ILayoutContainer,
} from '../';
import {
  IFetchFormLayoutFulfilled,
  IFetchFormLayoutRejected,
} from '../actions/fetch';
import * as ActionTypes from '../actions/types';
<<<<<<< HEAD
=======
import { IUpdateFormLayout } from '../actions/update';
import {
  ILayoutComponent,
  ILayoutContainer,
} from '../types';
>>>>>>> db099e6a

export interface ILayoutState {
  layout: [ILayoutComponent | ILayoutContainer];
  error: Error;
}

const initialState: ILayoutState = {
  layout: null,
  error: null,
};

const LayoutReducer: Reducer<ILayoutState> = (
  state: ILayoutState = initialState,
  action?: Action,
): ILayoutState => {
  if (!action) {
    return state;
  }

  switch (action.type) {
    case ActionTypes.FETCH_FORM_LAYOUT_FULFILLED: {
      const { layout } = action as IFetchFormLayoutFulfilled;
      return update<ILayoutState>(state, {
        layout: {
          $set: layout,
        },
        error: {
          $set: null,
        },
      });
    }
    case ActionTypes.FETCH_FORM_LAYOUT_REJECTED: {
      const { error } = action as IFetchFormLayoutRejected;
      return update<ILayoutState>(state, {
        error: {
          $set: error,
        },
      });
    }
    case ActionTypes.UPDATE_FORM_LAYOUT: {
      const { layoutElement, index } = action as IUpdateFormLayout;
      return update<ILayoutState>(state, {
        layout: {
          [index]: {
            $set: layoutElement,
          },
        },
      });
    }
    default: {
      return state;
    }
  }
};

export default LayoutReducer;<|MERGE_RESOLUTION|>--- conflicted
+++ resolved
@@ -9,14 +9,7 @@
   IFetchFormLayoutRejected,
 } from '../actions/fetch';
 import * as ActionTypes from '../actions/types';
-<<<<<<< HEAD
-=======
 import { IUpdateFormLayout } from '../actions/update';
-import {
-  ILayoutComponent,
-  ILayoutContainer,
-} from '../types';
->>>>>>> db099e6a
 
 export interface ILayoutState {
   layout: [ILayoutComponent | ILayoutContainer];
