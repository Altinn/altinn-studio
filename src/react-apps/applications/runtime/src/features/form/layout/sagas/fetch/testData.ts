--- conflicted
+++ resolved
@@ -12,18 +12,6 @@
           "simpleBinding": "utfyllingAvSkjemagrp5809.sporsmalgrp5810.utfyllerFullmaktshaverdatadef25350.value"
         }
       },
-<<<<<<< HEAD
-      "f16f9940-cdeb-4706-8fbc-bd979d5d94e1": {
-        "component": "Input",
-        "itemType": "COMPONENT",
-        "textResourceBindings": {
-          "title": "25364.VaremerkeForundersokelseNummerdatadef25364.Label",
-          "description": "25364.VaremerkeForundersokelseNummerdatadef25364.Label"
-        },
-        "dataModelBindings": {
-          "simpleBinding": "soknadgrp5823.forundersokelsegrp5828.varemerkeForundersokelseNummerdatadef25364.value"
-        }
-=======
       "418af1ce-6e12-4493-99c0-f4aa7ca083d5": {
         "component": "Header",
         "itemType": "COMPONENT",
@@ -31,7 +19,6 @@
           "title": "25350.UtfyllerFullmaktshaverdatadef25350.Label"
         },
         "dataModelBindings": {}
->>>>>>> 054fb01a
       }
     },
     "containers": {
@@ -43,11 +30,7 @@
     },
     "order": {
       "d5b9df6d-deda-48c7-95c8-d8598497e5d8": [
-<<<<<<< HEAD
-        "f16f9940-cdeb-4706-8fbc-bd979d5d94e1",
-=======
         "418af1ce-6e12-4493-99c0-f4aa7ca083d5",
->>>>>>> 054fb01a
         "0a100514-7df0-4c05-a453-0132dfc1ac5c"
       ]
     }
