--- conflicted
+++ resolved
@@ -59,32 +59,18 @@
   };
 
   const validatatePartySelection = async () => {
-<<<<<<< HEAD
-    if (selectedParty !== undefined) {
-      try {
-        const { data } = await post(
-          `${window.location.origin}/${org}/${app}/api/v1/parties/` +
-          `validateInstantiation?partyId=${selectedParty.partyId}`,
-        );
-        setPartyValidation(data);
-      } catch (err) {
-        console.error(err);
-        throw new Error('Server did not respond with party validation');
-      }
-=======
     if (!selectedParty) {
       return;
     }
     try {
       const { data } = await post(
-        `${window.location.origin}/${org}/${service}/api/v1/parties/` +
+        `${window.location.origin}/${org}/${app}/api/v1/parties/` +
         `validateInstantiation?partyId=${selectedParty.partyId}`,
       );
       setPartyValidation(data);
     } catch (err) {
       console.error(err);
       throw new Error('Server did not respond with party validation');
->>>>>>> 0ab03882
     }
   };
 
