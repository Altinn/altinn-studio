--- conflicted
+++ resolved
@@ -105,14 +105,6 @@
     if (instance && instance.data) {
       const attachmentsResult = mapInstanceAttachments(instance.data);
       setAttachments(attachmentsResult);
-<<<<<<< HEAD
-
-      const defaultDataElementLastChangedDateTime = instance.data
-        .filter((elem) => elem.dataType === 'default')[0]
-        .lastChangedDateTime;
-
-      setLastChangedDateTime(moment(defaultDataElementLastChangedDateTime).format('DD.MM.YYYY / HH:mm'));
-=======
       const pdfElement = getInstancePdf(instance.data);
       setPdf(pdfElement);
       const defaultElement = instance.data.find((elem) => elem.elementType === 'default');
@@ -120,7 +112,6 @@
       if (defaultDataElementLastChangedDateTime) {
         setLastChangedDateTime(moment(defaultDataElementLastChangedDateTime).format('DD.MM.YYYY / HH:mm'));
       }
->>>>>>> b58dd7fd
     }
   }, [instance]);
 
