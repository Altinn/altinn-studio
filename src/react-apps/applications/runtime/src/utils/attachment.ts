import { IAttachments } from '../shared/resources/attachments';
import { IData } from './../../../shared/src/types';

export function mapAttachmentListToAttachments(data: IData[]): IAttachments {
  const attachments: IAttachments = {};

  data.forEach((element: IData) => {
<<<<<<< HEAD
      if (element.dataType === 'default') {
=======
      if (element.elementType === 'default' || element.elementType === 'ref-data-as-pdf') {
>>>>>>> b58dd7fd
        return;
      }

      if (!attachments[element.dataType]) {
        attachments[element.dataType] = [];
      }

      attachments[element.dataType].push(
        {
          uploaded: true,
          deleting: false,
          name: element.fileName,
          size: element.fileSize,
          id: element.id,
        },
      );
    });

  return attachments;
}<|MERGE_RESOLUTION|>--- conflicted
+++ resolved
@@ -5,11 +5,7 @@
   const attachments: IAttachments = {};
 
   data.forEach((element: IData) => {
-<<<<<<< HEAD
-      if (element.dataType === 'default') {
-=======
       if (element.elementType === 'default' || element.elementType === 'ref-data-as-pdf') {
->>>>>>> b58dd7fd
         return;
       }
 
