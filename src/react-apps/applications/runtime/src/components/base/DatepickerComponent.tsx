import * as React from 'react';
import { createRef } from 'react';
import '../../styles/InputComponent.css';

export interface IDatePickerProps {
  id: string;
  component: IFormComponent;
  formData: any;
  handleDataChange: (value: any) => void;
  isValid?: boolean;
}

export interface IDatePickerState {
  value: string;
}

export class DatepickerComponent
  extends React.Component<IDatePickerProps, IDatePickerState> {

  private myDateCmp = createRef<HTMLInputElement>();

  constructor(_props: IDatePickerProps, _state: IDatePickerState) {
    super(_props, _state);
    this.state = {
      value: _props.formData ? _props.formData : '',
    };
  }

  public onDateChange = () => {

    setTimeout(() => {
      if (!this.myDateCmp.current.value) {
        return;
      }
      this.setState({
        value: this.myDateCmp.current.value,
      });
      this.props.handleDataChange(this.state.value);
    }, 100);
  }

  public componentDidMount() {
    (window as any).initDatePicker();
  }

  public render() {
    return (
      <div className='form-group a-form-group a-form-group-datepicker'>
        <div className={'input-group' + (this.props.component.readOnly ? ' disabled' : '')}>
          <input
            type='text'
            id={this.props.id}
<<<<<<< HEAD
            className={(this.props.component.readOnly ? 'disabled-date ' : '') +
              (this.props.isValid ?
                'form-control a-hasButton date' :
                'form-control a-hasButton date validation-error')}
            onBlur={this.onDataChangeSubmit}
            onChange={this.onDataChanged}
            disabled={this.props.component.readOnly}
=======
            className={this.props.isValid ?
              'form-control a-hasButton date' :
              'form-control a-hasButton date validation-error'}
            onBlur={this.onDateChange}
            onChange={this.onDateChange}
            disabled={this.props.component.disabled}
>>>>>>> f36f25d9
            required={this.props.component.required}
            value={this.state.value}
            ref={this.myDateCmp}
          />
          <div className={'input-group-prepend a-icon-right' + (this.props.component.readOnly ? ' disabled-date' : '')}>
            <i className='ai ai-date' />
          </div>
        </div>
      </div>
    );
  }
}<|MERGE_RESOLUTION|>--- conflicted
+++ resolved
@@ -50,7 +50,6 @@
           <input
             type='text'
             id={this.props.id}
-<<<<<<< HEAD
             className={(this.props.component.readOnly ? 'disabled-date ' : '') +
               (this.props.isValid ?
                 'form-control a-hasButton date' :
@@ -58,14 +57,6 @@
             onBlur={this.onDataChangeSubmit}
             onChange={this.onDataChanged}
             disabled={this.props.component.readOnly}
-=======
-            className={this.props.isValid ?
-              'form-control a-hasButton date' :
-              'form-control a-hasButton date validation-error'}
-            onBlur={this.onDateChange}
-            onChange={this.onDateChange}
-            disabled={this.props.component.disabled}
->>>>>>> f36f25d9
             required={this.props.component.required}
             value={this.state.value}
             ref={this.myDateCmp}
