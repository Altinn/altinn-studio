import * as React from 'react';
import { createRef } from 'react';
import '../../styles/shared.css';

export interface IDatePickerProps {
  id: string;
  component: IFormComponent;
  formData: any;
  handleDataChange: (value: any) => void;
  isValid?: boolean;
}

export interface IDatePickerState {
  value: string;
}

export class DatepickerComponent
  extends React.Component<IDatePickerProps, IDatePickerState> {

  private myDateCmp = createRef<HTMLInputElement>();

  constructor(_props: IDatePickerProps, _state: IDatePickerState) {
    super(_props, _state);
    this.state = {
      value: _props.formData ? _props.formData : '',
    };
  }

<<<<<<< HEAD
  public onDateChange = (e: any) => {
    this.setState({
      value: e.target.value,
    });
  }

  public ondateBlur = () => {
=======
  public onDateChange = () => {
>>>>>>> a5a82d3e
    setTimeout(() => {
      if (!this.myDateCmp.current.value || this.state.value == this.myDateCmp.current.value) {
        return;
      }
      this.setState({
        value: this.myDateCmp.current.value,
      });
      this.props.handleDataChange(this.state.value);
    }, 200);
  }

  public componentDidMount() {
    let dateFormat = 'dd.mm.yyyy';
    let dateLanguage = 'no';
    (window as any).initDatePicker(this.props.id, dateFormat, dateLanguage);
  }

  public render() {
    return (
      <div className='form-group a-form-group a-form-group-datepicker'>
        <div className={'input-group' + (this.props.component.readOnly ? ' disabled' : '')}>
          <input
            type='text'
            id={this.props.id}
            className={(this.props.component.readOnly ? 'disabled-date ' : '') +
              (this.props.isValid ?
                'form-control a-hasButton date' :
                'form-control a-hasButton date validation-error')}
            onBlur={this.ondateBlur}
            onChange={this.onDateChange}
            disabled={this.props.component.readOnly}
            required={this.props.component.required}
            value={this.state.value}
            ref={this.myDateCmp}
          />
          <div className={'input-group-prepend a-icon-right' + (this.props.component.readOnly ? ' disabled-date' : '')}>
            <i className='ai ai-date' />
          </div>
        </div>
      </div>
    );
  }
}<|MERGE_RESOLUTION|>--- conflicted
+++ resolved
@@ -26,7 +26,6 @@
     };
   }
 
-<<<<<<< HEAD
   public onDateChange = (e: any) => {
     this.setState({
       value: e.target.value,
@@ -34,11 +33,8 @@
   }
 
   public ondateBlur = () => {
-=======
-  public onDateChange = () => {
->>>>>>> a5a82d3e
     setTimeout(() => {
-      if (!this.myDateCmp.current.value || this.state.value == this.myDateCmp.current.value) {
+      if (!this.myDateCmp.current.value || this.state.value === this.myDateCmp.current.value) {
         return;
       }
       this.setState({
@@ -49,8 +45,8 @@
   }
 
   public componentDidMount() {
-    let dateFormat = 'dd.mm.yyyy';
-    let dateLanguage = 'no';
+    const dateFormat = 'dd.mm.yyyy';
+    const dateLanguage = 'no';
     (window as any).initDatePicker(this.props.id, dateFormat, dateLanguage);
   }
 
