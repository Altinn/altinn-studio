import * as React from 'react';
import { createRef } from 'react';
<<<<<<< HEAD
import '../../styles/InputComponent.css';
=======
import '../../styles/shared.css';
>>>>>>> 2400a10d

export interface IDatePickerProps {
  id: string;
  component: IFormComponent;
  formData: any;
  handleDataChange: (value: any) => void;
  isValid?: boolean;
}

export interface IDatePickerState {
  value: string;
}

export class DatepickerComponent
  extends React.Component<IDatePickerProps, IDatePickerState> {

  private myDateCmp = createRef<HTMLInputElement>();

  constructor(_props: IDatePickerProps, _state: IDatePickerState) {
    super(_props, _state);
    this.state = {
      value: _props.formData ? _props.formData : '',
    };
  }

  public onDateChange = () => {

    setTimeout(() => {
      if (!this.myDateCmp.current.value) {
        return;
      }
      this.setState({
        value: this.myDateCmp.current.value,
      });
      this.props.handleDataChange(this.state.value);
    }, 100);
  }

  public componentDidMount() {
    (window as any).initDatePicker();
  }

  public render() {
    return (
      <div className='form-group a-form-group a-form-group-datepicker'>
        <div className={'input-group' + (this.props.component.readOnly ? ' disabled' : '')}>
          <input
            type='text'
            id={this.props.id}
<<<<<<< HEAD
            className={this.props.isValid ?
              'form-control a-hasButton date' :
              'form-control a-hasButton date validation-error'}
            onBlur={this.onDateChange}
            onChange={this.onDateChange}
            disabled={this.props.component.disabled}
=======
            className={(this.props.component.readOnly ? 'disabled-date ' : '') +
              (this.props.isValid ?
                'form-control a-hasButton date' :
                'form-control a-hasButton date validation-error')}
            onBlur={this.onDateChange}
            onChange={this.onDateChange}
            disabled={this.props.component.readOnly}
>>>>>>> 2400a10d
            required={this.props.component.required}
            value={this.state.value}
            ref={this.myDateCmp}
          />
          <div className={'input-group-prepend a-icon-right' + (this.props.component.readOnly ? ' disabled-date' : '')}>
            <i className='ai ai-date' />
          </div>
        </div>
      </div>
    );
  }
}<|MERGE_RESOLUTION|>--- conflicted
+++ resolved
@@ -1,10 +1,6 @@
 import * as React from 'react';
 import { createRef } from 'react';
-<<<<<<< HEAD
-import '../../styles/InputComponent.css';
-=======
 import '../../styles/shared.css';
->>>>>>> 2400a10d
 
 export interface IDatePickerProps {
   id: string;
@@ -31,7 +27,6 @@
   }
 
   public onDateChange = () => {
-
     setTimeout(() => {
       if (!this.myDateCmp.current.value) {
         return;
@@ -54,14 +49,6 @@
           <input
             type='text'
             id={this.props.id}
-<<<<<<< HEAD
-            className={this.props.isValid ?
-              'form-control a-hasButton date' :
-              'form-control a-hasButton date validation-error'}
-            onBlur={this.onDateChange}
-            onChange={this.onDateChange}
-            disabled={this.props.component.disabled}
-=======
             className={(this.props.component.readOnly ? 'disabled-date ' : '') +
               (this.props.isValid ?
                 'form-control a-hasButton date' :
@@ -69,7 +56,6 @@
             onBlur={this.onDateChange}
             onChange={this.onDateChange}
             disabled={this.props.component.readOnly}
->>>>>>> 2400a10d
             required={this.props.component.required}
             value={this.state.value}
             ref={this.myDateCmp}
