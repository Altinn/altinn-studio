--- conflicted
+++ resolved
@@ -1,10 +1,6 @@
 import classNames = require('classnames');
 import * as React from 'react';
-<<<<<<< HEAD
 // import '../../styles/InputComponent.css';
-=======
-import '../../styles/shared.css';
->>>>>>> 012f27a8
 
 export interface IInputProps {
   id: string;
