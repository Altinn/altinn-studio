<<<<<<< HEAD
// import axios, { AxiosResponse } from 'axios';
import update from 'immutability-helper';
import * as React from 'react';

// import '../../styles/AddressComponent.css';
=======
import axios, { AxiosResponse } from 'axios';
import classNames = require('classnames');
import update from 'immutability-helper';
import * as React from 'react';

import '../../styles/AddressComponent.css';
import '../../styles/shared.css';
>>>>>>> 012f27a8
import { renderValidationMessagesForComponent } from '../../utils/render';

export interface IAddressComponentProps {
  component: IFormAddressComponent;
  formData: { [id: string]: string };
  handleDataChange: (value: any, key: string) => void;
  getTextResource: (key: string) => string;
  isValid?: boolean;
  simplified: boolean;
  validationMessages?: IComponentValidations;
}

interface IAddressValidationErrors {
  zipCode?: string;
  houseNumber?: string;
}

export interface IAddressComponentState {
  address: string;
  zipCode: string;
  postPlace: string;
  careOf: string;
  houseNumber: string;
  validations: IAddressValidationErrors;
  mounted: boolean;
}

export enum AddressKeys {
  address = 'address',
  zipCode = 'zipCode',
  postPlace = 'postPlace',
  careOf = 'careOf',
  houseNumber = 'houseNumber',
}

export class AddressComponent extends React.Component<IAddressComponentProps, IAddressComponentState> {
  constructor(_props: IAddressComponentProps) {
    super(_props);
    const formData = this.props.formData ? this.props.formData : {};
    this.state = {
      address: formData.address || '',
      zipCode: formData.zipCode || '',
      postPlace: formData.postPlace || '',
      careOf: formData.careOf || '',
      houseNumber: formData.houseNumber || '',
      validations: {
        zipCode: null,
        houseNumber: null,
      },
      mounted: false,
    };
    if (this.state.zipCode) {
      this.fetchPostPlace(this.state.zipCode);
    }
  }

  public componentWillUnmount: () => void = () => {
    this.setState({
      mounted: false,
    });
  }

  public componentDidMount: () => void = () => {
    this.setState({
      mounted: true,
    });
  }

  public fetchPostPlace: (zipCode: string) => void = (zipCode: string) => {
    if (zipCode.match(new RegExp('^[0-9]{4}$'))) {
      /*axios.get('https://api.bring.com/shippingguide/api/postalCode.json', {
        params: {
          clientUrl: window.location.href,
          pnr: zipCode,
        },
      }).then((response: AxiosResponse) => {
        if (response.data.valid && this.state.mounted) {
          this.setState({
            postPlace: response.data.result,
            validations: {
              zipCode: null,
            },
          }, () => {
            this.onBlurField(AddressKeys.postPlace);
          });
        } else if (this.state.mounted) {
          this.setState({
            postPlace: '',
            validations: {
              zipCode: 'Postnummer er ikke gyldig',
            },
          }, () => {
            this.onBlurField(AddressKeys.postPlace);
          });
        }
      });
      this.setState({
        postPlace: 'Laster...',
      });*/
    }
  }

  public validate: () => IAddressValidationErrors = () => {
    const { zipCode, houseNumber } = this.state;
    const validationErrors: IAddressValidationErrors = {
      zipCode: null,
      houseNumber: null,
    };
    if (!zipCode.match(new RegExp('^[0-9]{4}$')) && zipCode !== '') {
      validationErrors.zipCode = 'Postnummer er ikke gyldig';
    } else {
      validationErrors.zipCode = null;
    }
    if (!houseNumber.match(new RegExp('^[a-z,A-Z]{1}[0-9]{4}$')) && houseNumber !== '') {
      validationErrors.houseNumber = 'Bolignummer er ikke gyldig';
    } else {
      validationErrors.houseNumber = null;
    }
    return validationErrors;
  }

  public updateField: (key: AddressKeys, event: any) => void = (key: AddressKeys, event: any): void => {
    const changedFieldValue: string = event.target.value;
    const changedKey: string = AddressKeys[key];
    this.setState((state: IAddressComponentState) => update(state, {
      [changedKey]: {
        $set: changedFieldValue,
      },
    }));
  }

  public onBlurField: (key: AddressKeys) => void = (key: AddressKeys) => {
    const validationErrors: IAddressValidationErrors = this.validate();
    if (!validationErrors.zipCode && !validationErrors.houseNumber) {
      this.props.handleDataChange(this.state[key], key);
      if (AddressKeys[key] === 'zipCode') {
        this.fetchPostPlace(this.state[key]);
      }
    }
    this.setState({
      validations: validationErrors,
    });
  }

  public joinValidationMessages = (): IComponentValidations => {
    const { validations } = this.state as any;
    let { validationMessages } = this.props;

    for (const fieldKey in validations) {
      if (!validations[fieldKey]) {
        continue;
      }

      if (!validationMessages) {
        validationMessages = {
          [fieldKey]: {
            errors: [],
            warnings: [],
          },
        };
      }

      if (validationMessages[fieldKey]) {
        validationMessages[fieldKey].errors.push(validations[fieldKey]);
      } else {
        validationMessages[fieldKey] = {
          errors: [],
          warnings: [],
        };
        validationMessages[fieldKey].errors = [validations[fieldKey]];
      }
    }

    return validationMessages;
  }

  public render(): JSX.Element {
    const { component: { simplified, id } } = this.props;
    const { address, zipCode, postPlace, careOf, houseNumber } = this.state;

    const validations = this.joinValidationMessages();

    if (simplified) {
      return (
        <div className={'address-component'}>
          <label className={'address-component-label'}>
            {
              // This has been implemented for the sake of validating new textResource binding POC
              (!this.props.component.textResourceBindings.address) ? 'Adresse' :
                this.props.getTextResource(this.props.component.textResourceBindings.address)
            }
          </label>
          <input
            className={'form-control' + (this.props.component.readOnly ? ' disabled' : '')}
            value={address}
            onChange={this.updateField.bind(null, AddressKeys.address)}
            onBlur={this.onBlurField.bind(null, AddressKeys.address)}
            disabled={this.props.component.readOnly}
          />
          {validations ?
            renderValidationMessagesForComponent(validations[AddressKeys.address], `${id}_${AddressKeys.address}`)
            : null}
          <div className={'address-component-postplace-zipCode'}>
            <div className={'address-component-zipCode'}>
              <label className={'address-component-label'}>Postnummer</label>
              <input
                className={classNames('address-component-small-inputs', 'form-control',
                  {
                    'validation-error': (validations ? validations.zipCode : false),
                    'disabled': this.props.component.readOnly,
                  })}
                value={zipCode}
                onChange={this.updateField.bind(null, AddressKeys.zipCode)}
                onBlur={this.onBlurField.bind(null, AddressKeys.zipCode)}
                disabled={this.props.component.readOnly}
              />
              {validations ?
                renderValidationMessagesForComponent(validations[AddressKeys.zipCode], `${id}_${AddressKeys.zipCode}`)
                : null}
            </div>

            <div className={'address-component-postplace'}>
              <label className={'address-component-label'}>Poststed</label>
              <input
                className={classNames('form-control', { 'disabled': this.props.component.readOnly })}
                value={postPlace}
                onChange={this.updateField.bind(null, AddressKeys.postPlace)}
                onBlur={this.onBlurField.bind(null, AddressKeys.postPlace)}
                disabled={this.props.component.readOnly}
              />
              {validations ?
                renderValidationMessagesForComponent(validations[AddressKeys.postPlace],
                  `${id}_${AddressKeys.postPlace}`)
                : null}
            </div>
          </div>
        </div>
      );
    }
    return (
      <div className={'address-component'}>
        <label className={'address-component-label'}>{
          // This has been implemented for the sake of validating new textResource binding POC
          (!this.props.component.textResourceBindings.address) ? 'Adresse' :
            this.props.getTextResource(this.props.component.textResourceBindings.address)
        }</label>
        <input
          className={classNames('form-control', { 'disabled': this.props.component.readOnly })}
          value={address}
          onChange={this.updateField.bind(null, AddressKeys.address)}
          onBlur={this.onBlurField.bind(null, AddressKeys.address)}
        />
        {validations ?
          renderValidationMessagesForComponent(validations[AddressKeys.address], `${id}_${AddressKeys.address}`)
          : null}
        <label className={'address-component-label'}>c/o eller annen tilleggsadresse</label>
        <input
          className={classNames('form-control', { 'disabled': this.props.component.readOnly })}
          value={careOf}
          onChange={this.updateField.bind(null, AddressKeys.careOf)}
          onBlur={this.onBlurField.bind(null, AddressKeys.careOf)}
        />
        {validations ?
          renderValidationMessagesForComponent(validations[AddressKeys.careOf], `${id}_${AddressKeys.careOf}`)
          : null}
        <div className={'address-component-postplace-zipCode'}>
          <div className={'address-component-zipCode'}>
            <label className={'address-component-label'}>Postnummer</label>
            <br />
            <input
              className={classNames('address-component-small-inputs', 'form-control',
                {
                  'validation-error': (validations ? validations.zipCode : false),
                  'disabled': this.props.component.readOnly,
                })}
              value={zipCode}
              onChange={this.updateField.bind(null, AddressKeys.zipCode)}
              onBlur={this.onBlurField.bind(null, AddressKeys.zipCode)}
            />
            {validations ?
              renderValidationMessagesForComponent(validations[AddressKeys.zipCode], `${id}_${AddressKeys.zipCode}`)
              : null}
          </div>
          <div className={'address-component-postplace'}>
            <label className={'address-component-label'}>Poststed</label>
            <br />
            <input
              className={classNames('form-control', { 'disabled': this.props.component.readOnly })}
              value={postPlace}
              onChange={this.updateField.bind(null, AddressKeys.postPlace)}
              onBlur={this.onBlurField.bind(null, AddressKeys.postPlace)}
            />
            {validations ?
              renderValidationMessagesForComponent(validations[AddressKeys.postPlace], `${id}_${AddressKeys.postPlace}`)
              : null}
          </div>
        </div>
        <label className={'address-component-label'}>
          Bolignummer
          <label className={'address-component-label-smaller'}>
            <span>&nbsp;</span>(Valgfri)
          </label>
        </label>
        <p>
          Om addressen er felles for flere boenhenter må du oppgi bolignummer.
          Den består av en bokstav og fire tall og skal være ført opp ved/på inngangsdøren din.
        </p>
        <input
          className={classNames('address-component-small-inputs', 'form-control',
            {
              'validation-error': (validations ? validations.houseNumber : false),
              'disabled': this.props.component.readOnly,
            })}
          value={houseNumber}
          onChange={this.updateField.bind(null, AddressKeys.houseNumber)}
          onBlur={this.onBlurField.bind(null, AddressKeys.houseNumber)}
        />
        {validations ?
          renderValidationMessagesForComponent(validations[AddressKeys.houseNumber], `${id}_${AddressKeys.houseNumber}`)
          : null}
      </div>
    );
  }
}

export function getTextResourceByAddressKey(key: AddressKeys, language: any): string {
  switch (key) {
    case AddressKeys.address: {
      return language.ux_editor.modal_configure_address_component_address;
    }
    case AddressKeys.zipCode: {
      return language.ux_editor.modal_configure_address_component_zip_code;
    }
    case AddressKeys.houseNumber: {
      return language.ux_editor.modal_configure_address_component_house_number;
    }
    case AddressKeys.careOf: {
      return language.ux_editor.modal_configure_address_component_care_of;
    }
    case AddressKeys.postPlace: {
      return language.ux_editor.modal_configure_address_component_post_place;
    }
  }
}<|MERGE_RESOLUTION|>--- conflicted
+++ resolved
@@ -1,18 +1,8 @@
-<<<<<<< HEAD
 // import axios, { AxiosResponse } from 'axios';
 import update from 'immutability-helper';
 import * as React from 'react';
 
 // import '../../styles/AddressComponent.css';
-=======
-import axios, { AxiosResponse } from 'axios';
-import classNames = require('classnames');
-import update from 'immutability-helper';
-import * as React from 'react';
-
-import '../../styles/AddressComponent.css';
-import '../../styles/shared.css';
->>>>>>> 012f27a8
 import { renderValidationMessagesForComponent } from '../../utils/render';
 
 export interface IAddressComponentProps {
