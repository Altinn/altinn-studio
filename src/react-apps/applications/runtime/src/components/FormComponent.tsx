--- conflicted
+++ resolved
@@ -59,23 +59,6 @@
     }
   }
 
-<<<<<<< HEAD
-=======
-  /*
-  * Handle all types of clicks.
-  * Tracks if the click is outside of the formComponent
-  */
-  public handleClick = () => {
-    const key: any = Object.keys(this.props.order)[0];
-    const order = this.props.order[key].indexOf(this.props.id);
-
-    if (this.state.wrapperRef && !this.state.wrapperRef.contains(event.target) &&
-      order === 0) {
-      this.handleActiveListChange({});
-    }
-  }
-
->>>>>>> 012f27a8
   /**
    * This is the event handler that triggers the Redux Actions
    * that is sendt to the different Action dispatcher.
@@ -163,32 +146,11 @@
   }
 
   /**
-<<<<<<< HEAD
-=======
-   * Method that allows user to set focus to elements in the compoenent
-   * instead of opening the edit modal on click.
-   */
-  public disableEditOnClickForAddedComponent = (e: any) => {
-    e.stopPropagation();
-  }
-
-  public handleActiveListChange = (obj: any) => {
-    if (Object.keys(obj).length === 0 && obj.constructor === Object) {
-      FormDesignerActionDispatchers.deleteActiveListAction();
-    } else {
-      FormDesignerActionDispatchers.updateActiveList(obj, this.props.activeList);
-    }
-    this.props.sendListToParent(this.props.activeList);
-  }
-
-  /**
->>>>>>> 012f27a8
    * The React Render method. This is run when this component is included in another component.
    * It is either called from FormFiller or FormDesigner.
    */
   public render(): JSX.Element {
     return (
-<<<<<<< HEAD
       <div className='row mt-2'>
         <div className='col'>
           <div className='a-form-group'>
@@ -198,22 +160,6 @@
             {this.errorMessage()}
           </div>
         </div>
-=======
-      <div ref={this.setWrapperRef}>
-        <EditContainer
-          component={this.props.component}
-          id={this.props.id}
-          firstInActiveList={this.props.firstInActiveList}
-          lastInActiveList={this.props.lastInActiveList}
-          sendItemToParent={this.handleActiveListChange}
-          singleSelected={this.props.singleSelected}
-        >
-          <div onClick={this.disableEditOnClickForAddedComponent}>
-            {this.renderLabel()}
-            {this.renderComponent()}
-          </div>
-        </EditContainer>
->>>>>>> 012f27a8
       </div>
     );
   }
