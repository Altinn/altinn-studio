import * as React from 'react';
import { connect } from 'react-redux';
import { getLanguageFromKey } from '../../../shared/src/utils/language';
import { formComponentWithHandlers } from '../containers/withFormElementHandlers';
import FormDataActions from '../features/form/data/actions';
<<<<<<< HEAD
import RuleActions from '../features/form/rules/actions';
import components from './';

import { IRuntimeState } from '../types';
import { makeGetFormDataSelector } from '../selectors/getFormData';

export interface IProvidedProps {
  id: string;
  type: string;
  textResourceBindings: any;
  dataModelBindings: any;
  formData: any;
  component: string;
}

export interface IGenericComponentProps extends IProvidedProps {
  dataModel: any;
=======
import { IDataModelBindings, ILayoutComponent, ILayoutContainer, ITextResourceBindings } from '../features/form/layout/types';
import ValidationActions from '../features/form/validation/actions';
import { IAltinnWindow, IRuntimeState } from '../types';
import { IComponentValidations } from '../types/global';
import components from './';

export interface IProvidedProps {
  id: string;
  type: string;
  textResourceBindings: ITextResourceBindings;
  dataModelBindings: IDataModelBindings;
}

export interface IGenericComponentProps extends IProvidedProps {
>>>>>>> 1d030f60
  isValid: boolean;
  textResources: any;
  layoutElement: ILayoutContainer | ILayoutComponent;
}
export interface IState {
  changed: boolean;
}

<<<<<<< HEAD
class GenericComponent extends React.Component<IGenericComponentProps, IState> {
  constructor(_props: IGenericComponentProps) {
    super(_props);

    this.state = {
      changed: _props.formData.changed,
    };
  }
  public handleDataUpdate = (value: any, key?: string) => {
    key = key ? key : 'simpleBinding';
    if (!this.props.dataModelBindings || !this.props.dataModelBindings[key]) {
      return;
    }
    FormDataActions.updateFormData(this.props.dataModelBindings[key], value);
    const dataModelElement = this.props.dataModel.find(
      (element) => element.DataBindingName === this.props.dataModelBindings[key],
    );
    RuleActions.checkIfRuleShouldRun(this.props.id, dataModelElement, value);
=======
class GenericComponent extends React.Component<IGenericComponentProps, any> {

  public handleDataUpdate = (value: any, key: string = 'simpleBinding') => {
    if (!this.props.dataModelBindings || !this.props.dataModelBindings[key]) {
      return;
    }
    const dataModelField = this.props.dataModelBindings[key];
    FormDataActions.updateFormData(dataModelField, value, this.props.id);
    const component = this.props.layoutElement as ILayoutComponent;
    if (component && component.triggerValidation) {
      const altinnWindow: IAltinnWindow = window as IAltinnWindow;
      const { org, service, instanceId, reportee } = altinnWindow;
      const url = `${window.location.origin}/runtime/api/${reportee}/${org}/${service}/${instanceId}`;
      ValidationActions.runSingleFieldValidation(url, dataModelField);
    }
>>>>>>> 1d030f60
  }
  public getTextResource = (resourceKey: string): string => {
    const textResource = this.props.textResources.find((resource: any) => resource.id === resourceKey);
    return textResource ? textResource.value : resourceKey;
  }
  public getFormData = (): string | {} => {
    if (!this.props.dataModelBindings ||
      Object.keys(this.props.dataModelBindings).length === 0) {
      return '';
    }
    const valueArr: { [id: string]: string } = {};
    for (const dataBindingKey in this.props.dataModelBindings) {
      if (!dataBindingKey) {
        continue;
      }
      valueArr[dataBindingKey] = this.props.formData.formData[this.props.dataModelBindings[dataBindingKey]];
    }
    if (Object.keys(valueArr).indexOf('simpleBinding') >= 0) {
      // Simple component
      return valueArr.simpleBinding;
    } else {
      // Advanced component
      return valueArr;
    }
  }
  public render() {
    const Component = formComponentWithHandlers(components.find((c: any) =>
      c.name === this.props.component,
    ).Tag);
    console.log(this.props.formData);
    return (
      <Component
        {...this.props}
        title={getLanguageFromKey(this.props.textResourceBindings.title, this.props.textResources)}
        handleDataChange={this.handleDataUpdate}
        getTextResource={this.getTextResource}
<<<<<<< HEAD
        formData={this.getFormData()}
      />
    );
  }
}
const makeMapStateToProps = () => {
  const GetFormDataSelector = makeGetFormDataSelector();
  const mapStateToProps = (state: IRuntimeState, props: IProvidedProps): IGenericComponentProps => {
    return {
      dataModel: state.formDataModel.dataModel,
      isValid: true,
      textResources: state.formResources.languageResource.resources,
      formData: GetFormDataSelector(state, props),
      ...props,
    };
  };
  return mapStateToProps;
};
=======
        isValid={this.props.isValid}
      />
    );
  }
}

const isComponentValid = (validations: IComponentValidations): boolean => {
  if (!validations) {
    return true;
  }
  let isValid: boolean = true;

  Object.keys(validations).forEach((key: string) => {
    if (validations[key].errors.length > 0) {
      isValid = false;
      return;
    }
  });
  return isValid;
};

const mapStateToProps = (state: IRuntimeState, props: IProvidedProps): IGenericComponentProps => ({
  isValid: isComponentValid(state.formValidations.validations[props.id]),
  textResources: state.formResources.languageResource.resources,
  layoutElement: state.formLayout.layout.find((element) => element.id === props.id),
  ...props,
});
>>>>>>> 1d030f60

export const GenericComponentWrapper = connect(makeMapStateToProps)(GenericComponent);<|MERGE_RESOLUTION|>--- conflicted
+++ resolved
@@ -3,27 +3,10 @@
 import { getLanguageFromKey } from '../../../shared/src/utils/language';
 import { formComponentWithHandlers } from '../containers/withFormElementHandlers';
 import FormDataActions from '../features/form/data/actions';
-<<<<<<< HEAD
+import { IDataModelBindings, ILayoutComponent, ILayoutContainer, ITextResourceBindings } from '../features/form/layout/types';
 import RuleActions from '../features/form/rules/actions';
-import components from './';
-
-import { IRuntimeState } from '../types';
+import ValidationActions from '../features/form/validation/actions';
 import { makeGetFormDataSelector } from '../selectors/getFormData';
-
-export interface IProvidedProps {
-  id: string;
-  type: string;
-  textResourceBindings: any;
-  dataModelBindings: any;
-  formData: any;
-  component: string;
-}
-
-export interface IGenericComponentProps extends IProvidedProps {
-  dataModel: any;
-=======
-import { IDataModelBindings, ILayoutComponent, ILayoutContainer, ITextResourceBindings } from '../features/form/layout/types';
-import ValidationActions from '../features/form/validation/actions';
 import { IAltinnWindow, IRuntimeState } from '../types';
 import { IComponentValidations } from '../types/global';
 import components from './';
@@ -33,38 +16,18 @@
   type: string;
   textResourceBindings: ITextResourceBindings;
   dataModelBindings: IDataModelBindings;
+  formData: any;
+  component: string;
 }
 
 export interface IGenericComponentProps extends IProvidedProps {
->>>>>>> 1d030f60
+  dataModel: any;
+  formData: any;
   isValid: boolean;
   textResources: any;
   layoutElement: ILayoutContainer | ILayoutComponent;
 }
-export interface IState {
-  changed: boolean;
-}
 
-<<<<<<< HEAD
-class GenericComponent extends React.Component<IGenericComponentProps, IState> {
-  constructor(_props: IGenericComponentProps) {
-    super(_props);
-
-    this.state = {
-      changed: _props.formData.changed,
-    };
-  }
-  public handleDataUpdate = (value: any, key?: string) => {
-    key = key ? key : 'simpleBinding';
-    if (!this.props.dataModelBindings || !this.props.dataModelBindings[key]) {
-      return;
-    }
-    FormDataActions.updateFormData(this.props.dataModelBindings[key], value);
-    const dataModelElement = this.props.dataModel.find(
-      (element) => element.DataBindingName === this.props.dataModelBindings[key],
-    );
-    RuleActions.checkIfRuleShouldRun(this.props.id, dataModelElement, value);
-=======
 class GenericComponent extends React.Component<IGenericComponentProps, any> {
 
   public handleDataUpdate = (value: any, key: string = 'simpleBinding') => {
@@ -80,7 +43,10 @@
       const url = `${window.location.origin}/runtime/api/${reportee}/${org}/${service}/${instanceId}`;
       ValidationActions.runSingleFieldValidation(url, dataModelField);
     }
->>>>>>> 1d030f60
+    const dataModelElement = this.props.dataModel.find(
+      (element) => element.DataBindingName === this.props.dataModelBindings[key],
+    );
+    RuleActions.checkIfRuleShouldRun(this.props.id, dataModelElement, value);
   }
   public getTextResource = (resourceKey: string): string => {
     const textResource = this.props.textResources.find((resource: any) => resource.id === resourceKey);
@@ -96,7 +62,7 @@
       if (!dataBindingKey) {
         continue;
       }
-      valueArr[dataBindingKey] = this.props.formData.formData[this.props.dataModelBindings[dataBindingKey]];
+      valueArr[dataBindingKey] = this.props.formData[this.props.dataModelBindings[dataBindingKey]];
     }
     if (Object.keys(valueArr).indexOf('simpleBinding') >= 0) {
       // Simple component
@@ -106,6 +72,7 @@
       return valueArr;
     }
   }
+
   public render() {
     const Component = formComponentWithHandlers(components.find((c: any) =>
       c.name === this.props.component,
@@ -117,26 +84,7 @@
         title={getLanguageFromKey(this.props.textResourceBindings.title, this.props.textResources)}
         handleDataChange={this.handleDataUpdate}
         getTextResource={this.getTextResource}
-<<<<<<< HEAD
         formData={this.getFormData()}
-      />
-    );
-  }
-}
-const makeMapStateToProps = () => {
-  const GetFormDataSelector = makeGetFormDataSelector();
-  const mapStateToProps = (state: IRuntimeState, props: IProvidedProps): IGenericComponentProps => {
-    return {
-      dataModel: state.formDataModel.dataModel,
-      isValid: true,
-      textResources: state.formResources.languageResource.resources,
-      formData: GetFormDataSelector(state, props),
-      ...props,
-    };
-  };
-  return mapStateToProps;
-};
-=======
         isValid={this.props.isValid}
       />
     );
@@ -158,12 +106,19 @@
   return isValid;
 };
 
-const mapStateToProps = (state: IRuntimeState, props: IProvidedProps): IGenericComponentProps => ({
-  isValid: isComponentValid(state.formValidations.validations[props.id]),
-  textResources: state.formResources.languageResource.resources,
-  layoutElement: state.formLayout.layout.find((element) => element.id === props.id),
-  ...props,
-});
->>>>>>> 1d030f60
+const makeMapStateToProps = () => {
+  const GetFormDataSelector = makeGetFormDataSelector();
+  const mapStateToProps = (state: IRuntimeState, props: IProvidedProps): IGenericComponentProps => {
+    return {
+      dataModel: state.formDataModel.dataModel,
+      layoutElement: state.formLayout.layout.find((element) => element.id === props.id),
+      isValid: isComponentValid(state.formValidations.validations[props.id]),
+      textResources: state.formResources.languageResource.resources,
+      formData: GetFormDataSelector(state, props),
+      ...props,
+    };
+  };
+  return mapStateToProps;
+};
 
 export const GenericComponentWrapper = connect(makeMapStateToProps)(GenericComponent);