import * as React from 'react';
import { connect } from 'react-redux';
import { getLanguageFromKey } from '../../../shared/src/utils/language';
import { formComponentWithHandlers } from '../containers/withFormElementHandlers';
import FormDataActions from '../features/form/data/actions';
<<<<<<< HEAD
import { IFormData } from '../features/form/data/reducer';
import { IDataModelState } from '../features/form/datamodell/reducer';
import { IDataModelBindings, ILayoutComponent, ILayoutContainer, ITextResourceBindings } from '../features/form/layout/';
import RuleActions from '../features/form/rules/actions';
import ValidationActions from '../features/form/validation/actions';
import { makeGetFormDataSelector } from '../selectors/getFormData';
=======
import FormDynamicsActions from '../features/form/dynamics/actions';
import { IDataModelBindings, ILayoutComponent, ILayoutContainer, ITextResourceBindings } from '../features/form/layout/types';
import ValidationActions from '../features/form/validation/actions';
import { makeGetLayoutElement } from '../selectors/getLayoutData';
>>>>>>> db099e6a
import { IAltinnWindow, IRuntimeState } from '../types';
import { IComponentValidations } from '../types/global';
import components from './';

export interface IProvidedProps {
  id: string;
  type: string;
  textResourceBindings: ITextResourceBindings;
  dataModelBindings: IDataModelBindings;
  formData: IFormData;
  component: string;
}

export interface IGenericComponentProps extends IProvidedProps {
  dataModel: IDataModelState;
  formData: IFormData;
  isValid: boolean;
  textResources: any;
  layoutElement: ILayoutContainer | ILayoutComponent;
}

class GenericComponent extends React.Component<IGenericComponentProps, any> {

  public handleDataUpdate = (value: any, key: string = 'simpleBinding') => {
    if (!this.props.dataModelBindings || !this.props.dataModelBindings[key]) {
      return;
    }
    const dataModelField = this.props.dataModelBindings[key];
    FormDataActions.updateFormData(dataModelField, value, this.props.id);
    FormDynamicsActions.checkIfConditionalRulesShouldRun();
    const component = this.props.layoutElement as ILayoutComponent;
    if (component && component.triggerValidation) {
      const altinnWindow: IAltinnWindow = window as IAltinnWindow;
      const { org, service, instanceId, reportee } = altinnWindow;
      const url = `${window.location.origin}/runtime/api/${reportee}/${org}/${service}/${instanceId}`;
      ValidationActions.runSingleFieldValidation(url, dataModelField);
    }
    const dataModelElement = this.props.dataModel.dataModel.find(
      (element) => element.DataBindingName === this.props.dataModelBindings[key],
    );
    RuleActions.checkIfRuleShouldRun(this.props.id, dataModelElement, value);
  }
  public getTextResource = (resourceKey: string): string => {
    const textResource = this.props.textResources.find((resource: any) => resource.id === resourceKey);
    return textResource ? textResource.value : resourceKey;
  }
  public getFormData = (): string | {} => {
    if (!this.props.dataModelBindings ||
      Object.keys(this.props.dataModelBindings).length === 0) {
      return '';
    }
    const valueArr: { [id: string]: string } = {};
    for (const dataBindingKey in this.props.dataModelBindings) {
      if (!dataBindingKey) {
        continue;
      }
      valueArr[dataBindingKey] = this.props.formData[this.props.dataModelBindings[dataBindingKey]];
    }
    if (Object.keys(valueArr).indexOf('simpleBinding') >= 0) {
      // Simple component
      return valueArr.simpleBinding;
    } else {
      // Advanced component
      return valueArr;
    }
  }

  public render() {
    const Component = formComponentWithHandlers(components.find((c: any) =>
      c.name === this.props.component,
    ).Tag);
    if (this.props.layoutElement.hidden) {
      return null;
    }
    return (
      <Component
        {...this.props}
        title={getLanguageFromKey(this.props.textResourceBindings.title, this.props.textResources)}
        handleDataChange={this.handleDataUpdate}
        getTextResource={this.getTextResource}
        formData={this.getFormData()}
        isValid={this.props.isValid}
      />
    );
  }
}

const isComponentValid = (validations: IComponentValidations): boolean => {
  if (!validations) {
    return true;
  }
  let isValid: boolean = true;

  Object.keys(validations).forEach((key: string) => {
    if (validations[key].errors.length > 0) {
      isValid = false;
      return;
    }
  });
  return isValid;
};

const makeMapStateToProps = () => {
<<<<<<< HEAD
  const GetFormDataSelector = makeGetFormDataSelector();
  const mapStateToProps = (state: IRuntimeState, props: IProvidedProps): IGenericComponentProps => {
    return {
      dataModel: state.formDataModel,
      layoutElement: state.formLayout.layout.find((element) => element.id === props.id),
      isValid: isComponentValid(state.formValidations.validations[props.id]),
      textResources: state.formResources.languageResource.resources,
      formData: GetFormDataSelector(state, props),
=======
  const getLayoutElement = makeGetLayoutElement();
  const mapStateToProps = (state: IRuntimeState, props: IProvidedProps): IGenericComponentProps => {
    return {
      layoutElement: getLayoutElement(state, props),
      isValid: isComponentValid(state.formValidations.validations[props.id]),
      textResources: state.formResources.languageResource.resources,
>>>>>>> db099e6a
      ...props,
    };
  };
  return mapStateToProps;
};

export const GenericComponentWrapper = connect(makeMapStateToProps)(GenericComponent);<|MERGE_RESOLUTION|>--- conflicted
+++ resolved
@@ -3,19 +3,14 @@
 import { getLanguageFromKey } from '../../../shared/src/utils/language';
 import { formComponentWithHandlers } from '../containers/withFormElementHandlers';
 import FormDataActions from '../features/form/data/actions';
-<<<<<<< HEAD
 import { IFormData } from '../features/form/data/reducer';
 import { IDataModelState } from '../features/form/datamodell/reducer';
+import FormDynamicsActions from '../features/form/dynamics/actions';
 import { IDataModelBindings, ILayoutComponent, ILayoutContainer, ITextResourceBindings } from '../features/form/layout/';
 import RuleActions from '../features/form/rules/actions';
 import ValidationActions from '../features/form/validation/actions';
 import { makeGetFormDataSelector } from '../selectors/getFormData';
-=======
-import FormDynamicsActions from '../features/form/dynamics/actions';
-import { IDataModelBindings, ILayoutComponent, ILayoutContainer, ITextResourceBindings } from '../features/form/layout/types';
-import ValidationActions from '../features/form/validation/actions';
 import { makeGetLayoutElement } from '../selectors/getLayoutData';
->>>>>>> db099e6a
 import { IAltinnWindow, IRuntimeState } from '../types';
 import { IComponentValidations } from '../types/global';
 import components from './';
@@ -25,7 +20,6 @@
   type: string;
   textResourceBindings: ITextResourceBindings;
   dataModelBindings: IDataModelBindings;
-  formData: IFormData;
   component: string;
 }
 
@@ -119,23 +113,15 @@
 };
 
 const makeMapStateToProps = () => {
-<<<<<<< HEAD
   const GetFormDataSelector = makeGetFormDataSelector();
+  const GetLayoutElement = makeGetLayoutElement();
   const mapStateToProps = (state: IRuntimeState, props: IProvidedProps): IGenericComponentProps => {
     return {
       dataModel: state.formDataModel,
-      layoutElement: state.formLayout.layout.find((element) => element.id === props.id),
+      layoutElement: GetLayoutElement(state, props),
       isValid: isComponentValid(state.formValidations.validations[props.id]),
       textResources: state.formResources.languageResource.resources,
       formData: GetFormDataSelector(state, props),
-=======
-  const getLayoutElement = makeGetLayoutElement();
-  const mapStateToProps = (state: IRuntimeState, props: IProvidedProps): IGenericComponentProps => {
-    return {
-      layoutElement: getLayoutElement(state, props),
-      isValid: isComponentValid(state.formValidations.validations[props.id]),
-      textResources: state.formResources.languageResource.resources,
->>>>>>> db099e6a
       ...props,
     };
   };
