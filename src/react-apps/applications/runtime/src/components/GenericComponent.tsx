import * as React from 'react';
import { connect } from 'react-redux';
import { getLanguageFromKey } from '../../../shared/src/utils/language';
import { formComponentWithHandlers } from '../containers/withFormElementHandlers';
import FormDataActions from '../features/form/data/actions';
import { IFormData } from '../features/form/data/reducer';
import FormDynamicsActions from '../features/form/dynamics/actions';
import { IDataModelBindings, ILayoutComponent, ILayoutContainer, ITextResourceBindings } from '../features/form/layout/';
import RuleActions from '../features/form/rules/actions';
import ValidationActions from '../features/form/validation/actions';
import { makeGetFormDataSelector } from '../selectors/getFormData';
import { makeGetLayoutElement } from '../selectors/getLayoutData';
import { makeGetComponentValidationsSelector } from '../selectors/getValidations';
import { IAltinnWindow, IRuntimeState } from '../types';
import { IDataModelFieldElement, ITextResource } from '../types/global';
import { IComponentValidations } from '../types/global';
import components from './';

export interface IProvidedProps {
  id: string;
  type: string;
  textResourceBindings: ITextResourceBindings;
  dataModelBindings: IDataModelBindings;
  unsavedChanges: boolean;
}

export interface IGenericComponentProps extends IProvidedProps {
  dataModel: IDataModelFieldElement[];
  formData: IFormData;
  isValid: boolean;
  textResources: ITextResource[];
  layoutElement: ILayoutContainer | ILayoutComponent;
  validationMessages: IComponentValidations;
}

class GenericComponent extends React.Component<IGenericComponentProps, any> {

  public handleDataUpdate = (value: any, key: string = 'simpleBinding') => {
    if (!this.props.dataModelBindings || !this.props.dataModelBindings[key]) {
      return;
    }
    const dataModelField = this.props.dataModelBindings[key];
    FormDataActions.updateFormData(dataModelField, value, this.props.id);
    FormDynamicsActions.checkIfConditionalRulesShouldRun();
    const component = this.props.layoutElement as ILayoutComponent;
    if (component && component.triggerValidation) {
      const altinnWindow: IAltinnWindow = window as IAltinnWindow;
      const { org, service, instanceId, reportee } = altinnWindow;
      const url = `${window.location.origin}/runtime/api/${reportee}/${org}/${service}/${instanceId}`;
      ValidationActions.runSingleFieldValidation(url, dataModelField);
    }
    const dataModelElement = this.props.dataModel.find(
      (element) => element.DataBindingName === this.props.dataModelBindings[key],
    );
    RuleActions.checkIfRuleShouldRun(this.props.id, dataModelElement, value);
  }
  public getTextResource = (resourceKey: string): string => {
    const textResource = this.props.textResources.find((resource: any) => resource.id === resourceKey);
    return textResource ? textResource.value : resourceKey;
  }
  public getFormData = (): string | {} => {
    if (!this.props.dataModelBindings ||
      Object.keys(this.props.dataModelBindings).length === 0) {
      return '';
    }
    const valueArr: { [id: string]: string } = {};
    for (const dataBindingKey in this.props.dataModelBindings) {
      if (!dataBindingKey) {
        continue;
      }
      valueArr[dataBindingKey] = this.props.formData[this.props.dataModelBindings[dataBindingKey]];
    }
    if (Object.keys(valueArr).indexOf('simpleBinding') >= 0) {
      // Simple component
      return valueArr.simpleBinding;
    } else {
      // Advanced component
      return valueArr;
    }
  }

  public render() {
    const Component = formComponentWithHandlers(components.find((c: any) =>
      c.name === this.props.type,
    ).Tag);
    if (this.props.layoutElement.hidden) {
      return null;
    }
    return (
      <Component
        {...this.props}
        title={getLanguageFromKey(this.props.textResourceBindings.title, this.props.textResources)}
        handleDataChange={this.handleDataUpdate}
        getTextResource={this.getTextResource}
        formData={this.getFormData()}
        isValid={this.props.isValid}
      />
    );
  }
}

const isComponentValid = (validations: IComponentValidations): boolean => {
  if (!validations) {
    return true;
  }
  let isValid: boolean = true;

  Object.keys(validations).forEach((key: string) => {
    if (validations[key].errors.length > 0) {
      isValid = false;
      return;
    }
  });
  return isValid;
};

<<<<<<< HEAD
const mapStateToProps = (state: IRuntimeState, props: IProvidedProps): IGenericComponentProps => ({
  isValid: isComponentValid(state.formValidations.validations[props.id]),
  textResources: state.formResources.languageResource.resources,
  layoutElement: state.formLayout.layout.find((element) => element.id === props.id),
  unsavedChanges: state.formData.unsavedChanges,
  ...props,
});
=======
const makeMapStateToProps = () => {
  const GetFormDataSelector = makeGetFormDataSelector();
  const GetLayoutElement = makeGetLayoutElement();
  const GetComponentValidations = makeGetComponentValidationsSelector();
  const mapStateToProps = (state: IRuntimeState, props: IProvidedProps): IGenericComponentProps => {
    return {
      dataModel: state.formDataModel.dataModel,
      layoutElement: GetLayoutElement(state, props),
      isValid: isComponentValid(state.formValidations.validations[props.id]),
      textResources: state.formResources.languageResource.resources,
      formData: GetFormDataSelector(state, props),
      validationMessages: GetComponentValidations(state, props),
      ...props,
    };
  };
  return mapStateToProps;
};
>>>>>>> 6592f5c4

export const GenericComponentWrapper = connect(makeMapStateToProps)(GenericComponent);<|MERGE_RESOLUTION|>--- conflicted
+++ resolved
@@ -21,7 +21,6 @@
   type: string;
   textResourceBindings: ITextResourceBindings;
   dataModelBindings: IDataModelBindings;
-  unsavedChanges: boolean;
 }
 
 export interface IGenericComponentProps extends IProvidedProps {
@@ -31,6 +30,7 @@
   textResources: ITextResource[];
   layoutElement: ILayoutContainer | ILayoutComponent;
   validationMessages: IComponentValidations;
+  unsavedChanges: boolean;
 }
 
 class GenericComponent extends React.Component<IGenericComponentProps, any> {
@@ -114,15 +114,6 @@
   return isValid;
 };
 
-<<<<<<< HEAD
-const mapStateToProps = (state: IRuntimeState, props: IProvidedProps): IGenericComponentProps => ({
-  isValid: isComponentValid(state.formValidations.validations[props.id]),
-  textResources: state.formResources.languageResource.resources,
-  layoutElement: state.formLayout.layout.find((element) => element.id === props.id),
-  unsavedChanges: state.formData.unsavedChanges,
-  ...props,
-});
-=======
 const makeMapStateToProps = () => {
   const GetFormDataSelector = makeGetFormDataSelector();
   const GetLayoutElement = makeGetLayoutElement();
@@ -134,12 +125,12 @@
       isValid: isComponentValid(state.formValidations.validations[props.id]),
       textResources: state.formResources.languageResource.resources,
       formData: GetFormDataSelector(state, props),
+      unsavedChanges: state.formData.unsavedChanges,
       validationMessages: GetComponentValidations(state, props),
       ...props,
     };
   };
   return mapStateToProps;
 };
->>>>>>> 6592f5c4
 
 export const GenericComponentWrapper = connect(makeMapStateToProps)(GenericComponent);