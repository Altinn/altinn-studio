import {
  combineReducers,
  Reducer,
  ReducersMapObject,
} from 'redux';
import FormConfigState, { IFormConfigState } from '../features/form/config/reducer';
import FormDataReducer, { IFormDataState } from '../features/form/data/reducer';
import FormDataModel, { IDataModelState } from '../features/form/datamodell/reducer';
import FormDynamics, { IFormDynamicState } from '../features/form/dynamics/reducer';
import FormFileUploadReducer, { IFormFileUploadState } from '../features/form/fileUpload/reducer';
import FormLayoutReducer, { ILayoutState } from '../features/form/layout/reducer';
import FormResourceReducer, { IResourceState } from '../features/form/resources/reducer';
<<<<<<< HEAD
import FormRuleReducer, { IFormRuleState } from '../features/form/rules/reducer';
=======
import ValidationReducer, { IValidationState } from '../features/form/validation/reducer';
>>>>>>> 1d030f60
import FormWorkflowReducer, { IWorkflowState } from '../features/form/workflow/reducer';
import LanguageReducer, { ILanguageState } from '../features/languages/reducer';

export interface IReducers<T1, T2, T3, T4, T5, T6, T7, T8, T9, T10> {
  formLayout: T1;
  formData: T2;
  formConfig: T3;
  formWorkflow: T4;
  formDataModel: T5;
  formAttachments: T6;
  formDynamics: T7;
<<<<<<< HEAD
  formRules?: T8;
  language: T9;
  formResources: T10;
=======
  language: T8;
  formResources: T9;
  formValidations: T10;
>>>>>>> 1d030f60
}

export interface IRuntimeReducers extends IReducers<
  Reducer<ILayoutState>,
  Reducer<IFormDataState>,
  Reducer<IFormConfigState>,
  Reducer<IWorkflowState>,
  Reducer<IDataModelState>,
  Reducer<IFormFileUploadState>,
  Reducer<IFormDynamicState>,
  Reducer<IFormRuleState>,
  Reducer<ILanguageState>,
  Reducer<IResourceState>,
  Reducer<IValidationState>
  >,
  ReducersMapObject {
}

const reducers: IRuntimeReducers = {
  formLayout: FormLayoutReducer,
  formData: FormDataReducer,
  formConfig: FormConfigState,
  formWorkflow: FormWorkflowReducer,
  formDataModel: FormDataModel,
  formAttachments: FormFileUploadReducer,
  formDynamics: FormDynamics,
  formRules: FormRuleReducer,
  language: LanguageReducer,
  formResources: FormResourceReducer,
  formValidations: ValidationReducer,
};

export default combineReducers(reducers);<|MERGE_RESOLUTION|>--- conflicted
+++ resolved
@@ -10,15 +10,12 @@
 import FormFileUploadReducer, { IFormFileUploadState } from '../features/form/fileUpload/reducer';
 import FormLayoutReducer, { ILayoutState } from '../features/form/layout/reducer';
 import FormResourceReducer, { IResourceState } from '../features/form/resources/reducer';
-<<<<<<< HEAD
 import FormRuleReducer, { IFormRuleState } from '../features/form/rules/reducer';
-=======
 import ValidationReducer, { IValidationState } from '../features/form/validation/reducer';
->>>>>>> 1d030f60
 import FormWorkflowReducer, { IWorkflowState } from '../features/form/workflow/reducer';
 import LanguageReducer, { ILanguageState } from '../features/languages/reducer';
 
-export interface IReducers<T1, T2, T3, T4, T5, T6, T7, T8, T9, T10> {
+export interface IReducers<T1, T2, T3, T4, T5, T6, T7, T8, T9, T10, T11> {
   formLayout: T1;
   formData: T2;
   formConfig: T3;
@@ -26,15 +23,10 @@
   formDataModel: T5;
   formAttachments: T6;
   formDynamics: T7;
-<<<<<<< HEAD
   formRules?: T8;
   language: T9;
   formResources: T10;
-=======
-  language: T8;
-  formResources: T9;
-  formValidations: T10;
->>>>>>> 1d030f60
+  formValidations: T11;
 }
 
 export interface IRuntimeReducers extends IReducers<
