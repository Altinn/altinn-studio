import {
  combineReducers,
  Reducer,
  ReducersMapObject,
} from 'redux';
import FormConfigState, { IFormConfigState } from '../features/form/config/reducer';
import FormDataReducer, { IFormDataState } from '../features/form/data/reducer';
import FormDataModel, { IDataModelState } from '../features/form/datamodell/reducer';
<<<<<<< HEAD
import FormFileUploadReducer, { IFormFileUploadState } from '../features/form/fileUpload/reducer';
import FormLayoutReducer, { ILayoutState } from '../features/form/layout/reducer';
import FormWorkflowReducer, { IWorkflowState } from '../features/form/workflow/reducer';
import LanguageReducer, { ILanguageState } from '../features/languages/reducer';

export interface IReducers<T1, T2, T3, T4, T5, T6, T7> {
=======
import FormDynamics, { IFormDynamicState } from '../features/form/dynamics/reducer';
import LanguageReducer, { ILanguageState } from '../features/languages/reducer';

export interface IReducers<T1, T2, T3, T4, T5, T7> {
>>>>>>> 34548cf4
  formLayout: T1;
  formData: T2;
  formConfig: T3;
  formWorkflow: T4;
  formDataModel: T5;
<<<<<<< HEAD
  formAttachements: T6;
=======
  formDynamics: T6;
>>>>>>> 34548cf4
  language: T7;
}

export interface IRuntimeState extends
  IReducers<
  Reducer<ILayoutState>,
  Reducer<IFormDataState>,
  Reducer<IFormConfigState>,
  Reducer<IWorkflowState>,
  Reducer<IDataModelState>,
<<<<<<< HEAD
  Reducer<IFormFileUploadState>,
=======
  Reducer<IFormDynamicState>
>>>>>>> 34548cf4
  Reducer<ILanguageState>
  >,
  ReducersMapObject {
}

const reducers: IRuntimeState = {
  formLayout: FormLayoutReducer,
  formData: FormDataReducer,
  formConfig: FormConfigState,
  formWorkflow: FormWorkflowReducer,
  formDataModel: FormDataModel,
<<<<<<< HEAD
  formAttachements: FormFileUploadReducer,
=======
  formDynamics: FormDynamics,
>>>>>>> 34548cf4
  language: LanguageReducer,
};

export default combineReducers(reducers);<|MERGE_RESOLUTION|>--- conflicted
+++ resolved
@@ -6,45 +6,32 @@
 import FormConfigState, { IFormConfigState } from '../features/form/config/reducer';
 import FormDataReducer, { IFormDataState } from '../features/form/data/reducer';
 import FormDataModel, { IDataModelState } from '../features/form/datamodell/reducer';
-<<<<<<< HEAD
 import FormFileUploadReducer, { IFormFileUploadState } from '../features/form/fileUpload/reducer';
 import FormLayoutReducer, { ILayoutState } from '../features/form/layout/reducer';
 import FormWorkflowReducer, { IWorkflowState } from '../features/form/workflow/reducer';
 import LanguageReducer, { ILanguageState } from '../features/languages/reducer';
+import FormDynamics, { IFormDynamicState } from '../features/form/dynamics/reducer';
 
 export interface IReducers<T1, T2, T3, T4, T5, T6, T7> {
-=======
-import FormDynamics, { IFormDynamicState } from '../features/form/dynamics/reducer';
-import LanguageReducer, { ILanguageState } from '../features/languages/reducer';
-
-export interface IReducers<T1, T2, T3, T4, T5, T7> {
->>>>>>> 34548cf4
   formLayout: T1;
   formData: T2;
   formConfig: T3;
   formWorkflow: T4;
   formDataModel: T5;
-<<<<<<< HEAD
   formAttachements: T6;
-=======
   formDynamics: T6;
->>>>>>> 34548cf4
   language: T7;
 }
 
-export interface IRuntimeState extends
-  IReducers<
-  Reducer<ILayoutState>,
-  Reducer<IFormDataState>,
-  Reducer<IFormConfigState>,
-  Reducer<IWorkflowState>,
-  Reducer<IDataModelState>,
-<<<<<<< HEAD
-  Reducer<IFormFileUploadState>,
-=======
-  Reducer<IFormDynamicState>
->>>>>>> 34548cf4
-  Reducer<ILanguageState>
+export interface IRuntimeState extends IReducers<
+    Reducer<ILayoutState>,
+    Reducer<IFormDataState>,
+    Reducer<IFormConfigState>,
+    Reducer<IWorkflowState>,
+    Reducer<IDataModelState>,
+    Reducer<IFormFileUploadState>,
+    Reducer<IFormDynamicState>
+    Reducer<ILanguageState>
   >,
   ReducersMapObject {
 }
@@ -55,11 +42,8 @@
   formConfig: FormConfigState,
   formWorkflow: FormWorkflowReducer,
   formDataModel: FormDataModel,
-<<<<<<< HEAD
   formAttachements: FormFileUploadReducer,
-=======
   formDynamics: FormDynamics,
->>>>>>> 34548cf4
   language: LanguageReducer,
 };
 
