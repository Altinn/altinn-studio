--- conflicted
+++ resolved
@@ -10,12 +10,8 @@
     <>
       <Route path={'/'} exact={true} component={ServiceInfo} />
       <Route path={'/instantiate'} exact={true} component={Instantiate} />
-<<<<<<< HEAD
-      <Route path={'/instance/:partyId/:instanceId'} component={FormFiller} />
       <Route path={'/partyselection'} component={PartySelection} />
-=======
       <Route path={'/instance/:partyId/:instanceGuid'} component={FormFiller} />
->>>>>>> d4d98047
     </>
   );
 }