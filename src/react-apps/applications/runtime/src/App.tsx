import * as React from 'react';
import { FormFiller } from './containers/FormFiller';
import FormDataActions from './features/form/data/actions';
import FormDataModelActions from './features/form/datamodell/actions';
import FormLayoutActions from './features/form/layout/actions';
import FormWorkflowActions from './features/form/workflow/actions';
import FormDynamicActions from './features/form/dynamics/actions';
import LanguageActions from './features/languages/actions';

export interface IAppProps { }
export interface IAppState { }

interface IAltinnWindow extends Window {
  org: string;
  service: string;
  instanceId: string;
  reportee: string;
}

export default () => {
  React.useEffect(() => {
    const { org, service, instanceId, reportee } = window as IAltinnWindow;
    FormDataModelActions.fetchDataModel(
      `${window.location.origin}/runtime/api/metadata/${org}/${service}/ServiceMetaData`,
    );
    FormLayoutActions.fetchFormLayout(
      `${window.location.origin}/runtime/api/resource/${org}/${service}/FormLayout.json`,
    );
    FormDataActions.fetchFormData(
      `${window.location.origin}/runtime/api/${reportee}/${org}/${service}/Index/${instanceId}`,
    );
    FormWorkflowActions.getCurrentState(
      `${window.location.origin}/runtime/${org}/${service}/${instanceId}/GetCurrentState?reporteeId=${reportee}`,
    );
    FormDynamicActions.fetchFormDynamics(
      `${window.location.origin}/runtime/api/resource/${org}/${service}/ServiceConfigurations.json`
    )
    LanguageActions.fetchLanguage(
<<<<<<< HEAD
      `${window.location.origin}/runtime/api/Language/GetLanguageAsJSON`, 'nb');
  }, []);
  return (
    <FormFiller />
  );
};
=======
      `${window.location.origin}/runtime/api/Language/GetLanguageAsJSON`, 'nb'
    );
  }

  public render(): JSX.Element {
    return (
      <div>
        <h1> Hello </h1>
      </div>
    )
  }
}

export default App;
>>>>>>> 34548cf4
<|MERGE_RESOLUTION|>--- conflicted
+++ resolved
@@ -36,26 +36,9 @@
       `${window.location.origin}/runtime/api/resource/${org}/${service}/ServiceConfigurations.json`
     )
     LanguageActions.fetchLanguage(
-<<<<<<< HEAD
       `${window.location.origin}/runtime/api/Language/GetLanguageAsJSON`, 'nb');
   }, []);
   return (
     <FormFiller />
   );
-};
-=======
-      `${window.location.origin}/runtime/api/Language/GetLanguageAsJSON`, 'nb'
-    );
-  }
-
-  public render(): JSX.Element {
-    return (
-      <div>
-        <h1> Hello </h1>
-      </div>
-    )
-  }
-}
-
-export default App;
->>>>>>> 34548cf4
+};