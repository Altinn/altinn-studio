--- conflicted
+++ resolved
@@ -1,5 +1,4 @@
 import * as React from 'react';
-<<<<<<< HEAD
 import FormDataActions from './features/form/data/actions';
 import FormDataModelActions from './features/form/datamodell/actions';
 import FormLayoutActions from './features/form/layout/actions';
@@ -18,37 +17,9 @@
   instanceId: string;
   reportee: string;
 }
-=======
-import { hot } from 'react-hot-loader';
-import appDataActionDispatcher from './actions/appDataActions/appDataActionDispatcher';
-import formDesignerActionDispatchers from './actions/formDesignerActions/formDesignerActionDispatcher';
-import formFillerActionDispatchers from './actions/formFillerActions/formFillerActionDispatcher';
-import manageServiceConfigurationActionDispatcher from './actions/manageServiceConfigurationActions/manageServiceConfigurationActionDispatcher';
-import { ErrorMessageComponent } from './components/message/ErrorMessageComponent';
-import FormDesigner from './containers/FormDesigner';
-import { FormFiller } from './containers/FormFiller';
-
-// tslint:disable-next-line:no-implicit-dependencies
-import { Route } from 'react-router-dom';
-import WorkflowActionDispatcher from './actions/workflowActions/worflowActionDispatcher';
-export interface IAppComponentProps { }
-
-export interface IAppCompoentState { }
-
-const RUNTIME = 'runtime';
-const PREVIEW = 'preview';
-
-/**
- * This is the main React component responsible for controlling
- * the mode of the application and loading initial data for the
- * application
- */
-export class App extends React.Component<IAppComponentProps, IAppCompoentState>  {
->>>>>>> 012f27a8
 
 class App extends React.Component<IAppProps, IAppState> {
   public componentDidMount() {
-<<<<<<< HEAD
     const { org, service, instanceId, reportee } = window as IAltinnWindow;
     FormDataModelActions.fetchDataModel(
       `${window.location.origin}/runtime/api/metadata/${org}/${service}/ServiceMetaData`
@@ -66,132 +37,14 @@
       `${window.location.origin}/runtime/api/resource/${org}/${service}/ServiceConfigurations.json`
     )
     LanguageActions.fetchLanguage(
-      `${window.location.origin}/runtime/api/Language/GetLanguageAsJSON`, 'nb');
-=======
-    window.addEventListener('message', this.shouldRefetchFiles);
-    this.fetchFiles();
-  }
-  public componentWillUnmount() {
-    window.removeEventListener('message', this.shouldRefetchFiles);
-  }
-
-  public shouldRefetchFiles = (event: any) => {
-    if (event.data === 'NEWDATA') {
-      this.fetchFiles();
-    }
-  }
-
-  public fetchFiles() {
-    const altinnWindow: IAltinnWindow = window as IAltinnWindow;
-    const { org, service, instanceId, reportee } = altinnWindow;
-    const servicePath = `${org}/${service}`;
-
-    if (altinnWindow.location.pathname.split('/')[1].toLowerCase() === RUNTIME) {
-      // RUNTIME
-      // Set design mode to false
-      appDataActionDispatcher.setDesignMode(false);
-
-      // Fetch data model
-      appDataActionDispatcher.fetchDataModel(
-        `${altinnWindow.location.origin}/runtime/api/metadata/${servicePath}/ServiceMetaData`);
-
-      // Fetch form layout
-      formDesignerActionDispatchers.fetchFormLayout(
-        `${altinnWindow.location.origin}/runtime/api/resource/${servicePath}/FormLayout.json`);
-
-      // Load text resources
-      appDataActionDispatcher.loadTextResources(
-        `${altinnWindow.location.origin}/runtime/api/textresources/${servicePath}`);
-
-      // Fetch rule model
-      appDataActionDispatcher.fetchRuleModel(
-        `${altinnWindow.location.origin}/runtime/api/resource/${servicePath}/RuleHandler.js`);
-
-      // Fetch form data
-      formFillerActionDispatchers.fetchFormData(
-        `${altinnWindow.location.origin}/runtime/api/${reportee}/${servicePath}/Index/${instanceId}`);
-
-      // Fetch service configuration
-      manageServiceConfigurationActionDispatcher.fetchJsonFile(
-        `${altinnWindow.location.origin}/runtime/api/resource/${servicePath}/ServiceConfigurations.json`);
-
-      // Fetch current workflow state
-      WorkflowActionDispatcher.getCurrentState(
-        `${altinnWindow.location.origin}/runtime/${servicePath}/${instanceId}/GetCurrentState?reporteeId=${reportee}`);
-
-      // Fetch language
-      appDataActionDispatcher.fetchLanguage(
-        `${altinnWindow.location.origin}/runtime/api/Language/GetLanguageAsJSON`, 'nb');
-
-      // Fetch thirdParty Components
-      appDataActionDispatcher.fetchThirdPartyComponents(
-        `${altinnWindow.location.origin}/runtime/api/resource/${servicePath}/ThirdPartyComponents.json`);
-
-      formFillerActionDispatchers.fetchAttachments();
-    } else {
-      // ALTINN STUDIO
-      if (window.location.hash.split('#/')[1] && window.location.hash.split('#/')[1].toLowerCase() === PREVIEW) {
-        // Preview
-        // Set design mode to false
-        appDataActionDispatcher.setDesignMode(false);
-      } else {
-        // Editor
-        // Set design mode to true
-        appDataActionDispatcher.setDesignMode(true);
-      }
-      // Fetch data model
-      appDataActionDispatcher.fetchDataModel(
-        `${altinnWindow.location.origin}/designer/${servicePath}/Model/GetJson`);
-      // Fetch form layout
-      formDesignerActionDispatchers.fetchFormLayout(
-        `${altinnWindow.location.origin}/designer/${servicePath}/UIEditor/GetFormLayout`);
-      // Load text resources
-      const languageCode = 'nb-NO';
-      appDataActionDispatcher.loadTextResources(
-        `${altinnWindow.location.origin}/designer/${servicePath}/UIEditor/GetTextResources/${languageCode}`);
-      // Fetch ServiceConfigurations
-      manageServiceConfigurationActionDispatcher.fetchJsonFile(
-        `${altinnWindow.location.origin}/designer/${
-        servicePath}/UIEditor/GetJsonFile?fileName=ServiceConfigurations.json`);
-      // Fetch rule connections
-      appDataActionDispatcher.fetchRuleModel(
-        `${altinnWindow.location.origin}/designer/${servicePath}/UIEditor/GetRuleHandler`);
-      // Fetch the CodeLists
-      appDataActionDispatcher.fetchCodeLists(
-        `${altinnWindow.location.origin}/designer/${servicePath}/CodeList/CodeLists`);
-      // Fetch language
-      appDataActionDispatcher.fetchLanguage(
-        `${altinnWindow.location.origin}/designerapi/Language/GetLanguageAsJSON`, 'nb');
-    }
-  }
-
-  public resetFormData = (): JSX.Element => {
-    const altinnWindow: IAltinnWindow = window as IAltinnWindow;
-    const { org, service } = altinnWindow;
-    const servicePath = `${org}/${service}`;
-    formFillerActionDispatchers.resetFormData(
-      `${altinnWindow.location.origin}/designer/${servicePath}/UIEditor/GetFormLayout`);
-    return <FormDesigner />;
-  }
-
-  public renderFormFiller = (): JSX.Element => {
-    return <FormFiller />;
->>>>>>> 012f27a8
+      `${window.location.origin}/runtime/api/Language/GetLanguageAsJSON`, 'nb'
+    );
   }
 
   public render(): JSX.Element {
     return (
       <div>
-<<<<<<< HEAD
         <h1> Hello </h1>
-=======
-        <ErrorMessageComponent />
-        <Route
-          exact={true}
-          path='/preview'
-          render={this.renderFormFiller}
-        />
->>>>>>> 012f27a8
       </div>
     )
   }
