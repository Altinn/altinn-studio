import * as React from 'react';
import FormFiller from './containers/FormFiller';
import FormDataActions from './features/form/data/actions';
import FormDataModelActions from './features/form/datamodell/actions';
import FormDynamicActions from './features/form/dynamics/actions';
import FormLayoutActions from './features/form/layout/actions';
import FormResourceActions from './features/form/resources/actions';
import FormRuleActions from './features/form/rules/actions';
import FormWorkflowActions from './features/form/workflow/actions';
import LanguageActions from './features/languages/actions';

import { IAltinnWindow } from './types';

export interface IAppProps { }
export interface IAppState { }

export default () => {
  React.useEffect(() => {
    const { org, service, instanceId, reportee } = window as IAltinnWindow;
    LanguageActions.fetchLanguage(
      `${window.location.origin}/runtime/api/Language/GetLanguageAsJSON`,
      'nb',
    );
    FormDataModelActions.fetchDataModel(
      `${window.location.origin}/runtime/api/metadata/${org}/${service}/ServiceMetaData`,
    );
    FormLayoutActions.fetchFormLayout(
      `${window.location.origin}/runtime/api/resource/${org}/${service}/FormLayout.json`,
    );
    FormDataActions.fetchFormData(
      `${window.location.origin}/runtime/api/${reportee}/${org}/${service}/Index/${instanceId}`,
    );
<<<<<<< HEAD
    FormRuleActions.fetchRuleModel(
      `${window.location.origin}/runtime/api/resource/${org}/${service}/RuleHandler.js`,
    );
=======
    // TODO: This link should point to
    // tslint:disable-next-line:max-line-length
    // `${altinnWindow.location.origin}/runtime/api/workflow/${reportee}/${servicePath}/GetCurrentState?instanceId=${instanceId}`);
    // WHEN WE MERGE WITH MASTER
>>>>>>> 57ee7887
    FormWorkflowActions.getCurrentState(
      `${window.location.origin}/runtime/${org}/${service}/${instanceId}/GetCurrentState?reporteeId=${reportee}`,
    );
    FormDynamicActions.fetchFormDynamics(
      `${window.location.origin}/runtime/api/resource/${org}/${service}/ServiceConfigurations.json`,
    );
    FormResourceActions.fetchFormResource(
      `${window.location.origin}/runtime/api/textresources/${org}/${service}`,
    );
  }, []);
  return (
    <FormFiller />
  );
};<|MERGE_RESOLUTION|>--- conflicted
+++ resolved
@@ -30,16 +30,13 @@
     FormDataActions.fetchFormData(
       `${window.location.origin}/runtime/api/${reportee}/${org}/${service}/Index/${instanceId}`,
     );
-<<<<<<< HEAD
     FormRuleActions.fetchRuleModel(
       `${window.location.origin}/runtime/api/resource/${org}/${service}/RuleHandler.js`,
     );
-=======
     // TODO: This link should point to
     // tslint:disable-next-line:max-line-length
     // `${altinnWindow.location.origin}/runtime/api/workflow/${reportee}/${servicePath}/GetCurrentState?instanceId=${instanceId}`);
     // WHEN WE MERGE WITH MASTER
->>>>>>> 57ee7887
     FormWorkflowActions.getCurrentState(
       `${window.location.origin}/runtime/${org}/${service}/${instanceId}/GetCurrentState?reporteeId=${reportee}`,
     );
