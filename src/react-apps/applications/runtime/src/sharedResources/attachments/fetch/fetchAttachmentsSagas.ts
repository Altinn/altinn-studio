--- conflicted
+++ resolved
@@ -15,11 +15,7 @@
     const altinnWindow: IAltinnWindow = window as IAltinnWindow;
     const { org, service, instanceId, reportee } = altinnWindow;
     const servicePath = `${org}/${service}`;
-<<<<<<< HEAD
-    let routePrefix: string = null;
-=======
     let routePrefix: string = '';
->>>>>>> f1ca9c25
     if (window.location.origin.includes('altinn.studio') || window.location.origin.includes('altinn3.no')) {
       routePrefix = `/runtime`;
     }
