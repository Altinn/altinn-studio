import { IFormConfigState } from '../features/form/config/reducer';
import { IFormDataState } from '../features/form/data/reducer';
import { IDataModelState } from '../features/form/datamodell/reducer';
import { IFormDynamicState } from '../features/form/dynamics';
import { ILayoutState } from '../features/form/layout/reducer';
import { IValidationState } from '../features/form/validation/reducer';
import { IInstantiationState } from '../features/instantiate/instantiation/reducer';
import { IApplicationMetadataState } from '../shared/resources/applicationMetadata/reducer';
import { IAttachmentState } from '../shared/resources/attachments/attachmentReducer';
import { IInstanceDataState } from '../shared/resources/instanceData/instanceDataReducers';
import { ILanguageState } from '../shared/resources/language/languageReducers';
import { IOrgsState } from '../shared/resources/orgs/orgsReducers';
import { IPartyState } from '../shared/resources/party/partyReducers';
import { IProcessState } from '../shared/resources/process/processReducer';
import { IProfileState } from '../shared/resources/profile/profileReducers';
import { ITextResourcesState } from '../shared/resources/textResources/reducer';

export interface IRuntimeState {
  formLayout: ILayoutState;
  formData: IFormDataState;
  formConfig: IFormConfigState;
  formDataModel: IDataModelState;
  attachments: IAttachmentState;
  formDynamics: IFormDynamicState;
  language: ILanguageState;
  textResources: ITextResourcesState;
  profile: IProfileState;
  formValidations: IValidationState;
  party: IPartyState;
  applicationMetadata: IApplicationMetadataState;
  instantiation: IInstantiationState;
  organisationMetaData: IOrgsState;
  instanceData: IInstanceDataState;
  process: IProcessState;
}

export interface IAltinnWindow extends Window {
  org: string;
  app: string;
  instanceId: string;
  reportee: string;
  partyId: number;
}

export enum ProcessSteps {
  Unknown = 0,
  FormFilling = 1,
<<<<<<< HEAD
  Submit = 2,
  Archived = 3,
=======
  Archived = 2,
>>>>>>> 7438a6a0
}

export enum Severity {
  Unspecified = 0,
  Error = 1,
  Warning = 2,
  Informational = 3,
}

export interface IValidationIssue {
  severity: Severity;
  scope: string;
  targetId: string;
  field: string;
  code: string;
  description: string;
}<|MERGE_RESOLUTION|>--- conflicted
+++ resolved
@@ -45,12 +45,7 @@
 export enum ProcessSteps {
   Unknown = 0,
   FormFilling = 1,
-<<<<<<< HEAD
-  Submit = 2,
-  Archived = 3,
-=======
   Archived = 2,
->>>>>>> 7438a6a0
 }
 
 export enum Severity {
