import { IFormConfigState } from '../features/form/config/reducer';
import { IFormDataState } from '../features/form/data/reducer';
import { IDataModelState } from '../features/form/datamodell/reducer';
import { IFormDynamicState } from '../features/form/dynamics';
import { IFormFileUploadState } from '../features/form/fileUpload/reducer';
import { ILayoutState } from '../features/form/layout/reducer';
import { IWorkflowState } from '../features/form/workflow/reducer';
import { ILanguageState } from '../features/languages/reducer';

export interface IRuntimeStore {
  formLayout: ILayoutState;
  formData: IFormDataState;
  formConfig: IFormConfigState;
  formWorkflow: IWorkflowState;
  formDataModel: IDataModelState;
  formAttachments: IFormFileUploadState;
  formDynamics: IFormDynamicState;
  language: ILanguageState;
}

export interface IAltinnWindow extends Window {
  org: string;
  service: string;
  instanceId: string;
  reportee: string;
  conditionalRuleHandlerHelper: IRules; // TODO: make interface
}

export interface IRules {
  [id: string]: any;
}

// Components Types
export interface ICreateFormComponent {
  component: string;
  type?: string;
  name?: string;
  size?: string;
  options?: IOptions[];
  dataModelBindings?: IDataModelBindings;
  textResourceBindings?: ITextResourceBindings;
  customType?: string;
  codeListId?: string;
  triggerValidation?: boolean;
  handleUpdateElement?: (component: FormComponentType) => void;
  handleDeleteElement?: () => void;
  handleUpdateFormData?: (formData: any) => void;
  handleUpdateDataModel?: (dataModelBinding: string) => void;
}

export interface IFormComponent extends ICreateFormComponent {
  id: string;
  disabled?: boolean;
  required?: boolean;
  hidden?: boolean;
  readOnly?: boolean;
}

export interface IFormHeaderComponent extends IFormComponent {
  size: string;
}

export interface IFormInputComponent extends IFormComponent {
  type: string;
  disabled?: boolean;
}

export interface IFormCheckboxComponent extends IFormComponent {
  options: IOptions[];
  preselectedOptionIndex?: number;
}

export interface IFormTextAreaComponent extends IFormComponent { }

export interface IFormButtonComponent extends IFormComponent {
  onClickAction: () => void;
}

export interface IFormRadioButtonComponent extends IFormComponent {
  options: IOptions[];
  preselectedOptionIndex?: number;
}

export interface IFormDropdownComponent extends IFormComponent {
  options: IOptions[];
}

export interface IFormFileUploaderComponent extends IFormComponent {
  description: string;
  hasCustomFileEndings: boolean;
  maxFileSizeInMB: number;
  displayMode: string;
  maxNumberOfAttachments: number;
  validFileEndings?: string;
}

export interface IFormAddressComponent extends IFormComponent {
  simplified: boolean;
}

export interface IOptions {
  label: string;
  value: any;
}

export type FormComponentType =
  | IFormComponent
  | IFormHeaderComponent
  | IFormInputComponent
  | IFormCheckboxComponent
  | IFormTextAreaComponent
  | IFormButtonComponent
  | IFormRadioButtonComponent
  | IFormDropdownComponent
  | IFormFileUploaderComponent
  | IFormAddressComponent;

// Texts
export interface ITextResourceBindings {
  [id: string]: string;
}

export interface ITextResource {
  id: string;
  value: string;
}

// Datamodel
export interface IDataModelBindings {
  [id: string]: string;
}

export interface IDataModelFieldElement {
  ID: string;
  Choices?: any;
  CustomProperties?: any;
  DataBindingName: string;
  FixedValue?: any;
  IsReadOnly: boolean;
  IsTagContent: boolean;
  MaxOccurs: number;
  MinOccurs: number;
  Name: string;
  ParentElement: string;
  Restrictions: any;
  Texts: any;
  Type: string;
  TypeName?: string;
  XName?: string;
  XPath: string;
  XsdValueType?: string;
  DisplayString: string;
  XmlSchemaXPath: string;
  JsonSchemaPointer: string;
}

export interface IDataModelBinding {
  fieldName: string;
  parentGroup: string;
}

export interface IValidations {
  [id: string]: IComponentValidations;
}

export interface IComponentValidations {
  [id: string]: IComponentBindingValidation;
}

export interface IComponentBindingValidation {
  errors?: string[];
  warnings?: string[];
}

export interface IAttachment {
  uploaded: boolean;
  deleting: boolean;
  name: string;
  size: number;
  id: string;
}

export interface IAttachments {
  [attachmentType: string]: IAttachment[];
}

export interface IAttachmentListApiResponse {
  type: string;
  attachments: IAttachmentApiResponse[];
}

export interface IAttachmentApiResponse {
  name: string;
  size: number;
  id: string;
<<<<<<< HEAD
}
export interface ITextResourceBindings {
  [id: string]: string;
}
=======
}
>>>>>>> db099e6a
<|MERGE_RESOLUTION|>--- conflicted
+++ resolved
@@ -193,11 +193,7 @@
   name: string;
   size: number;
   id: string;
-<<<<<<< HEAD
 }
 export interface ITextResourceBindings {
   [id: string]: string;
-}
-=======
-}
->>>>>>> db099e6a
+}