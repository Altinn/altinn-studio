import { mount, ReactWrapper } from 'enzyme';
import 'jest';
import * as React from 'react';
import { Provider } from 'react-redux';
import configureStore from 'redux-mock-store';
import AltinnParty from '../../../src/shared/components/altinnParty';
import { IParty } from '../../../src/shared/resources/party';

describe('altinnParty', () => {
  let mountedComponent: ReactWrapper;
  let mockParty: IParty;
  let selectedParty: IParty;
  let onSelectPartyMock: (party: IParty) => void;
  let createStore: any;
  let mockStore: any;

  beforeEach(() => {
    mockParty = {
      childParties: [],
      partyId: 'partyId',
      partyTypeName: 1,
      orgNumber: null,
      ssn: 'ssn',
      unitType: 'test',
      name: 'Testing Testing',
      isDeleted: false,
<<<<<<< HEAD
      onlyHiearchyElementWithNoAccess: false,
=======
      onlyHierarchyElementWithNoAccess: false,
>>>>>>> 6f710d6f
    };
    selectedParty = null;
    onSelectPartyMock = (party: IParty) => selectedParty = party;
    createStore = configureStore();
    mockStore = createStore({
      language: {
        language: [],
      },
    });
    mountedComponent = mount(
      <Provider store={mockStore}>
        <AltinnParty
          party={mockParty}
          onSelectParty={onSelectPartyMock}
        />
      </Provider>,
    );
  });

  it('should use callback to select party', () => {
    mountedComponent.simulate('click');
    expect(selectedParty).toEqual(mockParty);
  });

  describe('should render with correct icon based on what kind of party it is', () => {
    it('should render with class \'fa fa-private\' if party is a person', () => {
      mockParty = {
        childParties: [],
        partyId: 'partyId',
        partyTypeName: 1,
        orgNumber: null,
        ssn: 'ssn',
        unitType: 'test',
        name: 'Testing Testing',
        isDeleted: false,
<<<<<<< HEAD
        onlyHiearchyElementWithNoAccess: false,
=======
        onlyHierarchyElementWithNoAccess: false,
>>>>>>> 6f710d6f
      };
      mountedComponent = mount(
        <Provider store={mockStore}>
          <AltinnParty
            party={mockParty}
            onSelectParty={onSelectPartyMock}
          />
        </Provider>,
      );
      mountedComponent.containsMatchingElement(
        <i className={'partyIcon fa fa-private'}/>,
      );
    });

    it('should render with class \'fa fa-corp\' if party is a organization', () => {
      mockParty = {
        childParties: [],
        partyId: 'partyId',
        partyTypeName: 1,
        orgNumber: 1000000,
        ssn: 'ssn',
        unitType: 'test',
        name: 'Testing Testing',
        isDeleted: false,
<<<<<<< HEAD
        onlyHiearchyElementWithNoAccess: false,
=======
        onlyHierarchyElementWithNoAccess: false,
>>>>>>> 6f710d6f
      };
      mountedComponent = mount(
        <Provider store={mockStore}>
          <AltinnParty
            party={mockParty}
            onSelectParty={onSelectPartyMock}
          />
        </Provider>,
      );
      mountedComponent.containsMatchingElement(
        <i className={'partyIcon fa fa-corp'}/>,
      );
    });
  });
});<|MERGE_RESOLUTION|>--- conflicted
+++ resolved
@@ -24,11 +24,7 @@
       unitType: 'test',
       name: 'Testing Testing',
       isDeleted: false,
-<<<<<<< HEAD
-      onlyHiearchyElementWithNoAccess: false,
-=======
       onlyHierarchyElementWithNoAccess: false,
->>>>>>> 6f710d6f
     };
     selectedParty = null;
     onSelectPartyMock = (party: IParty) => selectedParty = party;
@@ -64,11 +60,7 @@
         unitType: 'test',
         name: 'Testing Testing',
         isDeleted: false,
-<<<<<<< HEAD
-        onlyHiearchyElementWithNoAccess: false,
-=======
         onlyHierarchyElementWithNoAccess: false,
->>>>>>> 6f710d6f
       };
       mountedComponent = mount(
         <Provider store={mockStore}>
@@ -93,11 +85,7 @@
         unitType: 'test',
         name: 'Testing Testing',
         isDeleted: false,
-<<<<<<< HEAD
-        onlyHiearchyElementWithNoAccess: false,
-=======
         onlyHierarchyElementWithNoAccess: false,
->>>>>>> 6f710d6f
       };
       mountedComponent = mount(
         <Provider store={mockStore}>
