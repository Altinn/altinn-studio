--- conflicted
+++ resolved
@@ -17,8 +17,6 @@
   },
   "author": "Altinn",
   "license": "3-Clause BSD",
-<<<<<<< HEAD
-=======
   "dependencies": {
     "@material-ui/core": "3.6.1",
     "@material-ui/icons": "3.0.1",
@@ -102,7 +100,6 @@
     "uglifyjs-webpack-plugin": "1.2.5",
     "webpack-cli": "3.0.3"
   },
->>>>>>> 012f27a8
   "jest": {
     "transform": {
       ".(ts|tsx)": "ts-jest"
@@ -122,43 +119,5 @@
       "js"
     ],
     "setupTestFrameworkScriptFile": "<rootDir>/setupTests.js"
-  },
-  "devDependencies": {
-    "@babel/core": "^7.3.4",
-    "@babel/preset-env": "^7.3.4",
-    "@babel/preset-react": "^7.0.0",
-    "@types/dot-object": "^1.7.0",
-    "@types/node": "^11.11.1",
-    "@types/react": "^16.8.8",
-    "@types/react-dom": "^16.8.3",
-    "@types/react-redux": "^7.0.3",
-    "@types/react-router-dom": "^4.3.1",
-    "awesome-typescript-loader": "^5.2.1",
-    "babel-loader": "^8.0.5",
-    "babel-plugin-syntax-dynamic-import": "^6.18.0",
-    "cross-env": "^5.2.0",
-    "css-loader": "^2.1.1",
-    "dot-object": "^1.7.1",
-    "html-loader": "^0.5.5",
-    "html-webpack-plugin": "^3.2.0",
-    "immutability-helper": "^3.0.0",
-    "mini-css-extract-plugin": "^0.5.0",
-    "react": "^16.8.5",
-    "react-dom": "^16.8.5",
-    "react-redux": "^6.0.1",
-    "react-router-dom": "^4.3.1",
-    "redux": "^4.0.1",
-    "redux-devtools-extension": "^2.13.8",
-    "redux-logger": "^3.0.6",
-    "redux-saga": "^1.0.2",
-    "sass-loader": "^7.1.0",
-    "source-map-loader": "^0.2.4",
-    "style-loader": "^0.23.1",
-    "svg-inline-loader": "^0.8.0",
-    "typescript": "^3.3.3333",
-    "uglifyjs-webpack-plugin": "^2.1.2",
-    "webpack": "^4.29.6",
-    "webpack-cli": "^3.2.3",
-    "webpack-dev-server": "^3.2.1"
   }
 }