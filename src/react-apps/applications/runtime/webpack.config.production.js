--- conflicted
+++ resolved
@@ -9,7 +9,6 @@
   devtool: false,
   entry: "./src/index.tsx",
   output: {
-<<<<<<< HEAD
     filename: "react-app.js",
     chunkFilename: '[name].bundle.js'
   },
@@ -28,9 +27,7 @@
         }
       }
     },
-=======
     filename: "runtime.js"
->>>>>>> 659ab21f
   },
   resolve: {
     extensions: [".ts", ".tsx", ".js", ".jsx", ".css", ".scss"],
@@ -43,40 +40,40 @@
   },
   module: {
     rules: [{
-        test: /\.jsx?/,
-        exclude: /node_modules/,
-        use: {
-          loader: "babel-loader",
+      test: /\.jsx?/,
+      exclude: /node_modules/,
+      use: {
+        loader: "babel-loader",
+      }
+    },
+    {
+      test: /\.scss$/,
+      use: [
+        "style-loader",
+        "css-loader",
+        "sass-loader"
+      ]
+    },
+    {
+      test: /\.css$/,
+      use: [{
+        loader: MiniCssExtractPlugin.loader,
+        options: {
+          url: false
         }
       },
       {
-        test: /\.scss$/,
-        use: [
-          "style-loader",
-          "css-loader",
-          "sass-loader"
-        ]
-      },
-      {
-        test: /\.css$/,
-        use: [{
-            loader: MiniCssExtractPlugin.loader,
-            options: {
-              url: false
-            }
-          },
-          {
-            loader: "css-loader",
-            options: {
-              url: false
-            }
-          }
-        ]
-      },
-      {
-        test: /\.tsx?/,
-        loader: "awesome-typescript-loader",
+        loader: "css-loader",
+        options: {
+          url: false
+        }
       }
+      ]
+    },
+    {
+      test: /\.tsx?/,
+      loader: "awesome-typescript-loader",
+    }
     ],
   },
   plugins: [
