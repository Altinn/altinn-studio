const HtmlWebPackPlugin = require('html-webpack-plugin');
const MiniCssExtractPlugin = require('mini-css-extract-plugin');
const CheckerPlugin = require('awesome-typescript-loader').CheckerPlugin;
const path = require('path');

module.exports = {
  mode: 'development',
  devtool: 'eval',
  entry: "./src/index.tsx",
  output: {
<<<<<<< HEAD
    filename: "react-app.js",
    chunkFilename: '[name].bundle.js'
  },
  optimization: {
    splitChunks: {
      chunks: 'all',
      maxInitialRequests: Infinity,
      minSize: 0,
      cacheGroups: {
        vendor: {
          test: /[\\/]node_modules[\\/]/,
          name(module) {
            const packageName = module.context.match(/[\\/]node_modules[\\/](.*?)([\\/]|$)/)[1];
            return `npm.${packageName.replace('@', '')}`;
          }
        }
      }
    },
=======
    filename: "runtime.js"
>>>>>>> 659ab21f
  },
  resolve: {
    extensions: [".ts", ".tsx", ".js", ".jsx", ".css", ".scss"],
    alias: {
      Shared: path.resolve(__dirname, '..', 'shared', 'src'),
    },
  },
  performance: {
    hints: 'warning',
  },
  module: {
    rules: [{
        test: /\.jsx?/,
        exclude: /node_modules/,
        use: {
          loader: "babel-loader",
        }
      },
      {
        test: /\.html$/,
        use: [{
          loader: "html-loader",
          options: {
            minimize: true
          }
        }]
      },
      {
        test: /\.scss$/,
        use: [
          "style-loader",
          "css-loader",
          "sass-loader"
        ]
      },
      {
        test: /\.svg$/,
        use: {
          loader: "svg-inline-loader",
        }
      },
      {
        test: /\.css$/,
        use: [{
            loader: MiniCssExtractPlugin.loader,
            options: {
              url: false
            }
          },
          {
            loader: "css-loader",
            options: {
              url: false
            }
          },
        ]
      },
      {
        test: /\.tsx?/,
        loader: "awesome-typescript-loader",
      },
      {
        enforce: "pre",
        test: /\.js$/,
        loader: "source-map-loader",
      }
    ],
  },
  plugins: [
    new HtmlWebPackPlugin({
      template: './public/index.html',
      filename: 'index.html'
    }),
    new MiniCssExtractPlugin({
      filename: "runtime.css",
    }),
    new CheckerPlugin(),
  ],
  devServer: {
    historyApiFallback: true,
  },
}<|MERGE_RESOLUTION|>--- conflicted
+++ resolved
@@ -8,7 +8,6 @@
   devtool: 'eval',
   entry: "./src/index.tsx",
   output: {
-<<<<<<< HEAD
     filename: "react-app.js",
     chunkFilename: '[name].bundle.js'
   },
@@ -27,9 +26,7 @@
         }
       }
     },
-=======
     filename: "runtime.js"
->>>>>>> 659ab21f
   },
   resolve: {
     extensions: [".ts", ".tsx", ".js", ".jsx", ".css", ".scss"],
@@ -42,60 +39,60 @@
   },
   module: {
     rules: [{
-        test: /\.jsx?/,
-        exclude: /node_modules/,
-        use: {
-          loader: "babel-loader",
+      test: /\.jsx?/,
+      exclude: /node_modules/,
+      use: {
+        loader: "babel-loader",
+      }
+    },
+    {
+      test: /\.html$/,
+      use: [{
+        loader: "html-loader",
+        options: {
+          minimize: true
+        }
+      }]
+    },
+    {
+      test: /\.scss$/,
+      use: [
+        "style-loader",
+        "css-loader",
+        "sass-loader"
+      ]
+    },
+    {
+      test: /\.svg$/,
+      use: {
+        loader: "svg-inline-loader",
+      }
+    },
+    {
+      test: /\.css$/,
+      use: [{
+        loader: MiniCssExtractPlugin.loader,
+        options: {
+          url: false
         }
       },
       {
-        test: /\.html$/,
-        use: [{
-          loader: "html-loader",
-          options: {
-            minimize: true
-          }
-        }]
-      },
-      {
-        test: /\.scss$/,
-        use: [
-          "style-loader",
-          "css-loader",
-          "sass-loader"
-        ]
-      },
-      {
-        test: /\.svg$/,
-        use: {
-          loader: "svg-inline-loader",
+        loader: "css-loader",
+        options: {
+          url: false
         }
       },
-      {
-        test: /\.css$/,
-        use: [{
-            loader: MiniCssExtractPlugin.loader,
-            options: {
-              url: false
-            }
-          },
-          {
-            loader: "css-loader",
-            options: {
-              url: false
-            }
-          },
-        ]
-      },
-      {
-        test: /\.tsx?/,
-        loader: "awesome-typescript-loader",
-      },
-      {
-        enforce: "pre",
-        test: /\.js$/,
-        loader: "source-map-loader",
-      }
+      ]
+    },
+    {
+      test: /\.tsx?/,
+      loader: "awesome-typescript-loader",
+    },
+    {
+      enforce: "pre",
+      test: /\.js$/,
+      loader: "source-map-loader",
+    }
     ],
   },
   plugins: [
