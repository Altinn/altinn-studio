<Project Sdk="Microsoft.NET.Sdk">
  <PropertyGroup>
    <TargetFramework>net8.0</TargetFramework>
    <PackageTags>Altinn;Studio;App;Core</PackageTags>
    <Description>
      This class library holds all the core features used by a standard Altinn 3 App.
    </Description>
  </PropertyGroup>
  <ItemGroup>
    <FrameworkReference Include="Microsoft.AspNetCore.App" />
  </ItemGroup>
  <ItemGroup>
    <PackageReference Include="Altinn.ApiClients.Maskinporten" Version="8.0.1" />
    <PackageReference Include="Altinn.Common.AccessTokenClient" Version="1.1.5" />
    <PackageReference Include="Altinn.Common.EFormidlingClient" Version="1.3.3" />
    <PackageReference Include="Altinn.Common.PEP" Version="4.0.0" />
<<<<<<< HEAD
    <PackageReference Include="Altinn.Platform.Models" Version="1.6.0" />

    <PackageReference Include="Altinn.Platform.Storage.Interface" Version="3.33.0" />
    <PackageReference Include="JsonPatch.Net" Version="3.1.0" />
=======
    <PackageReference Include="Altinn.Platform.Models" Version="1.6.1" />
    <PackageReference Include="Altinn.Platform.Storage.Interface" Version="3.30.0"/>
    <PackageReference Include="JsonPatch.Net" Version="3.1.1" />
>>>>>>> 1f4afe57
    <PackageReference Include="JWTCookieAuthentication" Version="3.0.1" />
    <PackageReference Include="Microsoft.ApplicationInsights.AspNetCore" Version="2.22.0" />
    <PackageReference Include="Microsoft.Extensions.Caching.Hybrid" Version="[9.0.0-preview.7.24406.2]" NoWarn="NU5104" />
    <PackageReference Include="Microsoft.FeatureManagement.AspNetCore" Version="3.5.0" />
    <PackageReference Include="Newtonsoft.Json" Version="13.0.3" />
    <PackageReference Include="NetEscapades.EnumGenerators" Version="1.0.0-beta09" PrivateAssets="all" ExcludeAssets="runtime" />
    <PackageReference Include="OpenTelemetry.Api" Version="1.9.0" />
  </ItemGroup>

  <ItemGroup>
    <InternalsVisibleTo Include="Altinn.App.Core.Tests" />
    <InternalsVisibleTo Include="Altinn.App.Api.Tests" />
    <InternalsVisibleTo Include="Altinn.App.Api" />
    <InternalsVisibleTo Include="DynamicProxyGenAssembly2" />
  </ItemGroup>
</Project><|MERGE_RESOLUTION|>--- conflicted
+++ resolved
@@ -14,16 +14,9 @@
     <PackageReference Include="Altinn.Common.AccessTokenClient" Version="1.1.5" />
     <PackageReference Include="Altinn.Common.EFormidlingClient" Version="1.3.3" />
     <PackageReference Include="Altinn.Common.PEP" Version="4.0.0" />
-<<<<<<< HEAD
-    <PackageReference Include="Altinn.Platform.Models" Version="1.6.0" />
-
+    <PackageReference Include="Altinn.Platform.Models" Version="1.6.1" />
     <PackageReference Include="Altinn.Platform.Storage.Interface" Version="3.33.0" />
-    <PackageReference Include="JsonPatch.Net" Version="3.1.0" />
-=======
-    <PackageReference Include="Altinn.Platform.Models" Version="1.6.1" />
-    <PackageReference Include="Altinn.Platform.Storage.Interface" Version="3.30.0"/>
     <PackageReference Include="JsonPatch.Net" Version="3.1.1" />
->>>>>>> 1f4afe57
     <PackageReference Include="JWTCookieAuthentication" Version="3.0.1" />
     <PackageReference Include="Microsoft.ApplicationInsights.AspNetCore" Version="2.22.0" />
     <PackageReference Include="Microsoft.Extensions.Caching.Hybrid" Version="[9.0.0-preview.7.24406.2]" NoWarn="NU5104" />
