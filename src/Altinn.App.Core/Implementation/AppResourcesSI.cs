--- conflicted
+++ resolved
@@ -282,11 +282,7 @@
     {
         using var activity = _telemetry?.StartGetLayoutSetsForTaskActivity();
         var sets = GetLayoutSet();
-<<<<<<< HEAD
-        return sets?.Sets?.Find(s => s?.Tasks?.Contains(taskId) ?? false);
-=======
-        return sets?.Sets?.FirstOrDefault(s => s.Tasks?.Contains(taskId) is true);
->>>>>>> 45d21080
+        return sets?.Sets?.Find(s => s?.Tasks?.Contains(taskId) is true);
     }
 
     /// <inheritdoc />
