--- conflicted
+++ resolved
@@ -180,13 +180,10 @@
         internal const string AuthorizerTaskId = "authorization.authorizer.task.id";
         internal const string ValidatorType = "validator.type";
         internal const string ValidatorSource = "validator.source";
-<<<<<<< HEAD
         internal const string ValidatorRelevantChanges = "validator.relevant_changes";
-=======
 
         internal const string ProcessErrorType = "process.error.type";
         internal const string ProcessAction = "process.action";
->>>>>>> 0dbaf5f1
     }
 
     private void InitMetricCounter(InitContext context, string name, Action<Counter<long>> init)
