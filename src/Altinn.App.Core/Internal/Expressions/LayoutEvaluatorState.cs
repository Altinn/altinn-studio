using Altinn.App.Core.Configuration;
using Altinn.App.Core.Helpers;
using Altinn.App.Core.Models.Expressions;
using Altinn.App.Core.Models.Layout;
using Altinn.App.Core.Models.Layout.Components;
using Altinn.Platform.Storage.Interface.Models;

namespace Altinn.App.Core.Internal.Expressions;

/// <summary>
/// Collection class to hold all the shared state that is required for evaluating expressions in a layout.
/// </summary>
public class LayoutEvaluatorState
{
    private readonly IDataModelAccessor _dataModel;
    private readonly LayoutModel _componentModel;
    private readonly FrontEndSettings _frontEndSettings;
    private readonly Instance _instanceContext;
<<<<<<< HEAD
    private readonly string? _gatewayAction;
=======
    private readonly ComponentContext[]? _pageContexts;
>>>>>>> dc40eaea

    /// <summary>
    /// Constructor for LayoutEvaluatorState. Usually called via <see cref="LayoutEvaluatorStateInitializer" /> that can be fetched from dependency injection.
    /// </summary>
    public LayoutEvaluatorState(IDataModelAccessor dataModel, LayoutModel componentModel, FrontEndSettings frontEndSettings, Instance instance, string? gatewayAction = null)
    {
        _dataModel = dataModel;
        _componentModel = componentModel;
        _frontEndSettings = frontEndSettings;
        _instanceContext = instance;
<<<<<<< HEAD
        _gatewayAction = gatewayAction;
    }
=======
>>>>>>> dc40eaea

        if (dataModel is not null && componentModel is not null)
        {
            _pageContexts = GenerateComponentContexts(dataModel, componentModel);
            EvaluateHiddenExpressions();
        }
    }

    /// <summary>
    /// Get a hierarcy of the different contexts in the component model (remember to iterate <see cref="ComponentContext.ChildContexts" />)
    /// </summary>
    public IEnumerable<ComponentContext> GetComponentContexts()
    {
        if (_pageContexts is null)
        {
            throw new ArgumentException("ComponentContexts have not been generated");
        }
        return _pageContexts;
    }

    private static ComponentContext[] GenerateComponentContexts(IDataModelAccessor dataModel, LayoutModel componentModel)
    {
        return componentModel
            .Pages
            .Values
            .Select((
            (page) => GeneratePageContext(page, dataModel)
        )).ToArray();
    }

    private static ComponentContext GeneratePageContext(PageComponent page, IDataModelAccessor dataModel) => new ComponentContext
            (
                page,
                null,
                null,
                page.Children.Select(c => GenerateComponentContextsRecurs(c, dataModel, Array.Empty<int>())).ToArray()
            );


    private static ComponentContext GenerateComponentContextsRecurs(BaseComponent component, IDataModelAccessor dataModel, ReadOnlySpan<int> indexes)
    {
        var children = new List<ComponentContext>();
        int? rowLength = null;

        if (component is RepeatingGroupComponent repeatingGroupComponent)
        {
            if (repeatingGroupComponent.DataModelBindings.TryGetValue("group", out var groupBinding))
            {
                rowLength = dataModel.GetModelDataCount(groupBinding, indexes.ToArray()) ?? 0;
                foreach (var index in Enumerable.Range(0, rowLength.Value))
                {
                    foreach (var child in repeatingGroupComponent.Children)
                    {
                        // concatenate [...indexes, index]
                        var subIndexes = new int[indexes.Length + 1];
                        indexes.CopyTo(subIndexes.AsSpan());
                        subIndexes[^1] = index;

                        children.Add(GenerateComponentContextsRecurs(child, dataModel, subIndexes));
                    }
                }
            }
        }
        else if (component is GroupComponent groupComponent)
        {
            foreach (var child in groupComponent.Children)
            {
                children.Add(GenerateComponentContextsRecurs(child, dataModel, indexes));
            }
        }

        return new ComponentContext(component, ToArrayOrNullForEmpty(indexes), rowLength, children);
    }

    private static T[]? ToArrayOrNullForEmpty<T>(ReadOnlySpan<T> span)
    {
        return span.Length > 0 ? span.ToArray() : null;
    }

    /// <summary>
    /// Get frontend setting with specified key
    /// </summary>
    public string? GetFrontendSetting(string key)
    {
        return _frontEndSettings.TryGetValue(key, out var setting) ? setting : null;
    }

    /// <summary>
    /// Get component from componentModel
    /// </summary>
    public BaseComponent GetComponent(string pageName, string componentId)
    {
        return _componentModel.GetComponent(pageName, componentId);
    }

    /// <summary>
    /// Get a specific component context based on 
    /// </summary>
    public ComponentContext GetComponentContext(string pageName, string componentId, int[]? rowIndicies = null)
    {
        if (_pageContexts is null)
        {
            throw new ArgumentException("ComponentContexts have not been generated");
        }
        // First look only on the relevant page
        var pageContext = _pageContexts.FirstOrDefault(c => c.Component.Id == pageName);
        if (pageContext is null)
        {
            throw new ArgumentException($"Unknown page name {pageName}");
        }
        // Find all decendent contexts that matches componentId and all the given rowIndicies
        var matches = pageContext.Decendants.Where(
                            context =>
                                context.Component.Id == componentId &&
                                (context.RowIndices?.Zip(rowIndicies ?? Enumerable.Empty<int>()).All((i) => i.First == i.Second) ?? true)).ToArray();
        if (matches.Length == 1)
        {
            return matches[0];
        }
        else if (matches.Length > 1)
        {
            throw new ArgumentException($"Expected 1 matching component context for [\"component\"] lookup on page {pageName}. Found {matches.Length}");
        }

        // If no components was found on the same page, look for component on all pages
        // Find all decendent contexts that matches componentId and all the given rowIndicies
        matches = _pageContexts.SelectMany(p => p.Decendants.Where(
                            context =>
                                context.Component.Id == componentId &&
                                (context.RowIndices?.Zip(rowIndicies ?? Enumerable.Empty<int>()).All((i) => i.First == i.Second) ?? true))).ToArray();
        if (matches.Length != 1)
        {
            throw new ArgumentException("Expected 1 matching component context for [\"component\"] lookup. Found " + matches.Length);
        }
        return matches[0];
    }

    /// <summary>
    /// Get field from dataModel with key and context
    /// </summary>
    public object? GetModelData(string? key, ComponentContext? context = null)
    {
        if (key is null)
        {
            throw new ArgumentException("Cannot lookup dataModel null");
        }

        return _dataModel.GetModelData(key, context?.RowIndices);
    }

    /// <summary>
    /// Set the value of a field to null.
    /// </summary>
    public void RemoveDataField(string key, bool deleteRows = false)
    {
        _dataModel.RemoveField(key, deleteRows);
    }

    /// <summary>
    /// Lookup variables in instance. Only a limited set is supported
    /// </summary>
    public string GetInstanceContext(string key)
    {
        // Instance context only supports a small subset of variables from the instance
        return key switch
        {
            "instanceOwnerPartyId" => _instanceContext.InstanceOwner.PartyId,
            "appId" => _instanceContext.AppId,
            "instanceId" => _instanceContext.Id,
            "instanceOwnerPartyType" =>
            (
                !string.IsNullOrWhiteSpace(_instanceContext.InstanceOwner.OrganisationNumber)
                ? "org"
                : !string.IsNullOrWhiteSpace(_instanceContext.InstanceOwner.PersonNumber)
                ? "person"
                : !string.IsNullOrWhiteSpace(_instanceContext.InstanceOwner.Username)
                ? "selfIdentified"
                : "unknown"
            ),
            _ => throw new ExpressionEvaluatorTypeErrorException($"Unknown Instance context property {key}"),
        };
    }

    /// <summary>
    /// Get the gateway action from the instance context
    /// </summary>
    /// <returns>Returns null if no action defined</returns>
    public string? GetGatewayAction()
    {
        return _gatewayAction;
    }

    /// <summary>
    /// Return a full dataModelBiding from a context aware binding by adding indicies
    /// </summary>
    /// <example>
    /// key = "bedrift.ansatte.navn"
    /// indicies = [1,2]
    /// => "bedrift[1].ansatte[2].navn"
    /// </example>
    public string AddInidicies(string binding, ComponentContext context)
    {
        return _dataModel.AddIndicies(binding, context.RowIndices);
    }

    /// <summary>
    /// Return a full dataModelBiding from a context aware binding by adding indicies
    /// </summary>
    public string AddInidicies(string binding, ReadOnlySpan<int> indices)
    {
        return _dataModel.AddIndicies(binding, indices);
    }

    /// <summary>
    /// Verify all components that dataModel references are correct
    /// </summary>
    public List<string> GetModelErrors()
    {
        var errors = new List<string>();
        foreach (var component in _componentModel.GetComponents())
        {
            GetModelErrorsForExpression(component.Hidden, component, errors);
            GetModelErrorsForExpression(component.Required, component, errors);
            GetModelErrorsForExpression(component.ReadOnly, component, errors);
            foreach (var (bindingName, binding) in component.DataModelBindings)
            {
                if (!_dataModel.VerifyKey(binding))
                {
                    errors.Add($"Invalid binding \"{binding}\" on component {component.PageId}.{component.Id}");
                }
            }
        }
        return errors;
    }

    private void GetModelErrorsForExpression(Expression? expr, BaseComponent component, List<string> errors)
    {
        if (expr == null || expr.Value != null || expr.Args == null || expr.Function == null)
        {
            return;
        }

        if (expr.Function == ExpressionFunction.dataModel)
        {
            if (expr.Args.Count != 1 || expr.Args[0].Value is not string binding)
            {
                errors.Add($"function \"dataModel\" requires a single string argument on component {component.PageId}.{component.Id}");
                return;
            }
            if (!_dataModel.VerifyKey(binding))
            {
                errors.Add($"Invalid binding \"{binding}\" on component {component.PageId}.{component.Id}");
            }
            return;
        }

        // check args recursivly
        foreach (var arg in expr.Args)
        {
            GetModelErrorsForExpression(arg, component, errors);
        }
    }

    private void EvaluateHiddenExpressions()
    {
        foreach (var context in GetComponentContexts())
        {
            EvaluateHiddenExpressionRecurs(context);
        }
    }

    private void EvaluateHiddenExpressionRecurs(ComponentContext context, bool parentIsHidden = false)
    {
        var hidden = parentIsHidden || ExpressionEvaluator.EvaluateBooleanExpression(this, context, "hidden", false);
        context.IsHidden = hidden;

        if (context.Component is RepeatingGroupComponent repGroup && context.RowLength is not null && repGroup.HiddenRow is not null)
        {
            var hiddenRows = new List<int>();
            foreach (var index in Enumerable.Range(0, context.RowLength.Value))
            {
                var rowIndices = context.RowIndices?.Append(index).ToArray() ?? new[] { index };
                var childContexts = context.ChildContexts.Where(c => c.RowIndices?.Last() == index);
                var rowContext = new ComponentContext(context.Component, rowIndices, null, childContexts);
                var rowHidden = ExpressionEvaluator.EvaluateBooleanExpression(this, rowContext, "hiddenRow", false);
                if (rowHidden)
                {
                    hiddenRows.Add(index);
                }
            }
            context.HiddenRows = hiddenRows.ToArray();
        }


        foreach (var childContext in context.ChildContexts)
        {
            var rowIsHidden = false;
            if (context.HiddenRows is not null)
            {
                var currentRow = childContext.RowIndices?.Last();
                rowIsHidden = currentRow is not null && context.HiddenRows.Contains(currentRow.Value);
            }
            EvaluateHiddenExpressionRecurs(childContext, hidden || rowIsHidden);
        }
    }
}<|MERGE_RESOLUTION|>--- conflicted
+++ resolved
@@ -16,11 +16,8 @@
     private readonly LayoutModel _componentModel;
     private readonly FrontEndSettings _frontEndSettings;
     private readonly Instance _instanceContext;
-<<<<<<< HEAD
     private readonly string? _gatewayAction;
-=======
     private readonly ComponentContext[]? _pageContexts;
->>>>>>> dc40eaea
 
     /// <summary>
     /// Constructor for LayoutEvaluatorState. Usually called via <see cref="LayoutEvaluatorStateInitializer" /> that can be fetched from dependency injection.
@@ -31,11 +28,7 @@
         _componentModel = componentModel;
         _frontEndSettings = frontEndSettings;
         _instanceContext = instance;
-<<<<<<< HEAD
         _gatewayAction = gatewayAction;
-    }
-=======
->>>>>>> dc40eaea
 
         if (dataModel is not null && componentModel is not null)
         {
