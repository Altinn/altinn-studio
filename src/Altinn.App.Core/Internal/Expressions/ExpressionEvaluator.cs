--- conflicted
+++ resolved
@@ -332,13 +332,8 @@
         {
             bool ab => throw new ExpressionEvaluatorTypeErrorException($"Expected number, got value {(ab ? "true" : "false")}"),
             string s => parseNumber(s),
-<<<<<<< HEAD
-            decimal d => (double)d,
-            int i => (double)i,
-=======
             int i => Convert.ToDouble(i),
             decimal d => Convert.ToDouble(d),
->>>>>>> dc40eaea
             object o => o as double?, // assume all relevant numbers are representable as double (as in frontend)
             _ => null
         };
