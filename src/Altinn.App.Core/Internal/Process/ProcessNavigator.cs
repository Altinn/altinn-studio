--- conflicted
+++ resolved
@@ -110,7 +110,6 @@
                         Action = action,
                         DataTypeId = gateway.ExtensionElements?.GatewayExtension?.ConnectedDataTypeId
                     };
-<<<<<<< HEAD
                 IInstanceDataAccessor dataAccessor = new CachedInstanceDataAccessor(
                     instance,
                     _dataClient,
@@ -123,16 +122,13 @@
                     dataAccessor,
                     gatewayInformation
                 );
-=======
 
-                filteredList = await gatewayFilter.FilterAsync(outgoingFlows, instance, gatewayInformation);
                 if (filteredList.Count != 1)
                 {
                     throw new ProcessException(
                         $"Exclusive gateway {gatewayFilter.GatewayId} returned {filteredList.Count} flows. Expected 1"
                     );
                 }
->>>>>>> 1e0155cf
             }
             var defaultSequenceFlow = filteredList.Find(s => s.Id == gateway.Default);
             if (defaultSequenceFlow != null)
