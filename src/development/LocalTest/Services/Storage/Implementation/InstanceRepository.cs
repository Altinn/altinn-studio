using Altinn.Platform.Storage.Helpers;
using Altinn.Platform.Storage.Interface.Models;
using Altinn.Platform.Storage.Repository;

using LocalTest.Configuration;
using LocalTest.Services.Localtest.Interface;

using Microsoft.Extensions.Options;
using Microsoft.Extensions.Primitives;

using Newtonsoft.Json;

using System;
using System.Collections.Generic;
using System.IO;
using System.Linq;
using System.Threading.Tasks;

namespace LocalTest.Services.Storage.Implementation
{
    public class InstanceRepository : IInstanceRepository
    {
        private readonly LocalPlatformSettings _localPlatformSettings;
        private readonly ILocalTestAppSelection _localTestAppSelectionService;
        private readonly IDataRepository _dataRepository;

        public InstanceRepository(
            IOptions<LocalPlatformSettings> localPlatformSettings,
            ILocalTestAppSelection localTestAppSelectionService,
            IDataRepository dataRepository)
        {
            _localPlatformSettings = localPlatformSettings.Value;
            _localTestAppSelectionService = localTestAppSelectionService;
            _dataRepository = dataRepository;
        }

        public async Task<Instance> Create(Instance instance)
        {
            string partyId = instance.InstanceOwner.PartyId;
            Guid instanceGuid = Guid.NewGuid();
            instance.Id = partyId + "/" + instanceGuid.ToString();
            string path = GetInstancePath(instance.Id);
            Directory.CreateDirectory(GetInstanceFolder());
            PreProcess(instance);
            File.WriteAllText(path, instance.ToString());
            await PostProcess(instance);
            return instance;
        }

        public Task<bool> Delete(Instance item)
        {
            throw new NotImplementedException();
        }

        public Task<List<Instance>> GetInstancesInStateOfInstanceOwner(int instanceOwnerPartyId, string instanceState)
        {
            throw new NotImplementedException();
        }

        public Task<InstanceQueryResponse> GetInstancesOfApplication(Dictionary<string, StringValues> queryParams, string continuationToken, int size)
        {
            throw new NotImplementedException();
        }

        public Task<List<Instance>> GetInstancesOfInstanceOwner(int instanceOwnerPartyId)
        {
            throw new NotImplementedException();
        }

        public async Task<Instance> GetOne(string instanceId, int instanceOwnerPartyId)
        {
            string path = GetInstancePath(instanceId.Replace("/", "_"));
            if (File.Exists(path))
            {
                string content = File.ReadAllText(path);
                Instance instance = (Instance)JsonConvert.DeserializeObject(content, typeof(Instance));
                await PostProcess(instance);
                return instance;
            }
            return null;
        }

        public async Task<InstanceQueryResponse> GetInstancesFromQuery(Dictionary<string, StringValues> queryParams, string continuationToken, int size)
        {
<<<<<<< HEAD
            foreach (string key in queryParams.Keys)
                if (!key.Equals("org", StringComparison.OrdinalIgnoreCase) &&
                    !key.Equals("appId", StringComparison.OrdinalIgnoreCase) &&
                    !key.Equals("instanceOwner.partyId", StringComparison.OrdinalIgnoreCase) &&
                    !key.Equals("status.isArchived", StringComparison.OrdinalIgnoreCase) &&
                    !key.Equals("status.isHardDeleted", StringComparison.OrdinalIgnoreCase) &&
                    !key.Equals("status.isSoftDeleted", StringComparison.OrdinalIgnoreCase))
                    throw new NotImplementedException();

            InstanceQueryResponse response = new InstanceQueryResponse() { Instances = new List<Instance>(), Count = 0 };
            foreach (FileInfo instanceFile in new DirectoryInfo(GetInstanceFolder()).GetFiles($"*.json").OrderByDescending(f => f.LastWriteTime))
            {
                if (!queryParams.ContainsKey("instanceOwner.partyId") || instanceFile.Name.StartsWith($"{queryParams["instanceOwner.partyId"]}_"))
                {
                    string content = File.ReadAllText(instanceFile.FullName);
                    Instance instance = (Instance)JsonConvert.DeserializeObject(content, typeof(Instance));
                    await PostProcess(instance);
                    if (!queryParams.ContainsKey("org") || instance.Org.Equals(queryParams["org"], StringComparison.OrdinalIgnoreCase))
                        if (!queryParams.ContainsKey("appId") || instance.AppId.Equals(queryParams["appId"], StringComparison.OrdinalIgnoreCase))
                            if (!queryParams.ContainsKey("isHardDeleted") || instance.Status.IsHardDeleted == bool.Parse(queryParams["status.isHardDeleted"]))
                                if (!queryParams.ContainsKey("isSoftDeleted") || instance.Status.IsSoftDeleted == bool.Parse(queryParams["status.isSoftDeleted"]))
                                    if (!queryParams.ContainsKey("isArchived ") || instance.Status.IsArchived == bool.Parse(queryParams["status.isArchived "]))
                                    {
                                        response.Instances.Add(instance);
                                        response.Count++;
                                    }
                }
            }

            return response;
=======
            List<string> validQueryParams = new List<string>
            {
                "org",
                "appId",
                "process.currentTask",
                "process.isComplete",
                "process.endEvent",
                "process.ended",
                "instanceOwner.partyId",
                "lastChanged",
                "created",
                "visibleAfter",
                "dueBefore",
                "excludeConfirmedBy",
                "size",
                "language",
                "status.isSoftDeleted",
                "status.isArchived",
                "status.isHardDeleted",
                "status.isArchivedOrSoftDeleted",
                "status.isActiveorSoftDeleted",
                "sortBy",
                "archiveReference"
            };

            string invalidKey = queryParams.FirstOrDefault(q => !validQueryParams.Contains(q.Key)).Key;

            if (!string.IsNullOrEmpty(invalidKey))
            {
                throw new ArgumentException($"Invalid query parameter {invalidKey}");
            }

            if (!queryParams.ContainsKey("appId"))
            {
                throw new NotImplementedException($"Queries for instances must include applicationId in local test.");
            }

            string appName = queryParams["appId"].First().Split("/")[1];
            if (!_localTestAppSelectionService.GetAppPath().Contains(appName))
            {
                throw new NotImplementedException($"Only possible to query active application in local test ");
            }

            List<Instance> instances = new List<Instance>();

            string instancesPath = GetInstanceFolder();

            if (Directory.Exists(instancesPath))
            {
                string[] files = Directory.GetFiles(instancesPath, "*.json");

                foreach (var file in files)
                {
                    string content = File.ReadAllText(file);
                    Instance instance = (Instance)JsonConvert.DeserializeObject(content, typeof(Instance));
                    if (instance != null && instance.Id != null)
                    {
                        instances.Add(instance);
                    }
                }
            }

            if (queryParams.ContainsKey("org"))
            {
                string org = queryParams.GetValueOrDefault("org").ToString();
                instances.RemoveAll(i => !i.Org.Equals(org, StringComparison.OrdinalIgnoreCase));
            }

            if (queryParams.ContainsKey("appId"))
            {
                string appId = queryParams.GetValueOrDefault("appId").ToString();
                instances.RemoveAll(i => !i.AppId.Equals(appId, StringComparison.OrdinalIgnoreCase));
            }

            if (queryParams.ContainsKey("instanceOwner.partyId"))
            {
                instances.RemoveAll(i => !queryParams["instanceOwner.partyId"].Contains(i.InstanceOwner.PartyId));
            }

            if (queryParams.ContainsKey("archiveReference"))
            {
                string archiveRef = queryParams.GetValueOrDefault("archiveReference").ToString();
                instances.RemoveAll(i => !i.Id.EndsWith(archiveRef.ToLower()));
            }

            bool match;

            if (queryParams.ContainsKey("status.isArchived") && bool.TryParse(queryParams.GetValueOrDefault("status.isArchived"), out match))
            {
                instances.RemoveAll(i => i.Status.IsArchived != match);
            }

            if (queryParams.ContainsKey("status.isHardDeleted") && bool.TryParse(queryParams.GetValueOrDefault("status.isHardDeleted"), out match))
            {
                instances.RemoveAll(i => i.Status.IsHardDeleted != match);
            }

            if (queryParams.ContainsKey("status.isSoftDeleted") && bool.TryParse(queryParams.GetValueOrDefault("status.isSoftDeleted"), out match))
            {
                instances.RemoveAll(i => i.Status.IsSoftDeleted != match);
            }

            instances.RemoveAll(i => i.Status.IsHardDeleted == true);

            instances.ForEach(async i => await PostProcess(i));

            return new InstanceQueryResponse
            {
                Instances = instances,
                Count = instances.Count,
            };
>>>>>>> 0a277da3
        }

        public async Task<Instance> Update(Instance instance)
        {
            string path = GetInstancePath(instance.Id);
            Directory.CreateDirectory(GetInstanceFolder());
            PreProcess(instance);
            File.WriteAllText(path, instance.ToString());
            await PostProcess(instance);
            return instance;
        }

        private string GetInstancePath(string instanceId)
        {
            return Path.Combine(GetInstanceFolder() + instanceId.Replace("/", "_") + ".json");
        }

        private string GetInstanceFolder()
        {
            return this._localPlatformSettings.LocalTestingStorageBasePath + this._localPlatformSettings.DocumentDbFolder + this._localPlatformSettings.InstanceCollectionFolder;
        }

        private void PreProcess(Instance instance)
        {
            instance.Id = InstanceIdToCosmosId(instance.Id);
            instance.Data = new List<DataElement>();
        }

        private async Task PostProcess(Instance instance)
        {
            Guid instanceGuid = Guid.Parse(instance.Id);
            string instanceId = $"{instance.InstanceOwner.PartyId}/{instance.Id}";

            instance.Id = instanceId;
            instance.Data = await _dataRepository.ReadAll(instanceGuid);

            if (instance.Data != null && instance.Data.Any())
            {
                SetReadStatus(instance);
            }

            (string lastChangedBy, DateTime? lastChanged) = InstanceHelper.FindLastChanged(instance);
            instance.LastChanged = lastChanged;
            instance.LastChangedBy = lastChangedBy;
        }

        /// <summary>
        /// An instanceId should follow this format {int}/{guid}.
        /// Cosmos does not allow / in id.
        /// But in some old cases instanceId is just {guid}.
        /// </summary>
        /// <param name="instanceId">the id to convert to cosmos</param>
        /// <returns>the guid of the instance</returns>
        private string InstanceIdToCosmosId(string instanceId)
        {
            string cosmosId = instanceId;

            if (instanceId != null && instanceId.Contains("/"))
            {
                cosmosId = instanceId.Split("/")[1];
            }

            return cosmosId;
        }

        private void SetReadStatus(Instance instance)
        {
            if (instance.Status.ReadStatus == ReadStatus.Read && instance.Data.Any(d => !d.IsRead))
            {
                instance.Status.ReadStatus = ReadStatus.UpdatedSinceLastReview;
            }
            else if (instance.Status.ReadStatus == ReadStatus.Read && !instance.Data.Any(d => d.IsRead))
            {
                instance.Status.ReadStatus = ReadStatus.Unread;
            }
        }
    }
}<|MERGE_RESOLUTION|>--- conflicted
+++ resolved
@@ -82,38 +82,6 @@
 
         public async Task<InstanceQueryResponse> GetInstancesFromQuery(Dictionary<string, StringValues> queryParams, string continuationToken, int size)
         {
-<<<<<<< HEAD
-            foreach (string key in queryParams.Keys)
-                if (!key.Equals("org", StringComparison.OrdinalIgnoreCase) &&
-                    !key.Equals("appId", StringComparison.OrdinalIgnoreCase) &&
-                    !key.Equals("instanceOwner.partyId", StringComparison.OrdinalIgnoreCase) &&
-                    !key.Equals("status.isArchived", StringComparison.OrdinalIgnoreCase) &&
-                    !key.Equals("status.isHardDeleted", StringComparison.OrdinalIgnoreCase) &&
-                    !key.Equals("status.isSoftDeleted", StringComparison.OrdinalIgnoreCase))
-                    throw new NotImplementedException();
-
-            InstanceQueryResponse response = new InstanceQueryResponse() { Instances = new List<Instance>(), Count = 0 };
-            foreach (FileInfo instanceFile in new DirectoryInfo(GetInstanceFolder()).GetFiles($"*.json").OrderByDescending(f => f.LastWriteTime))
-            {
-                if (!queryParams.ContainsKey("instanceOwner.partyId") || instanceFile.Name.StartsWith($"{queryParams["instanceOwner.partyId"]}_"))
-                {
-                    string content = File.ReadAllText(instanceFile.FullName);
-                    Instance instance = (Instance)JsonConvert.DeserializeObject(content, typeof(Instance));
-                    await PostProcess(instance);
-                    if (!queryParams.ContainsKey("org") || instance.Org.Equals(queryParams["org"], StringComparison.OrdinalIgnoreCase))
-                        if (!queryParams.ContainsKey("appId") || instance.AppId.Equals(queryParams["appId"], StringComparison.OrdinalIgnoreCase))
-                            if (!queryParams.ContainsKey("isHardDeleted") || instance.Status.IsHardDeleted == bool.Parse(queryParams["status.isHardDeleted"]))
-                                if (!queryParams.ContainsKey("isSoftDeleted") || instance.Status.IsSoftDeleted == bool.Parse(queryParams["status.isSoftDeleted"]))
-                                    if (!queryParams.ContainsKey("isArchived ") || instance.Status.IsArchived == bool.Parse(queryParams["status.isArchived "]))
-                                    {
-                                        response.Instances.Add(instance);
-                                        response.Count++;
-                                    }
-                }
-            }
-
-            return response;
-=======
             List<string> validQueryParams = new List<string>
             {
                 "org",
@@ -225,7 +193,6 @@
                 Instances = instances,
                 Count = instances.Count,
             };
->>>>>>> 0a277da3
         }
 
         public async Task<Instance> Update(Instance instance)
