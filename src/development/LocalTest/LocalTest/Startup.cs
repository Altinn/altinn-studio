using System;
using System.Collections.Generic;
using System.Linq;
using System.Security.Cryptography;
using System.Threading.Tasks;
using Altinn.Platform.Storage.Configuration;
using Altinn.Platform.Storage.Repository;
using LocalTest.Services.Storage.Implementation;
using Microsoft.AspNetCore.Builder;
using Microsoft.AspNetCore.Hosting;
using Microsoft.AspNetCore.HttpsPolicy;
using Microsoft.Extensions.Configuration;
using Microsoft.Extensions.DependencyInjection;
using Microsoft.Extensions.Hosting;
using System.Security.Cryptography.X509Certificates;
using AltinnCore.Authentication.JwtCookie;
using AltinnCore.Authentication.Constants;
using Altinn.Common.PEP.Authorization;
using Microsoft.IdentityModel.Tokens;
using System.IO;
using LocalTest.Configuration;
using Microsoft.IdentityModel.Logging;

namespace LocalTest
{
    public class Startup
    {
        public Startup(IConfiguration configuration)
        {
            Configuration = configuration;
        }

        public IConfiguration Configuration { get; }

        // This method gets called by the runtime. Use this method to add services to the container.
        public void ConfigureServices(IServiceCollection services)
        {
            services.Configure<LocalPlatformSettings>(Configuration.GetSection("LocalPlatformSettings"));
            services.AddControllersWithViews();
<<<<<<< HEAD
            services.AddSingleton(Configuration);
            services.Configure<GeneralSettings>(Configuration.GetSection("GeneralSettings"));
            services.Configure<CertificateSettings>(Configuration);
            services.Configure<CertificateSettings>(Configuration.GetSection("CertificateSettings"));

            X509Certificate2 cert = new X509Certificate2("JWTValidationCert.cer");
            SecurityKey key = new X509SecurityKey(cert);

            services.AddAuthentication(JwtCookieDefaults.AuthenticationScheme)
                .AddJwtCookie(options =>
                {
                    var generalSettings = Configuration.GetSection("GeneralSettings").Get<GeneralSettings>();
                    options.ExpireTimeSpan = new TimeSpan(0, 30, 0);
                    options.TokenValidationParameters = new TokenValidationParameters
                    {
                        ValidateIssuerSigningKey = true,
                        IssuerSigningKey = key,
                        ValidateIssuer = false,
                        ValidateAudience = false,
                        RequireExpirationTime = true,
                        ValidateLifetime = true
                    };
                    options.Cookie.Domain = "localhost";
                    options.Cookie.Name = "AltinnStudioRuntime";
                });

            services.AddAuthorization(options =>
            {
                options.AddPolicy("InstanceRead", policy => policy.Requirements.Add(new AppAccessRequirement("read")));
                options.AddPolicy("InstanceWrite", policy => policy.Requirements.Add(new AppAccessRequirement("write")));
            });
=======
            services.AddSingleton<IInstanceRepository, InstanceRepository>();
            services.AddSingleton<IApplicationRepository, ApplicationRepository>();
            services.AddSingleton<IInstanceEventRepository, InstanceEventRepository>();
>>>>>>> 088c2bdd
        }

        // This method gets called by the runtime. Use this method to configure the HTTP request pipeline.
        public void Configure(IApplicationBuilder app, IWebHostEnvironment env)
        {
            if (env.IsDevelopment())
            {
                app.UseDeveloperExceptionPage();

                // Enable higher level of detail in exceptions related to JWT validation
                IdentityModelEventSource.ShowPII = true;
            }
            else
            {
                app.UseExceptionHandler("/Home/Error");
                // The default HSTS value is 30 days. You may want to change this for production scenarios, see https://aka.ms/aspnetcore-hsts.
                app.UseHsts();
            }
            app.UseHttpsRedirection();
            app.UseStaticFiles();

            app.UseRouting();

            app.UseAuthentication();
            app.UseAuthorization();

            app.UseEndpoints(endpoints =>
            {
                endpoints.MapControllerRoute(
                    name: "default",
                    pattern: "{controller=Home}/{action=Index}/{id?}");
            });
        }
    }
}<|MERGE_RESOLUTION|>--- conflicted
+++ resolved
@@ -37,7 +37,6 @@
         {
             services.Configure<LocalPlatformSettings>(Configuration.GetSection("LocalPlatformSettings"));
             services.AddControllersWithViews();
-<<<<<<< HEAD
             services.AddSingleton(Configuration);
             services.Configure<GeneralSettings>(Configuration.GetSection("GeneralSettings"));
             services.Configure<CertificateSettings>(Configuration);
@@ -69,11 +68,6 @@
                 options.AddPolicy("InstanceRead", policy => policy.Requirements.Add(new AppAccessRequirement("read")));
                 options.AddPolicy("InstanceWrite", policy => policy.Requirements.Add(new AppAccessRequirement("write")));
             });
-=======
-            services.AddSingleton<IInstanceRepository, InstanceRepository>();
-            services.AddSingleton<IApplicationRepository, ApplicationRepository>();
-            services.AddSingleton<IInstanceEventRepository, InstanceEventRepository>();
->>>>>>> 088c2bdd
         }
 
         // This method gets called by the runtime. Use this method to configure the HTTP request pipeline.
