--- conflicted
+++ resolved
@@ -104,35 +104,6 @@
         [HttpPost]
         public async Task<ActionResult> LogInTestUser(StartAppModel startAppModel)
         {
-<<<<<<< HEAD
-            UserProfile profile = await _userProfileService.GetUser(startAppModel.UserId);
-
-            List<Claim> claims = new List<Claim>();
-            string issuer = _generalSettings.Hostname;
-            claims.Add(new Claim(ClaimTypes.NameIdentifier, profile.UserId.ToString(), ClaimValueTypes.String, issuer));
-            claims.Add(new Claim(AltinnCoreClaimTypes.UserId, profile.UserId.ToString(), ClaimValueTypes.String, issuer));
-            claims.Add(new Claim(AltinnCoreClaimTypes.UserName, profile.UserName, ClaimValueTypes.String, issuer));
-            claims.Add(new Claim(AltinnCoreClaimTypes.PartyID, profile.PartyId.ToString(), ClaimValueTypes.Integer32, issuer));
-            claims.Add(new Claim(AltinnCoreClaimTypes.AuthenticationLevel, startAppModel.AuthenticationLevel, ClaimValueTypes.Integer32, issuer));
-
-            string pathAdditionalClaims = _localPlatformSettings.LocalTestingStaticTestDataPath + "claims/" + profile.UserId.ToString() + ".json";
-            if (System.IO.File.Exists(pathAdditionalClaims))
-            {
-                string content = System.IO.File.ReadAllText(pathAdditionalClaims);
-                var additionalClaims = (Dictionary<string, string>)JsonConvert.DeserializeObject(content, typeof(Dictionary<string, string>));
-                foreach (var entry in additionalClaims)
-                {
-                    claims.Add(new Claim(entry.Key, entry.Value));
-                }
-            }
-
-            ClaimsIdentity identity = new ClaimsIdentity(_generalSettings.GetClaimsIdentity);
-            identity.AddClaims(claims);
-            ClaimsPrincipal principal = new ClaimsPrincipal(identity);
-
-            string token = _authenticationService.GenerateToken(principal, int.Parse(_generalSettings.GetJwtCookieValidityTime));
-            CreateJwtCookieAndAppendToResponse(token);
-=======
             if (startAppModel.AuthenticationLevel != "-1")
             {
                 UserProfile profile = await _userProfileService.GetUser(startAppModel.UserId);
@@ -145,14 +116,25 @@
                 claims.Add(new Claim(AltinnCoreClaimTypes.PartyID, profile.PartyId.ToString(), ClaimValueTypes.Integer32, issuer));
                 claims.Add(new Claim(AltinnCoreClaimTypes.AuthenticationLevel, startAppModel.AuthenticationLevel, ClaimValueTypes.Integer32, issuer));
 
+                string pathAdditionalClaims = _localPlatformSettings.LocalTestingStaticTestDataPath + "claims/" + profile.UserId.ToString() + ".json";
+                if (System.IO.File.Exists(pathAdditionalClaims))
+                {
+                    string content = System.IO.File.ReadAllText(pathAdditionalClaims);
+                    var additionalClaims = (Dictionary<string, string>)JsonConvert.DeserializeObject(content, typeof(Dictionary<string, string>));
+                    foreach (var entry in additionalClaims)
+                    {
+                        claims.Add(new Claim(entry.Key, entry.Value));
+                    }
+                }
+
                 ClaimsIdentity identity = new ClaimsIdentity(_generalSettings.GetClaimsIdentity);
                 identity.AddClaims(claims);
                 ClaimsPrincipal principal = new ClaimsPrincipal(identity);
 
+
                 string token = _authenticationService.GenerateToken(principal, int.Parse(_generalSettings.GetJwtCookieValidityTime));
                 CreateJwtCookieAndAppendToResponse(token);
             }
->>>>>>> e6e6d1d7
 
             Application app = await _localApp.GetApplicationMetadata(startAppModel.AppPathSelection);
 
@@ -260,13 +242,10 @@
         }
         private async Task<int> GetAppAuthLevel(IEnumerable<SelectListItem> testApps)
         {
-<<<<<<< HEAD
+
             try
             {
-=======
-            try {
                 var appId = testApps.Single().Value;
->>>>>>> e6e6d1d7
                 var policyString = await _localApp.GetXACMLPolicy(appId);
                 var document = new XmlDocument();
                 document.LoadXml(policyString);
