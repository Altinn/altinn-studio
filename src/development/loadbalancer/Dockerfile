FROM nginx:1.21.3-alpine

<<<<<<< HEAD
# Copy to template in order for Environment variable substitutions to run
COPY nginx.conf /etc/nginx/templates/nginx.conf.template
=======
COPY nginx.conf /etc/nginx/nginx.conf

COPY *.html /www/
>>>>>>> fc179c53
<|MERGE_RESOLUTION|>--- conflicted
+++ resolved
@@ -1,10 +1,6 @@
 FROM nginx:1.21.3-alpine
 
-<<<<<<< HEAD
 # Copy to template in order for Environment variable substitutions to run
 COPY nginx.conf /etc/nginx/templates/nginx.conf.template
-=======
-COPY nginx.conf /etc/nginx/nginx.conf
 
-COPY *.html /www/
->>>>>>> fc179c53
+COPY *.html /www/