using System;
using System.IO;
using Microsoft.AspNetCore;
using Microsoft.AspNetCore.Hosting;
using Microsoft.Azure.KeyVault;
using Microsoft.Azure.KeyVault.Models;
using Microsoft.Azure.Services.AppAuthentication;
using Microsoft.Extensions.Configuration;
using Microsoft.Extensions.Configuration.AzureKeyVault;
using Microsoft.Extensions.Hosting;
using Microsoft.Extensions.Logging;
using Serilog;
using Serilog.Core;
using Serilog.Extensions.Logging;
using IHostingEnvironment = Microsoft.AspNetCore.Hosting.IHostingEnvironment;

namespace AltinnCore.Designer
{
    /// <summary>
    /// This is the main method for running this asp.net core application without IIS
    /// </summary>
    public static class Program
    {
        private static Logger logger = new LoggerConfiguration()
            .WriteTo.Console()
            .CreateLogger();

        /// <summary>
        /// The main method
        /// </summary>
        /// <param name="args">The Arguments</param>
        public static void Main(string[] args)
        {
            CreateWebHostBuilder(args).Build().Run();
        }

        /// <summary>
        /// Configure the configuration builder
        /// </summary>
        /// <param name="args">arguments for creating build configuration</param>
        /// <returns>The web host builder</returns>
        public static IWebHostBuilder CreateWebHostBuilder(string[] args) =>
            WebHost.CreateDefaultBuilder(args)
            .ConfigureAppConfiguration((hostingContext, config) =>
            {
                string basePath = Directory.GetParent(Directory.GetCurrentDirectory()).FullName;
                config.SetBasePath(basePath);
                config.AddJsonFile(basePath + "altinn-appsettings/altinn-appsettings-secret.json", optional: true, reloadOnChange: true);
                IWebHostEnvironment hostingEnvironment = hostingContext.HostingEnvironment;
                string envName = hostingEnvironment.EnvironmentName;
                if (basePath == "/")
                {
                    config.AddJsonFile(basePath + "app/appsettings.json", optional: false, reloadOnChange: true);
                    config.AddJsonFile(basePath + $"app/appsettings.{envName}.json", optional: true, reloadOnChange: true);
                }
                else
                {
                    config.AddJsonFile(Directory.GetCurrentDirectory() + "/appsettings.json", optional: false, reloadOnChange: true);
                }

                config.AddEnvironmentVariables();
                config.AddCommandLine(args);
                IConfiguration stageOneConfig = config.Build();
                string appId = stageOneConfig.GetValue<string>("KvSetting:ClientId");
                string tenantId = stageOneConfig.GetValue<string>("KvSetting:TenantId");
                string appKey = stageOneConfig.GetValue<string>("KvSetting:ClientSecret");
                string keyVaultEndpoint = stageOneConfig.GetValue<string>("KvSetting:SecretUri");

                if (!string.IsNullOrEmpty(appId) && !string.IsNullOrEmpty(tenantId)
                    && !string.IsNullOrEmpty(appKey) && !string.IsNullOrEmpty(keyVaultEndpoint))
                {
                    AzureServiceTokenProvider azureServiceTokenProvider = new AzureServiceTokenProvider($"RunAs=App;AppId={appId};TenantId={tenantId};AppKey={appKey}");
                    KeyVaultClient keyVaultClient = new KeyVaultClient(
                        new KeyVaultClient.AuthenticationCallback(
                            azureServiceTokenProvider.KeyVaultTokenCallback));
                    config.AddAzureKeyVault(
                        keyVaultEndpoint, keyVaultClient, new DefaultKeyVaultSecretManager());
                    try
                    {
                        SecretBundle secretBundle = keyVaultClient.GetSecretAsync(
                            keyVaultEndpoint, "ApplicationInsights--InstrumentationKey").Result;
                        SetTelemetry(secretBundle.Value);
                    }
                    catch (Exception vaultException)
                    {
                        logger.Error($"Could not find secretBundle for application insights {vaultException}");
                    }
                }
<<<<<<< HEAD

                if (hostingEnvironment.IsDevelopment())
=======
                
                if (hostingEnvironment.IsDevelopment() && basePath != "/")
>>>>>>> 6e5f5843
                {
                    config.AddJsonFile(Directory.GetCurrentDirectory() + $"/appsettings.{envName}.json", optional: true, reloadOnChange: true);
                }
            })
            .ConfigureLogging((hostingContext, logging) =>
            {
                logging.ClearProviders();
                Serilog.ILogger logger = new LoggerConfiguration()
                                .WriteTo.Console(outputTemplate: "[{Timestamp:HH:mm:ss.ffff} {Level:u3}] {Message:lj}{NewLine}{Exception}")
                                .CreateLogger();

                logging.AddProvider(new SerilogLoggerProvider(logger));
            })
                .UseStartup<Startup>()
                .CaptureStartupErrors(true);

        private static void SetTelemetry(string instrumentationKey)
        {
            if (!string.IsNullOrEmpty(instrumentationKey))
            {
                Environment.SetEnvironmentVariable("ApplicationInsights--InstrumentationKey", instrumentationKey);
            }
        }
    }
}<|MERGE_RESOLUTION|>--- conflicted
+++ resolved
@@ -86,13 +86,8 @@
                         logger.Error($"Could not find secretBundle for application insights {vaultException}");
                     }
                 }
-<<<<<<< HEAD
-
-                if (hostingEnvironment.IsDevelopment())
-=======
                 
                 if (hostingEnvironment.IsDevelopment() && basePath != "/")
->>>>>>> 6e5f5843
                 {
                     config.AddJsonFile(Directory.GetCurrentDirectory() + $"/appsettings.{envName}.json", optional: true, reloadOnChange: true);
                 }
