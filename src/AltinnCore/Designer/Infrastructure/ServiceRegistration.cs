using AltinnCore.Common.Backend;
using AltinnCore.Common.Configuration;
using AltinnCore.Common.Services.Implementation;
using AltinnCore.Common.Services.Interfaces;
using AltinnCore.Designer.Services;
using AltinnCore.Designer.Services.Interfaces;
using AltinnCore.ServiceLibrary.Services.Interfaces;
using Microsoft.AspNetCore.Mvc.Razor.Compilation;
using Microsoft.Extensions.Configuration;
using Microsoft.Extensions.DependencyInjection;

namespace AltinnCore.Designer.Infrastructure
{
    /// <summary>
    /// Contains extension methods for registering services to the DI container
    /// </summary>
    public static class ServiceRegistration
    {
        /// <summary>
        /// Extension method that registers services to the DI container
        /// </summary>
        /// <param name="services">The Microsoft.Extensions.DependencyInjection.IServiceCollection for adding services.</param>
        /// <param name="configuration">The configuration for the project</param>
        public static IServiceCollection RegisterServiceImplementations(this IServiceCollection services, IConfiguration configuration)
        {
            // Adding services to Dependency Injection TODO: Make this environment specific
            services.AddSingleton<IDSF, RegisterDSFStudioSI>();
            services.AddSingleton<IER, RegisterERStudioSI>();
            services.AddSingleton<IRegister, RegisterStudioSI>();
            services.AddSingleton<IProfile, ProfileStudioSI>();

<<<<<<< HEAD
=======
            // services.AddSingleton<ICompilation, CompilationSI>();
            // services.AddSingleton<IForm, FormStudioSI>();
>>>>>>> c265a9b6
            services.AddTransient<IRepository, RepositorySI>();
            services.AddSingleton<IServicePackageRepository, RepositorySI>();
            services.AddTransient<ISourceControl, SourceControlSI>();

            services.AddSingleton<IViewCompiler, CustomRoslynCompilationService>();
            services.AddTransient<IDefaultFileFactory, DefaultFileFactory>();
            services.AddSingleton(configuration);

            services.AddTransient<IReleaseService, ReleaseService>();
            services.AddTransient<IDeploymentService, DeploymentService>();
            services.AddTransient<IApplicationInformationService, ApplicationInformationService>();
            services.AddTransient<IApplicationMetadataService, ApplicationMetadataService>();
            services.AddTransient<IAuthorizationPolicyService, AuthorizationPolicyService>();

            return services;
        }
    }
}<|MERGE_RESOLUTION|>--- conflicted
+++ resolved
@@ -29,11 +29,8 @@
             services.AddSingleton<IRegister, RegisterStudioSI>();
             services.AddSingleton<IProfile, ProfileStudioSI>();
 
-<<<<<<< HEAD
-=======
             // services.AddSingleton<ICompilation, CompilationSI>();
             // services.AddSingleton<IForm, FormStudioSI>();
->>>>>>> c265a9b6
             services.AddTransient<IRepository, RepositorySI>();
             services.AddSingleton<IServicePackageRepository, RepositorySI>();
             services.AddTransient<ISourceControl, SourceControlSI>();
