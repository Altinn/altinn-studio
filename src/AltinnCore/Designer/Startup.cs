--- conflicted
+++ resolved
@@ -193,30 +193,16 @@
                     {
                         controller = "Codelist|Owner|Config"
                     });
-<<<<<<< HEAD
-
-        routes.MapRoute(
-                  name: "serviceRoute",
-                  template: "designer/{org}/{service}/{controller}/{action=Index}/{id?}",
-                  defaults: new { controller = "Service" },
-                  constraints: new
-                  {
-                    controller = @"(Codelist|Config|DataSource|Service|Model|Rules|ServiceMetadata|Testing|Text|UI|Workflow|React|RuntimeAPI)",
-                    service = "[a-zA-Z][a-zA-Z0-9_\\-]{2,30}",
-                    id = "[a-zA-Z0-9_\\-]{1,30}"
-                  });
-=======
                 routes.MapRoute(
                           name: "serviceRoute",
                           template: "designer/{org}/{service}/{controller}/{action=Index}/{id?}",
                           defaults: new { controller = "Service" },
                           constraints: new
                           {
-                              controller = @"(Codelist|Config|DataSource|Service|ManualTesting|Model|Rules|ServiceMetadata|Testing|Text|UI|Workflow|React|Deploy)",
+                              controller = @"(Codelist|Config|DataSource|Service|Model|Rules|ServiceMetadata|Testing|Text|UI|Workflow|React|RuntimeAPI|Deploy)",
                               service = "[a-zA-Z][a-zA-Z0-9_\\-]{2,30}",
                               id = "[a-zA-Z0-9_\\-]{1,30}"
                           });
->>>>>>> 16b3f118
 
                 // -------------------------- DEFAULT ------------------------- //
                 routes.MapRoute(
