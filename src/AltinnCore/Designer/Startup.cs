using System;
using System.IO;
using System.Reflection;
using AltinnCore.Designer.Infrastructure;
using AltinnCore.Designer.Infrastructure.Authorization;
using AltinnCore.Designer.TypedHttpClients;
using Microsoft.AspNetCore.Builder;
using Microsoft.AspNetCore.Hosting;
using Microsoft.AspNetCore.Http;
using Microsoft.AspNetCore.Http.Headers;
using Microsoft.Extensions.Configuration;
using Microsoft.Extensions.DependencyInjection;
<<<<<<< HEAD
=======
using Microsoft.Extensions.DependencyInjection.Extensions;
using Microsoft.Extensions.Hosting;
>>>>>>> 8c5811a0
using Microsoft.Net.Http.Headers;
using Swashbuckle.AspNetCore.Swagger;

namespace AltinnCore.Designer
{
    /// <summary>
    /// This is the class that set up the application during startup
    /// <see href="https://docs.asp.net/en/latest/fundamentals/startup.html#the-startup-class"/>
    /// </summary>
    public class Startup
    {
        /// <summary>
        /// Gets the application configuration
        /// </summary>
        public IConfiguration Configuration { get; }

        /// <summary>
        /// Initializes a new instance of the <see cref="Startup"/> class
        /// </summary>
        /// <param name="configuration">the configuration for designer</param>
        public Startup(IConfiguration configuration)
        {
            Configuration = configuration;
        }

        /// <summary>
        /// Configures the services available for the asp.net Core application
        /// <see href="https://docs.microsoft.com/en-us/aspnet/core/fundamentals/startup#the-configureservices-method"/>
        /// </summary>
        /// <param name="services">The services available for asp.net Core</param>
        public void ConfigureServices(IServiceCollection services)
        {
            services.RegisterServiceImplementations(Configuration);
            services.RegisterIntegrations(Configuration);

            services.AddHttpContextAccessor();
            services.AddMemoryCache();
            services.AddResponseCompression();

            CreateDirectory();

<<<<<<< HEAD
            services.ConfigureSettings(Configuration);
            services.RegisterTypedHttpClients(Configuration);
            services.ConfigureAuthentication();
            services.ConfigureApplicationInsight();
            services.ConfigureMvc();
            services.ConfigureLocalization();
            services.AddPolicyBasedAuthorization();

            services.AddSwaggerGen(c =>
            {
                c.SwaggerDoc("v1", new Info { Title = "Altinn Designer API", Version = "v1" });
                try
=======
            services.AddControllers().AddNewtonsoftJson();
            services.AddMvc(options => options.EnableEndpointRouting = false);
            services.Configure<ServiceRepositorySettings>(Configuration.GetSection("ServiceRepositorySettings"));
            services.Configure<TestdataRepositorySettings>(Configuration.GetSection("TestdataRepositorySettings"));
            services.Configure<GeneralSettings>(Configuration.GetSection("GeneralSettings"));
            services.Configure<KeyVaultSettings>(Configuration.GetSection("kvSetting"));
            services.Configure<CertificateSettings>(Configuration);
            services.Configure<CertificateSettings>(Configuration.GetSection("CertificateSettings"));

            services.AddRazorPages();

            // Configure Authentication
            // Use [Authorize] to require login on MVC Controller Actions
            services.AddAuthentication(CookieAuthenticationDefaults.AuthenticationScheme)
                .AddJwtCookie(JwtCookieDefaults.AuthenticationScheme, options =>
>>>>>>> 8c5811a0
                {
                    c.IncludeXmlComments(GetXmlCommentsPathForControllers());
                }
                catch
                {
<<<<<<< HEAD
                    // Catch swashbuckle exception if it doesn't find the generated XML documentation file
                }
            });
=======
                    options.AccessDeniedPath = "/Home/NotAuthorized/";
                    options.LoginPath = "/Home/Login/";
                    options.LogoutPath = "/Home/Logout/";
                    options.Cookie.Name = Common.Constants.General.DesignerCookieName;
                    options.Events = new CookieAuthenticationEvents
                    {
                        // Add Custom Event handler to be able to redirect users for authentication upgrade
                        OnRedirectToAccessDenied = NotAuthorizedHandler.RedirectToNotAuthorized,
                    };
                });

            string applicationInsightTelemetryKey = GetApplicationInsightsKeyFromEnvironment();
            if (!string.IsNullOrEmpty(applicationInsightTelemetryKey))
            {
                services.AddApplicationInsightsTelemetry(applicationInsightTelemetryKey);
                services.AddApplicationInsightsKubernetesEnricher();
            }

            IMvcBuilder mvc = services.AddControllers().AddControllersAsServices();
            mvc.Services.AddRazorPages();

            mvc.Services.Configure<MvcOptions>(options =>
            {
                // Adding custom modelbinders
                options.ModelBinderProviders.Insert(0, new AltinnCoreApiModelBinderProvider());                
            });
            mvc.AddXmlSerializerFormatters();

            services.AddLocalization();
            services.Configure<RequestLocalizationOptions>(
                options =>
                {
                    List<CultureInfo> supportedCultures = new List<CultureInfo>
                        {
                            // The current supported languages. Can easily be added more.
                            new CultureInfo("en-US"),
                            new CultureInfo("nb-NO"),
                            new CultureInfo("nn-NO"),
                        };

                    options.DefaultRequestCulture = new RequestCulture(culture: "nb-NO", uiCulture: "nb-NO");
                    options.SupportedCultures = supportedCultures;
                    options.SupportedUICultures = supportedCultures;
                });
            services.Configure<PlatformSettings>(Configuration.GetSection("PlatformSettings"));
>>>>>>> 8c5811a0
        }

        /// <summary>
        /// Configure the application.
        /// <see href="https://docs.microsoft.com/en-us/aspnet/core/fundamentals/startup#the-configure-method"/>
        /// </summary>
        /// <param name="app">The application builder</param>
        /// <param name="env">Hosting environment</param>
<<<<<<< HEAD
        public void Configure(IApplicationBuilder app, IHostingEnvironment env)
=======
        public void Configure(IApplicationBuilder appBuilder, IWebHostEnvironment env)
>>>>>>> 8c5811a0
        {
            if (env.IsDevelopment())
            {
                app.UseExceptionHandler("/error-local-development");
            }
            else
            {
                app.UseExceptionHandler("/error");
            }

<<<<<<< HEAD
            const string swaggerRoutePrefix = "designer/swagger";
            app.UseSwagger(c =>
            {
                c.RouteTemplate = swaggerRoutePrefix + "/{documentName}/swagger.json";
            });
            app.UseSwaggerUI(c =>
            {
                c.RoutePrefix = swaggerRoutePrefix;
                c.SwaggerEndpoint($"/{swaggerRoutePrefix}/v1/swagger.json", "Altinn Designer API V1");
            });

            // app.UseHsts();
            // app.UseHttpsRedirection();
            app.UseAuthentication();

            app.UseResponseCompression();
            app.UseRequestLocalization();
            app.UseStaticFiles(new StaticFileOptions()
=======
            appBuilder.UseStaticFiles(new StaticFileOptions()
>>>>>>> 8c5811a0
            {
                OnPrepareResponse = (context) =>
                {
                    ResponseHeaders headers = context.Context.Response.GetTypedHeaders();
                    headers.CacheControl = new CacheControlHeaderValue()
                    {
                        Public = true,
                        MaxAge = TimeSpan.FromMinutes(60),
                    };
                },
            });

<<<<<<< HEAD
            app.UseMvc(routes =>
=======
            appBuilder.UseRouting();

            // appBuilder.UseHsts();
            // appBuilder.UseHttpsRedirection();
            appBuilder.UseAuthentication();
            appBuilder.UseAuthorization();

            appBuilder.UseResponseCompression();
            appBuilder.UseRequestLocalization();
            
            appBuilder.UseEndpoints(endpoints =>
>>>>>>> 8c5811a0
            {
                // ------------------------- DEV ----------------------------- //
                endpoints.MapControllerRoute(
                    name: "orgRoute",
                    pattern: "designer/{org}/{controller}/{action=Index}/",
                    defaults: new { controller = "Config" },
                    constraints: new
                    {
                        controller = "Codelist|Config",
                    });

                endpoints.MapControllerRoute(
                        name: "serviceDevelopmentRoute",
                        pattern: "designer/{org}/{app}",
                        defaults: new { controller = "ServiceDevelopment", action = "index" });

                endpoints.MapControllerRoute(
                    name: "designerApiRoute",
                    pattern: "designerapi/{controller}/{action=Index}/{id?}",
                    defaults: new { controller = "Repository" },
                    constraints: new
                    {
                        controller = @"(Repository|Language|User)",
                    });
                endpoints.MapControllerRoute(
                          name: "serviceRoute",
                          pattern: "designer/{org}/{app}/{controller}/{action=Index}/{id?}",
                          defaults: new { controller = "Service" },
                          constraints: new
                          {
                              controller = @"(Codelist|Config|Service|RuntimeAPI|ManualTesting|Model|Rules|ServiceMetadata|Text|UI|UIEditor|ServiceDevelopment)",
                              app = "[a-zA-Z][a-zA-Z0-9_\\-]{2,30}",
                              id = "[a-zA-Z0-9_\\-]{1,30}",
                          });
                endpoints.MapControllerRoute(
                          name: "appRoute",
                          pattern: "designer/{org}/{app}/{controller}/{action=Index}/{id?}",
                          defaults: new { controller = "Deploy" },
                          constraints: new
                          {
                              controller = @"(Deploy)",
                          });
                endpoints.MapControllerRoute(
                        name: "applicationMetadataApiRoute",
                        pattern: "designer/api/v1/{org}/{app}",
                        defaults: new { controller = "ApplicationMetadata", action = "ApplicationMetadata" });

                endpoints.MapControllerRoute(
                        name: "reposRoute",
                        pattern: "{controller}/{action}/",
                        defaults: new { controller = "RedirectController" });

                // -------------------------- DEFAULT ------------------------- //
                endpoints.MapControllerRoute(
                   name: "defaultRoute2",
                   pattern: "{controller}/{action=StartPage}/{id?}",
                   defaults: new { controller = "Home" });

                endpoints.MapControllerRoute(
                    name: "defaultRoute",
                    pattern: "{action=StartPage}/{id?}",
                    defaults: new { controller = "Home" });
            });
        }

        private void CreateDirectory()
        {
            // TODO: Figure out how appsettings.json parses values and merges with environment variables and use these here.
            // Since ":" is not valid in environment variables names in kubernetes, we can't use current docker-compose environment variables
            string repoLocation = (Environment.GetEnvironmentVariable("ServiceRepositorySettings__RepositoryLocation") != null)
                                ? Environment.GetEnvironmentVariable("ServiceRepositorySettings__RepositoryLocation")
                                : Configuration["ServiceRepositorySettings:RepositoryLocation"];

            if (!Directory.Exists(repoLocation))
            {
                Directory.CreateDirectory(repoLocation);
            }
        }

        private static string GetXmlCommentsPathForControllers()
        {
            // locate the xml file being generated by .NET
            string xmlFile = $"{Assembly.GetExecutingAssembly().GetName().Name}.XML";
            string xmlPath = Path.Combine(AppContext.BaseDirectory, xmlFile);

            return xmlPath;
        }
    }
}<|MERGE_RESOLUTION|>--- conflicted
+++ resolved
@@ -10,11 +10,7 @@
 using Microsoft.AspNetCore.Http.Headers;
 using Microsoft.Extensions.Configuration;
 using Microsoft.Extensions.DependencyInjection;
-<<<<<<< HEAD
-=======
-using Microsoft.Extensions.DependencyInjection.Extensions;
 using Microsoft.Extensions.Hosting;
->>>>>>> 8c5811a0
 using Microsoft.Net.Http.Headers;
 using Swashbuckle.AspNetCore.Swagger;
 
@@ -56,7 +52,6 @@
 
             CreateDirectory();
 
-<<<<<<< HEAD
             services.ConfigureSettings(Configuration);
             services.RegisterTypedHttpClients(Configuration);
             services.ConfigureAuthentication();
@@ -64,129 +59,50 @@
             services.ConfigureMvc();
             services.ConfigureLocalization();
             services.AddPolicyBasedAuthorization();
-
+            
             services.AddSwaggerGen(c =>
             {
                 c.SwaggerDoc("v1", new Info { Title = "Altinn Designer API", Version = "v1" });
                 try
-=======
-            services.AddControllers().AddNewtonsoftJson();
-            services.AddMvc(options => options.EnableEndpointRouting = false);
-            services.Configure<ServiceRepositorySettings>(Configuration.GetSection("ServiceRepositorySettings"));
-            services.Configure<TestdataRepositorySettings>(Configuration.GetSection("TestdataRepositorySettings"));
-            services.Configure<GeneralSettings>(Configuration.GetSection("GeneralSettings"));
-            services.Configure<KeyVaultSettings>(Configuration.GetSection("kvSetting"));
-            services.Configure<CertificateSettings>(Configuration);
-            services.Configure<CertificateSettings>(Configuration.GetSection("CertificateSettings"));
-
-            services.AddRazorPages();
-
-            // Configure Authentication
-            // Use [Authorize] to require login on MVC Controller Actions
-            services.AddAuthentication(CookieAuthenticationDefaults.AuthenticationScheme)
-                .AddJwtCookie(JwtCookieDefaults.AuthenticationScheme, options =>
->>>>>>> 8c5811a0
                 {
                     c.IncludeXmlComments(GetXmlCommentsPathForControllers());
                 }
                 catch
                 {
-<<<<<<< HEAD
                     // Catch swashbuckle exception if it doesn't find the generated XML documentation file
                 }
             });
-=======
-                    options.AccessDeniedPath = "/Home/NotAuthorized/";
-                    options.LoginPath = "/Home/Login/";
-                    options.LogoutPath = "/Home/Logout/";
-                    options.Cookie.Name = Common.Constants.General.DesignerCookieName;
-                    options.Events = new CookieAuthenticationEvents
-                    {
-                        // Add Custom Event handler to be able to redirect users for authentication upgrade
-                        OnRedirectToAccessDenied = NotAuthorizedHandler.RedirectToNotAuthorized,
-                    };
-                });
-
-            string applicationInsightTelemetryKey = GetApplicationInsightsKeyFromEnvironment();
-            if (!string.IsNullOrEmpty(applicationInsightTelemetryKey))
-            {
-                services.AddApplicationInsightsTelemetry(applicationInsightTelemetryKey);
-                services.AddApplicationInsightsKubernetesEnricher();
-            }
-
-            IMvcBuilder mvc = services.AddControllers().AddControllersAsServices();
-            mvc.Services.AddRazorPages();
-
-            mvc.Services.Configure<MvcOptions>(options =>
-            {
-                // Adding custom modelbinders
-                options.ModelBinderProviders.Insert(0, new AltinnCoreApiModelBinderProvider());                
-            });
-            mvc.AddXmlSerializerFormatters();
-
-            services.AddLocalization();
-            services.Configure<RequestLocalizationOptions>(
-                options =>
-                {
-                    List<CultureInfo> supportedCultures = new List<CultureInfo>
-                        {
-                            // The current supported languages. Can easily be added more.
-                            new CultureInfo("en-US"),
-                            new CultureInfo("nb-NO"),
-                            new CultureInfo("nn-NO"),
-                        };
-
-                    options.DefaultRequestCulture = new RequestCulture(culture: "nb-NO", uiCulture: "nb-NO");
-                    options.SupportedCultures = supportedCultures;
-                    options.SupportedUICultures = supportedCultures;
-                });
-            services.Configure<PlatformSettings>(Configuration.GetSection("PlatformSettings"));
->>>>>>> 8c5811a0
         }
 
         /// <summary>
         /// Configure the application.
         /// <see href="https://docs.microsoft.com/en-us/aspnet/core/fundamentals/startup#the-configure-method"/>
         /// </summary>
-        /// <param name="app">The application builder</param>
+        /// <param name="appBuilder">The application builder</param>
         /// <param name="env">Hosting environment</param>
-<<<<<<< HEAD
-        public void Configure(IApplicationBuilder app, IHostingEnvironment env)
-=======
         public void Configure(IApplicationBuilder appBuilder, IWebHostEnvironment env)
->>>>>>> 8c5811a0
         {
             if (env.IsDevelopment())
             {
-                app.UseExceptionHandler("/error-local-development");
+                appBuilder.UseExceptionHandler("/error-local-development");
             }
             else
             {
-                app.UseExceptionHandler("/error");
+                appBuilder.UseExceptionHandler("/error");
             }
 
-<<<<<<< HEAD
             const string swaggerRoutePrefix = "designer/swagger";
-            app.UseSwagger(c =>
+            appBuilder.UseSwagger(c =>
             {
                 c.RouteTemplate = swaggerRoutePrefix + "/{documentName}/swagger.json";
             });
-            app.UseSwaggerUI(c =>
+            appBuilder.UseSwaggerUI(c =>
             {
                 c.RoutePrefix = swaggerRoutePrefix;
                 c.SwaggerEndpoint($"/{swaggerRoutePrefix}/v1/swagger.json", "Altinn Designer API V1");
             });
 
-            // app.UseHsts();
-            // app.UseHttpsRedirection();
-            app.UseAuthentication();
-
-            app.UseResponseCompression();
-            app.UseRequestLocalization();
-            app.UseStaticFiles(new StaticFileOptions()
-=======
             appBuilder.UseStaticFiles(new StaticFileOptions()
->>>>>>> 8c5811a0
             {
                 OnPrepareResponse = (context) =>
                 {
@@ -199,9 +115,6 @@
                 },
             });
 
-<<<<<<< HEAD
-            app.UseMvc(routes =>
-=======
             appBuilder.UseRouting();
 
             // appBuilder.UseHsts();
@@ -213,7 +126,6 @@
             appBuilder.UseRequestLocalization();
             
             appBuilder.UseEndpoints(endpoints =>
->>>>>>> 8c5811a0
             {
                 // ------------------------- DEV ----------------------------- //
                 endpoints.MapControllerRoute(
