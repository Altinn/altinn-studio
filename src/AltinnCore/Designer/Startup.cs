using System;
using System.Collections.Generic;
using System.Globalization;
using System.IO;
using AltinnCore.Common.Backend;
using AltinnCore.Common.Configuration;
using AltinnCore.Common.Services.Implementation;
using AltinnCore.Common.Services.Interfaces;
using AltinnCore.Designer.Authorization;
using AltinnCore.Designer.ModelBinding;
using AltinnCore.ServiceLibrary.Services.Interfaces;
using Microsoft.AspNetCore.Authentication;
using Microsoft.AspNetCore.Authentication.Cookies;
using Microsoft.AspNetCore.Authorization;
using Microsoft.AspNetCore.Builder;
using Microsoft.AspNetCore.Hosting;
using Microsoft.AspNetCore.Http;
using Microsoft.AspNetCore.Localization;
using Microsoft.AspNetCore.Mvc;
using Microsoft.AspNetCore.Mvc.Razor;
using Microsoft.AspNetCore.Mvc.Razor.Compilation;
using Microsoft.AspNetCore.Mvc.Razor.Internal;
using Microsoft.Extensions.Configuration;
using Microsoft.Extensions.DependencyInjection;
using Microsoft.Extensions.DependencyInjection.Extensions;
using Microsoft.Extensions.Logging;
using Microsoft.Net.Http.Headers;

namespace AltinnCore.Designer
{
    /// <summary>
    /// This is the class that set up the application during startup
    /// <see href="https://docs.asp.net/en/latest/fundamentals/startup.html#the-startup-class"/>
    /// </summary>
    public class Startup
    {
        /// <summary>
        /// Gets the application configuration
        /// </summary>
        public IConfiguration Configuration { get; }

        /// <summary>
        /// Initializes a new instance of the <see cref="Startup"/> class
        /// </summary>
        /// <param name="configuration">the configuration for designer</param>
        public Startup(IConfiguration configuration)
        {
            Configuration = configuration;
        }

        /// <summary>
        /// Configures the services available for the asp.net Core application
        /// <see href="https://docs.microsoft.com/en-us/aspnet/core/fundamentals/startup#the-configureservices-method"/>
        /// </summary>
        /// <param name="services">The services available for asp.net Core</param>
        public void ConfigureServices(IServiceCollection services)
        {
            // Adding services to Dependency Injection TODO: Make this environment specific
            bool loadFromPackage = false;
            if (loadFromPackage)
            {
                services.AddSingleton<IExecution, ExecutionSIIntegrationTest>();
            }
            else
            {
                services.AddSingleton<IExecution, ExecutionStudioSI>();
            }

            services.AddSingleton<IArchive, ArchiveStudioSI>();
            services.AddSingleton<IAuthorization, AuthorizationStudioSI>();
            services.AddSingleton<ICodeGeneration, CodeGenerationSI>();
            services.AddSingleton<ICompilation, CompilationSI>();
            services.AddSingleton<IViewCompiler, CustomRoslynCompilationService>();
            services.AddTransient<IDefaultFileFactory, DefaultFileFactory>();
            services.AddSingleton<IForm, FormStudioSI>();
            services.AddSingleton<IProfile, ProfileStudioSI>();
            services.AddSingleton<IRegister, RegisterStudioSI>();
            services.AddSingleton<IRepository, RepositorySI>();
            services.AddSingleton<IServicePackageRepository, RepositorySI>();
            services.AddSingleton<IGitea, GiteaAPIWrapper>();
            services.AddSingleton<ISourceControl, SourceControlSI>();
            services.AddSingleton<ITestdata, TestdataStudioSI>();
            services.AddSingleton(Configuration);
            services.TryAddSingleton<IHttpContextAccessor, HttpContextAccessor>();

            services.AddMemoryCache();
            services.AddResponseCompression();

            // TODO: Figure out how appsettings.json parses values and merges with environment variables and use these here.
            // Since ":" is not valid in environment variables names in kubernetes, we can't use current docker-compose environment variables
            string repoLocation = null;

            if (Environment.GetEnvironmentVariable("ServiceRepositorySettings__RepositoryLocation") != null)
            {
                repoLocation = Environment.GetEnvironmentVariable("ServiceRepositorySettings__RepositoryLocation");
            }
            else
            {
                repoLocation = Configuration["ServiceRepositorySettings:RepositoryLocation"];
            }

            if (!Directory.Exists(repoLocation))
            {
                Directory.CreateDirectory(repoLocation);
            }

            services.Configure<ServiceRepositorySettings>(Configuration.GetSection("ServiceRepositorySettings"));
            services.Configure<TestdataRepositorySettings>(Configuration.GetSection("TestdataRepositorySettings"));
            services.Configure<GeneralSettings>(Configuration.GetSection("GeneralSettings"));

            // Configure Authentication
            // Use [Authorize] to require login on MVC Controller Actions
            services.AddAuthentication(CookieAuthenticationDefaults.AuthenticationScheme)
                .AddCookie(options =>
                {
                    options.AccessDeniedPath = "/Home/NotAuthorized/";
                    options.LoginPath = "/Home/Login/";
                    options.LogoutPath = "/Home/Logout/";
                    options.Cookie.Name = AltinnCore.Common.Constants.General.DesignerCookieName;
                    options.Events = new CookieAuthenticationEvents
                    {
                        // Add Custom Event handler to be able to redirect users for authentication upgrade
                        OnRedirectToAccessDenied = NotAuthorizedHandler.RedirectToNotAuthorized,
                    };
                });

            var mvc = services.AddMvc().SetCompatibilityVersion(CompatibilityVersion.Version_2_1);
            mvc.Services.Configure<MvcOptions>(options =>
            {
                // Adding custom modelbinders
                options.ModelBinderProviders.Insert(0, new AltinnCoreApiModelBinderProvider());
                options.ModelBinderProviders.Insert(1, new AltinnCoreCollectionModelBinderProvider());
            });
            mvc.AddXmlSerializerFormatters();

            services.AddLocalization();
            services.Configure<RequestLocalizationOptions>(
                options =>
                {
                    var supportedCultures = new List<CultureInfo>
                        {
                            // The current supported languages. Can easily be added more.
                            new CultureInfo("en-US"),
                            new CultureInfo("nb-NO"),
                            new CultureInfo("nn-NO"),
                        };

                    options.DefaultRequestCulture = new RequestCulture(culture: "nb-NO", uiCulture: "nb-NO");
                    options.SupportedCultures = supportedCultures;
                    options.SupportedUICultures = supportedCultures;
                });
        }

        /// <summary>
        /// Configure the application.
        /// <see href="https://docs.microsoft.com/en-us/aspnet/core/fundamentals/startup#the-configure-method"/>
        /// </summary>
        /// <param name="app">The application builder</param>
        /// <param name="env">Hosting environment</param>
        public void Configure(IApplicationBuilder app, IHostingEnvironment env)
        {
            if (env.IsDevelopment())
            {
                app.UseDeveloperExceptionPage();
            }
            else
            {
                app.UseExceptionHandler("/Error");
            }

            // app.UseHsts();
            // app.UseHttpsRedirection();
            app.UseAuthentication();

            app.UseResponseCompression();
            app.UseRequestLocalization();
            app.UseStaticFiles(new StaticFileOptions()
            {
                OnPrepareResponse = (context) =>
                {
                    var headers = context.Context.Response.GetTypedHeaders();
                    headers.CacheControl = new CacheControlHeaderValue()
                    {
                        Public = true,
                        MaxAge = TimeSpan.FromMinutes(60),
                    };
                },
            });

            app.UseMvc(routes =>
            {
                // ------------------------- DEV ----------------------------- //
                routes.MapRoute(
                    name: "orgRoute",
                    template: "designer/{org}/{controller}/{action=Index}/",
                    defaults: new { controller = "Owner" },
                    constraints: new
                    {
                        controller = "Codelist|Owner|Config",
                    });

                routes.MapRoute(
                        name: "serviceDevelopmentRoute",
                        template: "designer/{org}/{service}",
                        defaults: new { controller = "ServiceDevelopment", action="index" });

                routes.MapRoute(
                    name: "designerApiRoute",
                    template: "designerapi/{controller}/{action=Index}/{id?}",
                    defaults: new { controller = "Repository" },
                    constraints: new
                    {
                        controller = @"(Repository|Language|User)",
                    });
                routes.MapRoute(
                          name: "serviceRoute",
                          template: "designer/{org}/{service}/{controller}/{action=Index}/{id?}",
                          defaults: new { controller = "Service" },
                          constraints: new
                          {
<<<<<<< HEAD
                              controller = @"(Codelist|Config|Service|RuntimeAPI|ManualTesting|Model|Rules|ServiceMetadata|Text|UI|UIEditor|ServiceDevelopment|Deploy)",
=======
                              controller = @"(Codelist|Config|DataSource|Service|ManualTesting|Model|Rules|ServiceMetadata|Testing|Text|UI|Workflow|UIEditor|ServiceDevelopment|Deploy)",
>>>>>>> ba554c6d

                              service = "[a-zA-Z][a-zA-Z0-9_\\-]{2,30}",
                              id = "[a-zA-Z0-9_\\-]{1,30}",
                          });        

                // -------------------------- DEFAULT ------------------------- //
                routes.MapRoute(
                   name: "defaultRoute2",
                   template: "{controller}/{action=StartPage}/{id?}",
                   defaults: new { controller = "Home" });

                routes.MapRoute(
                    name: "defaultRoute",
                    template: "{action=StartPage}/{id?}",
                    defaults: new { controller = "Home" });
            });
        }
    }
}<|MERGE_RESOLUTION|>--- conflicted
+++ resolved
@@ -218,11 +218,7 @@
                           defaults: new { controller = "Service" },
                           constraints: new
                           {
-<<<<<<< HEAD
                               controller = @"(Codelist|Config|Service|RuntimeAPI|ManualTesting|Model|Rules|ServiceMetadata|Text|UI|UIEditor|ServiceDevelopment|Deploy)",
-=======
-                              controller = @"(Codelist|Config|DataSource|Service|ManualTesting|Model|Rules|ServiceMetadata|Testing|Text|UI|Workflow|UIEditor|ServiceDevelopment|Deploy)",
->>>>>>> ba554c6d
 
                               service = "[a-zA-Z][a-zA-Z0-9_\\-]{2,30}",
                               id = "[a-zA-Z0-9_\\-]{1,30}",
