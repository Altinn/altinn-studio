--- conflicted
+++ resolved
@@ -60,24 +60,24 @@
                 services.AddSingleton<IExecution, ExecutionSILocalDev>();
             }
 
-      services.AddSingleton<IArchive, ArchiveSILocalDev>();
-      services.AddSingleton<IAuthorization, AuthorizationSILocalDev>();
-      services.AddSingleton<ICodeGeneration, CodeGenerationSI>();
-      services.AddSingleton<ICompilation, CompilationSI>();
-      services.AddSingleton<IViewCompiler, CustomRoslynCompilationService>();
-      services.AddSingleton<IDataSourceService, DataSourceSI>();
-      services.AddTransient<IDefaultFileFactory, DefaultFileFactory>();
-      services.AddSingleton<IForm, FormSILocalDev>();
-      services.AddSingleton<IProfile, ProfileSILocalDev>();
-      services.AddSingleton<IRegister, RegisterSILocalDev>();
-      services.AddSingleton<IRepository, RepositorySI>();
-      services.AddSingleton<IServicePackageRepository, RepositorySI>();
-      services.AddSingleton<ITestdata, TestdataSILocalDev>();
-      services.AddSingleton<ITestingRepository, TestingRepository>();
-      services.AddSingleton<IGitea, GiteaAPIWrapper>();
-      services.AddSingleton<ISourceControl, SourceControlSI>();
-      services.AddSingleton(Configuration);
-      services.TryAddSingleton<IHttpContextAccessor, HttpContextAccessor>();
+            services.AddSingleton<IArchive, ArchiveSILocalDev>();
+            services.AddSingleton<IAuthorization, AuthorizationSILocalDev>();
+            services.AddSingleton<ICodeGeneration, CodeGenerationSI>();
+            services.AddSingleton<ICompilation, CompilationSI>();
+            services.AddSingleton<IViewCompiler, CustomRoslynCompilationService>();
+            services.AddSingleton<IDataSourceService, DataSourceSI>();
+            services.AddTransient<IDefaultFileFactory, DefaultFileFactory>();
+            services.AddSingleton<IForm, FormSILocalDev>();
+            services.AddSingleton<IProfile, ProfileSILocalDev>();
+            services.AddSingleton<IRegister, RegisterSILocalDev>();
+            services.AddSingleton<IRepository, RepositorySI>();
+            services.AddSingleton<IServicePackageRepository, RepositorySI>();
+            services.AddSingleton<ITestdata, TestdataSILocalDev>();
+            services.AddSingleton<ITestingRepository, TestingRepository>();
+            services.AddSingleton<IGitea, GiteaAPIWrapper>();
+            services.AddSingleton<ISourceControl, SourceControlSI>();
+            services.AddSingleton(Configuration);
+            services.TryAddSingleton<IHttpContextAccessor, HttpContextAccessor>();
 
             services.AddResponseCompression();
 
@@ -128,17 +128,17 @@
             });
             mvc.AddXmlSerializerFormatters();
 
-      services.AddLocalization();
-      services.Configure<RequestLocalizationOptions>(
-          options =>
-          {
-            var supportedCultures = new List<CultureInfo>
-                  {
+            services.AddLocalization();
+            services.Configure<RequestLocalizationOptions>(
+                options =>
+                {
+                    var supportedCultures = new List<CultureInfo>
+                        {
                             // The current supported languages. Can easily be added more. 
                             new CultureInfo("en-US"),
                             new CultureInfo("nb-NO"),
                             new CultureInfo("nn-NO")
-                        };
+                              };
 
                     options.DefaultRequestCulture = new RequestCulture(culture: "nb-NO", uiCulture: "nb-NO");
                     options.SupportedCultures = supportedCultures;
@@ -193,42 +193,16 @@
                     {
                         controller = "Codelist|Owner|Config"
                     });
-
-<<<<<<< HEAD
-                routes.MapRoute(
-                    name: "serviceRoute",
-                    template: "designer/{org}/{service}/{controller}/{action=Index}/{id?}",
-                    defaults: new { controller = "Service" },
-                    constraints: new
-                    {
-                        controller = "Service",
-                        service = "[a-zA-Z][a-zA-Z0-9_\\-]{2,30}",
-                        id = "[1-9][0-9]{0,3}"
-                    });
-
-                routes.MapRoute(
-                    name: "editionRoute",
-                    template: "designer/{org}/{service}/{edition}/{controller}/{action=Index}/{id?}",
-                    defaults: new { controller = "Edition" },
-                    constraints: new
-                    {
-                        controller = @"(Codelist|Config|DataSource|Edition|ManualTesting|Model|Rules|ServiceMetadata|Testing|Text|UI|Workflow|React|Deploy)",
-                        service = "[a-zA-Z][a-zA-Z0-9_\\-]{2,30}",
-                        edition = @"[1-9]\d{0,3}",
-                        id = "[a-zA-Z0-9_\\-]{1,30}"
-                    });
-=======
-        routes.MapRoute(
-                  name: "serviceRoute",
-                  template: "designer/{org}/{service}/{controller}/{action=Index}/{id?}",
-                  defaults: new { controller = "Service" },
-                  constraints: new
-                  {
-                    controller = @"(Codelist|Config|DataSource|Service|ManualTesting|Model|Rules|ServiceMetadata|Testing|Text|UI|Workflow|React)",
-                    service = "[a-zA-Z][a-zA-Z0-9_\\-]{2,30}",
-                    id = "[a-zA-Z0-9_\\-]{1,30}"
-                  });
->>>>>>> 6ec33454
+                routes.MapRoute(
+                          name: "serviceRoute",
+                          template: "designer/{org}/{service}/{controller}/{action=Index}/{id?}",
+                          defaults: new { controller = "Service" },
+                          constraints: new
+                          {
+                              controller = @"(Codelist|Config|DataSource|Service|ManualTesting|Model|Rules|ServiceMetadata|Testing|Text|UI|Workflow|React|Deploy)",
+                              service = "[a-zA-Z][a-zA-Z0-9_\\-]{2,30}",
+                              id = "[a-zA-Z0-9_\\-]{1,30}"
+                          });
 
                 // -------------------------- DEFAULT ------------------------- //
                 routes.MapRoute(
