--- conflicted
+++ resolved
@@ -258,13 +258,8 @@
         /// <summary>
         /// Store app token for user
         /// </summary>
-<<<<<<< HEAD
-        /// <param name="appKey"></param>
+        /// <param name="appKey">the app key</param>
         /// <returns>redirects user</returns>
-=======
-        /// <param name="appKey">the app key</param>
-        /// <returns></returns>
->>>>>>> dfbe45b1
         [HttpPost]
         public IActionResult AppToken(AppKey appKey)
         {
