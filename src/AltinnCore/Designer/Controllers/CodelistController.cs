﻿using System.Collections.Generic;
using AltinnCore.Common.Models;
using AltinnCore.Common.Services.Interfaces;
using Microsoft.AspNetCore.Mvc;

namespace AltinnCore.Designer.Controllers
{
    /// <summary>
    /// Controller containing all actions related to code lists
    /// </summary>
    public class CodelistController : Controller
    {
        private readonly IRepository _repository;
        private readonly ISourceControl _sourceControl;

        /// <summary>
        /// Initializes a new instance of the <see cref="CodelistController"/> class.
        /// </summary>
        /// <param name="repositoryService">The service repository service</param>
        public CodelistController(IRepository repositoryService, ISourceControl sourceControl)
        {
            _repository = repositoryService;
            _sourceControl = sourceControl;
        }

        /// <summary>
        /// The default action for this controller. Returns a view which lists all code lists at the given level
        /// </summary>
        /// <param name="org">The service owner code</param>
        /// <param name="service">The service code</param>
        /// <returns>A view which lists all code lists at the given level</returns>
        public IActionResult Index(string org, string service)
        {
            AltinnStudioViewModel model = new AltinnStudioViewModel();
            model.Codelists = _repository.GetCodelists(org, service);

            if (!string.IsNullOrEmpty(org) && string.IsNullOrEmpty(service))
            {
                model.RepositoryContent = _sourceControl.Status(org, "codelists");
            }
            return View(model);
        }


        /// <summary>
        /// View Status for codelists 
        /// </summary>
        /// <param name="org">The org</param>
        /// <returns>The view</returns>
        public IActionResult Status(string org)
        {
            AltinnStudioViewModel model = new AltinnStudioViewModel();
            model.CommitInfo = new CommitInfo() { Org = org, Repository = "codelists" };

            if (!string.IsNullOrEmpty(org))
            {
                model.RepositoryContent = _sourceControl.Status(org, "codelists");
            }

            return View(model);
        }


        /// <summary>
        /// This method pushes changes to remote repository
        /// </summary>
        /// <param name="commitInfo">The commit info</param>
        /// <returns>Redirects back to the codelist front page</returns>
        [HttpPost]
        public IActionResult PushChanges(CommitInfo commitInfo)
        {
            _sourceControl.PushChangesForRepository(commitInfo);
            return RedirectToAction("index", new { commitInfo.Org });
        }

        /// <summary>
        /// Action for retrieving a specific code list as JSON
        /// </summary>
        /// <param name="org">The service owner code</param>
        /// <param name="service">The service code</param>
        /// <param name="name">The name of the code list to retrieve</param>
        /// <returns>The contents of the code list identified by the given <paramref name="name"/> as JSON</returns>
        public IActionResult Get(string org, string service, string name)
        {
            string codeList = _repository.GetCodelist(org, service, name);
            if (string.IsNullOrEmpty(codeList))
            {
<<<<<<< HEAD
              // Try find the codelist at the service owner level
              codeList = _repository.GetCodelist(org, null, name);
=======
                // Try find the codelist at the service owner level
                codeList = _repository.GetCodelist(org, null, null, name);
>>>>>>> 5dd8a3e8
            }

            if (string.IsNullOrEmpty(codeList))
            {
                return Json("{}");
            }

            return Content(codeList);
        }

        /// <summary>
        /// Action for displaying a view for editing or creating a code list.
        /// The code list itself is loaded once the page has been loaded
        /// </summary>
        /// <param name="org">The service owner code</param>
        /// <param name="service">The service code</param>
        /// <param name="name">The name of the code list to edit (optional)</param>
        /// <returns>A view for editing the given code list</returns>
        public IActionResult Edit(string org, string service, string name)
        {
            ViewBag.CodelistName = name;

            return View();
        }

        /// <summary>
        /// Saves the given <paramref name="jsondata">code list</paramref>
        /// </summary>
        /// <param name="jsonData">The code list data to save</param>
        /// <param name="name">The name of the code list</param>
        /// <param name="org">The organization code of the owner of the code list</param>
        /// <param name="service">The service code for the current service</param>
        /// <returns>A success message if the save was successful</returns>
        [HttpPost]
        public IActionResult Edit([FromBody] dynamic jsonData, string name, string org, string service)
        {
            ViewBag.CodelistName = name;
            _repository.SaveCodeList(org, service, name, jsonData.ToString());

            return Json(new
            {
                Success = true,
                Message = "Kodeliste lagret"
            });
        }

        /// <summary>
        /// Delete Code list file
        /// </summary>
        /// <param name="routeName">The service name for the mapRoute</param>
        /// <param name="org">The Organization code for the service owner</param>
        /// <param name="service">The service code for the current service</param>
        /// <param name="name">The name on config</param>
        /// <returns>A redirect to the code list overview</returns>
        [HttpGet]
        public IActionResult Delete(string routeName, string org, string service, string name)
        {
            _repository.DeleteCodeList(org, service, name);

<<<<<<< HEAD
            return RedirectToRoute(routeName, 
                new { action = "Index", controller = "Codelist", org, service });
=======
            return RedirectToRoute(routeName,
                new { action = "Index", controller = "Codelist", org, service, edition });
>>>>>>> 5dd8a3e8
        }


        [HttpGet]
        public IActionResult CodeLists(string org, string service)
        {
            List<CodeList> codeLists = new List<CodeList>();
            Dictionary<string, string> serviceCodeLists = _repository.GetCodelists(org, service);

            int index = 1;
            foreach (KeyValuePair<string, string> kvp in serviceCodeLists)
            {
                codeLists.Add(new CodeList() { CodeListName = kvp.Key, Id = index });
                index++;
            }

            Dictionary<string, string> ownerCodeLists = _repository.GetCodelists(org, null);
            foreach (KeyValuePair<string, string> kvp in ownerCodeLists)
            {
                codeLists.Add(new CodeList() { CodeListName = kvp.Key, Id = index });
                index++;
            }
            return Json(codeLists);
        }
    }
}<|MERGE_RESOLUTION|>--- conflicted
+++ resolved
@@ -5,182 +5,172 @@
 
 namespace AltinnCore.Designer.Controllers
 {
-    /// <summary>
-    /// Controller containing all actions related to code lists
-    /// </summary>
-    public class CodelistController : Controller
-    {
-        private readonly IRepository _repository;
-        private readonly ISourceControl _sourceControl;
+	/// <summary>
+	/// Controller containing all actions related to code lists
+	/// </summary>
+	public class CodelistController : Controller
+	{
+		private readonly IRepository _repository;
+		private readonly ISourceControl _sourceControl;
 
-        /// <summary>
-        /// Initializes a new instance of the <see cref="CodelistController"/> class.
-        /// </summary>
-        /// <param name="repositoryService">The service repository service</param>
-        public CodelistController(IRepository repositoryService, ISourceControl sourceControl)
-        {
-            _repository = repositoryService;
-            _sourceControl = sourceControl;
-        }
+		/// <summary>
+		/// Initializes a new instance of the <see cref="CodelistController"/> class.
+		/// </summary>
+		/// <param name="repositoryService">The service repository service</param>
+		public CodelistController(IRepository repositoryService, ISourceControl sourceControl)
+		{
+			_repository = repositoryService;
+			_sourceControl = sourceControl;
+		}
 
-        /// <summary>
-        /// The default action for this controller. Returns a view which lists all code lists at the given level
-        /// </summary>
-        /// <param name="org">The service owner code</param>
-        /// <param name="service">The service code</param>
-        /// <returns>A view which lists all code lists at the given level</returns>
-        public IActionResult Index(string org, string service)
-        {
-            AltinnStudioViewModel model = new AltinnStudioViewModel();
-            model.Codelists = _repository.GetCodelists(org, service);
+		/// <summary>
+		/// The default action for this controller. Returns a view which lists all code lists at the given level
+		/// </summary>
+		/// <param name="org">The service owner code</param>
+		/// <param name="service">The service code</param>
+		/// <returns>A view which lists all code lists at the given level</returns>
+		public IActionResult Index(string org, string service)
+		{
+			AltinnStudioViewModel model = new AltinnStudioViewModel();
+			model.Codelists = _repository.GetCodelists(org, service);
 
-            if (!string.IsNullOrEmpty(org) && string.IsNullOrEmpty(service))
-            {
-                model.RepositoryContent = _sourceControl.Status(org, "codelists");
-            }
-            return View(model);
-        }
+			if (!string.IsNullOrEmpty(org) && string.IsNullOrEmpty(service))
+			{
+				model.RepositoryContent = _sourceControl.Status(org, "codelists");
+			}
+			return View(model);
+		}
 
 
-        /// <summary>
-        /// View Status for codelists 
-        /// </summary>
-        /// <param name="org">The org</param>
-        /// <returns>The view</returns>
-        public IActionResult Status(string org)
-        {
-            AltinnStudioViewModel model = new AltinnStudioViewModel();
-            model.CommitInfo = new CommitInfo() { Org = org, Repository = "codelists" };
+		/// <summary>
+		/// View Status for codelists 
+		/// </summary>
+		/// <param name="org">The org</param>
+		/// <returns>The view</returns>
+		public IActionResult Status(string org)
+		{
+			AltinnStudioViewModel model = new AltinnStudioViewModel();
+			model.CommitInfo = new CommitInfo() { Org = org, Repository = "codelists" };
 
-            if (!string.IsNullOrEmpty(org))
-            {
-                model.RepositoryContent = _sourceControl.Status(org, "codelists");
-            }
+			if (!string.IsNullOrEmpty(org))
+			{
+				model.RepositoryContent = _sourceControl.Status(org, "codelists");
+			}
 
-            return View(model);
-        }
+			return View(model);
+		}
 
 
-        /// <summary>
-        /// This method pushes changes to remote repository
-        /// </summary>
-        /// <param name="commitInfo">The commit info</param>
-        /// <returns>Redirects back to the codelist front page</returns>
-        [HttpPost]
-        public IActionResult PushChanges(CommitInfo commitInfo)
-        {
-            _sourceControl.PushChangesForRepository(commitInfo);
-            return RedirectToAction("index", new { commitInfo.Org });
-        }
+		/// <summary>
+		/// This method pushes changes to remote repository
+		/// </summary>
+		/// <param name="commitInfo">The commit info</param>
+		/// <returns>Redirects back to the codelist front page</returns>
+		[HttpPost]
+		public IActionResult PushChanges(CommitInfo commitInfo)
+		{
+			_sourceControl.PushChangesForRepository(commitInfo);
+			return RedirectToAction("index", new { commitInfo.Org });
+		}
 
-        /// <summary>
-        /// Action for retrieving a specific code list as JSON
-        /// </summary>
-        /// <param name="org">The service owner code</param>
-        /// <param name="service">The service code</param>
-        /// <param name="name">The name of the code list to retrieve</param>
-        /// <returns>The contents of the code list identified by the given <paramref name="name"/> as JSON</returns>
-        public IActionResult Get(string org, string service, string name)
-        {
-            string codeList = _repository.GetCodelist(org, service, name);
-            if (string.IsNullOrEmpty(codeList))
-            {
-<<<<<<< HEAD
-              // Try find the codelist at the service owner level
-              codeList = _repository.GetCodelist(org, null, name);
-=======
-                // Try find the codelist at the service owner level
-                codeList = _repository.GetCodelist(org, null, null, name);
->>>>>>> 5dd8a3e8
-            }
+		/// <summary>
+		/// Action for retrieving a specific code list as JSON
+		/// </summary>
+		/// <param name="org">The service owner code</param>
+		/// <param name="service">The service code</param>
+		/// <param name="name">The name of the code list to retrieve</param>
+		/// <returns>The contents of the code list identified by the given <paramref name="name"/> as JSON</returns>
+		public IActionResult Get(string org, string service, string name)
+		{
+			string codeList = _repository.GetCodelist(org, service, name);
+			if (string.IsNullOrEmpty(codeList))
+			{
+				// Try find the codelist at the service owner level
+				codeList = _repository.GetCodelist(org, null, name);
+			}
 
-            if (string.IsNullOrEmpty(codeList))
-            {
-                return Json("{}");
-            }
+			if (string.IsNullOrEmpty(codeList))
+			{
+				return Json("{}");
+			}
 
-            return Content(codeList);
-        }
+			return Content(codeList);
+		}
 
-        /// <summary>
-        /// Action for displaying a view for editing or creating a code list.
-        /// The code list itself is loaded once the page has been loaded
-        /// </summary>
-        /// <param name="org">The service owner code</param>
-        /// <param name="service">The service code</param>
-        /// <param name="name">The name of the code list to edit (optional)</param>
-        /// <returns>A view for editing the given code list</returns>
-        public IActionResult Edit(string org, string service, string name)
-        {
-            ViewBag.CodelistName = name;
+		/// <summary>
+		/// Action for displaying a view for editing or creating a code list.
+		/// The code list itself is loaded once the page has been loaded
+		/// </summary>
+		/// <param name="org">The service owner code</param>
+		/// <param name="service">The service code</param>
+		/// <param name="name">The name of the code list to edit (optional)</param>
+		/// <returns>A view for editing the given code list</returns>
+		public IActionResult Edit(string org, string service, string name)
+		{
+			ViewBag.CodelistName = name;
 
-            return View();
-        }
+			return View();
+		}
 
-        /// <summary>
-        /// Saves the given <paramref name="jsondata">code list</paramref>
-        /// </summary>
-        /// <param name="jsonData">The code list data to save</param>
-        /// <param name="name">The name of the code list</param>
-        /// <param name="org">The organization code of the owner of the code list</param>
-        /// <param name="service">The service code for the current service</param>
-        /// <returns>A success message if the save was successful</returns>
-        [HttpPost]
-        public IActionResult Edit([FromBody] dynamic jsonData, string name, string org, string service)
-        {
-            ViewBag.CodelistName = name;
-            _repository.SaveCodeList(org, service, name, jsonData.ToString());
+		/// <summary>
+		/// Saves the given <paramref name="jsondata">code list</paramref>
+		/// </summary>
+		/// <param name="jsonData">The code list data to save</param>
+		/// <param name="name">The name of the code list</param>
+		/// <param name="org">The organization code of the owner of the code list</param>
+		/// <param name="service">The service code for the current service</param>
+		/// <returns>A success message if the save was successful</returns>
+		[HttpPost]
+		public IActionResult Edit([FromBody] dynamic jsonData, string name, string org, string service)
+		{
+			ViewBag.CodelistName = name;
+			_repository.SaveCodeList(org, service, name, jsonData.ToString());
 
-            return Json(new
-            {
-                Success = true,
-                Message = "Kodeliste lagret"
-            });
-        }
+			return Json(new
+			{
+				Success = true,
+				Message = "Kodeliste lagret"
+			});
+		}
 
-        /// <summary>
-        /// Delete Code list file
-        /// </summary>
-        /// <param name="routeName">The service name for the mapRoute</param>
-        /// <param name="org">The Organization code for the service owner</param>
-        /// <param name="service">The service code for the current service</param>
-        /// <param name="name">The name on config</param>
-        /// <returns>A redirect to the code list overview</returns>
-        [HttpGet]
-        public IActionResult Delete(string routeName, string org, string service, string name)
-        {
-            _repository.DeleteCodeList(org, service, name);
+		/// <summary>
+		/// Delete Code list file
+		/// </summary>
+		/// <param name="routeName">The service name for the mapRoute</param>
+		/// <param name="org">The Organization code for the service owner</param>
+		/// <param name="service">The service code for the current service</param>
+		/// <param name="name">The name on config</param>
+		/// <returns>A redirect to the code list overview</returns>
+		[HttpGet]
+		public IActionResult Delete(string routeName, string org, string service, string name)
+		{
+			_repository.DeleteCodeList(org, service, name);
 
-<<<<<<< HEAD
-            return RedirectToRoute(routeName, 
-                new { action = "Index", controller = "Codelist", org, service });
-=======
-            return RedirectToRoute(routeName,
-                new { action = "Index", controller = "Codelist", org, service, edition });
->>>>>>> 5dd8a3e8
-        }
+			return RedirectToRoute(routeName,
+				new { action = "Index", controller = "Codelist", org, service });
+		}
 
 
-        [HttpGet]
-        public IActionResult CodeLists(string org, string service)
-        {
-            List<CodeList> codeLists = new List<CodeList>();
-            Dictionary<string, string> serviceCodeLists = _repository.GetCodelists(org, service);
+		[HttpGet]
+		public IActionResult CodeLists(string org, string service)
+		{
+			List<CodeList> codeLists = new List<CodeList>();
+			Dictionary<string, string> serviceCodeLists = _repository.GetCodelists(org, service);
 
-            int index = 1;
-            foreach (KeyValuePair<string, string> kvp in serviceCodeLists)
-            {
-                codeLists.Add(new CodeList() { CodeListName = kvp.Key, Id = index });
-                index++;
-            }
+			int index = 1;
+			foreach (KeyValuePair<string, string> kvp in serviceCodeLists)
+			{
+				codeLists.Add(new CodeList() { CodeListName = kvp.Key, Id = index });
+				index++;
+			}
 
-            Dictionary<string, string> ownerCodeLists = _repository.GetCodelists(org, null);
-            foreach (KeyValuePair<string, string> kvp in ownerCodeLists)
-            {
-                codeLists.Add(new CodeList() { CodeListName = kvp.Key, Id = index });
-                index++;
-            }
-            return Json(codeLists);
-        }
-    }
+			Dictionary<string, string> ownerCodeLists = _repository.GetCodelists(org, null);
+			foreach (KeyValuePair<string, string> kvp in ownerCodeLists)
+			{
+				codeLists.Add(new CodeList() { CodeListName = kvp.Key, Id = index });
+				index++;
+			}
+			return Json(codeLists);
+		}
+	}
 }