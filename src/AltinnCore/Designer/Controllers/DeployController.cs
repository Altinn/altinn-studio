using System;
using System.Collections.Generic;
using System.Net.Http;
using System.Net.Http.Headers;
using System.Text;
using System.Threading.Tasks;
using Altinn.Platform.Storage.Models;
using AltinnCore.Common.Configuration;
using AltinnCore.Common.Services.Interfaces;
using AltinnCore.Designer.ModelBinding;
using AltinnCore.RepositoryClient.Model;
using Common.Models;
using Microsoft.AspNetCore.Authorization;
using Microsoft.AspNetCore.Mvc;
using Microsoft.Extensions.Configuration;
using Microsoft.Extensions.Logging;
using Microsoft.Extensions.Options;
using Newtonsoft.Json;
using Storage.Interface.Clients;

namespace AltinnCore.Designer.Controllers
{
    /// <summary>
    /// Implementation for deploy actions
    /// </summary>
    [Authorize]
    public class DeployController : Controller
    {
        private readonly ISourceControl _sourceControl;
        private readonly IConfiguration _configuration;
        private readonly IGitea _giteaAPI;
        private readonly ILogger<DeployController> _logger;
        private readonly ServiceRepositorySettings _settings;
        private readonly PlatformSettings _platformSettings;
        private readonly IRepository _repository;

        /// <summary>
        /// Initializes a new instance of the <see cref="DeployController"/> class
        /// </summary>
        /// <param name="sourceControl">The source control service</param>
        /// <param name="configuration">The configuration service</param>
        /// <param name="giteaAPI">The gitea api service</param>
        /// <param name="logger">The logger</param>
        /// <param name="settings">The settings service</param>
        /// <param name="platformSettings">The platform settings</param>
        /// <param name="repositoryService">the repository service</param>
        public DeployController(
            ISourceControl sourceControl,
            IConfiguration configuration,
            IGitea giteaAPI,
            ILogger<DeployController> logger,
            IOptions<ServiceRepositorySettings> settings,
            IOptions<PlatformSettings> platformSettings,
            IRepository repositoryService)
        {
            _sourceControl = sourceControl;
            _configuration = configuration;
            _giteaAPI = giteaAPI;
            _logger = logger;
            _settings = settings.Value;
            _platformSettings = platformSettings.Value;
            _repository = repositoryService;
        }

        /// <summary>
        /// Start a new deployment
        /// </summary>
        /// <param name="org">The Organization code for the application owner</param>
        /// <param name="appName">The application code for the current service</param>
        /// <returns>The result of trying to start a new deployment</returns>
        [HttpPost]
        public async Task<IActionResult> StartDeployment(string org, string appName)
        {
<<<<<<< HEAD
            _logger.LogInformation("org -{0}", org);
            _logger.LogInformation("appName -{0}", appName);

            if (org == null || appName == null)
=======
            if (applicationOwnerId == null || applicationCode == null)
>>>>>>> 3fa152bd
            {
                return BadRequest(new DeploymentStatus
                {
                    Success = false,
                    Message = "Application owner (org) and application name must be supplied",
                });
            }

            if (_configuration["AccessTokenDevOps"] == null)
            {
                ViewBag.ServiceUnavailable = true;
                return BadRequest(new DeploymentStatus
                {
                    Success = false,
                    Message = "Deployment failed: no access token",
                });
            }

<<<<<<< HEAD
            Repository repository = _giteaAPI.GetRepository(org, appName).Result;
            _logger.LogInformation("repository -{0}", repository);
            _logger.LogInformation("repository permission -{0}", repository.Permissions);
            _logger.LogInformation("repository permission push -{0}", repository.Permissions.Push);

=======
            Repository repository = _giteaAPI.GetRepository(applicationOwnerId, applicationCode).Result;
>>>>>>> 3fa152bd
            if (repository != null && repository.Permissions != null && repository.Permissions.Push != true)
            {
                ViewBag.ServiceUnavailable = true;
                return BadRequest(new DeploymentStatus
                {
                    Success = false,
                    Message = "Deployment failed: not authorized",
                });
            }

            string credentials = _configuration["AccessTokenDevOps"];

            string result = string.Empty;
            Branch masterBranch = _giteaAPI.GetBranch(org, appName, "master").Result;
            if (masterBranch == null)
            {
                _logger.LogWarning($"Unable to fetch branch information for app owner {org} and app {appName}");
                return StatusCode(500, new DeploymentResponse
                {
                    Success = false,
                    Message = "Deployment failed: unable to find latest commit",
                });
            }

            // register application in platform storage
            bool applicationInStorage = await RegisterApplicationInStorage(org, appName, masterBranch.Commit.Id);
            if (!applicationInStorage)
            {
                _logger.LogWarning($"Unable to deploy app {appName} for {org} to Platform Storage");
                return StatusCode(500, new DeploymentResponse
                {
                    Success = false,
                    Message = $"Deployment of Application Metadata to Platform Storage failed",
                });
            }

            try
            {
                using (HttpClient client = new HttpClient())
                {
                    client.DefaultRequestHeaders.Accept.Add(new MediaTypeWithQualityHeaderValue("application/json"));
                    client.DefaultRequestHeaders.Authorization = new AuthenticationHeaderValue("Basic", credentials);
                    string giteaEnvironment = Environment.GetEnvironmentVariable("GiteaEndpoint") ?? _settings.ApiEndPointHost;
                    object buildContent = new
                    {
                        definition = new
                        {
                            id = 5,
                        },
                        parameters = $"{{\"APP_OWNER\":\"{org}\",\"APP_REPO\":\"{appName}\",\"APP_DEPLOY_TOKEN\":\"{_sourceControl.GetDeployToken()}\",\"GITEA_ENVIRONMENT\":\"{giteaEnvironment}\", \"APP_COMMIT_ID\":\"{masterBranch.Commit.Id}\",\"should_deploy\":\"{true}\"}}\"",
                    };

                    string buildjson = JsonConvert.SerializeObject(buildContent);
                    StringContent httpContent = new StringContent(buildjson, Encoding.UTF8, "application/json");

                    using (HttpResponseMessage response = await client.PostAsync("https://dev.azure.com/brreg/altinn-studio/_apis/build/builds?api-version=5.0-preview.4", httpContent))
                    {
                        response.EnsureSuccessStatusCode();                                                
                        BuildModel responseBody = await response.Content.ReadAsAsync<BuildModel>();
                        result = responseBody.Id;
                    }
                }
            }
            catch (Exception ex)
            {
                _logger.LogWarning($"Unable deploy app {appName} for {org} because {ex}");
                return StatusCode(500, new DeploymentResponse
                {
                    Success = false,
                    Message = "Deployment failed " + ex,
                });
            }

            return Ok(new DeploymentResponse
            {
                Success = true,
                BuildId = result,
                Message = "Deployment status: " + result,
            });
        }

        /// <summary>
        /// Gets deployment status
        /// </summary>
        /// <param name="org">The Organization code for the application owner</param>
        /// <param name="appName">The application code for the current service</param>
        /// <param name="buildId">the id of the build for which the deployment status is to be retrieved</param>
        /// <returns>The build status of the deployment build</returns>
        [HttpGet]
        public async Task<IActionResult> FetchDeploymentStatus(string org, string appName, string buildId)
        {
            if (string.IsNullOrEmpty(org) || string.IsNullOrEmpty(appName) || string.IsNullOrEmpty(buildId))
            {
                return BadRequest(new DeploymentStatus
                {
                    Success = false,
                    Message = "application owner (org), appName or buildId not supplied",
                });
            }

            BuildModel buildModel = null;
            try
            {
                using (HttpClient client = new HttpClient())
                {
                    client.DefaultRequestHeaders.Accept.Add(new System.Net.Http.Headers.MediaTypeWithQualityHeaderValue("application/json"));

                    using (HttpResponseMessage response = await client.GetAsync(string.Format("https://dev.azure.com/brreg/altinn-studio/_apis/build/builds/{0}?api-version=5.0-preview.4", buildId)))
                    {
                        response.EnsureSuccessStatusCode();
                        buildModel = await response.Content.ReadAsAsync<BuildModel>();
                        string responseBody = await response.Content.ReadAsStringAsync();
                    }
                }
            }
            catch (Exception ex)
            {
                return StatusCode(500, new DeploymentStatus
                {
                    Success = false,
                    Message = "Deployment failed " + ex,
                });
            }

            var deploymentSuccess = buildModel.Result != null && buildModel.Result.Equals("succeeded");

            return Ok(new DeploymentStatus
            {
                Success = deploymentSuccess,
                Message = "Deployment status: " + buildModel.Status,
                StartTime = buildModel.StartTime,
                FinishTime = buildModel.FinishTime,
                BuildId = buildId,
                Status = buildModel.Status,
            });
        }

        private async Task<bool> RegisterApplicationInStorage(string org, string appName, string versionId)
        {
            bool applicationInStorage = false;
<<<<<<< HEAD
            Application applicationFromRepository = _repository.GetApplication(org, appName);
=======
            ApplicationMetadata applicationMetadataFromRepository = _repository.GetApplicationMetadata(applicationOwnerId, applicationCode);

            // for old service application meta data file was not generated, so create the application meta data file
            // but the metadata for attachment will not be available on deployment
            if (applicationMetadataFromRepository == null)
            {
                _repository.CreateApplicationMetadata(applicationOwnerId, applicationCode);
                applicationMetadataFromRepository = _repository.GetApplicationMetadata(applicationOwnerId, applicationCode);
            }

>>>>>>> 3fa152bd
            using (HttpClient client = new HttpClient())
            {
                string appId = $"{org}/{appName}";
                string storageEndpoint = _platformSettings.GetApiStorageEndpoint;
                Application application = null;
                string getApplicationMetadataUrl = $"{storageEndpoint}applications/{appId}";
                HttpResponseMessage getApplicationResponse = await client.GetAsync(getApplicationMetadataUrl);
                if (getApplicationResponse.IsSuccessStatusCode)
                {
                    string json = getApplicationResponse.Content.ReadAsStringAsync().Result;
                    application = JsonConvert.DeserializeObject<Application>(json);
                    applicationInStorage = true;

                    if (application.Title == null)
                    {
                        application.Title = new Dictionary<string, string>();
                    }

                    application.Title = applicationFromRepository.Title;
                    application.VersionId = versionId;
                    if (application.ElementTypes == null)
                    {
                        application.ElementTypes = new List<ElementType>();
                    }

                    application.ElementTypes = applicationFromRepository.ElementTypes;

                    HttpResponseMessage response = client.PutAsync(getApplicationMetadataUrl, application.AsJson()).Result;
                    if (response.IsSuccessStatusCode)
                    {
                        _logger.LogInformation($"Application Metadata for {appId} is created. New versionId is {versionId}.");
                    }
                    else
                    {
                        _logger.LogInformation($"An error occured while trying to update application Metadata for {appId}. VersionId is {versionId}.");
                    }
                }
                else if (getApplicationResponse.StatusCode == System.Net.HttpStatusCode.NotFound)
                {
                    Application appMetadata = CreateApplication(appId, versionId);
                    appMetadata.Org = applicationFromRepository.Org;
                    appMetadata.CreatedBy = applicationFromRepository.CreatedBy;
                    appMetadata.CreatedDateTime = applicationFromRepository.CreatedDateTime;
                    appMetadata.ElementTypes = applicationFromRepository.ElementTypes;
                    appMetadata.Title = applicationFromRepository.Title;

                    string createApplicationMetadataUrl = $"{storageEndpoint}applications?appId={appId}";
                    HttpResponseMessage createApplicationMetadataResponse = await client.PostAsync(createApplicationMetadataUrl, appMetadata.AsJson());
                    if (createApplicationMetadataResponse.IsSuccessStatusCode)
                    {
                        applicationInStorage = true;
                    }
                    else
                    {
                        applicationInStorage = false;
                        _logger.LogError("Something went wrong when trying to create metadata, response code is: ", createApplicationMetadataResponse.StatusCode);
                    }
                }
                else
                {
                    applicationInStorage = false;
                    _logger.LogError("Something went wrong when trying to get metadata, response code is: ", getApplicationResponse.StatusCode);
                }

                return applicationInStorage;
            }
        }

        private Application CreateApplication(string appId, string versionId)
        {
            Dictionary<string, string> title = new Dictionary<string, string>
                        {
                            { "nb", "Tittel" }
                        };

            Application appMetadata = new Application
            {
                Id = appId,
                Title = title,
                ElementTypes = new List<ElementType>(),
                VersionId = versionId
            };

            ElementType elementTypes = new ElementType
            {
                Id = "default",
                AllowedContentType = new List<string>() { "application/xml" }
            };

            appMetadata.ElementTypes.Add(elementTypes);

            return appMetadata;
        }
    }
}<|MERGE_RESOLUTION|>--- conflicted
+++ resolved
@@ -71,14 +71,7 @@
         [HttpPost]
         public async Task<IActionResult> StartDeployment(string org, string appName)
         {
-<<<<<<< HEAD
-            _logger.LogInformation("org -{0}", org);
-            _logger.LogInformation("appName -{0}", appName);
-
             if (org == null || appName == null)
-=======
-            if (applicationOwnerId == null || applicationCode == null)
->>>>>>> 3fa152bd
             {
                 return BadRequest(new DeploymentStatus
                 {
@@ -97,15 +90,8 @@
                 });
             }
 
-<<<<<<< HEAD
             Repository repository = _giteaAPI.GetRepository(org, appName).Result;
-            _logger.LogInformation("repository -{0}", repository);
-            _logger.LogInformation("repository permission -{0}", repository.Permissions);
-            _logger.LogInformation("repository permission push -{0}", repository.Permissions.Push);
-
-=======
-            Repository repository = _giteaAPI.GetRepository(applicationOwnerId, applicationCode).Result;
->>>>>>> 3fa152bd
+
             if (repository != null && repository.Permissions != null && repository.Permissions.Push != true)
             {
                 ViewBag.ServiceUnavailable = true;
@@ -246,20 +232,17 @@
         private async Task<bool> RegisterApplicationInStorage(string org, string appName, string versionId)
         {
             bool applicationInStorage = false;
-<<<<<<< HEAD
+
             Application applicationFromRepository = _repository.GetApplication(org, appName);
-=======
-            ApplicationMetadata applicationMetadataFromRepository = _repository.GetApplicationMetadata(applicationOwnerId, applicationCode);
 
             // for old service application meta data file was not generated, so create the application meta data file
             // but the metadata for attachment will not be available on deployment
-            if (applicationMetadataFromRepository == null)
-            {
-                _repository.CreateApplicationMetadata(applicationOwnerId, applicationCode);
-                applicationMetadataFromRepository = _repository.GetApplicationMetadata(applicationOwnerId, applicationCode);
-            }
-
->>>>>>> 3fa152bd
+            if (applicationFromRepository == null)
+            {
+                _repository.CreateApplication(org, appName);
+                applicationFromRepository = _repository.GetApplication(org, appName);
+            }
+
             using (HttpClient client = new HttpClient())
             {
                 string appId = $"{org}/{appName}";
