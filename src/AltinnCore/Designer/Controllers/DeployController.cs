--- conflicted
+++ resolved
@@ -146,11 +146,9 @@
 
                     string buildjson = JsonConvert.SerializeObject(buildContent);
                     StringContent httpContent = new StringContent(buildjson, Encoding.UTF8, "application/json");
-<<<<<<< HEAD
+
                     _logger.LogInformation("buildjson {0}", buildjson);
-=======
-                    _logger.LogInformation("response httpcontent - {0}", httpContent);
->>>>>>> d9e6515b
+
                     using (HttpResponseMessage response = await client.PostAsync("https://dev.azure.com/brreg/altinn-studio/_apis/build/builds?api-version=5.0-preview.4", httpContent))
                     {
                         response.EnsureSuccessStatusCode();
