using System;
using System.Collections.Generic;
using System.Linq;
using System.Threading.Tasks;
using AltinnCore.Common.Configuration;
using AltinnCore.Common.Models;
using AltinnCore.Common.Services.Interfaces;
using AltinnCore.RepositoryClient.Model;
using Microsoft.AspNetCore.Http;
using Microsoft.AspNetCore.Mvc;
using Microsoft.Extensions.Options;

namespace AltinnCore.Designer.Controllers
{
    /// <summary>
    /// This is the API controller for functionality related to repositories.
    /// </summary>
    public class RepositoryController : ControllerBase
    {
        private readonly IGitea _giteaApi;
        private readonly ServiceRepositorySettings _settings;
        private readonly ISourceControl _sourceControl;

        /// <summary>
        /// Initializes a new instance of the <see cref="RepositoryController"/> class.
        /// </summary>
        /// <param name="giteaWrapper">the gitea wrapper</param>
        /// <param name="repositorySettings">Settings for repository</param>
<<<<<<< HEAD
        /// <param name="sourceControl">the source control</param>
=======
        /// <param name="sourceControl">The source control service</param>
>>>>>>> 01a41db9
        public RepositoryController(IGitea giteaWrapper, IOptions<ServiceRepositorySettings> repositorySettings, ISourceControl sourceControl)
        {
            _giteaApi = giteaWrapper;
            _settings = repositorySettings.Value;
            _sourceControl = sourceControl;
        }

        /// <summary>
        /// Returns a list over repositories
        /// </summary>
        /// <param name="repositorySearch">The search params</param>
        /// <returns>List of repostories that user has access to.</returns>
        [HttpGet]
        public List<Repository> Search(RepositorySearch repositorySearch)
        {
            SearchResults repositorys = _giteaApi.SearchRepository(repositorySearch.OnlyAdmin, repositorySearch.KeyWord, repositorySearch.Page).Result;
            return repositorys.Data;
        }

        /// <summary>
        /// List of all organizations a user has access to.
        /// </summary>
        /// <returns>A list over all organizations user has access to</returns>
        [HttpGet]
        public List<Organization> Organizations()
        {
            string sessionId = Request.Cookies[_settings.GiteaCookieName];
            List<Organization> orglist = _giteaApi.GetUserOrganizations(sessionId).Result;
            return orglist;
        }

        /// <summary>
        /// Returns a specic organization
        /// </summary>
        /// <param name="id">The organization name</param>
        /// <returns>The organization</returns>
        [HttpGet]
        public ActionResult<Organization> Organization(string id)
        {
            Organization org = _giteaApi.GetOrganization(id).Result;
            if (org != null)
            {
                return org;
            }

            return NotFound();
        }

        /// <summary>
<<<<<<< HEAD
        /// API for creating a API Token in GITEA and store it to the user folder
        /// This is not a ideal way of doing it, and we risk that one of the method are
        /// deleted, but currently the firt method does not return the required params. (Sha1 header when
        /// creating the token)
        /// </summary>
        /// <param name="userName">The Gitea username</param>
        /// <param name="password">The Gitea password</param>
        /// <returns>The http status</returns>
        [HttpPost]
        public async Task<ActionResult> ConnectUserToRepositories(string userName, string password)
        {
            string tokenID = await _giteaApi.CreateAppToken(Guid.NewGuid().ToString(), userName, password);
            List<AccessToken> accessTokens = await _giteaApi.ListAccessTokens(userName, password);
            AccessToken token = accessTokens.FirstOrDefault(t => t.Name == tokenID);
            if (token != null)
            {
                _sourceControl.StoreAppTokenForUser(token.Sha1);
                return Ok();
            }
            else
            {
                return NotFound();
            }
=======
        /// This method returns the status of a given repository 
        /// </summary>
        /// <param name="org">The organization or user owning the repo</param>
        /// <param name="repository">The repository</param>
        /// <returns>The repository status</returns>
        [HttpGet]
        public RepoStatus RepoStatus(string org, string repository)
        {
            _sourceControl.FetchRemoteChanges(org, repository);
            return _sourceControl.RepositoryStatus(org, repository);
        }

        /// <summary>
        /// Pull remote changes for a given repo
        /// </summary>
        /// <param name="owner">The owner of the repository</param>
        /// <param name="repository">Name of the repository</param>
        [HttpGet]
        public void PullRepo(string owner, string repository)
        {
            _sourceControl.PullRemoteChanges(owner, repository);
        }

        /// <summary>
        /// Pushes changes for a given repo
        /// </summary>
        /// <param name="commitInfo">Info about the commit</param>
        [HttpPost]
        public void CommitAndPushRepo(CommitInfo commitInfo)
        {
            _sourceControl.PushChangesForRepository(commitInfo);
>>>>>>> 01a41db9
        }
    }
}<|MERGE_RESOLUTION|>--- conflicted
+++ resolved
@@ -26,11 +26,7 @@
         /// </summary>
         /// <param name="giteaWrapper">the gitea wrapper</param>
         /// <param name="repositorySettings">Settings for repository</param>
-<<<<<<< HEAD
         /// <param name="sourceControl">the source control</param>
-=======
-        /// <param name="sourceControl">The source control service</param>
->>>>>>> 01a41db9
         public RepositoryController(IGitea giteaWrapper, IOptions<ServiceRepositorySettings> repositorySettings, ISourceControl sourceControl)
         {
             _giteaApi = giteaWrapper;
@@ -80,31 +76,6 @@
         }
 
         /// <summary>
-<<<<<<< HEAD
-        /// API for creating a API Token in GITEA and store it to the user folder
-        /// This is not a ideal way of doing it, and we risk that one of the method are
-        /// deleted, but currently the firt method does not return the required params. (Sha1 header when
-        /// creating the token)
-        /// </summary>
-        /// <param name="userName">The Gitea username</param>
-        /// <param name="password">The Gitea password</param>
-        /// <returns>The http status</returns>
-        [HttpPost]
-        public async Task<ActionResult> ConnectUserToRepositories(string userName, string password)
-        {
-            string tokenID = await _giteaApi.CreateAppToken(Guid.NewGuid().ToString(), userName, password);
-            List<AccessToken> accessTokens = await _giteaApi.ListAccessTokens(userName, password);
-            AccessToken token = accessTokens.FirstOrDefault(t => t.Name == tokenID);
-            if (token != null)
-            {
-                _sourceControl.StoreAppTokenForUser(token.Sha1);
-                return Ok();
-            }
-            else
-            {
-                return NotFound();
-            }
-=======
         /// This method returns the status of a given repository 
         /// </summary>
         /// <param name="org">The organization or user owning the repo</param>
@@ -136,7 +107,32 @@
         public void CommitAndPushRepo(CommitInfo commitInfo)
         {
             _sourceControl.PushChangesForRepository(commitInfo);
->>>>>>> 01a41db9
+        }
+
+        /// <summary>
+        /// API for creating a API Token in GITEA and store it to the user folder
+        /// This is not a ideal way of doing it, and we risk that one of the method are
+        /// deleted, but currently the firt method does not return the required params. (Sha1 header when
+        /// creating the token)
+        /// </summary>
+        /// <param name="userName">The Gitea username</param>
+        /// <param name="password">The Gitea password</param>
+        /// <returns>The http status</returns>
+        [HttpPost]
+        public async Task<ActionResult> ConnectUserToRepositories(string userName, string password)
+        {
+            string tokenID = await _giteaApi.CreateAppToken(Guid.NewGuid().ToString(), userName, password);
+            List<AccessToken> accessTokens = await _giteaApi.ListAccessTokens(userName, password);
+            AccessToken token = accessTokens.FirstOrDefault(t => t.Name == tokenID);
+            if (token != null)
+            {
+                _sourceControl.StoreAppTokenForUser(token.Sha1);
+                return Ok();
+            }
+            else
+            {
+                return NotFound();
+            }
         }
     }
 }