--- conflicted
+++ resolved
@@ -122,7 +122,6 @@
         }
 
         /// <summary>
-<<<<<<< HEAD
         /// Commit changes
         /// </summary>
         /// <param name="commitInfo">Info about the commit</param>
@@ -195,7 +194,9 @@
         public Branch Branch(string owner, string repository, string branch)
         {
             return _giteaApi.GetBranch(owner, repository, branch).Result;
-=======
+        }
+
+        /// <summary>
         /// API for creating a API Token in GITEA and store it to the user folder
         /// This is not a ideal way of doing it, and we risk that one of the method are
         /// deleted, but currently the firt method does not return the required params. (Sha1 header when
@@ -219,7 +220,6 @@
             {
                 return NotFound();
             }
->>>>>>> 1bec295c
         }
     }
 }