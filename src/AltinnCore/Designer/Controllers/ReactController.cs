--- conflicted
+++ resolved
@@ -9,335 +9,147 @@
 
 namespace AltinnCore.Designer.Controllers
 {
-    /// <summary>
-    /// Controller containing all react-ions
-    /// </summary>
-    public class ReactController : Controller
-    {
-        private readonly IRepository _repository;
+	/// <summary>
+	/// Controller containing all react-ions
+	/// </summary>
+	public class ReactController : Controller
+	{
+		private readonly IRepository _repository;
 
-<<<<<<< HEAD
-    /// <summary>
-    /// The index action which will show the React form builder
-    /// </summary>
-    /// <param name="org">The current service owner</param>
-    /// <param name="service">The current service</param>
-    /// <returns>A view with the React form builder</returns>
-    public IActionResult Index(string org, string service)
-    {
-      return View();
-    }
+		/// <summary>
+		/// Initializes a new instance of the <see cref="ReactController"/> class.
+		/// </summary>
+		/// <param name="repositoryService">The service repository service</param>
+		public ReactController(IRepository repositoryService)
+		{
+			_repository = repositoryService;
+		}
+
+		/// <summary>
+		/// The index action which will show the React form builder
+		/// </summary>
+		/// <param name="org">The current service owner</param>
+		/// <param name="service">The current service</param>
+		/// <returns>A view with the React form builder</returns>
+		public IActionResult Index(string org, string service)
+		{
+			return View();
+		}
 
 
-    /// <summary>
-    /// Get form layout as JSON
-    /// <param name="org">The Organization code for the service owner</param>
-    /// <param name="service">The service code for the current service</param>
-    /// <returns>The model representation as JSON</returns>
-    [HttpGet]
-    public ActionResult GetFormLayout(string org, string service)
-    {
-      return Content(_repository.GetJsonFormLayout(org, service), "text/plain", Encoding.UTF8);
-    }
+		/// <summary>
+		/// Get form layout as JSON
+		/// <param name="org">The Organization code for the service owner</param>
+		/// <param name="service">The service code for the current service</param>
+		/// <returns>The model representation as JSON</returns>
+		[HttpGet]
+		public ActionResult GetFormLayout(string org, string service)
+		{
+			return Content(_repository.GetJsonFormLayout(org, service), "text/plain", Encoding.UTF8);
+		}
 
-    /// <summary>
-    /// Get third party components listed as JSON
-    /// <param name="org">The Organization code for the service owner</param>
-    /// <param name="service">The service code for the current service</param>
-    /// <returns>The model representation as JSON</returns>
-    [HttpGet]
-    public ActionResult GetThirdPartyComponents(string org, string service)
-    {
-      return Content(_repository.GetJsonThirdPartyComponents(org, service), "text/plain", Encoding.UTF8);
-    }
+		/// <summary>
+		/// Get third party components listed as JSON
+		/// <param name="org">The Organization code for the service owner</param>
+		/// <param name="service">The service code for the current service</param>
+		/// <returns>The model representation as JSON</returns>
+		[HttpGet]
+		public ActionResult GetThirdPartyComponents(string org, string service)
+		{
+			return Content(_repository.GetJsonThirdPartyComponents(org, service), "text/plain", Encoding.UTF8);
+		}
 
-    /// <summary>
-    /// Get rule handler in JSON structure
-    /// <param name="org">The Organization code for the service owner</param>
-    /// <param name="service">The service code for the current service</param>
-    /// <returns>The model representation as JSON</returns>
-    [HttpGet]
-    public ActionResult GetRuleHandler(string org, string service)
-    {
-      return Content(_repository.GetRuleHandler(org, service), "application/javascript", Encoding.UTF8);
-    }
+		/// <summary>
+		/// Get rule handler in JSON structure
+		/// <param name="org">The Organization code for the service owner</param>
+		/// <param name="service">The service code for the current service</param>
+		/// <returns>The model representation as JSON</returns>
+		[HttpGet]
+		public ActionResult GetRuleHandler(string org, string service)
+		{
+			return Content(_repository.GetRuleHandler(org, service), "application/javascript", Encoding.UTF8);
+		}
 
-    /// <summary>
-    /// Get text resource as JSON for specified language
-    /// <param name="org">The Organization code for the service owner</param>
-    /// <param name="service">The service code for the current service</param>
-    /// <param name="id">The language id for the text resource file</param>
-    /// <returns>The model representation as JSON</returns>
-    [HttpGet]
-    public ActionResult GetTextResources(string org, string service, string id)
-    {
-      var result = _repository.GetResource(org, service, id);
-      return Content(result);
-    }
+		/// <summary>
+		/// Get text resource as JSON for specified language
+		/// <param name="org">The Organization code for the service owner</param>
+		/// <param name="service">The service code for the current service</param>
+		/// <param name="id">The language id for the text resource file</param>
+		/// <returns>The model representation as JSON</returns>
+		[HttpGet]
+		public ActionResult GetTextResources(string org, string service, string id)
+		{
+			var result = _repository.GetResource(org, service, id);
+			return Content(result);
+		}
 
-    /// <summary>
-    /// Save form layout as JSON
-    /// <param name="jsonData">The code list data to save</param>
-    /// <param name="org">The Organization code for the service owner</param>
-    /// <param name="service">The service code for the current service</param>
-    /// <returns>A success message if the save was successful</returns>
-    [HttpPost]
-    public ActionResult SaveFormLayout([FromBody] dynamic jsonData, string org, string service)
-    {
-      _repository.SaveJsonFormLayout(org, service, jsonData.ToString());
-=======
-        /// <summary>
-        /// Initializes a new instance of the <see cref="ReactController"/> class.
-        /// </summary>
-        /// <param name="repositoryService">The service repository service</param>
-        public ReactController(IRepository repositoryService)
-        {
-            _repository = repositoryService;
-        }
+		/// <summary>
+		/// Save form layout as JSON
+		/// <param name="jsonData">The code list data to save</param>
+		/// <param name="org">The Organization code for the service owner</param>
+		/// <param name="service">The service code for the current service</param>
+		/// <returns>A success message if the save was successful</returns>
+		[HttpPost]
+		public ActionResult SaveFormLayout([FromBody] dynamic jsonData, string org, string service)
+		{
+			_repository.SaveJsonFormLayout(org, service, jsonData.ToString());
 
-        /// <summary>
-        /// The index action which will list basic information about the service, as well as
-        /// all service editions for this service
-        /// </summary>
-        /// <param name="org">The current service owner</param>
-        /// <param name="service">The current service</param>
-        /// <returns>A view with basic information and all service editions</returns>
-        public IActionResult Index(string org, string service)
-        {
-            IList<EditionConfiguration> serviceEditions = _repository.GetEditions(org, service);
-            return View(serviceEditions);
-        }
+			return Json(new
+			{
+				Success = true,
+				Message = "Skjema lagret"
+			});
+		}
 
-        /// <summary>
-        /// Action for displaying the page for creating a new service edition
-        /// </summary>
-        /// <param name="org">The current service owner</param>
-        /// <param name="service">The current service</param>
-        /// <returns>A view containing a form for creating a service edition</returns>
-        [HttpGet]
-        public IActionResult CreateEdition(string org, string service)
-        {
-            return View();
-        }
+		/// <summary>
+		/// Save form layout as JSON
+		/// <param name="jsonData">The code list data to save</param>
+		/// <param name="org">The Organization code for the service owner</param>
+		/// <param name="service">The service code for the current service</param>
+		/// <returns>A success message if the save was successful</returns>
+		[HttpPost]
+		public ActionResult SaveThirdPartyComponents([FromBody] dynamic jsonData, string org, string service)
+		{
+			_repository.SaveJsonThirdPartyComponents(org, service, jsonData.ToString());
 
-        /// <summary>
-        /// Action which is used to create a new service edition
-        /// </summary>
-        /// <param name="org">The current service owner</param>
-        /// <param name="service">The current service</param>
-        /// <param name="editionConfig">The service edition configuration of the edition to create</param>
-        /// <returns>If successful: a redirect to the created edition, if failure: the creation view with appropriate error messages</returns>
-        [HttpPost]
-        public IActionResult CreateEdition(string org, string service, EditionConfiguration editionConfig)
-        {
-            if (ModelState.IsValid)
-            {
-                IList<EditionConfiguration> editions = _repository.GetEditions(org, service);
-                List<string> editionNames = editions.Select(edition => edition.Code).ToList();
+			return Json(new
+			{
+				Success = true,
+				Message = "Tredjeparts komponenter lagret"
+			});
+		}
 
-                if (!editionNames.Contains(editionConfig.Code))
-                {
-                    _repository.CreateEdition(org, service, editionConfig);
-                    var metadata = new ServiceMetadata
-                    {
-                        Edition = editionConfig.Code,
-                        Org = org,
-                        Service = service
-                    };
-                    _repository.CreateServiceMetadata(metadata);
+		/// <summary>
+		/// Save JSON data as file
+		/// <param name="jsonData">The code list data to save</param>
+		/// <param name="org">The Organization code for the service owner</param>
+		/// <param name="service">The service code for the current service</param>
+		/// <param name="fileName">The filename to be saved as</param>
+		/// <returns>A success message if the save was successful</returns>
+		[HttpPost]
+		public ActionResult SaveJsonFile([FromBody] dynamic jsonData, string org, string service, string fileName)
+		{
+			_repository.SaveJsonFile(org, service, jsonData.ToString(), fileName);
 
-                    return RedirectToAction("Index", "Edition", new { org, service, edition = editionConfig.Code });
-                }
-                else
-                {
-                    ViewBag.editionNameAlreadyExists = true;
-                    return View();
-                }
-            }
-            else
-            {
-                return View(editionConfig);
-            }
-        }
+			return Json(new
+			{
+				Success = true,
+				Message = fileName + " saved"
+			});
+		}
 
-        /// <summary>
-        /// Action for deleting a service edition
-        /// </summary>
-        /// <param name="org">The current service owner</param>
-        /// <param name="service">The current service</param>
-        /// <param name="id">The edition id delete</param>
-        /// <returns>A view with basic information and all service editions</returns>
-        [HttpGet]
-        public IActionResult DeleteEdition(string org, string service, string id)
-        {
-            _repository.DeleteEdition(org, service, id);
-            return RedirectToAction("Index", new { org, service });
-        }
+		/// <summary>
+		/// Get JSON file in JSON structure
+		/// <param name="org">The Organization code for the service owner</param>
+		/// <param name="service">The service code for the current service</param>
+		/// <param name="fileName">The filename to read from</param>
+		/// <returns>The model representation as JSON</returns>
+		[HttpGet]
+		public ActionResult GetJsonFile(string org, string service, string fileName)
+		{
+			return Content(_repository.GetJsonFile(org, service, fileName), "application/javascript", Encoding.UTF8);
+		}
 
 
-        /// <summary>
-        /// Get form layout as JSON
-        /// <param name="org">The Organization code for the service owner</param>
-        /// <param name="service">The service code for the current service</param>
-        /// <param name="edition">The edition code for the current service</param>
-        /// <returns>The model representation as JSON</returns>
-        [HttpGet]
-        public ActionResult GetFormLayout(string org, string service, string edition)
-        {
-            return Content(_repository.GetJsonFormLayout(org, service, edition), "text/plain", Encoding.UTF8);
-        }
-
-        /// <summary>
-        /// Get third party components listed as JSON
-        /// <param name="org">The Organization code for the service owner</param>
-        /// <param name="service">The service code for the current service</param>
-        /// <param name="edition">The edition code for the current service</param>
-        /// <returns>The model representation as JSON</returns>
-        [HttpGet]
-        public ActionResult GetThirdPartyComponents(string org, string service, string edition)
-        {
-            return Content(_repository.GetJsonThirdPartyComponents(org, service, edition), "text/plain", Encoding.UTF8);
-        }
-
-        /// <summary>
-        /// Get rule handler in JSON structure
-        /// <param name="org">The Organization code for the service owner</param>
-        /// <param name="service">The service code for the current service</param>
-        /// <param name="edition">The edition code for the current service</param>
-        /// <returns>The model representation as JSON</returns>
-        [HttpGet]
-        public ActionResult GetRuleHandler(string org, string service, string edition)
-        {
-            return Content(_repository.GetRuleHandler(org, service, edition), "application/javascript", Encoding.UTF8);
-        }
-
-        /// <summary>
-        /// Get text resource as JSON for specified language
-        /// <param name="org">The Organization code for the service owner</param>
-        /// <param name="service">The service code for the current service</param>
-        /// <param name="edition">The edition code for the current service</param>
-        /// <param name="id">The language id for the text resource file</param>
-        /// <returns>The model representation as JSON</returns>
-        [HttpGet]
-        public ActionResult GetTextResources(string org, string service, string edition, string id)
-        {
-            var result = _repository.GetResource(org, service, edition, id);
-            return Content(result);
-        }
-
-        /// <summary>
-        /// Save form layout as JSON
-        /// <param name="jsonData">The code list data to save</param>
-        /// <param name="org">The Organization code for the service owner</param>
-        /// <param name="service">The service code for the current service</param>
-        /// <param name="edition">The edition code for the current service</param>
-        /// <returns>A success message if the save was successful</returns>
-        [HttpPost]
-        public ActionResult SaveFormLayout([FromBody] dynamic jsonData, string org, string service, string edition)
-        {
-            _repository.SaveJsonFormLayout(org, service, edition, jsonData.ToString());
->>>>>>> 5dd8a3e8
-
-            return Json(new
-            {
-                Success = true,
-                Message = "Skjema lagret"
-            });
-        }
-
-<<<<<<< HEAD
-    /// <summary>
-    /// Save form layout as JSON
-    /// <param name="jsonData">The code list data to save</param>
-    /// <param name="org">The Organization code for the service owner</param>
-    /// <param name="service">The service code for the current service</param>
-    /// <returns>A success message if the save was successful</returns>
-    [HttpPost]
-    public ActionResult SaveThirdPartyComponents([FromBody] dynamic jsonData, string org, string service)
-    {
-      _repository.SaveJsonThirdPartyComponents(org, service, jsonData.ToString());
-=======
-        /// <summary>
-        /// Save form layout as JSON
-        /// <param name="jsonData">The code list data to save</param>
-        /// <param name="org">The Organization code for the service owner</param>
-        /// <param name="service">The service code for the current service</param>
-        /// <param name="edition">The edition code for the current service</param>
-        /// <returns>A success message if the save was successful</returns>
-        [HttpPost]
-        public ActionResult SaveThirdPartyComponents([FromBody] dynamic jsonData, string org, string service, string edition)
-        {
-            _repository.SaveJsonThirdPartyComponents(org, service, edition, jsonData.ToString());
->>>>>>> 5dd8a3e8
-
-            return Json(new
-            {
-                Success = true,
-                Message = "Tredjeparts komponenter lagret"
-            });
-        }
-
-<<<<<<< HEAD
-    /// <summary>
-    /// Save JSON data as file
-    /// <param name="jsonData">The code list data to save</param>
-    /// <param name="org">The Organization code for the service owner</param>
-    /// <param name="service">The service code for the current service</param>
-    /// <param name="fileName">The filename to be saved as</param>
-    /// <returns>A success message if the save was successful</returns>
-    [HttpPost]
-    public ActionResult SaveJsonFile([FromBody] dynamic jsonData, string org, string service, string fileName)
-    {
-      _repository.SaveJsonFile(org, service, jsonData.ToString(), fileName);
-=======
-        /// <summary>
-        /// Save JSON data as file
-        /// <param name="jsonData">The code list data to save</param>
-        /// <param name="org">The Organization code for the service owner</param>
-        /// <param name="service">The service code for the current service</param>
-        /// <param name="edition">The edition code for the current service</param>
-        /// <param name="fileName">The filename to be saved as</param>
-        /// <returns>A success message if the save was successful</returns>
-        [HttpPost]
-        public ActionResult SaveJsonFile([FromBody] dynamic jsonData, string org, string service, string edition, string fileName)
-        {
-            _repository.SaveJsonFile(org, service, edition, jsonData.ToString(), fileName);
->>>>>>> 5dd8a3e8
-
-            return Json(new
-            {
-                Success = true,
-                Message = fileName + " saved"
-            });
-        }
-
-<<<<<<< HEAD
-    /// <summary>
-    /// Get JSON file in JSON structure
-    /// <param name="org">The Organization code for the service owner</param>
-    /// <param name="service">The service code for the current service</param>
-    /// <param name="fileName">The filename to read from</param>
-    /// <returns>The model representation as JSON</returns>
-    [HttpGet]
-    public ActionResult GetJsonFile(string org, string service, string fileName)
-    {
-      return Content(_repository.GetJsonFile(org, service, fileName), "application/javascript", Encoding.UTF8);
-    }
-=======
-        /// <summary>
-        /// Get JSON file in JSON structure
-        /// <param name="org">The Organization code for the service owner</param>
-        /// <param name="service">The service code for the current service</param>
-        /// <param name="edition">The edition code for the current service</param>
-        /// <param name="fileName">The filename to read from</param>
-        /// <returns>The model representation as JSON</returns>
-        [HttpGet]
-        public ActionResult GetJsonFile(string org, string service, string edition, string fileName)
-        {
-            return Content(_repository.GetJsonFile(org, service, edition, fileName), "application/javascript", Encoding.UTF8);
-        }
->>>>>>> 5dd8a3e8
-
-
-    }
+	}
 }