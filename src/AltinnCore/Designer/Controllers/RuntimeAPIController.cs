--- conflicted
+++ resolved
@@ -237,7 +237,7 @@
         /// <returns>The status of the upload and guid of attachment</returns>
         [HttpPost]
         [DisableFormValueModelBinding]
-        public async System.Threading.Tasks.Task<IActionResult> SaveFormAttachment(string org, string service, string developer, int partyId, int instanceId, string attachmentType, string attachmentName)
+        public async System.Threading.Tasks.Task<IActionResult> SaveFormAttachment(string org, string service, string developer, int partyId, Guid instanceId, string attachmentType, string attachmentName)
         {
             Guid guid = Guid.NewGuid();
             string pathToSaveTo = _settings.GetTestdataForPartyPath(org, service, developer) + "{0}/{1}/data/{2}/{3}/{4}";
@@ -265,7 +265,7 @@
         /// <returns>The status of the deletion</returns>
         [HttpPost]
         [DisableFormValueModelBinding]
-        public IActionResult DeleteFormAttachment(string org, string service, string developer, int partyId, int instanceId, string attachmentType, string attachmentId)
+        public IActionResult DeleteFormAttachment(string org, string service, string developer, int partyId, Guid instanceId, string attachmentType, string attachmentId)
         {
             string pathToDelete = _settings.GetTestdataForPartyPath(org, service, developer) + "{0}/{1}/data/{2}/{3}/";
             DirectoryInfo directory = new DirectoryInfo(string.Format(pathToDelete, partyId, instanceId, attachmentType, attachmentId));
@@ -288,7 +288,7 @@
         /// <returns>A list with attachments metadata ordered by attachmentType</returns>
         [HttpGet]
         [DisableFormValueModelBinding]
-        public IActionResult GetFormAttachments(string org, string service, string developer, int partyId, int instanceId)
+        public IActionResult GetFormAttachments(string org, string service, string developer, int partyId, Guid instanceId)
         {
             string path = _settings.GetTestdataForPartyPath(org, service, developer) + "{0}/{1}/data/";
             DirectoryInfo rootDirectory = new DirectoryInfo(string.Format(path, partyId, instanceId));
@@ -375,13 +375,8 @@
             {
                 _logger.LogError("Unable to read workflowfile, unable to find next step name from start event");
             }
-<<<<<<< HEAD
-
-            string stateFilePath = $"{_settings.GetTestdataForPartyPath(org, service, developer)}{partyId}/{formId}.state.json";
-=======
-                
+
             string stateFilePath = $"{_settings.GetTestdataForPartyPath(org, service, developer)}{partyId}/{instanceId}/{instanceId}.state.json";
->>>>>>> 68f254be
             System.IO.File.WriteAllText(stateFilePath, stateJson.ToString(), Encoding.UTF8);
 
             return new ServiceState()
