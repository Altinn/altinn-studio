using System;
using System.Collections.Generic;
using System.IO;
using System.Text;
using System.Xml;
using System.Xml.Linq;
using AltinnCore.Common.Factories.ModelFactory;
using AltinnCore.Common.Services.Interfaces;
using AltinnCore.ServiceLibrary.ServiceMetadata;
using Manatee.Json;
using Manatee.Json.Schema;
using Microsoft.AspNetCore.Authorization;
using Microsoft.AspNetCore.Http;
using Microsoft.AspNetCore.Mvc;
using Microsoft.Extensions.Logging;
using Microsoft.Extensions.Primitives;
using Microsoft.Net.Http.Headers;
using Newtonsoft.Json;

namespace AltinnCore.Designer.Controllers
{
    /// <summary>
    /// This is the controller responsible for handling model functionality in AltinnCore
    /// </summary>
    [Authorize]
    public class ModelController : Controller
    {
        private readonly IRepository _repository;
        private readonly ILoggerFactory _loggerFactory;

        /// <summary>
        /// Initializes a new instance of the <see cref="ModelController"/> class
        /// </summary>
        /// <param name="repositoryService">The service Repository Service</param>
        public ModelController(IRepository repositoryService, ILoggerFactory loggerFactory)
        {
            _repository = repositoryService;
            _loggerFactory = loggerFactory;
        }

        /// <summary>
        /// The default action presenting the
        /// </summary>
        /// <param name="org">The Organization code for the service owner</param>
        /// <param name="service">The service code for the current service</param>
        /// <returns>The model main page</returns>
        public ActionResult Index(string org, string service)
        {
            ServiceMetadata metadata = _repository.GetServiceMetaData(org, service);
            return View(metadata);
        }

        /// <summary>
        /// Post action that is used when uploading a XSD and secondary XSD
        /// </summary>
        /// <param name="org">The Organization code for the service owner</param>
        /// <param name="service">The service code for the current service</param>
        /// <param name="thefile">The main XSD</param>
        /// <returns>Return JSON of the generated model</returns>
        [HttpPost]
        public ActionResult Upload(string org, string service, IFormFile thefile)
        {
            if (thefile == null)
            {
                throw new ApplicationException("Cannot upload empty file");
            }

            string mainFileName = ContentDispositionHeaderValue.Parse(new StringSegment(thefile.ContentDisposition)).FileName.ToString();

            MemoryStream xsdMemoryStream = new MemoryStream();
            thefile.OpenReadStream().CopyTo(xsdMemoryStream);
<<<<<<< HEAD
           
            ServiceMetadata serviceMetadata;
            xsdMemoryStream.Position = 0;
            XmlReader reader = XmlReader.Create(xsdMemoryStream, new XmlReaderSettings { IgnoreWhitespace = true });
            serviceMetadata = ParseXsdToServiceMetadata(org, service, reader, _loggerFactory.CreateLogger<XsdToJsonSchema>());

            xsdMemoryStream.Position = 0;
            reader = XmlReader.Create(xsdMemoryStream, new XmlReaderSettings { IgnoreWhitespace = true });
=======

            xsdMemoryStream.Position = 0;
            XmlReader reader = XmlReader.Create(xsdMemoryStream, new XmlReaderSettings { IgnoreWhitespace = true });
>>>>>>> a54a272d
            XDocument mainXsd = XDocument.Load(reader, LoadOptions.None);

            ServiceMetadata serviceMetadata = null;

            bool useOldParser = false;
            if (useOldParser)
            {
                var seresParser = new SeresXsdParser(_repository);
                serviceMetadata = seresParser.ParseXsdToServiceMetadata(org, service, mainXsd, null);
            }
            else
            {
                xsdMemoryStream.Position = 0;
                reader = XmlReader.Create(xsdMemoryStream, new XmlReaderSettings { IgnoreWhitespace = true });
                serviceMetadata = XsdToJsonSchema.ParseXsdToServiceMetadata(org, service, reader, _loggerFactory.CreateLogger<XsdToJsonSchema>());
            }

            if (_repository.CreateModel(org, service, serviceMetadata, mainXsd))
            {
                return RedirectToAction("Index", new { org, service });
            }

            return Json(false);
        }

        /// <summary>
        /// Parses XSD into JSON Schema and return it as ServiceMetadata
        /// </summary>
        private ServiceMetadata ParseXsdToServiceMetadata(string org, string serviceName, XmlReader xsdReader, ILogger<XsdToJsonSchema> logger)
        {
            XsdToJsonSchema xsdToJsonSchemaConverter = new XsdToJsonSchema(xsdReader, logger);
            JsonSchema schemaJsonSchema = xsdToJsonSchemaConverter.AsJsonSchema();

            JsonSchemaToInstanceModelGenerator converter = new JsonSchemaToInstanceModelGenerator(org, serviceName, schemaJsonSchema);
            JsonObject instanceModel = converter.GetInstanceModel();

            return Newtonsoft.Json.JsonConvert.DeserializeObject<ServiceMetadata>(instanceModel.GetIndentedString());
        }

        /// <summary>
        /// Return JSON presentation of the model
        /// </summary>
        /// <param name="org">The Organization code for the service owner</param>
        /// <param name="service">The service code for the current service</param>
        /// <param name="texts">Boolean indicating if text should be included</param>
        /// <param name="restrictions">Boolean indicating if restrictions should be included</param>
        /// <param name="attributes">Boolean indicating if attributes should be included</param>
        /// <returns>The model as JSON</returns>
        [HttpGet]
        public ActionResult GetJson(string org, string service, bool texts = true, bool restrictions = true, bool attributes = true)
        {
            ServiceMetadata metadata = _repository.GetServiceMetaData(org, service);
            return Json(metadata, new JsonSerializerSettings() { Formatting = Newtonsoft.Json.Formatting.Indented });
        }

        /// <summary>
        /// Updates the service metadata and regenerates the service model
        /// </summary>
        /// <param name="org">The Organization code for the service owner</param>
        /// <param name="service">The service code for the current service</param>
        /// <param name="serviceMetadata">The new service metadata</param>
        /// <returns>Was the request a success</returns>
        [HttpPost]
        public ActionResult UpdateServiceMetadata(string org, string service, string serviceMetadata)
        {
            ServiceMetadata serviceMetadataObject = JsonConvert.DeserializeObject<ServiceMetadata>(serviceMetadata);

            if (!ModelState.IsValid)
            {
                return BadRequest("Modelstate is invalid");
            }

            if (_repository.UpdateServiceMetadata(org, service, serviceMetadataObject))
            {
                _repository.CreateModel(org, service, serviceMetadataObject, null);
                return Ok("Metadata was saved and model re-generated");
            }
            else
            {
                return BadRequest("Failed to update service metadata");
            }
        }

        /// <summary>
        /// Returns the model as C# code
        /// </summary>
        /// <param name="org">The Organization code for the service owner</param>
        /// <param name="service">The service code for the current service</param>
        /// <returns>The model as C#</returns>
        [HttpGet]
        public ActionResult GetModel(string org, string service)
        {
            return Content(_repository.GetServiceModel(org, service), "text/plain", Encoding.UTF8);
        }

        /// <summary>
        /// Get the model as XSD
        /// </summary>
        /// <param name="org">The Organization code for the service owner</param>
        /// <param name="service">The service code for the current service</param>
        /// <returns>The model representation as XSD</returns>
        [HttpGet]
        public ActionResult GetXsd(string org, string service)
        {
            return Content(_repository.GetXsdModel(org, service), "text/plain", Encoding.UTF8);
        }

        /// <summary>
        /// Get the model as Json Schema
        /// </summary>
        /// <param name="org">The Organization code for the service owner</param>
        /// <param name="service">The service code for the current service</param>
        /// <returns>The model representation as Json Schema</returns>
        [HttpGet]
        public ActionResult GetJsonSchema(string org, string service)
        {
            return Content(_repository.GetJsonSchemaModel(org, service), "text/plain", Encoding.UTF8);
        }
    }
}<|MERGE_RESOLUTION|>--- conflicted
+++ resolved
@@ -69,20 +69,9 @@
 
             MemoryStream xsdMemoryStream = new MemoryStream();
             thefile.OpenReadStream().CopyTo(xsdMemoryStream);
-<<<<<<< HEAD
-           
-            ServiceMetadata serviceMetadata;
             xsdMemoryStream.Position = 0;
             XmlReader reader = XmlReader.Create(xsdMemoryStream, new XmlReaderSettings { IgnoreWhitespace = true });
-            serviceMetadata = ParseXsdToServiceMetadata(org, service, reader, _loggerFactory.CreateLogger<XsdToJsonSchema>());
 
-            xsdMemoryStream.Position = 0;
-            reader = XmlReader.Create(xsdMemoryStream, new XmlReaderSettings { IgnoreWhitespace = true });
-=======
-
-            xsdMemoryStream.Position = 0;
-            XmlReader reader = XmlReader.Create(xsdMemoryStream, new XmlReaderSettings { IgnoreWhitespace = true });
->>>>>>> a54a272d
             XDocument mainXsd = XDocument.Load(reader, LoadOptions.None);
 
             ServiceMetadata serviceMetadata = null;
@@ -97,7 +86,7 @@
             {
                 xsdMemoryStream.Position = 0;
                 reader = XmlReader.Create(xsdMemoryStream, new XmlReaderSettings { IgnoreWhitespace = true });
-                serviceMetadata = XsdToJsonSchema.ParseXsdToServiceMetadata(org, service, reader, _loggerFactory.CreateLogger<XsdToJsonSchema>());
+                serviceMetadata = ParseXsdToServiceMetadata(org, service, reader, _loggerFactory.CreateLogger<XsdToJsonSchema>());
             }
 
             if (_repository.CreateModel(org, service, serviceMetadata, mainXsd))
