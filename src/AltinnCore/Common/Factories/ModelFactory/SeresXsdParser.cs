using System;
using System.Collections.Generic;
using System.Linq;
using System.Xml.Linq;
using AltinnCore.Common.Services.Interfaces;
using AltinnCore.ServiceLibrary.Extensions;
using AltinnCore.ServiceLibrary.ServiceMetadata;

namespace AltinnCore.Common.Factories.ModelFactory
{
<<<<<<< HEAD
    /// <summary>
    ///     Transforms OR XSD to metadata
    /// </summary>
    public class SeresXsdParser
    {
        private readonly Random _randomGen = new Random();
        private readonly IRepository _repository;
        private readonly Dictionary<string, XDocument> secondaryXsdsByNamespace = new Dictionary<string, XDocument>();
        private Dictionary<string, XDocument> secondaryXsds;
        private XDocument xsd;
=======
	/// <summary>
	///     Transforms OR XSD to metadata
	/// </summary>
	public class SeresXsdParser
	{
		private readonly Random _randomGen = new Random();
		private readonly IRepository _repository;
		private readonly Dictionary<string, XDocument> secondaryXsdsByNamespace = new Dictionary<string, XDocument>();
		private Dictionary<string, XDocument> secondaryXsds;
		private XDocument xsd;
        private ISet<string> _complexTypes;
>>>>>>> cd4233b8

        /// <summary>
        ///     Initializes a new instance of the <see cref="SeresXsdParser" /> class
        /// </summary>
        /// <param name="repositoryService">The service repository service</param>
        public SeresXsdParser(IRepository repositoryService)
<<<<<<< HEAD
        {
            _repository = repositoryService;
        }

        /// <summary>
        ///     Parses Seres XSD into JSON
        /// </summary>
        /// <exception cref="Exception">
        ///     Throws Exception if XSD does not have root element or complexType
        /// </exception>
        /// <param name="org">The current organization</param>
        /// <param name="service">The current service</param>
        /// <param name="xsd">
        ///     Seres XSD
        /// </param>
        /// <param name="secondaryXsds">
        ///     Any secondary XSD refers from the main XSD
        /// </param>
        /// <returns>
        ///     ServiceMetadata object representing the XSD
        /// </returns>
        public ServiceMetadata ParseXsdToServiceMetadata(
            string org,
            string service,
            XDocument xsd,
            Dictionary<string, XDocument> secondaryXsds)
        {
            var serviceMetadata = new ServiceMetadata
            {
                Elements = new Dictionary<string, ElementMetadata>(),
            };
            this.xsd = xsd;
            this.secondaryXsds = secondaryXsds;

            var imports = xsd.Root.Elements(XDocName.Import);
            foreach (var import in imports)
            {
                var schemaLocation = import.AttributeValue("schemaLocation");
                secondaryXsdsByNamespace.Add(
                    import.GetPrefixOfNamespace(XNamespace.Get(import.AttributeValue("namespace"))),
                    secondaryXsds["\"" + schemaLocation + "\""]);
            }

            var rootElement = xsd.Root.Element(XDocName.Element);
            if (rootElement == null)
            {
                throw new Exception("XSD missing root element...");
            }

            var rootName = rootElement.AttributeValue("name");
            var rootTypeName = rootElement.AttributeValue("type");
            XElement rootComplexType = null;
            if (string.IsNullOrEmpty(rootTypeName))
            {
                rootElement = xsd.Root.Element(XDocName.Element);
                if (rootElement == null)
                {
                    throw new Exception("XSD without root is a bad idea...");
                }

                rootComplexType = rootElement.Element(XDocName.ComplexType);
                if (rootComplexType == null)
                {
                    throw new Exception("XSD missing root complexType...");
                }
            }
            else
            {
                rootComplexType = GetComplexTypeByNameAttribute(rootTypeName);
            }

            var rootMetadata = new ElementMetadata
            {
                ID = rootName,
                Name = rootName,
                XPath = "/" + rootName,
                Type = ElementType.Group,
                TypeName = !string.IsNullOrEmpty(rootTypeName) ? rootTypeName : rootName,
            };
            if (rootElement == null)
            {
                throw new Exception("XSD missing root complex type element...");
            }

            var existingTexts = _repository.GetServiceTexts(org, service);

            var allTexts = new CultureDictionary();

            // Build metadata recursively
            BuildJsonRecursive(rootComplexType, serviceMetadata.Elements, "/" + rootName, allTexts);

            foreach (var cultureString in allTexts)
            {
                if (!existingTexts.ContainsKey(cultureString.Key))
                {
                    existingTexts.Add(cultureString.Key, new Dictionary<string, string>());
                }

                foreach (var localizedString in cultureString.Value)
                {
                    if (!existingTexts[cultureString.Key].ContainsKey(localizedString.Key))
                    {
                        existingTexts[cultureString.Key].Add(localizedString.Key, localizedString.Value);
                    }
                }
            }

            _repository.SaveServiceTexts(org, service, existingTexts);

            serviceMetadata.Elements.Add(rootName, rootMetadata);

            return serviceMetadata;
        }

        private static string ShortenKeyID(KeyValuePair<string, CultureString> cultureString, string orid)
        {
            var tmpnewKey = cultureString.Key.Split('.').ToList();
            if (tmpnewKey.Contains("Value"))
            {
                tmpnewKey.Remove(tmpnewKey.SingleOrDefault(t => t.Equals("Value")));
            }

            var takeLastTwoElements = tmpnewKey.Reverse<string>().Take(2);
            var joinElements = string.Join(".", takeLastTwoElements.ToArray().Reverse());
            string newKey = $"{orid}.{joinElements}";
            return newKey;
        }

        private void BuildJsonRecursive(
            XElement currentComplexType,
            Dictionary<string, ElementMetadata> allElements,
            string parentTrail,
            CultureDictionary allTexts)
        {
            // Process attributes
            AddAttributeElements(currentComplexType, allElements, parentTrail);

            // Iterate over children
            var sequenceElements = GetSequenceElementsFromComplexType(currentComplexType);

            if (sequenceElements.Any())
            {
                var propertyNamesUsed = new List<string>();
                foreach (var childElement in sequenceElements)
                {
                    ProcessChildElement(
                        currentComplexType,
                        childElement,
                        allElements,
                        parentTrail,
                        propertyNamesUsed,
                        allTexts);
                }
            }
        }

        private void ProcessChildElement(
            XElement currentComplexType,
            XElement childElement,
            Dictionary<string, ElementMetadata> allElements,
            string parentTrail,
            List<string> propertyNamesUsed,
            CultureDictionary allTexts,
            string parentName = null)
        {
            var elementMetadata = new ElementMetadata();

            var currentElement = childElement;
            var actualElement = currentElement;
            var currentIsComplex = false;
            var skipRecursive = false;
            var typeName = string.Empty;

            if (!string.IsNullOrEmpty(childElement.AttributeValue("ref")))
            {
                // Load the referenced element
                var reference = childElement.AttributeValue("ref");
                if (reference.Split(':').Count() == 2)
                {
                    var name = reference.Split(':')[0];
                    var type = reference.Split(':')[1];

                    typeName = type;
                    currentElement = GetXElementByNameAttribute(type, secondaryXsdsByNamespace[name]);
                    actualElement = currentElement;
                }
                else
                {
                    typeName = reference;
                    currentElement = GetXElementByNameAttribute(reference);
                    actualElement = currentElement;
                }
            }

            if (!string.IsNullOrEmpty(currentElement.AttributeValue("type"))
                && !currentElement.AttributeValue("type").Contains(":"))
            {
                // Load the type definition
                actualElement = GetComplexTypeByNameAttribute(currentElement.AttributeValue("type"));
                if (actualElement == null)
                {
                    actualElement = GetSimpleTypeByNameAttribute(currentElement.AttributeValue("type"));
                }
                else
                {
                    currentIsComplex = true;
                }

                typeName = currentElement.AttributeValue("type");
            }
            else
            {
                if (currentElement.Element(XDocName.SimpleType) != null)
                {
                    // Get the direct child simple type
                    typeName = currentElement.AttributeValue("name");
                    actualElement = currentElement.Element(XDocName.SimpleType);
                    currentIsComplex = false;
                }
                else
                {
                    if (currentElement.Element(XDocName.ComplexType) != null)
                    {
                        // Get the direct child complex type
                        typeName = currentElement.AttributeValue("name");
                        actualElement = currentElement.Element(XDocName.ComplexType);

                        if (actualElement.Element(XDocName.SimpleContent) != null)
                        {
                            var simpleContent = actualElement.Element(XDocName.SimpleContent);

                            if (propertyNamesUsed.Contains(typeName.Split('-')[0]))
                            {
                                ProcessSimpleContent(actualElement, simpleContent, allElements, $"{parentTrail}/{typeName.Split('-')[0]}2", typeName.Split('.')[0]);
                            }
                            else
                            {
                                ProcessSimpleContent(actualElement, simpleContent, allElements, $"{parentTrail}/{typeName.Split('-')[0]}", typeName.Split('.')[0]);
                            }

                            AddAttributeElements(currentElement, allElements, $"{parentTrail}/{typeName.Split('-')[0]}");
                            currentIsComplex = true;
                            skipRecursive = true;
                        }
                        else
                        {
                            currentIsComplex = true;
                        }
                    }
                }
            }

            elementMetadata.XName = typeName;
            var classShortRefName = typeName.Split('-')[0];
            string newTrail = $"{parentTrail}/{typeName}";

            var nameIsUsed = false;
            if (propertyNamesUsed.Contains(classShortRefName))
            {
                nameIsUsed = true;
                classShortRefName += "2";
                newTrail = $"{parentTrail}/{classShortRefName}";
            }

            var elementName = classShortRefName;
            if (!string.IsNullOrEmpty(currentElement.AttributeValue("name")))
            {
                elementName = currentElement.AttributeValue("name").Split('-')[0];
                elementMetadata.XName = currentElement.AttributeValue("name");
                if (nameIsUsed)
                {
                    elementName += "2";
                }

                newTrail = $"{parentTrail}/{elementName}";
            }

            propertyNamesUsed.Add(classShortRefName);

            elementMetadata.Name = elementName;
            elementMetadata.TypeName = classShortRefName;
            elementMetadata.XPath = newTrail;
            elementMetadata.ID = newTrail.Replace("/", ".").Substring(1);
            elementMetadata.ParentElement = parentTrail.Replace("/", ".").Substring(1);
            elementMetadata.DataBindingName = GetDataBindingName(elementMetadata.ID);

            var currentElementAnnotations = GetAnnotationsForElement(currentElement, elementMetadata.ID);
            var childElementAnnotations = GetAnnotationsForElement(childElement, elementMetadata.ID);
            var actualElementAnnotations = GetAnnotationsForElement(actualElement, elementMetadata.ID);

            foreach (var resource in childElementAnnotations)
            {
                if (!currentElementAnnotations.ContainsKey(resource.Key))
                {
                    currentElementAnnotations.Add(resource.Key, resource.Value);
                }
            }

            foreach (var resource in actualElementAnnotations)
            {
                if (!currentElementAnnotations.ContainsKey(resource.Key))
                {
                    currentElementAnnotations.Add(resource.Key, resource.Value);
                }
            }

            if (allElements.ContainsKey(elementMetadata.ID + ".Value"))
            {
                var newElementAnnotations = new CultureDictionary();
                foreach (var resourceText in currentElementAnnotations)
                {
                    var oldIdParts = resourceText.Key.Split('.').ToList();
                    oldIdParts.Insert(oldIdParts.Count - 1, "Value");
                    var newKey = string.Join(".", oldIdParts.ToArray());

                    newElementAnnotations.Add(newKey, resourceText.Value);
                }

                currentElementAnnotations = newElementAnnotations;
            }

            var orid = string.Empty;
            var xnameParts = elementMetadata.XName.Split('-');

            if ((xnameParts.Length == 3) && ((xnameParts[1] == "grp") || (xnameParts[1] == "datadef")))
            {
                orid = xnameParts[2];
            }

            foreach (var cultureString in currentElementAnnotations)
            {
                var newKey = ShortenKeyID(cultureString, orid);

                if (!allTexts.ContainsKey(cultureString.Key))
                {
                    allTexts.Add(newKey, cultureString.Value);
                }

                if (cultureString.Key.Split('.').Last().EndsWith(TextCategoryType.Label.ToString()))
                {
                    elementMetadata.Texts.Add(TextCategoryType.Label.ToString(), newKey);
                }
                else
                {
                    if (cultureString.Key.Split('.').Last().EndsWith(TextCategoryType.Help.ToString()))
                    {
                        elementMetadata.Texts.Add(TextCategoryType.Help.ToString(), newKey);
                    }
                    else
                    {
                        if (cultureString.Key.Split('.').Last().EndsWith(TextCategoryType.Error.ToString()))
                        {
                            elementMetadata.Texts.Add(TextCategoryType.Error.ToString(), newKey);
                        }
                        else
                        {
                            if (cultureString.Key.Split('.').Last().EndsWith(TextCategoryType.PlaceHolder.ToString()))
                            {
                                elementMetadata.Texts.Add(TextCategoryType.PlaceHolder.ToString(), newKey);
                            }
                        }
                    }
                }
            }

            if (allElements.ContainsKey(elementMetadata.ID + ".Value"))
            {
                allElements[elementMetadata.ID + ".Value"].Texts = elementMetadata.Texts;
                elementMetadata.Texts = new Dictionary<string, string>();
            }

            WriteRestrictions(elementMetadata, actualElement, childElement);

            string errorTextKey = null;

            if (currentElementAnnotations.Count(a => a.Key.Split('.').Last() == TextCategoryType.Error.ToString()) > 0)
            {
                errorTextKey =
                    currentElementAnnotations.FirstOrDefault(
                        a => a.Key.Split('.').Last() == TextCategoryType.Error.ToString()).Key;
            }

            if (errorTextKey != null)
            {
                foreach (var restriction in elementMetadata.Restrictions.Values)
                {
                    restriction.ErrortText = errorTextKey;
                }
            }

            if (!currentIsComplex)
            {
                elementMetadata.Type = ElementType.Field;
            }
            else
            {
                elementMetadata.Type = ElementType.Group;
                if (!skipRecursive)
                {
                    BuildJsonRecursive(actualElement, allElements, newTrail, allTexts);
                }
            }

            if (string.IsNullOrEmpty(elementMetadata.TypeName))
            {
                elementMetadata.TypeName = elementMetadata.Name;
            }

            if (allElements.ContainsKey(elementMetadata.ID))
            {
                allElements.Add(elementMetadata.ID + _randomGen.Next(), elementMetadata);
            }
            else
            {
                allElements.Add(elementMetadata.ID, elementMetadata);
            }
        }

        private string GetDataBindingName(string id)
        {
            string[] paths = id.Split(".");
            if (paths.Last() == "Orid")
            {
                return null;
            }

            string dataBindingName = string.Empty;
            for (int i = 1; i < paths.Length; i++)
            {
                dataBindingName += char.ToLower(paths[i][0]) + paths[i].Substring(1);
                if (i < paths.Length - 1)
                {
                    dataBindingName += ".";
                }
            }

            return dataBindingName;
        }

        private CultureDictionary GetAnnotationsForElement(XElement currentElement, string currentId)
        {
            var elements = new CultureDictionary();
            if (currentElement.Element(XDocName.Annotation) != null)
            {
                var annotationElement = currentElement.Element(XDocName.Annotation);
                var documentationElements = annotationElement.Elements(XDocName.Documentation).ToList();
                if (documentationElements != null)
                {
                    foreach (var documentationElement in documentationElements)
                    {
                        var textElement = documentationElement.Element(XDocName.Tekst);
                        if (textElement != null)
                        {
                            var language = textElement.AttributeValue(XDocName.Lang);
                            var textType = textElement.AttributeValue(XDocName.TextType);
                            var text = textElement.Value;

                            var key = currentId + ".TODO";

                            if (textType == "LEDE")
                            {
                                key = currentId + "." + TextCategoryType.Label;
                            }
                            else
                            {
                                if ((textType == "HJELP") || (textType == "DEF"))
                                {
                                    key = currentId + "." + TextCategoryType.Help;
                                }
                                else
                                {
                                    if (textType == "FEIL")
                                    {
                                        key = currentId + "." + TextCategoryType.Error;
                                    }
                                    else
                                    {
                                        if (textType == "HINT")
                                        {
                                            key = currentId + "." + TextCategoryType.PlaceHolder;
                                        }
                                    }
                                }
                            }

                            CultureString cultureString;
                            if (!elements.ContainsKey(key))
                            {
                                cultureString = new CultureString();
                                elements.Add(key, cultureString);
                            }
                            else
                            {
                                cultureString = elements[key];
                            }

                            if (language == "NOB")
                            {
                                cultureString.Add("nb-NO", text);
                            }
                            else
                            {
                                if (language == "NON")
                                {
                                    cultureString.Add("nn-NO", text);
                                }
                                else
                                {
                                    if (language == "EN")
                                    {
                                        cultureString.Add("en", text);
                                    }
                                }
                            }
                        }
                    }
                }
            }

            return elements;
        }

        private void ProcessSimpleContent(
            XElement actualElement,
            XElement simpleContent,
            Dictionary<string, ElementMetadata> allElements,
            string parentTrail,
            string parentName)
        {
            var elementMetadata = new ElementMetadata
            {
                Restrictions = new Dictionary<string, Restriction>(),
            };

            string newTrail = $"{parentTrail}/Value";

            elementMetadata.IsTagContent = true;
            elementMetadata.Name = "Value";
            elementMetadata.XPath = newTrail;
            elementMetadata.ID = newTrail.Replace("/", ".").Substring(1);
            elementMetadata.ParentElement = parentTrail.Replace("/", ".").Substring(1);
            elementMetadata.MinOccurs = 1;
            elementMetadata.MaxOccurs = 1;
            elementMetadata.DataBindingName = GetDataBindingName(elementMetadata.ID);

            if (simpleContent.Element(XDocName.Extension) != null)
            {
                WriteRestrictions(elementMetadata.Restrictions, simpleContent.Element(XDocName.Extension), elementMetadata);

                AddAttributeElements(simpleContent.Element(XDocName.Extension), allElements, parentTrail);
            }

            allElements.Add(elementMetadata.ID, elementMetadata);
        }

        private void AddAttributeElements(XElement currentComplexType, Dictionary<string, ElementMetadata> allElements, string parentTrail)
        {
            if (currentComplexType == null)
            {
                return;
            }

            var attributeElements = currentComplexType.Elements(XDocName.Attribute).ToList();
            foreach (var attribute in attributeElements)
            {
                var attributeElementMetadata = new ElementMetadata();
                var attributeName = attribute.AttributeValue("name");

                if ((attribute.AttributeValue("type") != null) && attribute.AttributeValue("type").Contains(":"))
                {
                    attributeElementMetadata.XsdValueType = (BaseValueType)Enum.Parse(typeof(BaseValueType), attribute.AttributeValue("type").Split(':')[1].First().ToString().ToUpper() + string.Join(string.Empty, attribute.AttributeValue("type").Split(':')[1].Skip(1)));
                }
                else
                {
                    if (attribute.AttributeValue("ref") != null)
                    {
                        var attributeType = GetAttributeByNameAttribute(attribute.AttributeValue("ref"));

                        if ((attributeType.AttributeValue("type") != null) &&
                            attributeType.AttributeValue("type").Contains(":"))
                        {
                            attributeElementMetadata.XsdValueType = (BaseValueType)Enum.Parse(
                                typeof(BaseValueType),
                                attributeType.AttributeValue("type").Split(':')[1].First().ToString().ToUpper() + string.Join(string.Empty, attributeType.AttributeValue("type").Split(':')[1].Skip(1)));

                            if (string.IsNullOrEmpty(attributeName))
                            {
                                attributeName = attribute.AttributeValue("ref");
                            }
                        }
                    }
                }

                if (!string.IsNullOrEmpty(attribute.AttributeValue("fixed")))
                {
                    attributeElementMetadata.FixedValue = attribute.AttributeValue("fixed");
                }

                string newTrail = $"{parentTrail}/{attributeName}";

                attributeElementMetadata.XName = attributeName;
                attributeElementMetadata.Name = attributeName;
                attributeElementMetadata.XPath = newTrail;
                attributeElementMetadata.ID = newTrail.Replace("/", ".").Substring(1);
                attributeElementMetadata.ParentElement = parentTrail.Replace("/", ".").Substring(1);

                attributeElementMetadata.Type = ElementType.Attribute;

                if (allElements.ContainsKey(attributeElementMetadata.ID))
                {
                    allElements.Add(attributeElementMetadata.ID + _randomGen.Next(), attributeElementMetadata);
                }
                else
                {
                    allElements.Add(attributeElementMetadata.ID, attributeElementMetadata);
                }
            }
        }

        private void WriteRestrictions(ElementMetadata elementMetadata, XElement element, XElement currentElement)
        {
            var restrictions = new Dictionary<string, Restriction>();

            var minOccurs = currentElement.AttributeValue("minOccurs");

            if (!string.IsNullOrEmpty(minOccurs))
            {
                elementMetadata.MinOccurs = int.Parse(minOccurs);
            }
            else
            {
                elementMetadata.MinOccurs = 1;
            }

            var maxOccurs = currentElement.AttributeValue("maxOccurs");
            if (!string.IsNullOrEmpty(maxOccurs))
            {
                if (maxOccurs == "unbounded")
                {
                    elementMetadata.MaxOccurs = 999; // TEMP
                }
                else
                {
                    elementMetadata.MaxOccurs = int.Parse(maxOccurs);
                }
            }
            else
            {
                elementMetadata.MaxOccurs = 1;
            }

            XElement restriction = null;

            if (element != null)
            {
                restriction = element.Element(XDocName.Restriction);
            }

            if (restriction == null)
            {
                if ((element.AttributeValue("type") != null) && element.AttributeValue("type").Contains(":"))
                {
                    elementMetadata.XsdValueType = (BaseValueType)Enum.Parse(
                        typeof(BaseValueType),
                        element.AttributeValue("type").Split(':')[1].First().ToString().ToUpper() + string.Join(string.Empty, element.AttributeValue("type").Split(':')[1].Skip(1)));
                }
            }
            else
            {
                WriteRestrictions(restrictions, restriction, elementMetadata);
            }

            elementMetadata.Restrictions = restrictions;
        }

        private void WriteRestrictions(Dictionary<string, Restriction> restrictions, XElement restriction, ElementMetadata elementMetadata)
        {
            var xsdDataType = restriction.AttributeValue("base");

            if (!xsdDataType.StartsWith("xsd:") && !xsdDataType.StartsWith("xs:"))
            {
                var baseType = GetSimpleTypeByNameAttribute(xsdDataType);
                var baseRestriction = baseType.Element(XDocName.Restriction);

                WriteRestrictions(restrictions, baseRestriction, elementMetadata);
            }
            else
            {
                if ((xsdDataType != null) && xsdDataType.Contains(":"))
                {
                    elementMetadata.XsdValueType =
                        (BaseValueType)Enum.Parse(
                            typeof(BaseValueType),
                            xsdDataType.Split(':')[1].First().ToString().ToUpper() + string.Join(string.Empty, xsdDataType.Split(':')[1].Skip(1)));
                }
            }

            var length = restriction.Element(XDocName.Length).AttributeValue("value");
            if (!string.IsNullOrEmpty(length))
            {
                restrictions.Add("length", new Restriction { Value = length });
            }

            var minLength = restriction.Element(XDocName.MinLength).AttributeValue("value");
            if (!string.IsNullOrEmpty(minLength))
            {
                restrictions.Add("minLength", new Restriction { Value = minLength });
            }

            var maxLength = restriction.Element(XDocName.MaxLength).AttributeValue("value");
            if (!string.IsNullOrEmpty(maxLength))
            {
                restrictions.Add("maxLength", new Restriction { Value = maxLength });
            }

            var minInclusive = restriction.Element(XDocName.MinInclusive).AttributeValue("value");
            if (!string.IsNullOrEmpty(minInclusive))
            {
                restrictions.Add("minInclusive", new Restriction { Value = minInclusive });
            }

            var maxInclusive = restriction.Element(XDocName.MaxInclusive).AttributeValue("value");
            if (!string.IsNullOrEmpty(maxInclusive))
            {
                restrictions.Add("maxInclusive", new Restriction { Value = maxInclusive });
            }

            var totalDigits = restriction.Element(XDocName.TotalDigits).AttributeValue("value");
            if (!string.IsNullOrEmpty(totalDigits))
            {
                restrictions.Add("totalDigits", new Restriction { Value = totalDigits });
            }

            var pattern = restriction.Element(XDocName.Pattern).AttributeValue("value");
            if (!string.IsNullOrEmpty(pattern))
            {
                restrictions.Add("pattern", new Restriction { Value = pattern });
            }

            var enumerations = restriction.Elements(XDocName.Enumeration);
            if ((enumerations != null) && (enumerations.Count() > 0))
            {
                var enums = string.Empty;

                foreach (var enumeration in enumerations)
                {
                    enums += enumeration.AttributeValue("value") + ";";
                }

                restrictions.Add("enumeration", new Restriction { Value = enums });
            }
        }

        private List<XElement> GetSequenceElementsFromComplexType(XElement complexType)
        {
            var sequenceElements = new List<XElement>();
            if (complexType != null)
            {
                var name = complexType.AttributeValue("name");

                var sequence = complexType.Element(XDocName.Sequence);
                if ((sequence != null) && (sequence.Elements() != null))
                {
                    sequenceElements.AddRange(sequence.Elements());
                }

                var complexContent = complexType.Element(XDocName.ComplexContent);
                if (complexContent != null)
                {
                    var extension = complexContent.Element(XDocName.Extension);
                    if (extension != null)
                    {
                        var baseComplexType = GetComplexTypeByNameAttribute(extension.AttributeValue("base"));
                        sequenceElements.AddRange(GetSequenceElementsFromComplexType(baseComplexType));
                        var extensionSequence = extension.Element(XDocName.Sequence);
                        sequenceElements.AddRange(extensionSequence.Elements());
                    }
                }

                var childComplexType = complexType.Element(XDocName.ComplexType);
                if (childComplexType != null)
                {
                    var childSequence = childComplexType.Element(XDocName.Sequence);
                    if ((childSequence != null) && (childSequence.Elements() != null))
                    {
                        sequenceElements.AddRange(childSequence.Elements());
                    }
                }

                var elementsToRemove = new List<XElement>();
                var groupElements = new List<XElement>();
                foreach (
                    var sequenceElement in
                    sequenceElements.Where(
                        e =>
                            (e.Name.AsString() == XDocName.Group.AsString()) &&
                            !string.IsNullOrEmpty(e.AttributeValue("ref"))))
                {
                    var reference = sequenceElement.AttributeValue("ref");
                    groupElements.AddRange(GetSequenceElementsFromComplexType(GetGroupByNameAttribute(reference)));
                    elementsToRemove.Add(sequenceElement);
                }

                foreach (var sequenceElement in elementsToRemove)
                {
                    sequenceElements.Remove(sequenceElement);
                }

                sequenceElements.AddRange(groupElements);
            }

            return sequenceElements;
        }

        private XElement GetAttributeByNameAttribute(string nameValue)
        {
            return xsd.Descendants(XDocName.Attribute).FirstOrDefault(p => p.AttributeValue("name") == nameValue);
        }

        private XElement GetXElementByNameAttribute(string nameValue, XDocument doc = null)
        {
            if (doc == null)
            {
                return xsd.Descendants(XDocName.Element).FirstOrDefault(p => p.AttributeValue("name") == nameValue);
            }

            return doc.Descendants(XDocName.Element).FirstOrDefault(p => p.AttributeValue("name") == nameValue);
        }

        private XElement GetGroupByNameAttribute(string nameValue)
        {
            var allGroups = xsd.Descendants(XDocName.Group);
            return allGroups.FirstOrDefault(p => p.AttributeValue("name") == nameValue);
        }

        private XElement GetComplexTypeByNameAttribute(string nameValue)
        {
            return xsd.Descendants(XDocName.ComplexType).FirstOrDefault(p => p.AttributeValue("name") == nameValue);
        }

        private XElement GetSimpleTypeByNameAttribute(string nameValue)
        {
            return xsd.Descendants(XDocName.SimpleType).FirstOrDefault(p => p.AttributeValue("name") == nameValue);
        }
    }
=======
		{
			_repository = repositoryService;
		}

		/// <summary>
		///     Parses Seres XSD into JSON
		/// </summary>
		/// <exception cref="Exception">
		///     Throws Exception if XSD does not have root element or complexType
		/// </exception>
		/// <param name="org">The current organization</param>
		/// <param name="service">The current service</param>
		/// <param name="xsd">
		///     Seres XSD
		/// </param>
		/// <param name="secondaryXsds">
		///     Any secondary XSD refers from the main XSD
		/// </param>
		/// <returns>
		///     ServiceMetadata object representing the XSD
		/// </returns>
		public ServiceMetadata ParseXsdToServiceMetadata(
			string org,
			string service,
			XDocument xsd,
			Dictionary<string, XDocument> secondaryXsds)
		{
			var serviceMetadata = new ServiceMetadata
			{
				Elements = new Dictionary<string, ElementMetadata>()
			};
			this.xsd = xsd;
			this.secondaryXsds = secondaryXsds;

			var imports = xsd.Root.Elements(XDocName.Import);
			foreach (var import in imports)
			{
				var schemaLocation = import.AttributeValue("schemaLocation");
				secondaryXsdsByNamespace.Add(
					import.GetPrefixOfNamespace(XNamespace.Get(import.AttributeValue("namespace"))),
					secondaryXsds["\"" + schemaLocation + "\""]);
			}

			var rootElement = xsd.Root.Element(XDocName.Element);
			if (rootElement == null)
			{
				throw new Exception("XSD missing root element...");
			}

			var rootName = rootElement.AttributeValue("name");
			var rootTypeName = rootElement.AttributeValue("type");
			XElement rootComplexType = null;
			if (string.IsNullOrEmpty(rootTypeName))
			{
				rootElement = xsd.Root.Element(XDocName.Element);
				if (rootElement == null)
				{
					throw new Exception("XSD without root is a bad idea...");
				}

				rootComplexType = rootElement.Element(XDocName.ComplexType);
				if (rootComplexType == null)
				{
					throw new Exception("XSD missing root complexType...");
				}
			}
			else
			{
				rootComplexType = GetComplexTypeByNameAttribute(rootTypeName);
			}

			var rootMetadata = new ElementMetadata
			{
				ID = rootName,
				Name = rootName,
				XPath = "/" + rootName,
				Type = ElementType.Group,
				TypeName = !string.IsNullOrEmpty(rootTypeName) ? rootTypeName : rootName
			};
			if (rootElement == null)
			{
				throw new Exception("XSD missing root complex type element...");
			}

			var existingTexts = _repository.GetServiceTexts(org, service);

			var allTexts = new CultureDictionary();

            _complexTypes = new HashSet<string>();

			//Build metadata recursively
			BuildJsonRecursive(rootComplexType, serviceMetadata.Elements, "/" + rootName, allTexts);

			foreach (var cultureString in allTexts)
			{
				if (!existingTexts.ContainsKey(cultureString.Key))
				{
					existingTexts.Add(cultureString.Key, new Dictionary<string, string>());
				}

				foreach (var localizedString in cultureString.Value)
				{
					if (!existingTexts[cultureString.Key].ContainsKey(localizedString.Key))
					{
						existingTexts[cultureString.Key].Add(localizedString.Key, localizedString.Value);
					}
				}
			}

			_repository.SaveServiceTexts(org, service, existingTexts);

			serviceMetadata.Elements.Add(rootName, rootMetadata);

			return serviceMetadata;
		}

		private static string ShortenKeyID(KeyValuePair<string, CultureString> cultureString, string orid)
		{
			var tmpnewKey = cultureString.Key.Split('.').ToList();
			if (tmpnewKey.Contains("Value"))
			{
				tmpnewKey.Remove(tmpnewKey.SingleOrDefault(t => t.Equals("Value")));
			}

			var takeLastTwoElements = tmpnewKey.Reverse<string>().Take(2);
			var joinElements = string.Join(".", takeLastTwoElements.ToArray().Reverse());
			string newKey = $"{orid}.{joinElements}";
			return newKey;
		}

		private void BuildJsonRecursive(XElement currentComplexType, Dictionary<string, ElementMetadata> allElements,
			string parentTrail, CultureDictionary allTexts)
		{
            var typeName = currentComplexType.AttributeValue("name");
            if (_complexTypes.Contains(typeName))
            {
                return;
            }
            else
            {
                _complexTypes.Add(typeName);
            }

			// Process attributes
			AddAttributeElements(currentComplexType, allElements, parentTrail);

			// Iterate over children
			var sequenceElements = GetSequenceElementsFromComplexType(currentComplexType);

			if (sequenceElements.Any())
			{
				foreach (var childElement in sequenceElements)
				{
					ProcessChildElement(currentComplexType, childElement, allElements, parentTrail, 
						allTexts);
				}
			}
		}

		private void ProcessChildElement(XElement currentComplexType,
			XElement childElement,
			Dictionary<string, ElementMetadata> allElements,
			string parentTrail,
			CultureDictionary allTexts,
			string parentName = null)
		{
			var elementMetadata = new ElementMetadata();

			var currentElement = childElement;
			var actualElement = currentElement;
			var currentIsComplex = false;
			var skipRecursive = false;
			var typeName = string.Empty;

			if (!string.IsNullOrEmpty(childElement.AttributeValue("ref")))
			{
				// Load the referenced element
				var reference = childElement.AttributeValue("ref");
				if (reference.Split(':').Count() == 2)
				{
					var name = reference.Split(':')[0];
					var type = reference.Split(':')[1];

					typeName = type;
					currentElement = GetXElementByNameAttribute(type, secondaryXsdsByNamespace[name]);
					actualElement = currentElement;
				}
				else
				{
					typeName = reference;
					currentElement = GetXElementByNameAttribute(reference);
					actualElement = currentElement;
				}
			}

			if (!string.IsNullOrEmpty(currentElement.AttributeValue("type"))
				&& !currentElement.AttributeValue("type").Contains(":"))
			{
				// Load the type definition
				actualElement = GetComplexTypeByNameAttribute(currentElement.AttributeValue("type"));
				if (actualElement == null)
				{
					actualElement = GetSimpleTypeByNameAttribute(currentElement.AttributeValue("type"));
				}
				else
				{
					currentIsComplex = true;
				}

				typeName = currentElement.AttributeValue("type");
			}
			else
			{
				if (currentElement.Element(XDocName.SimpleType) != null)
				{
					// Get the direct child simple type
					typeName = currentElement.AttributeValue("name");
					actualElement = currentElement.Element(XDocName.SimpleType);
					currentIsComplex = false;
				}
				else
				{
					if (currentElement.Element(XDocName.ComplexType) != null)
					{
						// Get the direct child complex type
						typeName = currentElement.AttributeValue("name");
						actualElement = currentElement.Element(XDocName.ComplexType);

						if (actualElement.Element(XDocName.SimpleContent) != null)
						{
							var simpleContent = actualElement.Element(XDocName.SimpleContent);

							ProcessSimpleContent(actualElement, simpleContent, allElements,
								$"{parentTrail}/{typeName.Split('-')[0]}", typeName.Split('.')[0]);
							
							AddAttributeElements(currentElement, allElements, $"{parentTrail}/{typeName.Split('-')[0]}");
							currentIsComplex = true;
							skipRecursive = true;
						}
						else
						{
							currentIsComplex = true;
						}
					}
				}
			}

			elementMetadata.XName = typeName;
			var classShortRefName = typeName.Split('-')[0];
			string newTrail = $"{parentTrail}/{typeName}";


			var elementName = classShortRefName;
			if (!string.IsNullOrEmpty(currentElement.AttributeValue("name")))
			{
				elementName = currentElement.AttributeValue("name").Split('-')[0];
				elementMetadata.XName = currentElement.AttributeValue("name");				

				newTrail = $"{parentTrail}/{elementName}";
			}		

			elementMetadata.Name = elementName;            
			elementMetadata.TypeName = classShortRefName;
			elementMetadata.XPath = newTrail;
			elementMetadata.ID = newTrail.Replace("/", ".").Substring(1);
			elementMetadata.ParentElement = parentTrail.Replace("/", ".").Substring(1);
			elementMetadata.DataBindingName = GetDataBindingName(elementMetadata.ID);

			var currentElementAnnotations = GetAnnotationsForElement(currentElement, elementMetadata.ID);
			var childElementAnnotations = GetAnnotationsForElement(childElement, elementMetadata.ID);
			var actualElementAnnotations = GetAnnotationsForElement(actualElement, elementMetadata.ID);

			foreach (var resource in childElementAnnotations)
			{
				if (!currentElementAnnotations.ContainsKey(resource.Key))
				{
					currentElementAnnotations.Add(resource.Key, resource.Value);
				}
			}

			foreach (var resource in actualElementAnnotations)
			{
				if (!currentElementAnnotations.ContainsKey(resource.Key))
				{
					currentElementAnnotations.Add(resource.Key, resource.Value);
				}
			}

			if (allElements.ContainsKey(elementMetadata.ID + ".Value"))
			{
				var newElementAnnotations = new CultureDictionary();
				foreach (var resourceText in currentElementAnnotations)
				{
					var oldIdParts = resourceText.Key.Split('.').ToList();
					oldIdParts.Insert(oldIdParts.Count - 1, "Value");
					var newKey = string.Join(".", oldIdParts.ToArray());

					newElementAnnotations.Add(newKey, resourceText.Value);
				}

				currentElementAnnotations = newElementAnnotations;
			}

			var orid = string.Empty;
			var xnameParts = elementMetadata.XName.Split('-');

			if ((xnameParts.Length == 3) && ((xnameParts[1] == "grp") || (xnameParts[1] == "datadef")))
			{
				orid = xnameParts[2];
			}

			foreach (var cultureString in currentElementAnnotations)
			{
				var newKey = ShortenKeyID(cultureString, orid);

				if (!allTexts.ContainsKey(cultureString.Key))
				{
					allTexts.Add(newKey, cultureString.Value);
				}

				if (cultureString.Key.Split('.').Last().EndsWith(TextCategoryType.Label.ToString()))
				{
					elementMetadata.Texts.Add(TextCategoryType.Label.ToString(), newKey);
				}
				else
				{
					if (cultureString.Key.Split('.').Last().EndsWith(TextCategoryType.Help.ToString()))
					{
						elementMetadata.Texts.Add(TextCategoryType.Help.ToString(), newKey);
					}
					else
					{
						if (cultureString.Key.Split('.').Last().EndsWith(TextCategoryType.Error.ToString()))
						{
							elementMetadata.Texts.Add(TextCategoryType.Error.ToString(), newKey);
						}
						else
						{
							if (cultureString.Key.Split('.').Last().EndsWith(TextCategoryType.PlaceHolder.ToString()))
							{
								elementMetadata.Texts.Add(TextCategoryType.PlaceHolder.ToString(), newKey);
							}
						}
					}
				}
			}

			if (allElements.ContainsKey(elementMetadata.ID + ".Value"))
			{
				allElements[elementMetadata.ID + ".Value"].Texts = elementMetadata.Texts;
				elementMetadata.Texts = new Dictionary<string, string>();
			}

			WriteRestrictions(elementMetadata, actualElement, childElement);

			string errorTextKey = null;

			if (currentElementAnnotations.Count(a => a.Key.Split('.').Last() == TextCategoryType.Error.ToString()) > 0)
			{
				errorTextKey =
					currentElementAnnotations.FirstOrDefault(
						a => a.Key.Split('.').Last() == TextCategoryType.Error.ToString()).Key;
			}

			if (errorTextKey != null)
			{
				foreach (var restriction in elementMetadata.Restrictions.Values)
				{
					restriction.ErrortText = errorTextKey;
				}
			}

			if (!currentIsComplex)
			{
				elementMetadata.Type = ElementType.Field;
			}
			else
			{
				elementMetadata.Type = ElementType.Group;
				if (!skipRecursive)
				{
					BuildJsonRecursive(actualElement, allElements, newTrail, allTexts);
				}
			}

			if (string.IsNullOrEmpty(elementMetadata.TypeName))
			{
                elementMetadata.TypeName = null; // elementMetadata.Name;
			}

			if (allElements.ContainsKey(elementMetadata.ID))
			{
				allElements.Add(elementMetadata.ID + _randomGen.Next(), elementMetadata);
			}
			else
			{
				allElements.Add(elementMetadata.ID, elementMetadata);
			}
		}


		private string GetDataBindingName(string id)
		{
			string[] paths = id.Split(".");
			if (paths.Last() == "Orid")
			{
				return null;
			}
			string dataBindingName = string.Empty;
			for (int i = 1; i < paths.Length; i++)
			{
				dataBindingName += char.ToLower(paths[i][0]) + paths[i].Substring(1);
				if (i < paths.Length - 1)
				{
					dataBindingName += ".";
				}
			}

			return dataBindingName;
		}

		private CultureDictionary GetAnnotationsForElement(XElement currentElement, string currentId)
		{
			var elements = new CultureDictionary();
			if (currentElement.Element(XDocName.Annotation) != null)
			{
				var annotationElement = currentElement.Element(XDocName.Annotation);
				var documentationElements = annotationElement.Elements(XDocName.Documentation).ToList();
				if (documentationElements != null)
				{
					foreach (var documentationElement in documentationElements)
					{
						var textElement = documentationElement.Element(XDocName.Tekst);
						if (textElement != null)
						{
							var language = textElement.AttributeValue(XDocName.Lang);
							var textType = textElement.AttributeValue(XDocName.TextType);
							var text = textElement.Value;

							var key = currentId + ".TODO";

							if (textType == "LEDE")
							{
								key = currentId + "." + TextCategoryType.Label;
							}
							else
							{
								if ((textType == "HJELP") || (textType == "DEF"))
								{
									key = currentId + "." + TextCategoryType.Help;
								}
								else
								{
									if (textType == "FEIL")
									{
										key = currentId + "." + TextCategoryType.Error;
									}
									else
									{
										if (textType == "HINT")
										{
											key = currentId + "." + TextCategoryType.PlaceHolder;
										}
									}
								}
							}

							CultureString cultureString;
							if (!elements.ContainsKey(key))
							{
								cultureString = new CultureString();
								elements.Add(key, cultureString);
							}
							else
							{
								cultureString = elements[key];
							}

							if (language == "NOB")
							{
								cultureString.Add("nb-NO", text);
							}
							else
							{
								if (language == "NON")
								{
									cultureString.Add("nn-NO", text);
								}
								else
								{
									if (language == "EN")
									{
										cultureString.Add("en", text);
									}
								}
							}
						}
					}
				}
			}

			return elements;
		}

		private void ProcessSimpleContent(XElement actualElement, XElement simpleContent,
			Dictionary<string, ElementMetadata> allElements, string parentTrail, string parentName)
		{
			var elementMetadata = new ElementMetadata
			{
				Restrictions = new Dictionary<string, Restriction>()
			};

			string newTrail = $"{parentTrail}/Value";

			elementMetadata.IsTagContent = true;
			elementMetadata.Name = "Value";
			elementMetadata.XPath = newTrail;
			elementMetadata.ID = newTrail.Replace("/", ".").Substring(1);
			elementMetadata.ParentElement = parentTrail.Replace("/", ".").Substring(1);
			elementMetadata.MinOccurs = 1;
			elementMetadata.MaxOccurs = 1;
			elementMetadata.DataBindingName = GetDataBindingName(elementMetadata.ID);

			if (simpleContent.Element(XDocName.Extension) != null)
			{
				WriteRestrictions(elementMetadata.Restrictions, simpleContent.Element(XDocName.Extension),
					elementMetadata);

				AddAttributeElements(simpleContent.Element(XDocName.Extension), allElements, parentTrail);
			}

			allElements.Add(elementMetadata.ID, elementMetadata);
		}

		private void AddAttributeElements(XElement currentComplexType, Dictionary<string, ElementMetadata> allElements,
			string parentTrail)
		{
			if (currentComplexType == null) return;

			var attributeElements = currentComplexType.Elements(XDocName.Attribute).ToList();
			foreach (var attribute in attributeElements)
			{
				var attributeElementMetadata = new ElementMetadata();
				var attributeName = attribute.AttributeValue("name");

				if ((attribute.AttributeValue("type") != null) && attribute.AttributeValue("type").Contains(":"))
				{
					attributeElementMetadata.XsdValueType = (BaseValueType)Enum.Parse(typeof(BaseValueType), attribute.AttributeValue("type").Split(':')[1].First().ToString().ToUpper() + string.Join(string.Empty, attribute.AttributeValue("type").Split(':')[1].Skip(1)));
				}
				else
				{
					if (attribute.AttributeValue("ref") != null)
					{
						var attributeType = GetAttributeByNameAttribute(attribute.AttributeValue("ref"));

						if ((attributeType.AttributeValue("type") != null) &&
							attributeType.AttributeValue("type").Contains(":"))
						{
							attributeElementMetadata.XsdValueType = (BaseValueType)Enum.Parse(typeof(BaseValueType),
								attributeType.AttributeValue("type").Split(':')[1].First().ToString().ToUpper() + string.Join(string.Empty, attributeType.AttributeValue("type").Split(':')[1].Skip(1)));

							if (string.IsNullOrEmpty(attributeName))
							{
								attributeName = attribute.AttributeValue("ref");
							}
						}
					}
				}

				if (!string.IsNullOrEmpty(attribute.AttributeValue("fixed")))
				{
					attributeElementMetadata.FixedValue = attribute.AttributeValue("fixed");
				}

				string newTrail = $"{parentTrail}/{attributeName}";

				attributeElementMetadata.XName = attributeName;
				attributeElementMetadata.Name = attributeName;
				attributeElementMetadata.XPath = newTrail;
				attributeElementMetadata.ID = newTrail.Replace("/", ".").Substring(1);
				attributeElementMetadata.ParentElement = parentTrail.Replace("/", ".").Substring(1);

				attributeElementMetadata.Type = ElementType.Attribute;

				if (allElements.ContainsKey(attributeElementMetadata.ID))
				{
					allElements.Add(attributeElementMetadata.ID + _randomGen.Next(), attributeElementMetadata);
				}
				else
				{
					allElements.Add(attributeElementMetadata.ID, attributeElementMetadata);
				}
			}
		}

		private void WriteRestrictions(ElementMetadata elementMetadata, XElement element, XElement currentElement)
		{
			var restrictions = new Dictionary<string, Restriction>();

			var minOccurs = currentElement.AttributeValue("minOccurs");

			if (!string.IsNullOrEmpty(minOccurs))
			{
				elementMetadata.MinOccurs = int.Parse(minOccurs);
			}
			else
			{
				elementMetadata.MinOccurs = 1;
			}

			var maxOccurs = currentElement.AttributeValue("maxOccurs");
			if (!string.IsNullOrEmpty(maxOccurs))
			{
				if (maxOccurs == "unbounded")
				{
					elementMetadata.MaxOccurs = 999; // TEMP
				}
				else
				{
					elementMetadata.MaxOccurs = int.Parse(maxOccurs);
				}
			}
			else
			{
				elementMetadata.MaxOccurs = 1;
			}

			XElement restriction = null;

			if (element != null)
			{
				restriction = element.Element(XDocName.Restriction);
			}

			if (restriction == null)
			{
				if ((element.AttributeValue("type") != null) && element.AttributeValue("type").Contains(":"))
				{
					elementMetadata.XsdValueType = (BaseValueType)Enum.Parse(typeof(BaseValueType),
						element.AttributeValue("type").Split(':')[1].First().ToString().ToUpper() + string.Join(string.Empty, element.AttributeValue("type").Split(':')[1].Skip(1)));
				}
			}
			else
			{
				WriteRestrictions(restrictions, restriction, elementMetadata);
			}

			elementMetadata.Restrictions = restrictions;
		}

		private void WriteRestrictions(Dictionary<string, Restriction> restrictions, XElement restriction,
			ElementMetadata elementMetadata)
		{
			var xsdDataType = restriction.AttributeValue("base");

			if (!xsdDataType.StartsWith("xsd:") && !xsdDataType.StartsWith("xs:"))
			{
				var baseType = GetSimpleTypeByNameAttribute(xsdDataType);
				var baseRestriction = baseType.Element(XDocName.Restriction);

				WriteRestrictions(restrictions, baseRestriction, elementMetadata);
			}
			else
			{
				if ((xsdDataType != null) && xsdDataType.Contains(":"))
				{
					elementMetadata.XsdValueType =
						(BaseValueType)
						Enum.Parse(typeof(BaseValueType),
							xsdDataType.Split(':')[1].First().ToString().ToUpper() + string.Join(string.Empty, xsdDataType.Split(':')[1].Skip(1)));
				}
			}

			var length = restriction.Element(XDocName.Length).AttributeValue("value");
			if (!string.IsNullOrEmpty(length))
			{
				restrictions.Add("length", new Restriction { Value = length });
			}

			var minLength = restriction.Element(XDocName.MinLength).AttributeValue("value");
			if (!string.IsNullOrEmpty(minLength))
			{
				restrictions.Add("minLength", new Restriction { Value = minLength });
			}

			var maxLength = restriction.Element(XDocName.MaxLength).AttributeValue("value");
			if (!string.IsNullOrEmpty(maxLength))
			{
				restrictions.Add("maxLength", new Restriction { Value = maxLength });
			}

			var minInclusive = restriction.Element(XDocName.MinInclusive).AttributeValue("value");
			if (!string.IsNullOrEmpty(minInclusive))
			{
				restrictions.Add("minInclusive", new Restriction { Value = minInclusive });
			}

			var maxInclusive = restriction.Element(XDocName.MaxInclusive).AttributeValue("value");
			if (!string.IsNullOrEmpty(maxInclusive))
			{
				restrictions.Add("maxInclusive", new Restriction { Value = maxInclusive });
			}

			var totalDigits = restriction.Element(XDocName.TotalDigits).AttributeValue("value");
			if (!string.IsNullOrEmpty(totalDigits))
			{
				restrictions.Add("totalDigits", new Restriction { Value = totalDigits });
			}

			var pattern = restriction.Element(XDocName.Pattern).AttributeValue("value");
			if (!string.IsNullOrEmpty(pattern))
			{
				restrictions.Add("pattern", new Restriction { Value = pattern });
			}

			var enumerations = restriction.Elements(XDocName.Enumeration);
			if ((enumerations != null) && (enumerations.Count() > 0))
			{
				var enums = string.Empty;

				foreach (var enumeration in enumerations)
				{
					enums += enumeration.AttributeValue("value") + ";";
				}

				restrictions.Add("enumeration", new Restriction { Value = enums });
			}
		}

		private List<XElement> GetSequenceElementsFromComplexType(XElement complexType)
		{
			var sequenceElements = new List<XElement>();
			if (complexType != null)
			{
				var name = complexType.AttributeValue("name");

				var sequence = complexType.Element(XDocName.Sequence);
				if ((sequence != null) && (sequence.Elements() != null))
				{
					sequenceElements.AddRange(sequence.Elements());
				}

				var complexContent = complexType.Element(XDocName.ComplexContent);
				if (complexContent != null)
				{
					var extension = complexContent.Element(XDocName.Extension);
					if (extension != null)
					{
						var baseComplexType = GetComplexTypeByNameAttribute(extension.AttributeValue("base"));
						sequenceElements.AddRange(GetSequenceElementsFromComplexType(baseComplexType));
						var extensionSequence = extension.Element(XDocName.Sequence);
						sequenceElements.AddRange(extensionSequence.Elements());
					}
				}

				var childComplexType = complexType.Element(XDocName.ComplexType);
				if (childComplexType != null)
				{
					var childSequence = childComplexType.Element(XDocName.Sequence);
					if ((childSequence != null) && (childSequence.Elements() != null))
					{
						sequenceElements.AddRange(childSequence.Elements());
					}
				}

				var elementsToRemove = new List<XElement>();
				var groupElements = new List<XElement>();
				foreach (
					var sequenceElement in
					sequenceElements.Where(
						e =>
							(e.Name.AsString() == XDocName.Group.AsString()) &&
							!string.IsNullOrEmpty(e.AttributeValue("ref"))))
				{
					var reference = sequenceElement.AttributeValue("ref");
					groupElements.AddRange(GetSequenceElementsFromComplexType(GetGroupByNameAttribute(reference)));
					elementsToRemove.Add(sequenceElement);
				}

				foreach (var sequenceElement in elementsToRemove)
				{
					sequenceElements.Remove(sequenceElement);
				}

				sequenceElements.AddRange(groupElements);
			}

			return sequenceElements;
		}

		private XElement GetAttributeByNameAttribute(string nameValue)
		{
			return xsd.Descendants(XDocName.Attribute).FirstOrDefault(p => p.AttributeValue("name") == nameValue);
		}

		private XElement GetXElementByNameAttribute(string nameValue, XDocument doc = null)
		{
			if (doc == null)
			{
				return xsd.Descendants(XDocName.Element).FirstOrDefault(p => p.AttributeValue("name") == nameValue);
			}

			return doc.Descendants(XDocName.Element).FirstOrDefault(p => p.AttributeValue("name") == nameValue);
		}

		private XElement GetGroupByNameAttribute(string nameValue)
		{
			var allGroups = xsd.Descendants(XDocName.Group);
			return allGroups.FirstOrDefault(p => p.AttributeValue("name") == nameValue);
		}

		private XElement GetComplexTypeByNameAttribute(string nameValue)
		{
			return xsd.Descendants(XDocName.ComplexType).FirstOrDefault(p => p.AttributeValue("name") == nameValue);
		}

		private XElement GetSimpleTypeByNameAttribute(string nameValue)
		{
			return xsd.Descendants(XDocName.SimpleType).FirstOrDefault(p => p.AttributeValue("name") == nameValue);
		}
	}
>>>>>>> cd4233b8
}<|MERGE_RESOLUTION|>--- conflicted
+++ resolved
@@ -8,18 +8,6 @@
 
 namespace AltinnCore.Common.Factories.ModelFactory
 {
-<<<<<<< HEAD
-    /// <summary>
-    ///     Transforms OR XSD to metadata
-    /// </summary>
-    public class SeresXsdParser
-    {
-        private readonly Random _randomGen = new Random();
-        private readonly IRepository _repository;
-        private readonly Dictionary<string, XDocument> secondaryXsdsByNamespace = new Dictionary<string, XDocument>();
-        private Dictionary<string, XDocument> secondaryXsds;
-        private XDocument xsd;
-=======
 	/// <summary>
 	///     Transforms OR XSD to metadata
 	/// </summary>
@@ -31,14 +19,12 @@
 		private Dictionary<string, XDocument> secondaryXsds;
 		private XDocument xsd;
         private ISet<string> _complexTypes;
->>>>>>> cd4233b8
 
         /// <summary>
         ///     Initializes a new instance of the <see cref="SeresXsdParser" /> class
         /// </summary>
         /// <param name="repositoryService">The service repository service</param>
         public SeresXsdParser(IRepository repositoryService)
-<<<<<<< HEAD
         {
             _repository = repositoryService;
         }
@@ -127,8 +113,10 @@
 
             var allTexts = new CultureDictionary();
 
-            // Build metadata recursively
-            BuildJsonRecursive(rootComplexType, serviceMetadata.Elements, "/" + rootName, allTexts);
+            _complexTypes = new HashSet<string>();
+
+			//Build metadata recursively
+			BuildJsonRecursive(rootComplexType, serviceMetadata.Elements, "/" + rootName, allTexts);
 
             foreach (var cultureString in allTexts)
             {
@@ -167,44 +155,43 @@
             return newKey;
         }
 
-        private void BuildJsonRecursive(
-            XElement currentComplexType,
-            Dictionary<string, ElementMetadata> allElements,
-            string parentTrail,
-            CultureDictionary allTexts)
-        {
-            // Process attributes
-            AddAttributeElements(currentComplexType, allElements, parentTrail);
+		private void BuildJsonRecursive(XElement currentComplexType, Dictionary<string, ElementMetadata> allElements,
+			string parentTrail, CultureDictionary allTexts)
+		{
+            var typeName = currentComplexType.AttributeValue("name");
+            if (_complexTypes.Contains(typeName))
+            {
+                return;
+            }
+            else
+            {
+                _complexTypes.Add(typeName);
+            }
+
+			// Process attributes
+			AddAttributeElements(currentComplexType, allElements, parentTrail);
 
             // Iterate over children
             var sequenceElements = GetSequenceElementsFromComplexType(currentComplexType);
 
-            if (sequenceElements.Any())
-            {
-                var propertyNamesUsed = new List<string>();
-                foreach (var childElement in sequenceElements)
-                {
-                    ProcessChildElement(
-                        currentComplexType,
-                        childElement,
-                        allElements,
-                        parentTrail,
-                        propertyNamesUsed,
-                        allTexts);
-                }
-            }
-        }
-
-        private void ProcessChildElement(
-            XElement currentComplexType,
-            XElement childElement,
-            Dictionary<string, ElementMetadata> allElements,
-            string parentTrail,
-            List<string> propertyNamesUsed,
-            CultureDictionary allTexts,
-            string parentName = null)
-        {
-            var elementMetadata = new ElementMetadata();
+			if (sequenceElements.Any())
+			{
+				foreach (var childElement in sequenceElements)
+				{
+					ProcessChildElement(currentComplexType, childElement, allElements, parentTrail, 
+						allTexts);
+				}
+			}
+		}
+
+		private void ProcessChildElement(XElement currentComplexType,
+			XElement childElement,
+			Dictionary<string, ElementMetadata> allElements,
+			string parentTrail,
+			CultureDictionary allTexts,
+			string parentName = null)
+		{
+			var elementMetadata = new ElementMetadata();
 
             var currentElement = childElement;
             var actualElement = currentElement;
@@ -270,60 +257,41 @@
                         {
                             var simpleContent = actualElement.Element(XDocName.SimpleContent);
 
-                            if (propertyNamesUsed.Contains(typeName.Split('-')[0]))
-                            {
-                                ProcessSimpleContent(actualElement, simpleContent, allElements, $"{parentTrail}/{typeName.Split('-')[0]}2", typeName.Split('.')[0]);
-                            }
-                            else
-                            {
-                                ProcessSimpleContent(actualElement, simpleContent, allElements, $"{parentTrail}/{typeName.Split('-')[0]}", typeName.Split('.')[0]);
-                            }
-
-                            AddAttributeElements(currentElement, allElements, $"{parentTrail}/{typeName.Split('-')[0]}");
-                            currentIsComplex = true;
-                            skipRecursive = true;
-                        }
-                        else
-                        {
-                            currentIsComplex = true;
-                        }
-                    }
-                }
-            }
+							ProcessSimpleContent(actualElement, simpleContent, allElements,
+								$"{parentTrail}/{typeName.Split('-')[0]}", typeName.Split('.')[0]);
+							
+							AddAttributeElements(currentElement, allElements, $"{parentTrail}/{typeName.Split('-')[0]}");
+							currentIsComplex = true;
+							skipRecursive = true;
+						}
+						else
+						{
+							currentIsComplex = true;
+						}
+					}
+				}
+			}
 
             elementMetadata.XName = typeName;
             var classShortRefName = typeName.Split('-')[0];
             string newTrail = $"{parentTrail}/{typeName}";
 
-            var nameIsUsed = false;
-            if (propertyNamesUsed.Contains(classShortRefName))
-            {
-                nameIsUsed = true;
-                classShortRefName += "2";
-                newTrail = $"{parentTrail}/{classShortRefName}";
-            }
-
-            var elementName = classShortRefName;
-            if (!string.IsNullOrEmpty(currentElement.AttributeValue("name")))
-            {
-                elementName = currentElement.AttributeValue("name").Split('-')[0];
-                elementMetadata.XName = currentElement.AttributeValue("name");
-                if (nameIsUsed)
-                {
-                    elementName += "2";
-                }
-
-                newTrail = $"{parentTrail}/{elementName}";
-            }
-
-            propertyNamesUsed.Add(classShortRefName);
-
-            elementMetadata.Name = elementName;
-            elementMetadata.TypeName = classShortRefName;
-            elementMetadata.XPath = newTrail;
-            elementMetadata.ID = newTrail.Replace("/", ".").Substring(1);
-            elementMetadata.ParentElement = parentTrail.Replace("/", ".").Substring(1);
-            elementMetadata.DataBindingName = GetDataBindingName(elementMetadata.ID);
+
+			var elementName = classShortRefName;
+			if (!string.IsNullOrEmpty(currentElement.AttributeValue("name")))
+			{
+				elementName = currentElement.AttributeValue("name").Split('-')[0];
+				elementMetadata.XName = currentElement.AttributeValue("name");				
+
+				newTrail = $"{parentTrail}/{elementName}";
+			}		
+
+			elementMetadata.Name = elementName;            
+			elementMetadata.TypeName = classShortRefName;
+			elementMetadata.XPath = newTrail;
+			elementMetadata.ID = newTrail.Replace("/", ".").Substring(1);
+			elementMetadata.ParentElement = parentTrail.Replace("/", ".").Substring(1);
+			elementMetadata.DataBindingName = GetDataBindingName(elementMetadata.ID);
 
             var currentElementAnnotations = GetAnnotationsForElement(currentElement, elementMetadata.ID);
             var childElementAnnotations = GetAnnotationsForElement(childElement, elementMetadata.ID);
@@ -442,10 +410,10 @@
                 }
             }
 
-            if (string.IsNullOrEmpty(elementMetadata.TypeName))
-            {
-                elementMetadata.TypeName = elementMetadata.Name;
-            }
+			if (string.IsNullOrEmpty(elementMetadata.TypeName))
+			{
+                elementMetadata.TypeName = null; // elementMetadata.Name;
+			}
 
             if (allElements.ContainsKey(elementMetadata.ID))
             {
@@ -884,827 +852,4 @@
             return xsd.Descendants(XDocName.SimpleType).FirstOrDefault(p => p.AttributeValue("name") == nameValue);
         }
     }
-=======
-		{
-			_repository = repositoryService;
-		}
-
-		/// <summary>
-		///     Parses Seres XSD into JSON
-		/// </summary>
-		/// <exception cref="Exception">
-		///     Throws Exception if XSD does not have root element or complexType
-		/// </exception>
-		/// <param name="org">The current organization</param>
-		/// <param name="service">The current service</param>
-		/// <param name="xsd">
-		///     Seres XSD
-		/// </param>
-		/// <param name="secondaryXsds">
-		///     Any secondary XSD refers from the main XSD
-		/// </param>
-		/// <returns>
-		///     ServiceMetadata object representing the XSD
-		/// </returns>
-		public ServiceMetadata ParseXsdToServiceMetadata(
-			string org,
-			string service,
-			XDocument xsd,
-			Dictionary<string, XDocument> secondaryXsds)
-		{
-			var serviceMetadata = new ServiceMetadata
-			{
-				Elements = new Dictionary<string, ElementMetadata>()
-			};
-			this.xsd = xsd;
-			this.secondaryXsds = secondaryXsds;
-
-			var imports = xsd.Root.Elements(XDocName.Import);
-			foreach (var import in imports)
-			{
-				var schemaLocation = import.AttributeValue("schemaLocation");
-				secondaryXsdsByNamespace.Add(
-					import.GetPrefixOfNamespace(XNamespace.Get(import.AttributeValue("namespace"))),
-					secondaryXsds["\"" + schemaLocation + "\""]);
-			}
-
-			var rootElement = xsd.Root.Element(XDocName.Element);
-			if (rootElement == null)
-			{
-				throw new Exception("XSD missing root element...");
-			}
-
-			var rootName = rootElement.AttributeValue("name");
-			var rootTypeName = rootElement.AttributeValue("type");
-			XElement rootComplexType = null;
-			if (string.IsNullOrEmpty(rootTypeName))
-			{
-				rootElement = xsd.Root.Element(XDocName.Element);
-				if (rootElement == null)
-				{
-					throw new Exception("XSD without root is a bad idea...");
-				}
-
-				rootComplexType = rootElement.Element(XDocName.ComplexType);
-				if (rootComplexType == null)
-				{
-					throw new Exception("XSD missing root complexType...");
-				}
-			}
-			else
-			{
-				rootComplexType = GetComplexTypeByNameAttribute(rootTypeName);
-			}
-
-			var rootMetadata = new ElementMetadata
-			{
-				ID = rootName,
-				Name = rootName,
-				XPath = "/" + rootName,
-				Type = ElementType.Group,
-				TypeName = !string.IsNullOrEmpty(rootTypeName) ? rootTypeName : rootName
-			};
-			if (rootElement == null)
-			{
-				throw new Exception("XSD missing root complex type element...");
-			}
-
-			var existingTexts = _repository.GetServiceTexts(org, service);
-
-			var allTexts = new CultureDictionary();
-
-            _complexTypes = new HashSet<string>();
-
-			//Build metadata recursively
-			BuildJsonRecursive(rootComplexType, serviceMetadata.Elements, "/" + rootName, allTexts);
-
-			foreach (var cultureString in allTexts)
-			{
-				if (!existingTexts.ContainsKey(cultureString.Key))
-				{
-					existingTexts.Add(cultureString.Key, new Dictionary<string, string>());
-				}
-
-				foreach (var localizedString in cultureString.Value)
-				{
-					if (!existingTexts[cultureString.Key].ContainsKey(localizedString.Key))
-					{
-						existingTexts[cultureString.Key].Add(localizedString.Key, localizedString.Value);
-					}
-				}
-			}
-
-			_repository.SaveServiceTexts(org, service, existingTexts);
-
-			serviceMetadata.Elements.Add(rootName, rootMetadata);
-
-			return serviceMetadata;
-		}
-
-		private static string ShortenKeyID(KeyValuePair<string, CultureString> cultureString, string orid)
-		{
-			var tmpnewKey = cultureString.Key.Split('.').ToList();
-			if (tmpnewKey.Contains("Value"))
-			{
-				tmpnewKey.Remove(tmpnewKey.SingleOrDefault(t => t.Equals("Value")));
-			}
-
-			var takeLastTwoElements = tmpnewKey.Reverse<string>().Take(2);
-			var joinElements = string.Join(".", takeLastTwoElements.ToArray().Reverse());
-			string newKey = $"{orid}.{joinElements}";
-			return newKey;
-		}
-
-		private void BuildJsonRecursive(XElement currentComplexType, Dictionary<string, ElementMetadata> allElements,
-			string parentTrail, CultureDictionary allTexts)
-		{
-            var typeName = currentComplexType.AttributeValue("name");
-            if (_complexTypes.Contains(typeName))
-            {
-                return;
-            }
-            else
-            {
-                _complexTypes.Add(typeName);
-            }
-
-			// Process attributes
-			AddAttributeElements(currentComplexType, allElements, parentTrail);
-
-			// Iterate over children
-			var sequenceElements = GetSequenceElementsFromComplexType(currentComplexType);
-
-			if (sequenceElements.Any())
-			{
-				foreach (var childElement in sequenceElements)
-				{
-					ProcessChildElement(currentComplexType, childElement, allElements, parentTrail, 
-						allTexts);
-				}
-			}
-		}
-
-		private void ProcessChildElement(XElement currentComplexType,
-			XElement childElement,
-			Dictionary<string, ElementMetadata> allElements,
-			string parentTrail,
-			CultureDictionary allTexts,
-			string parentName = null)
-		{
-			var elementMetadata = new ElementMetadata();
-
-			var currentElement = childElement;
-			var actualElement = currentElement;
-			var currentIsComplex = false;
-			var skipRecursive = false;
-			var typeName = string.Empty;
-
-			if (!string.IsNullOrEmpty(childElement.AttributeValue("ref")))
-			{
-				// Load the referenced element
-				var reference = childElement.AttributeValue("ref");
-				if (reference.Split(':').Count() == 2)
-				{
-					var name = reference.Split(':')[0];
-					var type = reference.Split(':')[1];
-
-					typeName = type;
-					currentElement = GetXElementByNameAttribute(type, secondaryXsdsByNamespace[name]);
-					actualElement = currentElement;
-				}
-				else
-				{
-					typeName = reference;
-					currentElement = GetXElementByNameAttribute(reference);
-					actualElement = currentElement;
-				}
-			}
-
-			if (!string.IsNullOrEmpty(currentElement.AttributeValue("type"))
-				&& !currentElement.AttributeValue("type").Contains(":"))
-			{
-				// Load the type definition
-				actualElement = GetComplexTypeByNameAttribute(currentElement.AttributeValue("type"));
-				if (actualElement == null)
-				{
-					actualElement = GetSimpleTypeByNameAttribute(currentElement.AttributeValue("type"));
-				}
-				else
-				{
-					currentIsComplex = true;
-				}
-
-				typeName = currentElement.AttributeValue("type");
-			}
-			else
-			{
-				if (currentElement.Element(XDocName.SimpleType) != null)
-				{
-					// Get the direct child simple type
-					typeName = currentElement.AttributeValue("name");
-					actualElement = currentElement.Element(XDocName.SimpleType);
-					currentIsComplex = false;
-				}
-				else
-				{
-					if (currentElement.Element(XDocName.ComplexType) != null)
-					{
-						// Get the direct child complex type
-						typeName = currentElement.AttributeValue("name");
-						actualElement = currentElement.Element(XDocName.ComplexType);
-
-						if (actualElement.Element(XDocName.SimpleContent) != null)
-						{
-							var simpleContent = actualElement.Element(XDocName.SimpleContent);
-
-							ProcessSimpleContent(actualElement, simpleContent, allElements,
-								$"{parentTrail}/{typeName.Split('-')[0]}", typeName.Split('.')[0]);
-							
-							AddAttributeElements(currentElement, allElements, $"{parentTrail}/{typeName.Split('-')[0]}");
-							currentIsComplex = true;
-							skipRecursive = true;
-						}
-						else
-						{
-							currentIsComplex = true;
-						}
-					}
-				}
-			}
-
-			elementMetadata.XName = typeName;
-			var classShortRefName = typeName.Split('-')[0];
-			string newTrail = $"{parentTrail}/{typeName}";
-
-
-			var elementName = classShortRefName;
-			if (!string.IsNullOrEmpty(currentElement.AttributeValue("name")))
-			{
-				elementName = currentElement.AttributeValue("name").Split('-')[0];
-				elementMetadata.XName = currentElement.AttributeValue("name");				
-
-				newTrail = $"{parentTrail}/{elementName}";
-			}		
-
-			elementMetadata.Name = elementName;            
-			elementMetadata.TypeName = classShortRefName;
-			elementMetadata.XPath = newTrail;
-			elementMetadata.ID = newTrail.Replace("/", ".").Substring(1);
-			elementMetadata.ParentElement = parentTrail.Replace("/", ".").Substring(1);
-			elementMetadata.DataBindingName = GetDataBindingName(elementMetadata.ID);
-
-			var currentElementAnnotations = GetAnnotationsForElement(currentElement, elementMetadata.ID);
-			var childElementAnnotations = GetAnnotationsForElement(childElement, elementMetadata.ID);
-			var actualElementAnnotations = GetAnnotationsForElement(actualElement, elementMetadata.ID);
-
-			foreach (var resource in childElementAnnotations)
-			{
-				if (!currentElementAnnotations.ContainsKey(resource.Key))
-				{
-					currentElementAnnotations.Add(resource.Key, resource.Value);
-				}
-			}
-
-			foreach (var resource in actualElementAnnotations)
-			{
-				if (!currentElementAnnotations.ContainsKey(resource.Key))
-				{
-					currentElementAnnotations.Add(resource.Key, resource.Value);
-				}
-			}
-
-			if (allElements.ContainsKey(elementMetadata.ID + ".Value"))
-			{
-				var newElementAnnotations = new CultureDictionary();
-				foreach (var resourceText in currentElementAnnotations)
-				{
-					var oldIdParts = resourceText.Key.Split('.').ToList();
-					oldIdParts.Insert(oldIdParts.Count - 1, "Value");
-					var newKey = string.Join(".", oldIdParts.ToArray());
-
-					newElementAnnotations.Add(newKey, resourceText.Value);
-				}
-
-				currentElementAnnotations = newElementAnnotations;
-			}
-
-			var orid = string.Empty;
-			var xnameParts = elementMetadata.XName.Split('-');
-
-			if ((xnameParts.Length == 3) && ((xnameParts[1] == "grp") || (xnameParts[1] == "datadef")))
-			{
-				orid = xnameParts[2];
-			}
-
-			foreach (var cultureString in currentElementAnnotations)
-			{
-				var newKey = ShortenKeyID(cultureString, orid);
-
-				if (!allTexts.ContainsKey(cultureString.Key))
-				{
-					allTexts.Add(newKey, cultureString.Value);
-				}
-
-				if (cultureString.Key.Split('.').Last().EndsWith(TextCategoryType.Label.ToString()))
-				{
-					elementMetadata.Texts.Add(TextCategoryType.Label.ToString(), newKey);
-				}
-				else
-				{
-					if (cultureString.Key.Split('.').Last().EndsWith(TextCategoryType.Help.ToString()))
-					{
-						elementMetadata.Texts.Add(TextCategoryType.Help.ToString(), newKey);
-					}
-					else
-					{
-						if (cultureString.Key.Split('.').Last().EndsWith(TextCategoryType.Error.ToString()))
-						{
-							elementMetadata.Texts.Add(TextCategoryType.Error.ToString(), newKey);
-						}
-						else
-						{
-							if (cultureString.Key.Split('.').Last().EndsWith(TextCategoryType.PlaceHolder.ToString()))
-							{
-								elementMetadata.Texts.Add(TextCategoryType.PlaceHolder.ToString(), newKey);
-							}
-						}
-					}
-				}
-			}
-
-			if (allElements.ContainsKey(elementMetadata.ID + ".Value"))
-			{
-				allElements[elementMetadata.ID + ".Value"].Texts = elementMetadata.Texts;
-				elementMetadata.Texts = new Dictionary<string, string>();
-			}
-
-			WriteRestrictions(elementMetadata, actualElement, childElement);
-
-			string errorTextKey = null;
-
-			if (currentElementAnnotations.Count(a => a.Key.Split('.').Last() == TextCategoryType.Error.ToString()) > 0)
-			{
-				errorTextKey =
-					currentElementAnnotations.FirstOrDefault(
-						a => a.Key.Split('.').Last() == TextCategoryType.Error.ToString()).Key;
-			}
-
-			if (errorTextKey != null)
-			{
-				foreach (var restriction in elementMetadata.Restrictions.Values)
-				{
-					restriction.ErrortText = errorTextKey;
-				}
-			}
-
-			if (!currentIsComplex)
-			{
-				elementMetadata.Type = ElementType.Field;
-			}
-			else
-			{
-				elementMetadata.Type = ElementType.Group;
-				if (!skipRecursive)
-				{
-					BuildJsonRecursive(actualElement, allElements, newTrail, allTexts);
-				}
-			}
-
-			if (string.IsNullOrEmpty(elementMetadata.TypeName))
-			{
-                elementMetadata.TypeName = null; // elementMetadata.Name;
-			}
-
-			if (allElements.ContainsKey(elementMetadata.ID))
-			{
-				allElements.Add(elementMetadata.ID + _randomGen.Next(), elementMetadata);
-			}
-			else
-			{
-				allElements.Add(elementMetadata.ID, elementMetadata);
-			}
-		}
-
-
-		private string GetDataBindingName(string id)
-		{
-			string[] paths = id.Split(".");
-			if (paths.Last() == "Orid")
-			{
-				return null;
-			}
-			string dataBindingName = string.Empty;
-			for (int i = 1; i < paths.Length; i++)
-			{
-				dataBindingName += char.ToLower(paths[i][0]) + paths[i].Substring(1);
-				if (i < paths.Length - 1)
-				{
-					dataBindingName += ".";
-				}
-			}
-
-			return dataBindingName;
-		}
-
-		private CultureDictionary GetAnnotationsForElement(XElement currentElement, string currentId)
-		{
-			var elements = new CultureDictionary();
-			if (currentElement.Element(XDocName.Annotation) != null)
-			{
-				var annotationElement = currentElement.Element(XDocName.Annotation);
-				var documentationElements = annotationElement.Elements(XDocName.Documentation).ToList();
-				if (documentationElements != null)
-				{
-					foreach (var documentationElement in documentationElements)
-					{
-						var textElement = documentationElement.Element(XDocName.Tekst);
-						if (textElement != null)
-						{
-							var language = textElement.AttributeValue(XDocName.Lang);
-							var textType = textElement.AttributeValue(XDocName.TextType);
-							var text = textElement.Value;
-
-							var key = currentId + ".TODO";
-
-							if (textType == "LEDE")
-							{
-								key = currentId + "." + TextCategoryType.Label;
-							}
-							else
-							{
-								if ((textType == "HJELP") || (textType == "DEF"))
-								{
-									key = currentId + "." + TextCategoryType.Help;
-								}
-								else
-								{
-									if (textType == "FEIL")
-									{
-										key = currentId + "." + TextCategoryType.Error;
-									}
-									else
-									{
-										if (textType == "HINT")
-										{
-											key = currentId + "." + TextCategoryType.PlaceHolder;
-										}
-									}
-								}
-							}
-
-							CultureString cultureString;
-							if (!elements.ContainsKey(key))
-							{
-								cultureString = new CultureString();
-								elements.Add(key, cultureString);
-							}
-							else
-							{
-								cultureString = elements[key];
-							}
-
-							if (language == "NOB")
-							{
-								cultureString.Add("nb-NO", text);
-							}
-							else
-							{
-								if (language == "NON")
-								{
-									cultureString.Add("nn-NO", text);
-								}
-								else
-								{
-									if (language == "EN")
-									{
-										cultureString.Add("en", text);
-									}
-								}
-							}
-						}
-					}
-				}
-			}
-
-			return elements;
-		}
-
-		private void ProcessSimpleContent(XElement actualElement, XElement simpleContent,
-			Dictionary<string, ElementMetadata> allElements, string parentTrail, string parentName)
-		{
-			var elementMetadata = new ElementMetadata
-			{
-				Restrictions = new Dictionary<string, Restriction>()
-			};
-
-			string newTrail = $"{parentTrail}/Value";
-
-			elementMetadata.IsTagContent = true;
-			elementMetadata.Name = "Value";
-			elementMetadata.XPath = newTrail;
-			elementMetadata.ID = newTrail.Replace("/", ".").Substring(1);
-			elementMetadata.ParentElement = parentTrail.Replace("/", ".").Substring(1);
-			elementMetadata.MinOccurs = 1;
-			elementMetadata.MaxOccurs = 1;
-			elementMetadata.DataBindingName = GetDataBindingName(elementMetadata.ID);
-
-			if (simpleContent.Element(XDocName.Extension) != null)
-			{
-				WriteRestrictions(elementMetadata.Restrictions, simpleContent.Element(XDocName.Extension),
-					elementMetadata);
-
-				AddAttributeElements(simpleContent.Element(XDocName.Extension), allElements, parentTrail);
-			}
-
-			allElements.Add(elementMetadata.ID, elementMetadata);
-		}
-
-		private void AddAttributeElements(XElement currentComplexType, Dictionary<string, ElementMetadata> allElements,
-			string parentTrail)
-		{
-			if (currentComplexType == null) return;
-
-			var attributeElements = currentComplexType.Elements(XDocName.Attribute).ToList();
-			foreach (var attribute in attributeElements)
-			{
-				var attributeElementMetadata = new ElementMetadata();
-				var attributeName = attribute.AttributeValue("name");
-
-				if ((attribute.AttributeValue("type") != null) && attribute.AttributeValue("type").Contains(":"))
-				{
-					attributeElementMetadata.XsdValueType = (BaseValueType)Enum.Parse(typeof(BaseValueType), attribute.AttributeValue("type").Split(':')[1].First().ToString().ToUpper() + string.Join(string.Empty, attribute.AttributeValue("type").Split(':')[1].Skip(1)));
-				}
-				else
-				{
-					if (attribute.AttributeValue("ref") != null)
-					{
-						var attributeType = GetAttributeByNameAttribute(attribute.AttributeValue("ref"));
-
-						if ((attributeType.AttributeValue("type") != null) &&
-							attributeType.AttributeValue("type").Contains(":"))
-						{
-							attributeElementMetadata.XsdValueType = (BaseValueType)Enum.Parse(typeof(BaseValueType),
-								attributeType.AttributeValue("type").Split(':')[1].First().ToString().ToUpper() + string.Join(string.Empty, attributeType.AttributeValue("type").Split(':')[1].Skip(1)));
-
-							if (string.IsNullOrEmpty(attributeName))
-							{
-								attributeName = attribute.AttributeValue("ref");
-							}
-						}
-					}
-				}
-
-				if (!string.IsNullOrEmpty(attribute.AttributeValue("fixed")))
-				{
-					attributeElementMetadata.FixedValue = attribute.AttributeValue("fixed");
-				}
-
-				string newTrail = $"{parentTrail}/{attributeName}";
-
-				attributeElementMetadata.XName = attributeName;
-				attributeElementMetadata.Name = attributeName;
-				attributeElementMetadata.XPath = newTrail;
-				attributeElementMetadata.ID = newTrail.Replace("/", ".").Substring(1);
-				attributeElementMetadata.ParentElement = parentTrail.Replace("/", ".").Substring(1);
-
-				attributeElementMetadata.Type = ElementType.Attribute;
-
-				if (allElements.ContainsKey(attributeElementMetadata.ID))
-				{
-					allElements.Add(attributeElementMetadata.ID + _randomGen.Next(), attributeElementMetadata);
-				}
-				else
-				{
-					allElements.Add(attributeElementMetadata.ID, attributeElementMetadata);
-				}
-			}
-		}
-
-		private void WriteRestrictions(ElementMetadata elementMetadata, XElement element, XElement currentElement)
-		{
-			var restrictions = new Dictionary<string, Restriction>();
-
-			var minOccurs = currentElement.AttributeValue("minOccurs");
-
-			if (!string.IsNullOrEmpty(minOccurs))
-			{
-				elementMetadata.MinOccurs = int.Parse(minOccurs);
-			}
-			else
-			{
-				elementMetadata.MinOccurs = 1;
-			}
-
-			var maxOccurs = currentElement.AttributeValue("maxOccurs");
-			if (!string.IsNullOrEmpty(maxOccurs))
-			{
-				if (maxOccurs == "unbounded")
-				{
-					elementMetadata.MaxOccurs = 999; // TEMP
-				}
-				else
-				{
-					elementMetadata.MaxOccurs = int.Parse(maxOccurs);
-				}
-			}
-			else
-			{
-				elementMetadata.MaxOccurs = 1;
-			}
-
-			XElement restriction = null;
-
-			if (element != null)
-			{
-				restriction = element.Element(XDocName.Restriction);
-			}
-
-			if (restriction == null)
-			{
-				if ((element.AttributeValue("type") != null) && element.AttributeValue("type").Contains(":"))
-				{
-					elementMetadata.XsdValueType = (BaseValueType)Enum.Parse(typeof(BaseValueType),
-						element.AttributeValue("type").Split(':')[1].First().ToString().ToUpper() + string.Join(string.Empty, element.AttributeValue("type").Split(':')[1].Skip(1)));
-				}
-			}
-			else
-			{
-				WriteRestrictions(restrictions, restriction, elementMetadata);
-			}
-
-			elementMetadata.Restrictions = restrictions;
-		}
-
-		private void WriteRestrictions(Dictionary<string, Restriction> restrictions, XElement restriction,
-			ElementMetadata elementMetadata)
-		{
-			var xsdDataType = restriction.AttributeValue("base");
-
-			if (!xsdDataType.StartsWith("xsd:") && !xsdDataType.StartsWith("xs:"))
-			{
-				var baseType = GetSimpleTypeByNameAttribute(xsdDataType);
-				var baseRestriction = baseType.Element(XDocName.Restriction);
-
-				WriteRestrictions(restrictions, baseRestriction, elementMetadata);
-			}
-			else
-			{
-				if ((xsdDataType != null) && xsdDataType.Contains(":"))
-				{
-					elementMetadata.XsdValueType =
-						(BaseValueType)
-						Enum.Parse(typeof(BaseValueType),
-							xsdDataType.Split(':')[1].First().ToString().ToUpper() + string.Join(string.Empty, xsdDataType.Split(':')[1].Skip(1)));
-				}
-			}
-
-			var length = restriction.Element(XDocName.Length).AttributeValue("value");
-			if (!string.IsNullOrEmpty(length))
-			{
-				restrictions.Add("length", new Restriction { Value = length });
-			}
-
-			var minLength = restriction.Element(XDocName.MinLength).AttributeValue("value");
-			if (!string.IsNullOrEmpty(minLength))
-			{
-				restrictions.Add("minLength", new Restriction { Value = minLength });
-			}
-
-			var maxLength = restriction.Element(XDocName.MaxLength).AttributeValue("value");
-			if (!string.IsNullOrEmpty(maxLength))
-			{
-				restrictions.Add("maxLength", new Restriction { Value = maxLength });
-			}
-
-			var minInclusive = restriction.Element(XDocName.MinInclusive).AttributeValue("value");
-			if (!string.IsNullOrEmpty(minInclusive))
-			{
-				restrictions.Add("minInclusive", new Restriction { Value = minInclusive });
-			}
-
-			var maxInclusive = restriction.Element(XDocName.MaxInclusive).AttributeValue("value");
-			if (!string.IsNullOrEmpty(maxInclusive))
-			{
-				restrictions.Add("maxInclusive", new Restriction { Value = maxInclusive });
-			}
-
-			var totalDigits = restriction.Element(XDocName.TotalDigits).AttributeValue("value");
-			if (!string.IsNullOrEmpty(totalDigits))
-			{
-				restrictions.Add("totalDigits", new Restriction { Value = totalDigits });
-			}
-
-			var pattern = restriction.Element(XDocName.Pattern).AttributeValue("value");
-			if (!string.IsNullOrEmpty(pattern))
-			{
-				restrictions.Add("pattern", new Restriction { Value = pattern });
-			}
-
-			var enumerations = restriction.Elements(XDocName.Enumeration);
-			if ((enumerations != null) && (enumerations.Count() > 0))
-			{
-				var enums = string.Empty;
-
-				foreach (var enumeration in enumerations)
-				{
-					enums += enumeration.AttributeValue("value") + ";";
-				}
-
-				restrictions.Add("enumeration", new Restriction { Value = enums });
-			}
-		}
-
-		private List<XElement> GetSequenceElementsFromComplexType(XElement complexType)
-		{
-			var sequenceElements = new List<XElement>();
-			if (complexType != null)
-			{
-				var name = complexType.AttributeValue("name");
-
-				var sequence = complexType.Element(XDocName.Sequence);
-				if ((sequence != null) && (sequence.Elements() != null))
-				{
-					sequenceElements.AddRange(sequence.Elements());
-				}
-
-				var complexContent = complexType.Element(XDocName.ComplexContent);
-				if (complexContent != null)
-				{
-					var extension = complexContent.Element(XDocName.Extension);
-					if (extension != null)
-					{
-						var baseComplexType = GetComplexTypeByNameAttribute(extension.AttributeValue("base"));
-						sequenceElements.AddRange(GetSequenceElementsFromComplexType(baseComplexType));
-						var extensionSequence = extension.Element(XDocName.Sequence);
-						sequenceElements.AddRange(extensionSequence.Elements());
-					}
-				}
-
-				var childComplexType = complexType.Element(XDocName.ComplexType);
-				if (childComplexType != null)
-				{
-					var childSequence = childComplexType.Element(XDocName.Sequence);
-					if ((childSequence != null) && (childSequence.Elements() != null))
-					{
-						sequenceElements.AddRange(childSequence.Elements());
-					}
-				}
-
-				var elementsToRemove = new List<XElement>();
-				var groupElements = new List<XElement>();
-				foreach (
-					var sequenceElement in
-					sequenceElements.Where(
-						e =>
-							(e.Name.AsString() == XDocName.Group.AsString()) &&
-							!string.IsNullOrEmpty(e.AttributeValue("ref"))))
-				{
-					var reference = sequenceElement.AttributeValue("ref");
-					groupElements.AddRange(GetSequenceElementsFromComplexType(GetGroupByNameAttribute(reference)));
-					elementsToRemove.Add(sequenceElement);
-				}
-
-				foreach (var sequenceElement in elementsToRemove)
-				{
-					sequenceElements.Remove(sequenceElement);
-				}
-
-				sequenceElements.AddRange(groupElements);
-			}
-
-			return sequenceElements;
-		}
-
-		private XElement GetAttributeByNameAttribute(string nameValue)
-		{
-			return xsd.Descendants(XDocName.Attribute).FirstOrDefault(p => p.AttributeValue("name") == nameValue);
-		}
-
-		private XElement GetXElementByNameAttribute(string nameValue, XDocument doc = null)
-		{
-			if (doc == null)
-			{
-				return xsd.Descendants(XDocName.Element).FirstOrDefault(p => p.AttributeValue("name") == nameValue);
-			}
-
-			return doc.Descendants(XDocName.Element).FirstOrDefault(p => p.AttributeValue("name") == nameValue);
-		}
-
-		private XElement GetGroupByNameAttribute(string nameValue)
-		{
-			var allGroups = xsd.Descendants(XDocName.Group);
-			return allGroups.FirstOrDefault(p => p.AttributeValue("name") == nameValue);
-		}
-
-		private XElement GetComplexTypeByNameAttribute(string nameValue)
-		{
-			return xsd.Descendants(XDocName.ComplexType).FirstOrDefault(p => p.AttributeValue("name") == nameValue);
-		}
-
-		private XElement GetSimpleTypeByNameAttribute(string nameValue)
-		{
-			return xsd.Descendants(XDocName.SimpleType).FirstOrDefault(p => p.AttributeValue("name") == nameValue);
-		}
-	}
->>>>>>> cd4233b8
 }