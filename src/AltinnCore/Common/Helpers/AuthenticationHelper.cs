using System;
using System.Collections.Generic;
using System.Security.Claims;
using System.Text;
using AltinnCore.Common.Constants;
using Microsoft.AspNetCore.Http;

namespace AltinnCore.Common.Helpers
{
    /// <summary>
    /// helper class for authentication
    /// </summary>
    public static class AuthenticationHelper
    {
        /// <summary>
        /// Gets the service developer's user name
        /// </summary>
<<<<<<< HEAD
        /// <param name="context"></param>
=======
        /// <param name="context">the http context</param>
        /// <returns></returns>
>>>>>>> dfbe45b1
        public static string GetDeveloperUserName(HttpContext context)
        {
            string userName = null;

            if (context.User != null)
            {
                foreach (Claim claim in context.User.Claims)
                {
                    if (claim.Type.Equals(AltinnCoreClaimTypes.Developer))
                    {
                        userName = claim.Value;
                    }
                }
            }

            return userName;
        }

        /// <summary>
        /// Gets the gitea session for the given session id
        /// </summary>
<<<<<<< HEAD
        /// <param name="context"></param>
        /// <param name="sessionCookieId"></param>
        /// <returns>The gitea session</returns>
=======
        /// <param name="context">the http context</param>
        /// <param name="sessionCookieId">the session cookie id</param>
        /// <returns></returns>
>>>>>>> dfbe45b1
        public static string GetGiteaSession(HttpContext context, string sessionCookieId)
         {
            if (context.Request.Cookies != null && context.Request.Cookies.ContainsKey(sessionCookieId))
            {
                return context.Request.Cookies[sessionCookieId];
            }

            return null;
        }
    }
}<|MERGE_RESOLUTION|>--- conflicted
+++ resolved
@@ -15,12 +15,8 @@
         /// <summary>
         /// Gets the service developer's user name
         /// </summary>
-<<<<<<< HEAD
+        /// <param name="context">the http context</param>
         /// <param name="context"></param>
-=======
-        /// <param name="context">the http context</param>
-        /// <returns></returns>
->>>>>>> dfbe45b1
         public static string GetDeveloperUserName(HttpContext context)
         {
             string userName = null;
@@ -42,15 +38,9 @@
         /// <summary>
         /// Gets the gitea session for the given session id
         /// </summary>
-<<<<<<< HEAD
-        /// <param name="context"></param>
-        /// <param name="sessionCookieId"></param>
-        /// <returns>The gitea session</returns>
-=======
         /// <param name="context">the http context</param>
         /// <param name="sessionCookieId">the session cookie id</param>
-        /// <returns></returns>
->>>>>>> dfbe45b1
+        /// <returns>The gitea session</returns>
         public static string GetGiteaSession(HttpContext context, string sessionCookieId)
          {
             if (context.Request.Cookies != null && context.Request.Cookies.ContainsKey(sessionCookieId))
