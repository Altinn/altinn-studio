--- conflicted
+++ resolved
@@ -46,15 +46,9 @@
         /// Replaces the tags in service text with configured values in text from request context and service context
         /// </summary>
         /// <param name="serviceText">The service text</param>
-<<<<<<< HEAD
-        /// <param name="requestContext"></param>
-        /// <param name="serviceContext"></param>
-        /// <returns>The edited service text</returns>
-=======
         /// <param name="requestContext">the request context</param>
         /// <param name="serviceContext">the servie context</param>
-        /// <returns></returns>
->>>>>>> dfbe45b1
+        /// <returns>The edited service text</returns>
         public static string SetTextParams(string serviceText, RequestContext requestContext, ServiceContext serviceContext)
         {
             if (serviceText.Contains("{altinncore:"))
