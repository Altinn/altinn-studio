using System.Collections.Generic;
using AltinnCore.ServiceLibrary;
using Microsoft.AspNetCore.Http;

namespace AltinnCore.Common.Helpers
{
    /// <summary>
    /// Helper for creating the RequestContext
    /// </summary>
    public static class RequestHelper
    {
        /// <summary>
        /// Build the request context
        /// </summary>
        /// <param name="queryCollection">The query parameters</param>
        /// <param name="instanceId">The instanceId</param>
        /// <returns>The requestContext</returns>
        public static RequestContext GetRequestContext(IQueryCollection queryCollection, int instanceId)
        {
            var context = new RequestContext
            {
                Params = new Dictionary<string, string>(),
                InstanceId = instanceId,
            };

            if (queryCollection != null)
            {
                foreach (string key in queryCollection.Keys)
                {
                    context.Params.Add(key, queryCollection[key]);
                }
            }

            return context;
        }

        /// <summary>
        /// Checks the request for the standard user actions for the plattform
        /// based on
        /// </summary>
<<<<<<< HEAD
        /// <param name="request"></param>
        /// <returns>the standard user action</returns>
=======
        /// <param name="request">the http request</param>
        /// <returns></returns>
>>>>>>> dfbe45b1
        public static UserActionType GetStandardUserAction(HttpRequest request)
        {
            if (request != null && request.Method.ToUpper() == "POST")
            {
                IFormCollection form = request.Form;
                if (form.ContainsKey("NavigationButtonNext"))
                {
                    return UserActionType.NavigateNext;
                }

                if (form.ContainsKey("NavigationButtonPrevious"))
                {
                    return UserActionType.NavigatePrevious;
                }

                if (form.ContainsKey("NavigationButtonSubmit"))
                {
                    return UserActionType.Submit;
                }

                if (form.ContainsKey("NavigationButtonValidate")
                    || !string.IsNullOrEmpty(request.Query["Validate"]))
                {
                    return UserActionType.Validate;
                }
            }

            return UserActionType.Default;
        }
    }
}<|MERGE_RESOLUTION|>--- conflicted
+++ resolved
@@ -38,13 +38,8 @@
         /// Checks the request for the standard user actions for the plattform
         /// based on
         /// </summary>
-<<<<<<< HEAD
-        /// <param name="request"></param>
+        /// <param name="request">the http request</param>
         /// <returns>the standard user action</returns>
-=======
-        /// <param name="request">the http request</param>
-        /// <returns></returns>
->>>>>>> dfbe45b1
         public static UserActionType GetStandardUserAction(HttpRequest request)
         {
             if (request != null && request.Method.ToUpper() == "POST")
