﻿using AltinnCore.Common.Constants;
using Microsoft.AspNetCore.Http;

namespace AltinnCore.Common.Configuration
{
    /// <summary>
    /// Class that represents the ServiceRepositorySettings
    /// </summary>
<<<<<<< HEAD
    public const string CODELISTS_FOLDER_NAME = "Codelists/";

    /// <summary>
    /// Constant for the location of resource files
    /// </summary>
    public const string RESOURCE_FOLDER_NAME = "Resources/";

    /// <summary>
    /// Constant for the location of service tests
    /// </summary>
    public const string TEST_FOLDER_NAME = "Test/";

    /// <summary>
    /// Constant for the service binaries
    /// </summary>
    public const string BINARY_FOLDER_NAME = "bin/";

    /// <summary>
    /// Constant for the location of org level text resources
    /// </summary>
    public const string TEXTRESOURCE_ORG_FOLDER_NAME = "/text/";

    /// <summary>
    /// Constant for the location of org level text resources
    /// </summary>
    public const string TEXTRESOURCE_COMMON_FOLDER_NAME = "/altinn/common/text/";

    /// <summary>
    /// Constant for the location of service metadata
    /// </summary>
    public const string METADATA_FOLDER_NAME = "Metadata/";

    private const string PACKAGES_LOCATION = "Packages/";
    private const string TEMP_LOCATION = "Temp/";
    private const string TESTDATA_FOLDER_NAME = "Data/";

    private const string METADATA_FILENAME = "ServiceMetadata.json";
    private const string GENERATED_METHODS_FILENAME = "GeneratedMethods.cs";

    /// <summary>
    /// Gets or sets the Repository Location
    /// </summary>
    public string RepositoryLocation { get; set; }

    /// <summary>
    /// Gets or sets a valude indicating
    /// </summary>
    public bool EnableGitAutentication { get; set; }

    /// <summary>
    /// Gets or sets a value indicating if user should be forced to log in in Gitea
    /// </summary>
    public bool ForceGiteaAuthentication { get; set; }

    /// <summary>
    /// Gets or sets a value indicating if runtime should fetch service information from database or from disk
    /// </summary>
    public bool ShouldFetchFromDatabase { get; set; }

    /// <summary>
    /// Gets or sets the url for the API Endpoint
    /// </summary>
    public string ApiEndPoint { get; set; }

    /// <summary>
    /// Gets or sets the API endpoint host
    /// </summary>
    /// <returns></returns>
    public string ApiEndPointHost { get; set; }

    /// <summary>
    /// Gets or sets the Repository Base URL 
    /// </summary>
    public string RepositoryBaseURL { get; set; }

    /// <summary>
    /// Gets or sets the Internal repository BaseURL
    /// </summary>
    public string InternalRepositoryBaseURL { get; set; }

    /// <summary>
    /// Gets or sets the GiteaCookieName
    /// </summary>
    public string GiteaCookieName { get; set; }

    /// <summary>
    /// Gets or sets the GiteaLoginUrl 
    /// </summary>
    public string GiteaLoginUrl { get; set; }

    /// <summary>
    /// Gets or sets the BaseResourceFolderContainer that identifes where in the docker container the runtime can find files needed
    /// </summary>
    public string BaseResourceFolderContainer { get; set; }

    /// <summary>
    /// Gets or sets The name of the ServiceModel file Name
    /// </summary>
    public string ServiceModelFileName { get; set; } = "ServiceModel.cs";

    /// <summary>
    /// Gets or sets The name of the ServiceModel xsd file Name
    /// </summary>
    public string ServiceModelXSDFileName { get; set; } = "ServiceModel.xsd";

    /// <summary>
    /// Gets or sets The name of the FormLayout json file Name
    /// </summary>
    public string FormLayoutJSONFileName { get; set; } = RESOURCE_FOLDER_NAME + "FormLayout.json";

    /// <summary>
    /// Gets or sets The name of the ThirdPartyComponents json file Name
    /// </summary>
    public string ThirdPartyComponentsJSONFileName { get; set; } = RESOURCE_FOLDER_NAME + "ThirdPartyComponents.json";

    /// <summary>
    /// Gets or sets The ServiceMetadata file name
    /// </summary>
    public string ServiceMetadataFileName { get; set; } = METADATA_FILENAME;

    /// <summary>
    /// Gets or sets the Workflow file name
    /// </summary>
    public string WorkFlowFileName { get; set; } = "workflow.json";


    /// <summary>
    /// Gets or sets React file name
    /// </summary>
    public string ReactAppFileName { get; set; } = "react-app.js";

    /// <summary>
    /// Gets or sets React CSS file name
    /// </summary>
    public string ReactAppCssFileName { get; set; } = "react-app.css";

    /// <summary>
    /// Gets or sets styles config file name for service
    /// </summary>
    public string ServiceStylesConfigFileName { get; set; } = "Styles.json";

    /// <summary>
    /// Gets or sets default Bootstrap url
    /// </summary>
    public string DefaultBootstrapUrl { get; set; } = "https://stackpath.bootstrapcdn.com/bootstrap/4.1.0/css/bootstrap.min.css";

    /// <summary>
    /// Gets or sets the filename for serviceImplementation
    /// </summary>
    public string ServiceImplementationFileName { get; set; } = "ServiceImplementation.cs";

    /// <summary>
    /// Gets or sets the filename for calculation handler
    /// </summary>
    public string CalculationHandlerFileName { get; set; } = "CalculationHandler.cs";

    /// <summary>
    /// Gets or sets the filename for the validation handler
    /// </summary>
    public string ValidationHandlerFileName { get; set; } = "ValidationHandler.cs";

    /// <summary>
    /// Gets or sets the filename for the instantiation handler
    /// </summary>
    public string InstantiationHandlerFileName { get; set; } = "InstantiationHandler.cs";

    /// <summary>
    /// Gets or sets the filename for the instantiation handler
    /// </summary>
    public string RuleHandlerFileName { get; set; } = "RuleHandler.js";

    /// <summary>
    /// Gets or sets the filename for the default service layout
    /// </summary>
    public string DefaultLayoutFileName { get; set; } = "_ServiceLayout.cshtml";

    /// <summary>
    /// Gets or sets the filename for the default view start file
    /// </summary>
    public string DefaultViewStartFileName { get; set; } = "_ViewStart.cshtml";

    /// <summary>
    /// Gets or sets the filename for the default view imports file
    /// </summary>
    public string DefaultViewImportsFileName { get; set; } = "_ViewImports.cshtml";

    /// <summary>
    /// Gets or sets the filename for the rules file
    /// </summary>
    public string RulesFileName { get; set; } = "Rules.json";

    /// <summary>
    /// Gets or sets the filename for the Dockerfile file
    /// </summary>
    public string DockerfileFileName { get; set; } = "Dockerfile";

    /// <summary>
    /// Gets or sets the filename for the generated methods class
    /// </summary>
    public string GeneratedMethodsFileName { get; set; } = GENERATED_METHODS_FILENAME;

    /// <summary>
    /// Gets the full path to the org directory
    /// </summary>
    /// <param name="org">The Organization code for the service owner</param>
    /// <param name="developer">The current user, service developer</param>
    /// <returns>The full path, ending with "/"</returns>
    public string GetOrgPath(string org, string developer = null)
    {
      if (developer != null)
      {
        developer += "/";
      }

      return $"{RepositoryLocation}{developer}{org}/";
    }

    /// <summary>
    /// Gets the full path to the service directory
    /// </summary>
    /// <param name="org">The Organization code for the service owner</param>
    /// <param name="service">The service code for the current service</param>
    /// <returns>The full path, ending with "/"</returns>
    public string GetServicePath(string org, string service, string developer = null)
    {
      if (developer != null)
      {
        developer += "/";
      }

      return $"{RepositoryLocation}{developer}{org}/{service}/";
    }

    /// <summary>
    /// 
    /// </summary
    /// <param name="org">The Organization code for the service owner</param>
    /// <param name="service">The service code for the current service</param>
    /// <returns>The full path, ending with "/"</return>
    public string GetFormLayoutPath(string org, string service, string developer)
    {
      if (developer != null)
      {
        developer += "/";
      }

      return $"{RepositoryLocation}/{developer}{org}/{service}/";
    }

    /// <summary>
    /// 
    /// </summary
    /// <param name="org">The Organization code for the service owner</param>
    /// <param name="service">The service code for the current service</param>
    /// <returns>The full path, ending with "/"</return>
    public string GetThirdPartyComponentsPath(string org, string service, string developer)
    {
      if (developer != null)
      {
        developer += "/";
      }

      return $"{RepositoryLocation}/{developer}{org}/{service}/";
    }

    /// <summary>
    /// Get the path to rule handler file
    /// </summary
    /// <param name="org">The Organization code for the service owner</param>
    /// <param name="service">The service code for the current service</param>
    /// <returns>The full path, ending with "/"</return>
    public string GetRuleHandlerPath(string org, string service, string developer)
    {
      if (developer != null)
      {
        developer += "/";
      }

      return $"{RepositoryLocation}/{developer}{org}/{service}/{RESOURCE_FOLDER_NAME}";
    }

    /// <summary>
    /// Gets the full path to the directory where all service packages will be placed
    /// </summary>
    /// <param name="org">The Organization code for the service owner</param>
    /// <param name="service">The service code for the current service</param>
    /// <returns>The full path, ending with "/"</returns>
    public string GetServicePackagesPath(string org, string service, string developer)
    {
      return GetServicePath(org, service, developer) + PACKAGES_LOCATION;
    }

    /// <summary>
    /// Gets the full path to a directory which can be used for temporary storage (for instance during service packaging)
    /// </summary>
    /// <param name="org">The Organization code for the service owner</param>
    /// <param name="service">The service code for the current service</param>
    /// <returns>The full path, ending with "/"</returns>
    public string GetTemporaryPath(string org, string service, string developer)
    {
      return GetServicePath(org, service, developer) + TEMP_LOCATION;
    }

    /// <summary>
    /// Gets the full path to ResourceDirectory
    /// </summary>
    /// <param name="org">The Organization code for the service owner</param>
    /// <param name="service">The service code for the current service</param>
    /// <returns>The full path, ending with "/"</returns>
    public string GetResourcePath(string org, string service, string developer)
    {
      return GetServicePath(org, service, developer) + RESOURCE_FOLDER_NAME;
    }

    /// <summary>
    /// Gets the full path to TestDirectory
    /// </summary>
    /// <param name="org">The Organization code for the service owner</param>
    /// <param name="service">The service code for the current service</param>
    /// <returns>The full path, ending with "/"</returns>
    public string GetTestPath(string org, string service, string developer)
    {
      return GetServicePath(org, service, developer) + TEST_FOLDER_NAME;
    }

    /// <summary>
    /// Gets The full path to TestDataDirectory
    /// </summary>
    /// <param name="org">The Organization code for the service owner</param>
    /// <param name="service">The service code for the current service</param>
    /// <returns>The full path, ending with "/"</returns>
    public string GetTestDataPath(string org, string service, string developer)
    {
      return GetTestPath(org, service, developer) + TESTDATA_FOLDER_NAME;
    }

    /// <summary>
    /// Gets The full path to Metadata directory
    /// </summary>
    /// <param name="org">The Organization code for the service owner</param>
    /// <param name="service">The service code for the current service</param>
    /// <returns>The full path, ending with "/"</returns>
    public string GetMetadataPath(string org, string service, string developer)
    {
      return GetServicePath(org, service, developer) + METADATA_FOLDER_NAME;
    }

    /// <summary>
    /// Gets the full path to code list directory
    /// </summary>
    /// <param name="org">The Organization code for the service owner</param>
    /// <param name="service">The service code for the current service</param>
    /// <returns>The full path, ending with "/"</returns>
    public string GetCodelistPath(string org, string service, string developer)
    {
      return GetServicePath(org, service, developer) + CODELISTS_FOLDER_NAME;
    }

    /// <summary>
    /// Gets the CodeList folder
    /// </summary>
    /// <returns></returns>
    public string GetCodeListFolder()
    {
      return CODELISTS_FOLDER_NAME;
    }


    /// <summary>
    /// Get Resource Folder name
    /// </summary>
    /// <returns></returns>
    public string GetResourceFolder()
    {
      return RESOURCE_FOLDER_NAME;
    }


    /// <summary>
    /// Returns the Metadata folder name
    /// </summary>
    /// <returns></returns>
    public string GetMetadataFolder()
    {
      return METADATA_FOLDER_NAME;
    }

    /// <summary>
    /// 
    /// </summary>
    /// <returns></returns>
    public string GetBinaryFolder()
    {
      return BINARY_FOLDER_NAME;
    }


    /// <summary>
    /// Gets the full path to model directory
    /// </summary>
    /// <param name="org">The Organization code for the service owner</param>
    /// <param name="service">The service code for the current service</param>
    /// <returns>The full path, ending with "/"</returns>
    public string GetModelPath(string org, string service, string developer)
    {
      return GetServicePath(org, service, developer) + "Model/";
    }

    /// <summary>
    /// Gets the full path to the implementation directory
    /// </summary>
    /// <param name="org">The Organization code for the service owner</param>
    /// <param name="service">The service code for the current service</param>
    /// <returns>The full path, ending with "/"</returns>
    public string GetImplementationPath(string org, string service, string developer)
    {
      return GetServicePath(org, service, developer) + "Implementation/";
    }

    /// <summary>
    /// Gets the full path to the rules directory
    /// </summary>
    /// <param name="org">The Organization code for the service owner</param>
    /// <param name="service">The service code for the current service</param>
    /// <returns>The full path, ending with "/"</returns>
    public string GetRulesPath(string org, string service, string developer)
    {
      return GetServicePath(org, service, developer) + "Rules/";
    }

    /// <summary>
    /// Gets the full path to the data source directory
    /// </summary>
    /// <param name="org">The Organization code for the service owner</param>
    /// <param name="service">The service code for the current service</param>
    /// <returns>The full path, ending with "/"</returns>
    public string GetDataSourcePath(string org, string service, string developer)
    {
      return GetServicePath(org, service, developer) + "DataSource/";
    }

    /// <summary>
    /// Gets the path to text resources in organisation level
    /// </summary>
    /// <param name="org">The Organization code for the service owner</param>
    /// <param name="developer">The current user, service developer</param>
    /// <returns>The path to text resources in organisation level, ending with "/"</returns>
    public string GetOrgTextResourcePath(string org, string developer)
    {
      return GetOrgPath(org, developer) + TEXTRESOURCE_ORG_FOLDER_NAME;
    }

    /// <summary>
    /// Gets the path to common text resources in altinn
    /// </summary>
    /// <param name="developer">The current user, service developer</param>
    /// <returns>The path to common text resources in altinn, ending with "/"</returns>
    public string GetCommonTextResourcePath(string developer)
=======
    public class ServiceRepositorySettings
>>>>>>> 5dd8a3e8
    {
        /// <summary>
        /// Constant for the location of service code lists
        /// </summary>
        public const string CODELISTS_FOLDER_NAME = "Codelists/";

        /// <summary>
        /// Constant for the location of service views
        /// </summary>
        public const string VIEW_FOLDER_NAME = "Views/";

        /// <summary>
        /// Constant for the location of resource files
        /// </summary>
        public const string RESOURCE_FOLDER_NAME = "Resources/";

        /// <summary>
        /// Constant for the location of service tests
        /// </summary>
        public const string TEST_FOLDER_NAME = "Test/";

        /// <summary>
        /// Constant for the service binaries
        /// </summary>
        public const string BINARY_FOLDER_NAME = "bin/";

        /// <summary>
        /// Constant for the location of org level text resources
        /// </summary>
        public const string TEXTRESOURCE_ORG_FOLDER_NAME = "/text/";

        /// <summary>
        /// Constant for the location of org level text resources
        /// </summary>
        public const string TEXTRESOURCE_COMMON_FOLDER_NAME = "/altinn/common/text/";

        /// <summary>
        /// Constant for the location of service metadata
        /// </summary>
        public const string METADATA_FOLDER_NAME = "Metadata/";

        private const string PACKAGES_LOCATION = "Packages/";
        private const string TEMP_LOCATION = "Temp/";
        private const string TESTDATA_FOLDER_NAME = "Data/";

        private const string METADATA_FILENAME = "ServiceMetadata.json";
        private const string VIEW_METADATA_FILENAME = "ViewMetadata.json";
        private const string GENERATED_METHODS_FILENAME = "GeneratedMethods.cs";

        /// <summary>
        /// Gets or sets the Repository Location
        /// </summary>
        public string RepositoryLocation { get; set; }

        /// <summary>
        /// Gets or sets a valude indicating
        /// </summary>
        public bool EnableGitAutentication { get; set; }

        /// <summary>
        /// Gets or sets a value indicating if user should be forced to log in in Gitea
        /// </summary>
        public bool ForceGiteaAuthentication { get; set; }

        /// <summary>
        /// Gets or sets a value indicating if runtime should fetch service information from database or from disk
        /// </summary>
        public bool ShouldFetchFromDatabase { get; set; }

        /// <summary>
        /// Gets or sets the url for the API Endpoint
        /// </summary>
        public string ApiEndPoint { get; set; }

        /// <summary>
        /// Gets or sets the API endpoint host
        /// </summary>
        /// <returns></returns>
        public string ApiEndPointHost { get; set; }

        /// <summary>
        /// Gets or sets the Repository Base URL 
        /// </summary>
        public string RepositoryBaseURL { get; set; }

        /// <summary>
        /// Gets or sets the Internal repository BaseURL
        /// </summary>
        public string InternalRepositoryBaseURL { get; set; }

        /// <summary>
        /// Gets or sets the GiteaCookieName
        /// </summary>
        public string GiteaCookieName { get; set; }

        /// <summary>
        /// Gets or sets the GiteaLoginUrl 
        /// </summary>
        public string GiteaLoginUrl { get; set; }

        /// <summary>
        /// Gets or sets the BaseResourceFolderContainer that identifes where in the docker container the runtime can find files needed
        /// </summary>
        public string BaseResourceFolderContainer { get; set; }

        /// <summary>
        /// Gets or sets The name of the ServiceModel file Name
        /// </summary>
        public string ServiceModelFileName { get; set; } = "ServiceModel.cs";

        /// <summary>
        /// Gets or sets The name of the ServiceModel xsd file Name
        /// </summary>
        public string ServiceModelXSDFileName { get; set; } = "ServiceModel.xsd";

        /// <summary>
        /// Gets or sets The name of the FormLayout json file Name
        /// </summary>
        public string FormLayoutJSONFileName { get; set; } = RESOURCE_FOLDER_NAME + "FormLayout.json";

        /// <summary>
        /// Gets or sets The name of the ThirdPartyComponents json file Name
        /// </summary>
        public string ThirdPartyComponentsJSONFileName { get; set; } = RESOURCE_FOLDER_NAME + "ThirdPartyComponents.json";

        /// <summary>
        /// Gets or sets The ServiceMetadata file name
        /// </summary>
        public string ServiceMetadataFileName { get; set; } = METADATA_FILENAME;

        /// <summary>
        /// Gets or sets the view metadata file name.
        /// </summary>
        public string ViewMetadataFileName { get; set; } = VIEW_METADATA_FILENAME;

        /// <summary>
        /// Gets or sets the Workflow file name
        /// </summary>
        public string WorkFlowFileName { get; set; } = "workflow.json";


        /// <summary>
        /// Gets or sets React file name
        /// </summary>
        public string ReactAppFileName { get; set; } = "react-app.js";

        /// <summary>
        /// Gets or sets React CSS file name
        /// </summary>
        public string ReactAppCssFileName { get; set; } = "react-app.css";

        /// <summary>
        /// Gets or sets styles config file name for service
        /// </summary>
        public string ServiceStylesConfigFileName { get; set; } = "Styles.json";

        /// <summary>
        /// Gets or sets default Bootstrap url
        /// </summary>
        public string DefaultBootstrapUrl { get; set; } = "https://stackpath.bootstrapcdn.com/bootstrap/4.1.0/css/bootstrap.min.css";

        /// <summary>
        /// Gets or sets the filename for serviceImplementation
        /// </summary>
        public string ServiceImplementationFileName { get; set; } = "ServiceImplementation.cs";

        /// <summary>
        /// Gets or sets the filename for calculation handler
        /// </summary>
        public string CalculationHandlerFileName { get; set; } = "CalculationHandler.cs";

        /// <summary>
        /// Gets or sets the filename for the validation handler
        /// </summary>
        public string ValidationHandlerFileName { get; set; } = "ValidationHandler.cs";

        /// <summary>
        /// Gets or sets the filename for the instantiation handler
        /// </summary>
        public string InstantiationHandlerFileName { get; set; } = "InstantiationHandler.cs";

        /// <summary>
        /// Gets or sets the filename for the instantiation handler
        /// </summary>
        public string RuleHandlerFileName { get; set; } = "RuleHandler.js";

        /// <summary>
        /// Gets or sets the filename for the default service layout
        /// </summary>
        public string DefaultLayoutFileName { get; set; } = "_ServiceLayout.cshtml";

        /// <summary>
        /// Gets or sets the filename for the default view start file
        /// </summary>
        public string DefaultViewStartFileName { get; set; } = "_ViewStart.cshtml";

        /// <summary>
        /// Gets or sets the filename for the default view imports file
        /// </summary>
        public string DefaultViewImportsFileName { get; set; } = "_ViewImports.cshtml";

        /// <summary>
        /// Gets or sets the filename for the rules file
        /// </summary>
        public string RulesFileName { get; set; } = "Rules.json";

        /// <summary>
        /// Gets or sets the filename for the Dockerfile file
        /// </summary>
        public string DockerfileFileName { get; set; } = "Dockerfile";

        /// <summary>
        /// Gets or sets the filename for the generated methods class
        /// </summary>
        public string GeneratedMethodsFileName { get; set; } = GENERATED_METHODS_FILENAME;

        /// <summary>
        /// Gets the full path to the org directory
        /// </summary>
        /// <param name="org">The Organization code for the service owner</param>
        /// <param name="developer">The current user, service developer</param>
        /// <returns>The full path, ending with "/"</returns>
        public string GetOrgPath(string org, string developer = null)
        {
            if (developer != null)
            {
                developer += "/";
            }

            return $"{RepositoryLocation}{developer}{org}/";
        }

        /// <summary>
        /// Gets the full path to the service directory
        /// </summary>
        /// <param name="org">The Organization code for the service owner</param>
        /// <param name="service">The service code for the current service</param>
        /// <returns>The full path, ending with "/"</returns>
        public string GetServicePath(string org, string service, string developer = null)
        {
            if (developer != null)
            {
                developer += "/";
            }

            return $"{RepositoryLocation}{developer}{org}/{service}/";
        }

        /// <summary>
        /// 
        /// </summary
        /// <param name="org">The Organization code for the service owner</param>
        /// <param name="service">The service code for the current service</param>
        /// <param name="edition">The edition code for the current service</param>
        /// <returns>The full path, ending with "/"</return>
        public string GetFormLayoutPath(string org, string service, string edition, string developer)
        {
            if (developer != null)
            {
                developer += "/";
            }

            return $"{RepositoryLocation}/{developer}{org}/{service}/{General.EditionsFolder}/{edition}/";
        }

        /// <summary>
        /// 
        /// </summary
        /// <param name="org">The Organization code for the service owner</param>
        /// <param name="service">The service code for the current service</param>
        /// <param name="edition">The edition code for the current service</param>
        /// <returns>The full path, ending with "/"</return>
        public string GetThirdPartyComponentsPath(string org, string service, string edition, string developer)
        {
            if (developer != null)
            {
                developer += "/";
            }

            return $"{RepositoryLocation}/{developer}{org}/{service}/{General.EditionsFolder}/{edition}/";
        }

        /// <summary>
        /// Get the path to rule handler file
        /// </summary
        /// <param name="org">The Organization code for the service owner</param>
        /// <param name="service">The service code for the current service</param>
        /// <param name="edition">The edition code for the current service</param>
        /// <returns>The full path, ending with "/"</return>
        public string GetRuleHandlerPath(string org, string service, string edition, string developer)
        {
            if (developer != null)
            {
                developer += "/";
            }

            return $"{RepositoryLocation}/{developer}{org}/{service}/{General.EditionsFolder}/{edition}/{RESOURCE_FOLDER_NAME}";
        }



        /// <summary>
        /// Gets the full path to the editions directory
        /// </summary>
        /// <param name="org">The Organization code for the service owner</param>
        /// <param name="service">The service code for the current service</param>
        /// <param name="edition">The edition code for the current service</param>
        /// <param name="developer"> The name of the developer of the service defaults to null</param>   
        /// <returns>The full path, ending with "/"</returns>
        public string GetEditionPath(string org, string service, string edition, string developer)
        {
            if (developer != null)
            {
                developer += "/";
            }

            return $"{RepositoryLocation}{developer}{org}/{service}/{General.EditionsFolder}/{edition}/";
        }

        /// <summary>
        /// Gets the full path to the directory where all service packages will be placed
        /// </summary>
        /// <param name="org">The Organization code for the service owner</param>
        /// <param name="service">The service code for the current service</param>
        /// <param name="edition">The edition code for the current service</param>
        /// <returns>The full path, ending with "/"</returns>
        public string GetServicePackagesPath(string org, string service, string edition, string developer)
        {
            return GetEditionPath(org, service, edition, developer) + PACKAGES_LOCATION;
        }

        /// <summary>
        /// Gets the full path to a directory which can be used for temporary storage (for instance during service packaging)
        /// </summary>
        /// <param name="org">The Organization code for the service owner</param>
        /// <param name="service">The service code for the current service</param>
        /// <param name="edition">The edition code for the current service</param>
        /// <returns>The full path, ending with "/"</returns>
        public string GetTemporaryPath(string org, string service, string edition, string developer)
        {
            return GetEditionPath(org, service, edition, developer) + TEMP_LOCATION;
        }

        /// <summary>
        /// Gets the full path to ViewDirectory
        /// </summary>
        /// <param name="org">The Organization code for the service owner</param>
        /// <param name="service">The service code for the current service</param>
        /// <param name="edition">The edition code for the current service</param>
        /// <returns>The full path, ending with "/"</returns>
        public string GetViewPath(string org, string service, string edition, string developer)
        {
            return GetEditionPath(org, service, edition, developer) + VIEW_FOLDER_NAME;
        }

        /// <summary>
        /// Gets the full path to ResourceDirectory
        /// </summary>
        /// <param name="org">The Organization code for the service owner</param>
        /// <param name="service">The service code for the current service</param>
        /// <param name="edition">The edition code for the current service</param>
        /// <returns>The full path, ending with "/"</returns>
        public string GetResourcePath(string org, string service, string edition, string developer)
        {
            return GetEditionPath(org, service, edition, developer) + RESOURCE_FOLDER_NAME;
        }

        /// <summary>
        /// Gets the full path to TestDirectory
        /// </summary>
        /// <param name="org">The Organization code for the service owner</param>
        /// <param name="service">The service code for the current service</param>
        /// <param name="edition">The edition code for the current service</param>
        /// <returns>The full path, ending with "/"</returns>
        public string GetTestPath(string org, string service, string edition, string developer)
        {
            return GetEditionPath(org, service, edition, developer) + TEST_FOLDER_NAME;
        }

        /// <summary>
        /// Gets The full path to TestDataDirectory
        /// </summary>
        /// <param name="org">The Organization code for the service owner</param>
        /// <param name="service">The service code for the current service</param>
        /// <param name="edition">The edition code for the current service</param>
        /// <returns>The full path, ending with "/"</returns>
        public string GetTestDataPath(string org, string service, string edition, string developer)
        {
            return GetTestPath(org, service, edition, developer) + TESTDATA_FOLDER_NAME;
        }

        /// <summary>
        /// Gets The full path to Metadata directory
        /// </summary>
        /// <param name="org">The Organization code for the service owner</param>
        /// <param name="service">The service code for the current service</param>
        /// <param name="edition">The edition code for the current service</param>
        /// <returns>The full path, ending with "/"</returns>
        public string GetMetadataPath(string org, string service, string edition, string developer)
        {
            return GetEditionPath(org, service, edition, developer) + METADATA_FOLDER_NAME;
        }

        /// <summary>
        /// Gets the full path to code list directory
        /// </summary>
        /// <param name="org">The Organization code for the service owner</param>
        /// <param name="service">The service code for the current service</param>
        /// <param name="edition">The edition code for the current service</param>
        /// <returns>The full path, ending with "/"</returns>
        public string GetCodelistPath(string org, string service, string edition, string developer)
        {
            return GetEditionPath(org, service, edition, developer) + CODELISTS_FOLDER_NAME;
        }

        /// <summary>
        /// Gets the CodeList folder
        /// </summary>
        /// <returns></returns>
        public string GetCodeListFolder()
        {
            return CODELISTS_FOLDER_NAME;
        }


        /// <summary>
        /// Get Resource Folder name
        /// </summary>
        /// <returns></returns>
        public string GetResourceFolder()
        {
            return RESOURCE_FOLDER_NAME;
        }


        /// <summary>
        /// Returns the Metadata folder name
        /// </summary>
        /// <returns></returns>
        public string GetMetadataFolder()
        {
            return METADATA_FOLDER_NAME;
        }

        /// <summary>
        /// 
        /// </summary>
        /// <returns></returns>
        public string GetBinaryFolder()
        {
            return BINARY_FOLDER_NAME;
        }


        /// <summary>
        /// Gets the full path to model directory
        /// </summary>
        /// <param name="org">The Organization code for the service owner</param>
        /// <param name="service">The service code for the current service</param>
        /// <param name="edition">The edition code for the current service</param>
        /// <returns>The full path, ending with "/"</returns>
        public string GetModelPath(string org, string service, string edition, string developer)
        {
            return GetEditionPath(org, service, edition, developer) + "Model/";
        }

        /// <summary>
        /// Gets the full path to the implementation directory
        /// </summary>
        /// <param name="org">The Organization code for the service owner</param>
        /// <param name="service">The service code for the current service</param>
        /// <param name="edition">The edition code for the current service</param>
        /// <returns>The full path, ending with "/"</returns>
        public string GetImplementationPath(string org, string service, string edition, string developer)
        {
            return GetEditionPath(org, service, edition, developer) + "Implementation/";
        }

        /// <summary>
        /// Gets the full path to the rules directory
        /// </summary>
        /// <param name="org">The Organization code for the service owner</param>
        /// <param name="service">The service code for the current service</param>
        /// <param name="edition">The edition code for the current service</param>
        /// <returns>The full path, ending with "/"</returns>
        public string GetRulesPath(string org, string service, string edition, string developer)
        {
            return GetEditionPath(org, service, edition, developer) + "Rules/";
        }

        /// <summary>
        /// Gets the full path to the data source directory
        /// </summary>
        /// <param name="org">The Organization code for the service owner</param>
        /// <param name="service">The service code for the current service</param>
        /// <param name="edition">The edition code for the current service</param>
        /// <returns>The full path, ending with "/"</returns>
        public string GetDataSourcePath(string org, string service, string edition, string developer)
        {
            return GetEditionPath(org, service, edition, developer) + "DataSource/";
        }

        /// <summary>
        /// Gets the path to text resources in organisation level
        /// </summary>
        /// <param name="org">The Organization code for the service owner</param>
        /// <param name="developer">The current user, service developer</param>
        /// <returns>The path to text resources in organisation level, ending with "/"</returns>
        public string GetOrgTextResourcePath(string org, string developer)
        {
            return GetOrgPath(org, developer) + TEXTRESOURCE_ORG_FOLDER_NAME;
        }

        /// <summary>
        /// Gets the path to common text resources in altinn
        /// </summary>
        /// <param name="developer">The current user, service developer</param>
        /// <returns>The path to common text resources in altinn, ending with "/"</returns>
        public string GetCommonTextResourcePath(string developer)
        {
            return $"{RepositoryLocation}{developer}{TEXTRESOURCE_COMMON_FOLDER_NAME}";
        }
    }
}<|MERGE_RESOLUTION|>--- conflicted
+++ resolved
@@ -3,992 +3,474 @@
 
 namespace AltinnCore.Common.Configuration
 {
-    /// <summary>
-    /// Class that represents the ServiceRepositorySettings
-    /// </summary>
-<<<<<<< HEAD
-    public const string CODELISTS_FOLDER_NAME = "Codelists/";
-
-    /// <summary>
-    /// Constant for the location of resource files
-    /// </summary>
-    public const string RESOURCE_FOLDER_NAME = "Resources/";
-
-    /// <summary>
-    /// Constant for the location of service tests
-    /// </summary>
-    public const string TEST_FOLDER_NAME = "Test/";
-
-    /// <summary>
-    /// Constant for the service binaries
-    /// </summary>
-    public const string BINARY_FOLDER_NAME = "bin/";
-
-    /// <summary>
-    /// Constant for the location of org level text resources
-    /// </summary>
-    public const string TEXTRESOURCE_ORG_FOLDER_NAME = "/text/";
-
-    /// <summary>
-    /// Constant for the location of org level text resources
-    /// </summary>
-    public const string TEXTRESOURCE_COMMON_FOLDER_NAME = "/altinn/common/text/";
-
-    /// <summary>
-    /// Constant for the location of service metadata
-    /// </summary>
-    public const string METADATA_FOLDER_NAME = "Metadata/";
-
-    private const string PACKAGES_LOCATION = "Packages/";
-    private const string TEMP_LOCATION = "Temp/";
-    private const string TESTDATA_FOLDER_NAME = "Data/";
-
-    private const string METADATA_FILENAME = "ServiceMetadata.json";
-    private const string GENERATED_METHODS_FILENAME = "GeneratedMethods.cs";
-
-    /// <summary>
-    /// Gets or sets the Repository Location
-    /// </summary>
-    public string RepositoryLocation { get; set; }
-
-    /// <summary>
-    /// Gets or sets a valude indicating
-    /// </summary>
-    public bool EnableGitAutentication { get; set; }
-
-    /// <summary>
-    /// Gets or sets a value indicating if user should be forced to log in in Gitea
-    /// </summary>
-    public bool ForceGiteaAuthentication { get; set; }
-
-    /// <summary>
-    /// Gets or sets a value indicating if runtime should fetch service information from database or from disk
-    /// </summary>
-    public bool ShouldFetchFromDatabase { get; set; }
-
-    /// <summary>
-    /// Gets or sets the url for the API Endpoint
-    /// </summary>
-    public string ApiEndPoint { get; set; }
-
-    /// <summary>
-    /// Gets or sets the API endpoint host
-    /// </summary>
-    /// <returns></returns>
-    public string ApiEndPointHost { get; set; }
-
-    /// <summary>
-    /// Gets or sets the Repository Base URL 
-    /// </summary>
-    public string RepositoryBaseURL { get; set; }
-
-    /// <summary>
-    /// Gets or sets the Internal repository BaseURL
-    /// </summary>
-    public string InternalRepositoryBaseURL { get; set; }
-
-    /// <summary>
-    /// Gets or sets the GiteaCookieName
-    /// </summary>
-    public string GiteaCookieName { get; set; }
-
-    /// <summary>
-    /// Gets or sets the GiteaLoginUrl 
-    /// </summary>
-    public string GiteaLoginUrl { get; set; }
-
-    /// <summary>
-    /// Gets or sets the BaseResourceFolderContainer that identifes where in the docker container the runtime can find files needed
-    /// </summary>
-    public string BaseResourceFolderContainer { get; set; }
-
-    /// <summary>
-    /// Gets or sets The name of the ServiceModel file Name
-    /// </summary>
-    public string ServiceModelFileName { get; set; } = "ServiceModel.cs";
-
-    /// <summary>
-    /// Gets or sets The name of the ServiceModel xsd file Name
-    /// </summary>
-    public string ServiceModelXSDFileName { get; set; } = "ServiceModel.xsd";
-
-    /// <summary>
-    /// Gets or sets The name of the FormLayout json file Name
-    /// </summary>
-    public string FormLayoutJSONFileName { get; set; } = RESOURCE_FOLDER_NAME + "FormLayout.json";
-
-    /// <summary>
-    /// Gets or sets The name of the ThirdPartyComponents json file Name
-    /// </summary>
-    public string ThirdPartyComponentsJSONFileName { get; set; } = RESOURCE_FOLDER_NAME + "ThirdPartyComponents.json";
-
-    /// <summary>
-    /// Gets or sets The ServiceMetadata file name
-    /// </summary>
-    public string ServiceMetadataFileName { get; set; } = METADATA_FILENAME;
-
-    /// <summary>
-    /// Gets or sets the Workflow file name
-    /// </summary>
-    public string WorkFlowFileName { get; set; } = "workflow.json";
-
-
-    /// <summary>
-    /// Gets or sets React file name
-    /// </summary>
-    public string ReactAppFileName { get; set; } = "react-app.js";
-
-    /// <summary>
-    /// Gets or sets React CSS file name
-    /// </summary>
-    public string ReactAppCssFileName { get; set; } = "react-app.css";
-
-    /// <summary>
-    /// Gets or sets styles config file name for service
-    /// </summary>
-    public string ServiceStylesConfigFileName { get; set; } = "Styles.json";
-
-    /// <summary>
-    /// Gets or sets default Bootstrap url
-    /// </summary>
-    public string DefaultBootstrapUrl { get; set; } = "https://stackpath.bootstrapcdn.com/bootstrap/4.1.0/css/bootstrap.min.css";
-
-    /// <summary>
-    /// Gets or sets the filename for serviceImplementation
-    /// </summary>
-    public string ServiceImplementationFileName { get; set; } = "ServiceImplementation.cs";
-
-    /// <summary>
-    /// Gets or sets the filename for calculation handler
-    /// </summary>
-    public string CalculationHandlerFileName { get; set; } = "CalculationHandler.cs";
-
-    /// <summary>
-    /// Gets or sets the filename for the validation handler
-    /// </summary>
-    public string ValidationHandlerFileName { get; set; } = "ValidationHandler.cs";
-
-    /// <summary>
-    /// Gets or sets the filename for the instantiation handler
-    /// </summary>
-    public string InstantiationHandlerFileName { get; set; } = "InstantiationHandler.cs";
-
-    /// <summary>
-    /// Gets or sets the filename for the instantiation handler
-    /// </summary>
-    public string RuleHandlerFileName { get; set; } = "RuleHandler.js";
-
-    /// <summary>
-    /// Gets or sets the filename for the default service layout
-    /// </summary>
-    public string DefaultLayoutFileName { get; set; } = "_ServiceLayout.cshtml";
-
-    /// <summary>
-    /// Gets or sets the filename for the default view start file
-    /// </summary>
-    public string DefaultViewStartFileName { get; set; } = "_ViewStart.cshtml";
-
-    /// <summary>
-    /// Gets or sets the filename for the default view imports file
-    /// </summary>
-    public string DefaultViewImportsFileName { get; set; } = "_ViewImports.cshtml";
-
-    /// <summary>
-    /// Gets or sets the filename for the rules file
-    /// </summary>
-    public string RulesFileName { get; set; } = "Rules.json";
-
-    /// <summary>
-    /// Gets or sets the filename for the Dockerfile file
-    /// </summary>
-    public string DockerfileFileName { get; set; } = "Dockerfile";
-
-    /// <summary>
-    /// Gets or sets the filename for the generated methods class
-    /// </summary>
-    public string GeneratedMethodsFileName { get; set; } = GENERATED_METHODS_FILENAME;
-
-    /// <summary>
-    /// Gets the full path to the org directory
-    /// </summary>
-    /// <param name="org">The Organization code for the service owner</param>
-    /// <param name="developer">The current user, service developer</param>
-    /// <returns>The full path, ending with "/"</returns>
-    public string GetOrgPath(string org, string developer = null)
-    {
-      if (developer != null)
-      {
-        developer += "/";
-      }
-
-      return $"{RepositoryLocation}{developer}{org}/";
-    }
-
-    /// <summary>
-    /// Gets the full path to the service directory
-    /// </summary>
-    /// <param name="org">The Organization code for the service owner</param>
-    /// <param name="service">The service code for the current service</param>
-    /// <returns>The full path, ending with "/"</returns>
-    public string GetServicePath(string org, string service, string developer = null)
-    {
-      if (developer != null)
-      {
-        developer += "/";
-      }
-
-      return $"{RepositoryLocation}{developer}{org}/{service}/";
-    }
-
-    /// <summary>
-    /// 
-    /// </summary
-    /// <param name="org">The Organization code for the service owner</param>
-    /// <param name="service">The service code for the current service</param>
-    /// <returns>The full path, ending with "/"</return>
-    public string GetFormLayoutPath(string org, string service, string developer)
-    {
-      if (developer != null)
-      {
-        developer += "/";
-      }
-
-      return $"{RepositoryLocation}/{developer}{org}/{service}/";
-    }
-
-    /// <summary>
-    /// 
-    /// </summary
-    /// <param name="org">The Organization code for the service owner</param>
-    /// <param name="service">The service code for the current service</param>
-    /// <returns>The full path, ending with "/"</return>
-    public string GetThirdPartyComponentsPath(string org, string service, string developer)
-    {
-      if (developer != null)
-      {
-        developer += "/";
-      }
-
-      return $"{RepositoryLocation}/{developer}{org}/{service}/";
-    }
-
-    /// <summary>
-    /// Get the path to rule handler file
-    /// </summary
-    /// <param name="org">The Organization code for the service owner</param>
-    /// <param name="service">The service code for the current service</param>
-    /// <returns>The full path, ending with "/"</return>
-    public string GetRuleHandlerPath(string org, string service, string developer)
-    {
-      if (developer != null)
-      {
-        developer += "/";
-      }
-
-      return $"{RepositoryLocation}/{developer}{org}/{service}/{RESOURCE_FOLDER_NAME}";
-    }
-
-    /// <summary>
-    /// Gets the full path to the directory where all service packages will be placed
-    /// </summary>
-    /// <param name="org">The Organization code for the service owner</param>
-    /// <param name="service">The service code for the current service</param>
-    /// <returns>The full path, ending with "/"</returns>
-    public string GetServicePackagesPath(string org, string service, string developer)
-    {
-      return GetServicePath(org, service, developer) + PACKAGES_LOCATION;
-    }
-
-    /// <summary>
-    /// Gets the full path to a directory which can be used for temporary storage (for instance during service packaging)
-    /// </summary>
-    /// <param name="org">The Organization code for the service owner</param>
-    /// <param name="service">The service code for the current service</param>
-    /// <returns>The full path, ending with "/"</returns>
-    public string GetTemporaryPath(string org, string service, string developer)
-    {
-      return GetServicePath(org, service, developer) + TEMP_LOCATION;
-    }
-
-    /// <summary>
-    /// Gets the full path to ResourceDirectory
-    /// </summary>
-    /// <param name="org">The Organization code for the service owner</param>
-    /// <param name="service">The service code for the current service</param>
-    /// <returns>The full path, ending with "/"</returns>
-    public string GetResourcePath(string org, string service, string developer)
-    {
-      return GetServicePath(org, service, developer) + RESOURCE_FOLDER_NAME;
-    }
-
-    /// <summary>
-    /// Gets the full path to TestDirectory
-    /// </summary>
-    /// <param name="org">The Organization code for the service owner</param>
-    /// <param name="service">The service code for the current service</param>
-    /// <returns>The full path, ending with "/"</returns>
-    public string GetTestPath(string org, string service, string developer)
-    {
-      return GetServicePath(org, service, developer) + TEST_FOLDER_NAME;
-    }
-
-    /// <summary>
-    /// Gets The full path to TestDataDirectory
-    /// </summary>
-    /// <param name="org">The Organization code for the service owner</param>
-    /// <param name="service">The service code for the current service</param>
-    /// <returns>The full path, ending with "/"</returns>
-    public string GetTestDataPath(string org, string service, string developer)
-    {
-      return GetTestPath(org, service, developer) + TESTDATA_FOLDER_NAME;
-    }
-
-    /// <summary>
-    /// Gets The full path to Metadata directory
-    /// </summary>
-    /// <param name="org">The Organization code for the service owner</param>
-    /// <param name="service">The service code for the current service</param>
-    /// <returns>The full path, ending with "/"</returns>
-    public string GetMetadataPath(string org, string service, string developer)
-    {
-      return GetServicePath(org, service, developer) + METADATA_FOLDER_NAME;
-    }
-
-    /// <summary>
-    /// Gets the full path to code list directory
-    /// </summary>
-    /// <param name="org">The Organization code for the service owner</param>
-    /// <param name="service">The service code for the current service</param>
-    /// <returns>The full path, ending with "/"</returns>
-    public string GetCodelistPath(string org, string service, string developer)
-    {
-      return GetServicePath(org, service, developer) + CODELISTS_FOLDER_NAME;
-    }
-
-    /// <summary>
-    /// Gets the CodeList folder
-    /// </summary>
-    /// <returns></returns>
-    public string GetCodeListFolder()
-    {
-      return CODELISTS_FOLDER_NAME;
-    }
-
-
-    /// <summary>
-    /// Get Resource Folder name
-    /// </summary>
-    /// <returns></returns>
-    public string GetResourceFolder()
-    {
-      return RESOURCE_FOLDER_NAME;
-    }
-
-
-    /// <summary>
-    /// Returns the Metadata folder name
-    /// </summary>
-    /// <returns></returns>
-    public string GetMetadataFolder()
-    {
-      return METADATA_FOLDER_NAME;
-    }
-
-    /// <summary>
-    /// 
-    /// </summary>
-    /// <returns></returns>
-    public string GetBinaryFolder()
-    {
-      return BINARY_FOLDER_NAME;
-    }
-
-
-    /// <summary>
-    /// Gets the full path to model directory
-    /// </summary>
-    /// <param name="org">The Organization code for the service owner</param>
-    /// <param name="service">The service code for the current service</param>
-    /// <returns>The full path, ending with "/"</returns>
-    public string GetModelPath(string org, string service, string developer)
-    {
-      return GetServicePath(org, service, developer) + "Model/";
-    }
-
-    /// <summary>
-    /// Gets the full path to the implementation directory
-    /// </summary>
-    /// <param name="org">The Organization code for the service owner</param>
-    /// <param name="service">The service code for the current service</param>
-    /// <returns>The full path, ending with "/"</returns>
-    public string GetImplementationPath(string org, string service, string developer)
-    {
-      return GetServicePath(org, service, developer) + "Implementation/";
-    }
-
-    /// <summary>
-    /// Gets the full path to the rules directory
-    /// </summary>
-    /// <param name="org">The Organization code for the service owner</param>
-    /// <param name="service">The service code for the current service</param>
-    /// <returns>The full path, ending with "/"</returns>
-    public string GetRulesPath(string org, string service, string developer)
-    {
-      return GetServicePath(org, service, developer) + "Rules/";
-    }
-
-    /// <summary>
-    /// Gets the full path to the data source directory
-    /// </summary>
-    /// <param name="org">The Organization code for the service owner</param>
-    /// <param name="service">The service code for the current service</param>
-    /// <returns>The full path, ending with "/"</returns>
-    public string GetDataSourcePath(string org, string service, string developer)
-    {
-      return GetServicePath(org, service, developer) + "DataSource/";
-    }
-
-    /// <summary>
-    /// Gets the path to text resources in organisation level
-    /// </summary>
-    /// <param name="org">The Organization code for the service owner</param>
-    /// <param name="developer">The current user, service developer</param>
-    /// <returns>The path to text resources in organisation level, ending with "/"</returns>
-    public string GetOrgTextResourcePath(string org, string developer)
-    {
-      return GetOrgPath(org, developer) + TEXTRESOURCE_ORG_FOLDER_NAME;
-    }
-
-    /// <summary>
-    /// Gets the path to common text resources in altinn
-    /// </summary>
-    /// <param name="developer">The current user, service developer</param>
-    /// <returns>The path to common text resources in altinn, ending with "/"</returns>
-    public string GetCommonTextResourcePath(string developer)
-=======
-    public class ServiceRepositorySettings
->>>>>>> 5dd8a3e8
-    {
-        /// <summary>
-        /// Constant for the location of service code lists
-        /// </summary>
-        public const string CODELISTS_FOLDER_NAME = "Codelists/";
-
-        /// <summary>
-        /// Constant for the location of service views
-        /// </summary>
-        public const string VIEW_FOLDER_NAME = "Views/";
-
-        /// <summary>
-        /// Constant for the location of resource files
-        /// </summary>
-        public const string RESOURCE_FOLDER_NAME = "Resources/";
-
-        /// <summary>
-        /// Constant for the location of service tests
-        /// </summary>
-        public const string TEST_FOLDER_NAME = "Test/";
-
-        /// <summary>
-        /// Constant for the service binaries
-        /// </summary>
-        public const string BINARY_FOLDER_NAME = "bin/";
-
-        /// <summary>
-        /// Constant for the location of org level text resources
-        /// </summary>
-        public const string TEXTRESOURCE_ORG_FOLDER_NAME = "/text/";
-
-        /// <summary>
-        /// Constant for the location of org level text resources
-        /// </summary>
-        public const string TEXTRESOURCE_COMMON_FOLDER_NAME = "/altinn/common/text/";
-
-        /// <summary>
-        /// Constant for the location of service metadata
-        /// </summary>
-        public const string METADATA_FOLDER_NAME = "Metadata/";
-
-        private const string PACKAGES_LOCATION = "Packages/";
-        private const string TEMP_LOCATION = "Temp/";
-        private const string TESTDATA_FOLDER_NAME = "Data/";
-
-        private const string METADATA_FILENAME = "ServiceMetadata.json";
-        private const string VIEW_METADATA_FILENAME = "ViewMetadata.json";
-        private const string GENERATED_METHODS_FILENAME = "GeneratedMethods.cs";
-
-        /// <summary>
-        /// Gets or sets the Repository Location
-        /// </summary>
-        public string RepositoryLocation { get; set; }
-
-        /// <summary>
-        /// Gets or sets a valude indicating
-        /// </summary>
-        public bool EnableGitAutentication { get; set; }
-
-        /// <summary>
-        /// Gets or sets a value indicating if user should be forced to log in in Gitea
-        /// </summary>
-        public bool ForceGiteaAuthentication { get; set; }
-
-        /// <summary>
-        /// Gets or sets a value indicating if runtime should fetch service information from database or from disk
-        /// </summary>
-        public bool ShouldFetchFromDatabase { get; set; }
-
-        /// <summary>
-        /// Gets or sets the url for the API Endpoint
-        /// </summary>
-        public string ApiEndPoint { get; set; }
-
-        /// <summary>
-        /// Gets or sets the API endpoint host
-        /// </summary>
-        /// <returns></returns>
-        public string ApiEndPointHost { get; set; }
-
-        /// <summary>
-        /// Gets or sets the Repository Base URL 
-        /// </summary>
-        public string RepositoryBaseURL { get; set; }
-
-        /// <summary>
-        /// Gets or sets the Internal repository BaseURL
-        /// </summary>
-        public string InternalRepositoryBaseURL { get; set; }
-
-        /// <summary>
-        /// Gets or sets the GiteaCookieName
-        /// </summary>
-        public string GiteaCookieName { get; set; }
-
-        /// <summary>
-        /// Gets or sets the GiteaLoginUrl 
-        /// </summary>
-        public string GiteaLoginUrl { get; set; }
-
-        /// <summary>
-        /// Gets or sets the BaseResourceFolderContainer that identifes where in the docker container the runtime can find files needed
-        /// </summary>
-        public string BaseResourceFolderContainer { get; set; }
-
-        /// <summary>
-        /// Gets or sets The name of the ServiceModel file Name
-        /// </summary>
-        public string ServiceModelFileName { get; set; } = "ServiceModel.cs";
-
-        /// <summary>
-        /// Gets or sets The name of the ServiceModel xsd file Name
-        /// </summary>
-        public string ServiceModelXSDFileName { get; set; } = "ServiceModel.xsd";
-
-        /// <summary>
-        /// Gets or sets The name of the FormLayout json file Name
-        /// </summary>
-        public string FormLayoutJSONFileName { get; set; } = RESOURCE_FOLDER_NAME + "FormLayout.json";
-
-        /// <summary>
-        /// Gets or sets The name of the ThirdPartyComponents json file Name
-        /// </summary>
-        public string ThirdPartyComponentsJSONFileName { get; set; } = RESOURCE_FOLDER_NAME + "ThirdPartyComponents.json";
-
-        /// <summary>
-        /// Gets or sets The ServiceMetadata file name
-        /// </summary>
-        public string ServiceMetadataFileName { get; set; } = METADATA_FILENAME;
-
-        /// <summary>
-        /// Gets or sets the view metadata file name.
-        /// </summary>
-        public string ViewMetadataFileName { get; set; } = VIEW_METADATA_FILENAME;
-
-        /// <summary>
-        /// Gets or sets the Workflow file name
-        /// </summary>
-        public string WorkFlowFileName { get; set; } = "workflow.json";
-
-
-        /// <summary>
-        /// Gets or sets React file name
-        /// </summary>
-        public string ReactAppFileName { get; set; } = "react-app.js";
-
-        /// <summary>
-        /// Gets or sets React CSS file name
-        /// </summary>
-        public string ReactAppCssFileName { get; set; } = "react-app.css";
-
-        /// <summary>
-        /// Gets or sets styles config file name for service
-        /// </summary>
-        public string ServiceStylesConfigFileName { get; set; } = "Styles.json";
-
-        /// <summary>
-        /// Gets or sets default Bootstrap url
-        /// </summary>
-        public string DefaultBootstrapUrl { get; set; } = "https://stackpath.bootstrapcdn.com/bootstrap/4.1.0/css/bootstrap.min.css";
-
-        /// <summary>
-        /// Gets or sets the filename for serviceImplementation
-        /// </summary>
-        public string ServiceImplementationFileName { get; set; } = "ServiceImplementation.cs";
-
-        /// <summary>
-        /// Gets or sets the filename for calculation handler
-        /// </summary>
-        public string CalculationHandlerFileName { get; set; } = "CalculationHandler.cs";
-
-        /// <summary>
-        /// Gets or sets the filename for the validation handler
-        /// </summary>
-        public string ValidationHandlerFileName { get; set; } = "ValidationHandler.cs";
-
-        /// <summary>
-        /// Gets or sets the filename for the instantiation handler
-        /// </summary>
-        public string InstantiationHandlerFileName { get; set; } = "InstantiationHandler.cs";
-
-        /// <summary>
-        /// Gets or sets the filename for the instantiation handler
-        /// </summary>
-        public string RuleHandlerFileName { get; set; } = "RuleHandler.js";
-
-        /// <summary>
-        /// Gets or sets the filename for the default service layout
-        /// </summary>
-        public string DefaultLayoutFileName { get; set; } = "_ServiceLayout.cshtml";
-
-        /// <summary>
-        /// Gets or sets the filename for the default view start file
-        /// </summary>
-        public string DefaultViewStartFileName { get; set; } = "_ViewStart.cshtml";
-
-        /// <summary>
-        /// Gets or sets the filename for the default view imports file
-        /// </summary>
-        public string DefaultViewImportsFileName { get; set; } = "_ViewImports.cshtml";
-
-        /// <summary>
-        /// Gets or sets the filename for the rules file
-        /// </summary>
-        public string RulesFileName { get; set; } = "Rules.json";
-
-        /// <summary>
-        /// Gets or sets the filename for the Dockerfile file
-        /// </summary>
-        public string DockerfileFileName { get; set; } = "Dockerfile";
-
-        /// <summary>
-        /// Gets or sets the filename for the generated methods class
-        /// </summary>
-        public string GeneratedMethodsFileName { get; set; } = GENERATED_METHODS_FILENAME;
-
-        /// <summary>
-        /// Gets the full path to the org directory
-        /// </summary>
-        /// <param name="org">The Organization code for the service owner</param>
-        /// <param name="developer">The current user, service developer</param>
-        /// <returns>The full path, ending with "/"</returns>
-        public string GetOrgPath(string org, string developer = null)
-        {
-            if (developer != null)
-            {
-                developer += "/";
-            }
-
-            return $"{RepositoryLocation}{developer}{org}/";
-        }
-
-        /// <summary>
-        /// Gets the full path to the service directory
-        /// </summary>
-        /// <param name="org">The Organization code for the service owner</param>
-        /// <param name="service">The service code for the current service</param>
-        /// <returns>The full path, ending with "/"</returns>
-        public string GetServicePath(string org, string service, string developer = null)
-        {
-            if (developer != null)
-            {
-                developer += "/";
-            }
-
-            return $"{RepositoryLocation}{developer}{org}/{service}/";
-        }
-
-        /// <summary>
-        /// 
-        /// </summary
-        /// <param name="org">The Organization code for the service owner</param>
-        /// <param name="service">The service code for the current service</param>
-        /// <param name="edition">The edition code for the current service</param>
-        /// <returns>The full path, ending with "/"</return>
-        public string GetFormLayoutPath(string org, string service, string edition, string developer)
-        {
-            if (developer != null)
-            {
-                developer += "/";
-            }
-
-            return $"{RepositoryLocation}/{developer}{org}/{service}/{General.EditionsFolder}/{edition}/";
-        }
-
-        /// <summary>
-        /// 
-        /// </summary
-        /// <param name="org">The Organization code for the service owner</param>
-        /// <param name="service">The service code for the current service</param>
-        /// <param name="edition">The edition code for the current service</param>
-        /// <returns>The full path, ending with "/"</return>
-        public string GetThirdPartyComponentsPath(string org, string service, string edition, string developer)
-        {
-            if (developer != null)
-            {
-                developer += "/";
-            }
-
-            return $"{RepositoryLocation}/{developer}{org}/{service}/{General.EditionsFolder}/{edition}/";
-        }
-
-        /// <summary>
-        /// Get the path to rule handler file
-        /// </summary
-        /// <param name="org">The Organization code for the service owner</param>
-        /// <param name="service">The service code for the current service</param>
-        /// <param name="edition">The edition code for the current service</param>
-        /// <returns>The full path, ending with "/"</return>
-        public string GetRuleHandlerPath(string org, string service, string edition, string developer)
-        {
-            if (developer != null)
-            {
-                developer += "/";
-            }
-
-            return $"{RepositoryLocation}/{developer}{org}/{service}/{General.EditionsFolder}/{edition}/{RESOURCE_FOLDER_NAME}";
-        }
-
-
-
-        /// <summary>
-        /// Gets the full path to the editions directory
-        /// </summary>
-        /// <param name="org">The Organization code for the service owner</param>
-        /// <param name="service">The service code for the current service</param>
-        /// <param name="edition">The edition code for the current service</param>
-        /// <param name="developer"> The name of the developer of the service defaults to null</param>   
-        /// <returns>The full path, ending with "/"</returns>
-        public string GetEditionPath(string org, string service, string edition, string developer)
-        {
-            if (developer != null)
-            {
-                developer += "/";
-            }
-
-            return $"{RepositoryLocation}{developer}{org}/{service}/{General.EditionsFolder}/{edition}/";
-        }
-
-        /// <summary>
-        /// Gets the full path to the directory where all service packages will be placed
-        /// </summary>
-        /// <param name="org">The Organization code for the service owner</param>
-        /// <param name="service">The service code for the current service</param>
-        /// <param name="edition">The edition code for the current service</param>
-        /// <returns>The full path, ending with "/"</returns>
-        public string GetServicePackagesPath(string org, string service, string edition, string developer)
-        {
-            return GetEditionPath(org, service, edition, developer) + PACKAGES_LOCATION;
-        }
-
-        /// <summary>
-        /// Gets the full path to a directory which can be used for temporary storage (for instance during service packaging)
-        /// </summary>
-        /// <param name="org">The Organization code for the service owner</param>
-        /// <param name="service">The service code for the current service</param>
-        /// <param name="edition">The edition code for the current service</param>
-        /// <returns>The full path, ending with "/"</returns>
-        public string GetTemporaryPath(string org, string service, string edition, string developer)
-        {
-            return GetEditionPath(org, service, edition, developer) + TEMP_LOCATION;
-        }
-
-        /// <summary>
-        /// Gets the full path to ViewDirectory
-        /// </summary>
-        /// <param name="org">The Organization code for the service owner</param>
-        /// <param name="service">The service code for the current service</param>
-        /// <param name="edition">The edition code for the current service</param>
-        /// <returns>The full path, ending with "/"</returns>
-        public string GetViewPath(string org, string service, string edition, string developer)
-        {
-            return GetEditionPath(org, service, edition, developer) + VIEW_FOLDER_NAME;
-        }
-
-        /// <summary>
-        /// Gets the full path to ResourceDirectory
-        /// </summary>
-        /// <param name="org">The Organization code for the service owner</param>
-        /// <param name="service">The service code for the current service</param>
-        /// <param name="edition">The edition code for the current service</param>
-        /// <returns>The full path, ending with "/"</returns>
-        public string GetResourcePath(string org, string service, string edition, string developer)
-        {
-            return GetEditionPath(org, service, edition, developer) + RESOURCE_FOLDER_NAME;
-        }
-
-        /// <summary>
-        /// Gets the full path to TestDirectory
-        /// </summary>
-        /// <param name="org">The Organization code for the service owner</param>
-        /// <param name="service">The service code for the current service</param>
-        /// <param name="edition">The edition code for the current service</param>
-        /// <returns>The full path, ending with "/"</returns>
-        public string GetTestPath(string org, string service, string edition, string developer)
-        {
-            return GetEditionPath(org, service, edition, developer) + TEST_FOLDER_NAME;
-        }
-
-        /// <summary>
-        /// Gets The full path to TestDataDirectory
-        /// </summary>
-        /// <param name="org">The Organization code for the service owner</param>
-        /// <param name="service">The service code for the current service</param>
-        /// <param name="edition">The edition code for the current service</param>
-        /// <returns>The full path, ending with "/"</returns>
-        public string GetTestDataPath(string org, string service, string edition, string developer)
-        {
-            return GetTestPath(org, service, edition, developer) + TESTDATA_FOLDER_NAME;
-        }
-
-        /// <summary>
-        /// Gets The full path to Metadata directory
-        /// </summary>
-        /// <param name="org">The Organization code for the service owner</param>
-        /// <param name="service">The service code for the current service</param>
-        /// <param name="edition">The edition code for the current service</param>
-        /// <returns>The full path, ending with "/"</returns>
-        public string GetMetadataPath(string org, string service, string edition, string developer)
-        {
-            return GetEditionPath(org, service, edition, developer) + METADATA_FOLDER_NAME;
-        }
-
-        /// <summary>
-        /// Gets the full path to code list directory
-        /// </summary>
-        /// <param name="org">The Organization code for the service owner</param>
-        /// <param name="service">The service code for the current service</param>
-        /// <param name="edition">The edition code for the current service</param>
-        /// <returns>The full path, ending with "/"</returns>
-        public string GetCodelistPath(string org, string service, string edition, string developer)
-        {
-            return GetEditionPath(org, service, edition, developer) + CODELISTS_FOLDER_NAME;
-        }
-
-        /// <summary>
-        /// Gets the CodeList folder
-        /// </summary>
-        /// <returns></returns>
-        public string GetCodeListFolder()
-        {
-            return CODELISTS_FOLDER_NAME;
-        }
-
-
-        /// <summary>
-        /// Get Resource Folder name
-        /// </summary>
-        /// <returns></returns>
-        public string GetResourceFolder()
-        {
-            return RESOURCE_FOLDER_NAME;
-        }
-
-
-        /// <summary>
-        /// Returns the Metadata folder name
-        /// </summary>
-        /// <returns></returns>
-        public string GetMetadataFolder()
-        {
-            return METADATA_FOLDER_NAME;
-        }
-
-        /// <summary>
-        /// 
-        /// </summary>
-        /// <returns></returns>
-        public string GetBinaryFolder()
-        {
-            return BINARY_FOLDER_NAME;
-        }
-
-
-        /// <summary>
-        /// Gets the full path to model directory
-        /// </summary>
-        /// <param name="org">The Organization code for the service owner</param>
-        /// <param name="service">The service code for the current service</param>
-        /// <param name="edition">The edition code for the current service</param>
-        /// <returns>The full path, ending with "/"</returns>
-        public string GetModelPath(string org, string service, string edition, string developer)
-        {
-            return GetEditionPath(org, service, edition, developer) + "Model/";
-        }
-
-        /// <summary>
-        /// Gets the full path to the implementation directory
-        /// </summary>
-        /// <param name="org">The Organization code for the service owner</param>
-        /// <param name="service">The service code for the current service</param>
-        /// <param name="edition">The edition code for the current service</param>
-        /// <returns>The full path, ending with "/"</returns>
-        public string GetImplementationPath(string org, string service, string edition, string developer)
-        {
-            return GetEditionPath(org, service, edition, developer) + "Implementation/";
-        }
-
-        /// <summary>
-        /// Gets the full path to the rules directory
-        /// </summary>
-        /// <param name="org">The Organization code for the service owner</param>
-        /// <param name="service">The service code for the current service</param>
-        /// <param name="edition">The edition code for the current service</param>
-        /// <returns>The full path, ending with "/"</returns>
-        public string GetRulesPath(string org, string service, string edition, string developer)
-        {
-            return GetEditionPath(org, service, edition, developer) + "Rules/";
-        }
-
-        /// <summary>
-        /// Gets the full path to the data source directory
-        /// </summary>
-        /// <param name="org">The Organization code for the service owner</param>
-        /// <param name="service">The service code for the current service</param>
-        /// <param name="edition">The edition code for the current service</param>
-        /// <returns>The full path, ending with "/"</returns>
-        public string GetDataSourcePath(string org, string service, string edition, string developer)
-        {
-            return GetEditionPath(org, service, edition, developer) + "DataSource/";
-        }
-
-        /// <summary>
-        /// Gets the path to text resources in organisation level
-        /// </summary>
-        /// <param name="org">The Organization code for the service owner</param>
-        /// <param name="developer">The current user, service developer</param>
-        /// <returns>The path to text resources in organisation level, ending with "/"</returns>
-        public string GetOrgTextResourcePath(string org, string developer)
-        {
-            return GetOrgPath(org, developer) + TEXTRESOURCE_ORG_FOLDER_NAME;
-        }
-
-        /// <summary>
-        /// Gets the path to common text resources in altinn
-        /// </summary>
-        /// <param name="developer">The current user, service developer</param>
-        /// <returns>The path to common text resources in altinn, ending with "/"</returns>
-        public string GetCommonTextResourcePath(string developer)
-        {
-            return $"{RepositoryLocation}{developer}{TEXTRESOURCE_COMMON_FOLDER_NAME}";
-        }
-    }
+	/// <summary>
+	/// Class that represents the ServiceRepositorySettings
+	/// </summary>
+	public class ServiceRepositorySettings
+	{
+		/// <summary>
+		/// Constant for the location of service code lists
+		/// </summary>
+		public const string CODELISTS_FOLDER_NAME = "Codelists/";
+
+		/// <summary>
+		/// Constant for the location of resource files
+		/// </summary>
+		public const string RESOURCE_FOLDER_NAME = "Resources/";
+
+		/// <summary>
+		/// Constant for the location of service tests
+		/// </summary>
+		public const string TEST_FOLDER_NAME = "Test/";
+
+		/// <summary>
+		/// Constant for the service binaries
+		/// </summary>
+		public const string BINARY_FOLDER_NAME = "bin/";
+
+		/// <summary>
+		/// Constant for the location of org level text resources
+		/// </summary>
+		public const string TEXTRESOURCE_ORG_FOLDER_NAME = "/text/";
+
+		/// <summary>
+		/// Constant for the location of org level text resources
+		/// </summary>
+		public const string TEXTRESOURCE_COMMON_FOLDER_NAME = "/altinn/common/text/";
+
+		/// <summary>
+		/// Constant for the location of service metadata
+		/// </summary>
+		public const string METADATA_FOLDER_NAME = "Metadata/";
+
+		private const string PACKAGES_LOCATION = "Packages/";
+		private const string TEMP_LOCATION = "Temp/";
+		private const string TESTDATA_FOLDER_NAME = "Data/";
+
+		private const string METADATA_FILENAME = "ServiceMetadata.json";
+		private const string GENERATED_METHODS_FILENAME = "GeneratedMethods.cs";
+
+		/// <summary>
+		/// Gets or sets the Repository Location
+		/// </summary>
+		public string RepositoryLocation { get; set; }
+
+		/// <summary>
+		/// Gets or sets a valude indicating
+		/// </summary>
+		public bool EnableGitAutentication { get; set; }
+
+		/// <summary>
+		/// Gets or sets a value indicating if user should be forced to log in in Gitea
+		/// </summary>
+		public bool ForceGiteaAuthentication { get; set; }
+
+		/// <summary>
+		/// Gets or sets a value indicating if runtime should fetch service information from database or from disk
+		/// </summary>
+		public bool ShouldFetchFromDatabase { get; set; }
+
+		/// <summary>
+		/// Gets or sets the url for the API Endpoint
+		/// </summary>
+		public string ApiEndPoint { get; set; }
+
+		/// <summary>
+		/// Gets or sets the API endpoint host
+		/// </summary>
+		/// <returns></returns>
+		public string ApiEndPointHost { get; set; }
+
+		/// <summary>
+		/// Gets or sets the Repository Base URL 
+		/// </summary>
+		public string RepositoryBaseURL { get; set; }
+
+		/// <summary>
+		/// Gets or sets the Internal repository BaseURL
+		/// </summary>
+		public string InternalRepositoryBaseURL { get; set; }
+
+		/// <summary>
+		/// Gets or sets the GiteaCookieName
+		/// </summary>
+		public string GiteaCookieName { get; set; }
+
+		/// <summary>
+		/// Gets or sets the GiteaLoginUrl 
+		/// </summary>
+		public string GiteaLoginUrl { get; set; }
+
+		/// <summary>
+		/// Gets or sets the BaseResourceFolderContainer that identifes where in the docker container the runtime can find files needed
+		/// </summary>
+		public string BaseResourceFolderContainer { get; set; }
+
+		/// <summary>
+		/// Gets or sets The name of the ServiceModel file Name
+		/// </summary>
+		public string ServiceModelFileName { get; set; } = "ServiceModel.cs";
+
+		/// <summary>
+		/// Gets or sets The name of the ServiceModel xsd file Name
+		/// </summary>
+		public string ServiceModelXSDFileName { get; set; } = "ServiceModel.xsd";
+
+		/// <summary>
+		/// Gets or sets The name of the FormLayout json file Name
+		/// </summary>
+		public string FormLayoutJSONFileName { get; set; } = RESOURCE_FOLDER_NAME + "FormLayout.json";
+
+		/// <summary>
+		/// Gets or sets The name of the ThirdPartyComponents json file Name
+		/// </summary>
+		public string ThirdPartyComponentsJSONFileName { get; set; } = RESOURCE_FOLDER_NAME + "ThirdPartyComponents.json";
+
+		/// <summary>
+		/// Gets or sets The ServiceMetadata file name
+		/// </summary>
+		public string ServiceMetadataFileName { get; set; } = METADATA_FILENAME;
+
+		/// <summary>
+		/// Gets or sets the Workflow file name
+		/// </summary>
+		public string WorkFlowFileName { get; set; } = "workflow.json";
+
+
+		/// <summary>
+		/// Gets or sets React file name
+		/// </summary>
+		public string ReactAppFileName { get; set; } = "react-app.js";
+
+		/// <summary>
+		/// Gets or sets React CSS file name
+		/// </summary>
+		public string ReactAppCssFileName { get; set; } = "react-app.css";
+
+		/// <summary>
+		/// Gets or sets styles config file name for service
+		/// </summary>
+		public string ServiceStylesConfigFileName { get; set; } = "Styles.json";
+
+		/// <summary>
+		/// Gets or sets default Bootstrap url
+		/// </summary>
+		public string DefaultBootstrapUrl { get; set; } = "https://stackpath.bootstrapcdn.com/bootstrap/4.1.0/css/bootstrap.min.css";
+
+		/// <summary>
+		/// Gets or sets the filename for serviceImplementation
+		/// </summary>
+		public string ServiceImplementationFileName { get; set; } = "ServiceImplementation.cs";
+
+		/// <summary>
+		/// Gets or sets the filename for calculation handler
+		/// </summary>
+		public string CalculationHandlerFileName { get; set; } = "CalculationHandler.cs";
+
+		/// <summary>
+		/// Gets or sets the filename for the validation handler
+		/// </summary>
+		public string ValidationHandlerFileName { get; set; } = "ValidationHandler.cs";
+
+		/// <summary>
+		/// Gets or sets the filename for the instantiation handler
+		/// </summary>
+		public string InstantiationHandlerFileName { get; set; } = "InstantiationHandler.cs";
+
+		/// <summary>
+		/// Gets or sets the filename for the instantiation handler
+		/// </summary>
+		public string RuleHandlerFileName { get; set; } = "RuleHandler.js";
+
+		/// <summary>
+		/// Gets or sets the filename for the default service layout
+		/// </summary>
+		public string DefaultLayoutFileName { get; set; } = "_ServiceLayout.cshtml";
+
+		/// <summary>
+		/// Gets or sets the filename for the default view start file
+		/// </summary>
+		public string DefaultViewStartFileName { get; set; } = "_ViewStart.cshtml";
+
+		/// <summary>
+		/// Gets or sets the filename for the default view imports file
+		/// </summary>
+		public string DefaultViewImportsFileName { get; set; } = "_ViewImports.cshtml";
+
+		/// <summary>
+		/// Gets or sets the filename for the rules file
+		/// </summary>
+		public string RulesFileName { get; set; } = "Rules.json";
+
+		/// <summary>
+		/// Gets or sets the filename for the Dockerfile file
+		/// </summary>
+		public string DockerfileFileName { get; set; } = "Dockerfile";
+
+		/// <summary>
+		/// Gets or sets the filename for the generated methods class
+		/// </summary>
+		public string GeneratedMethodsFileName { get; set; } = GENERATED_METHODS_FILENAME;
+
+		/// <summary>
+		/// Gets the full path to the org directory
+		/// </summary>
+		/// <param name="org">The Organization code for the service owner</param>
+		/// <param name="developer">The current user, service developer</param>
+		/// <returns>The full path, ending with "/"</returns>
+		public string GetOrgPath(string org, string developer = null)
+		{
+			if (developer != null)
+			{
+				developer += "/";
+			}
+
+			return $"{RepositoryLocation}{developer}{org}/";
+		}
+
+		/// <summary>
+		/// Gets the full path to the service directory
+		/// </summary>
+		/// <param name="org">The Organization code for the service owner</param>
+		/// <param name="service">The service code for the current service</param>
+		/// <returns>The full path, ending with "/"</returns>
+		public string GetServicePath(string org, string service, string developer = null)
+		{
+			if (developer != null)
+			{
+				developer += "/";
+			}
+
+			return $"{RepositoryLocation}{developer}{org}/{service}/";
+		}
+
+		/// <summary>
+		/// 
+		/// </summary
+		/// <param name="org">The Organization code for the service owner</param>
+		/// <param name="service">The service code for the current service</param>
+		/// <returns>The full path, ending with "/"</return>
+		public string GetFormLayoutPath(string org, string service, string developer)
+		{
+			if (developer != null)
+			{
+				developer += "/";
+			}
+
+			return $"{RepositoryLocation}/{developer}{org}/{service}/";
+		}
+
+		/// <summary>
+		/// 
+		/// </summary
+		/// <param name="org">The Organization code for the service owner</param>
+		/// <param name="service">The service code for the current service</param>
+		/// <returns>The full path, ending with "/"</return>
+		public string GetThirdPartyComponentsPath(string org, string service, string developer)
+		{
+			if (developer != null)
+			{
+				developer += "/";
+			}
+
+			return $"{RepositoryLocation}/{developer}{org}/{service}/";
+		}
+
+		/// <summary>
+		/// Get the path to rule handler file
+		/// </summary
+		/// <param name="org">The Organization code for the service owner</param>
+		/// <param name="service">The service code for the current service</param>
+		/// <returns>The full path, ending with "/"</return>
+		public string GetRuleHandlerPath(string org, string service, string developer)
+		{
+			if (developer != null)
+			{
+				developer += "/";
+			}
+
+			return $"{RepositoryLocation}/{developer}{org}/{service}/{RESOURCE_FOLDER_NAME}";
+		}
+
+		/// <summary>
+		/// Gets the full path to the directory where all service packages will be placed
+		/// </summary>
+		/// <param name="org">The Organization code for the service owner</param>
+		/// <param name="service">The service code for the current service</param>
+		/// <returns>The full path, ending with "/"</returns>
+		public string GetServicePackagesPath(string org, string service, string developer)
+		{
+			return GetServicePath(org, service, developer) + PACKAGES_LOCATION;
+		}
+
+		/// <summary>
+		/// Gets the full path to a directory which can be used for temporary storage (for instance during service packaging)
+		/// </summary>
+		/// <param name="org">The Organization code for the service owner</param>
+		/// <param name="service">The service code for the current service</param>
+		/// <returns>The full path, ending with "/"</returns>
+		public string GetTemporaryPath(string org, string service, string developer)
+		{
+			return GetServicePath(org, service, developer) + TEMP_LOCATION;
+		}
+
+		/// <summary>
+		/// Gets the full path to ResourceDirectory
+		/// </summary>
+		/// <param name="org">The Organization code for the service owner</param>
+		/// <param name="service">The service code for the current service</param>
+		/// <returns>The full path, ending with "/"</returns>
+		public string GetResourcePath(string org, string service, string developer)
+		{
+			return GetServicePath(org, service, developer) + RESOURCE_FOLDER_NAME;
+		}
+
+		/// <summary>
+		/// Gets the full path to TestDirectory
+		/// </summary>
+		/// <param name="org">The Organization code for the service owner</param>
+		/// <param name="service">The service code for the current service</param>
+		/// <returns>The full path, ending with "/"</returns>
+		public string GetTestPath(string org, string service, string developer)
+		{
+			return GetServicePath(org, service, developer) + TEST_FOLDER_NAME;
+		}
+
+		/// <summary>
+		/// Gets The full path to TestDataDirectory
+		/// </summary>
+		/// <param name="org">The Organization code for the service owner</param>
+		/// <param name="service">The service code for the current service</param>
+		/// <returns>The full path, ending with "/"</returns>
+		public string GetTestDataPath(string org, string service, string developer)
+		{
+			return GetTestPath(org, service, developer) + TESTDATA_FOLDER_NAME;
+		}
+
+		/// <summary>
+		/// Gets The full path to Metadata directory
+		/// </summary>
+		/// <param name="org">The Organization code for the service owner</param>
+		/// <param name="service">The service code for the current service</param>
+		/// <returns>The full path, ending with "/"</returns>
+		public string GetMetadataPath(string org, string service, string developer)
+		{
+			return GetServicePath(org, service, developer) + METADATA_FOLDER_NAME;
+		}
+
+		/// <summary>
+		/// Gets the full path to code list directory
+		/// </summary>
+		/// <param name="org">The Organization code for the service owner</param>
+		/// <param name="service">The service code for the current service</param>
+		/// <returns>The full path, ending with "/"</returns>
+		public string GetCodelistPath(string org, string service, string developer)
+		{
+			return GetServicePath(org, service, developer) + CODELISTS_FOLDER_NAME;
+		}
+
+		/// <summary>
+		/// Gets the CodeList folder
+		/// </summary>
+		/// <returns></returns>
+		public string GetCodeListFolder()
+		{
+			return CODELISTS_FOLDER_NAME;
+		}
+
+
+		/// <summary>
+		/// Get Resource Folder name
+		/// </summary>
+		/// <returns></returns>
+		public string GetResourceFolder()
+		{
+			return RESOURCE_FOLDER_NAME;
+		}
+
+
+		/// <summary>
+		/// Returns the Metadata folder name
+		/// </summary>
+		/// <returns></returns>
+		public string GetMetadataFolder()
+		{
+			return METADATA_FOLDER_NAME;
+		}
+
+		/// <summary>
+		/// 
+		/// </summary>
+		/// <returns></returns>
+		public string GetBinaryFolder()
+		{
+			return BINARY_FOLDER_NAME;
+		}
+
+
+		/// <summary>
+		/// Gets the full path to model directory
+		/// </summary>
+		/// <param name="org">The Organization code for the service owner</param>
+		/// <param name="service">The service code for the current service</param>
+		/// <returns>The full path, ending with "/"</returns>
+		public string GetModelPath(string org, string service, string developer)
+		{
+			return GetServicePath(org, service, developer) + "Model/";
+		}
+
+		/// <summary>
+		/// Gets the full path to the implementation directory
+		/// </summary>
+		/// <param name="org">The Organization code for the service owner</param>
+		/// <param name="service">The service code for the current service</param>
+		/// <returns>The full path, ending with "/"</returns>
+		public string GetImplementationPath(string org, string service, string developer)
+		{
+			return GetServicePath(org, service, developer) + "Implementation/";
+		}
+
+		/// <summary>
+		/// Gets the full path to the rules directory
+		/// </summary>
+		/// <param name="org">The Organization code for the service owner</param>
+		/// <param name="service">The service code for the current service</param>
+		/// <returns>The full path, ending with "/"</returns>
+		public string GetRulesPath(string org, string service, string developer)
+		{
+			return GetServicePath(org, service, developer) + "Rules/";
+		}
+
+		/// <summary>
+		/// Gets the full path to the data source directory
+		/// </summary>
+		/// <param name="org">The Organization code for the service owner</param>
+		/// <param name="service">The service code for the current service</param>
+		/// <returns>The full path, ending with "/"</returns>
+		public string GetDataSourcePath(string org, string service, string developer)
+		{
+			return GetServicePath(org, service, developer) + "DataSource/";
+		}
+
+		/// <summary>
+		/// Gets the path to text resources in organisation level
+		/// </summary>
+		/// <param name="org">The Organization code for the service owner</param>
+		/// <param name="developer">The current user, service developer</param>
+		/// <returns>The path to text resources in organisation level, ending with "/"</returns>
+		public string GetOrgTextResourcePath(string org, string developer)
+		{
+			return GetOrgPath(org, developer) + TEXTRESOURCE_ORG_FOLDER_NAME;
+		}
+
+		/// <summary>
+		/// Gets the path to common text resources in altinn
+		/// </summary>
+		/// <param name="developer">The current user, service developer</param>
+		/// <returns>The path to common text resources in altinn, ending with "/"</returns>
+		public string GetCommonTextResourcePath(string developer)
+		{
+			return $"{RepositoryLocation}{developer}{TEXTRESOURCE_COMMON_FOLDER_NAME}";
+		}
+	}
 }