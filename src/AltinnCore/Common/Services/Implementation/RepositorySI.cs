using System;
using System.Collections.Generic;
using System.IO;
using System.IO.Compression;
using System.Linq;
using System.Text;
using System.Xml;
using System.Xml.Linq;
using Altinn.Platform.Storage.Models;
using AltinnCore.Common.Configuration;
using AltinnCore.Common.Constants;
using AltinnCore.Common.Factories.ModelFactory;
using AltinnCore.Common.Helpers;
using AltinnCore.Common.Helpers.Extensions;
using AltinnCore.Common.Models;
using AltinnCore.Common.Services.Interfaces;
using AltinnCore.ServiceLibrary.Configuration;
using AltinnCore.ServiceLibrary.Models;
using AltinnCore.ServiceLibrary.Models.Workflow;
using AltinnCore.ServiceLibrary.ServiceMetadata;
using LibGit2Sharp;
using Manatee.Json.Schema;
using Microsoft.AspNetCore.Http;
using Microsoft.Extensions.Logging;
using Microsoft.Extensions.Options;
using Newtonsoft.Json;
using Newtonsoft.Json.Linq;

namespace AltinnCore.Common.Services.Implementation
{
    /// <summary>
    /// Implementation of the repository service needed for creating and updating apps in AltinnCore.
    /// </summary>
    public class RepositorySI : Interfaces.IRepository
    {
        private readonly IDefaultFileFactory _defaultFileFactory;
        private readonly ServiceRepositorySettings _settings;
        private readonly GeneralSettings _generalSettings;
        private readonly IHttpContextAccessor _httpContextAccessor;
        private readonly IGitea _gitea;
        private readonly ISourceControl _sourceControl;
        private readonly ILoggerFactory _loggerFactory;
        private readonly ILogger _logger;

        /// <summary>
        /// Initializes a new instance of the <see cref="RepositorySI"/> class
        /// </summary>
        /// <param name="repositorySettings">The settings for the app repository</param>
        /// <param name="generalSettings">The current general settings</param>
        /// <param name="defaultFileFactory">The default factory</param>
        /// <param name="httpContextAccessor">the http context accessor</param>
        /// <param name="gitea">gitea</param>
        /// <param name="sourceControl">the source control</param>
        /// <param name="loggerFactory">the logger factory</param>
        /// <param name="logger">The logger</param>
        public RepositorySI(
            IOptions<ServiceRepositorySettings> repositorySettings,
            IOptions<GeneralSettings> generalSettings,
            IDefaultFileFactory defaultFileFactory,
            IHttpContextAccessor httpContextAccessor,
            IGitea gitea,
            ISourceControl sourceControl,
            ILoggerFactory loggerFactory,
            ILogger<RepositorySI> logger)
        {
            _defaultFileFactory = defaultFileFactory;
            _settings = repositorySettings.Value;
            _generalSettings = generalSettings.Value;
            _httpContextAccessor = httpContextAccessor;
            _gitea = gitea;
            _sourceControl = sourceControl;
            _loggerFactory = loggerFactory;
            _logger = logger;
        }

        /// <summary>
        /// Method that creates service metadata for a new app
        /// </summary>
        /// <param name="serviceMetadata">The <see cref="ServiceMetadata"/></param>
        /// <returns>A boolean indicating if creation of service metadata went ok</returns>
        #region Service metadata
        public bool CreateServiceMetadata(ServiceMetadata serviceMetadata)
        {
            string metadataAsJson = JsonConvert.SerializeObject(serviceMetadata);
            string orgPath = null;
            string developerUserName = AuthenticationHelper.GetDeveloperUserName(_httpContextAccessor.HttpContext);

            // TODO: Figure out how appsettings.json parses values and merges with environment variables and use these here.
            // Since ":" is not valid in environment variables names in kubernetes, we can't use current docker-compose environment variables
            orgPath = (Environment.GetEnvironmentVariable("ServiceRepositorySettings__RepositoryLocation") != null)
                ? Environment.GetEnvironmentVariable("ServiceRepositorySettings__RepositoryLocation") + serviceMetadata.Org.AsFileName()
                : _settings.GetOrgPath(serviceMetadata.Org.AsFileName(), developerUserName);

            string appPath = orgPath + "/" + serviceMetadata.RepositoryName.AsFileName();

            // Creates the directory for org?
            if (!Directory.Exists(orgPath))
            {
                Directory.CreateDirectory(orgPath);
            }

            // Creates the directory for app? 
            if (!Directory.Exists(appPath))
            {
                Directory.CreateDirectory(appPath);
            }

            // Creates all the files
            CopyFolderToApp(serviceMetadata.Org, serviceMetadata.RepositoryName, _generalSettings.DeploymentLocation, _settings.GetDeploymentFolderName());
            CopyFolderToApp(serviceMetadata.Org, serviceMetadata.RepositoryName, _generalSettings.AppLocation, _settings.GetAppFolderName());
            CopyFolderToApp(serviceMetadata.Org, serviceMetadata.RepositoryName, _generalSettings.IntegrationTestsLocation, _settings.GetIntergrationTestsFolderName());
            CopyFileToApp(serviceMetadata.Org, serviceMetadata.RepositoryName, _settings.AppSlnFileName);
            CreateInitialAuthorizationPolicy(serviceMetadata.Org, serviceMetadata.RepositoryName);

            return true;
        }

        /// <summary>
        /// Creates the application metadata file
        /// </summary>
        /// <param name="org">Unique identifier of the organisation responsible for the app.</param>
        /// <param name="app">Application identifier which is unique within an organisation., e.g. "app-name-with-spaces".</param>
        /// <param name="appTitle">The application title in default language (nb), e.g. "App name with spaces"</param>
        public void CreateApplication(string org, string app, string appTitle)
        {
            string developer = AuthenticationHelper.GetDeveloperUserName(_httpContextAccessor.HttpContext);
            Application appMetadata = new Application
            {
                Id = ApplicationHelper.GetFormattedApplicationId(org, app),
                VersionId = null,
                Org = org,

                CreatedDateTime = DateTime.UtcNow,
                CreatedBy = developer,
                LastChangedDateTime = DateTime.UtcNow,
                LastChangedBy = developer
            };

            appMetadata.Title = new Dictionary<string, string>();
            appMetadata.Title.Add("nb", appTitle ?? app);

            appMetadata.ElementTypes = new List<Altinn.Platform.Storage.Models.ElementType>();
            appMetadata.ElementTypes.Add(new Altinn.Platform.Storage.Models.ElementType
            {
                Id = "default",
                AllowedContentType = new List<string>() { "application/xml" },
                AppLogic = true,
                Task = "FormFilling_1",
            });
            appMetadata.PartyTypesAllowed = new PartyTypesAllowed();
            string metaDataDir = _settings.GetMetadataPath(
                                    org,
                                    app,
                                    developer);
            DirectoryInfo metaDirectoryInfo = new DirectoryInfo(metaDataDir);

            // This creates metadata dir if not exists
            if (!metaDirectoryInfo.Exists)
            {
                //metaDirectoryInfo.Create();
            }

            string metadata = JsonConvert.SerializeObject(appMetadata);
            string filePath = metaDataDir + _settings.ApplicationMetadataFileName;

            // This creates metadata
            //File.WriteAllText(filePath, metadata, Encoding.UTF8);
        }

        /// <inheritdoc/>
        public bool UpdateApplication(string org, string app, Application applicationMetadata)
        {
            try
            {
                string applicationMetadataAsJson = JsonConvert.SerializeObject(applicationMetadata);
                string filePath = _settings.GetMetadataPath(org, app, AuthenticationHelper.GetDeveloperUserName(_httpContextAccessor.HttpContext)) + _settings.ApplicationMetadataFileName;
                File.WriteAllText(filePath, applicationMetadataAsJson, Encoding.UTF8);
                return true;
            }
            catch (Exception ex)
            {
                _logger.LogError("Something went wrong when trying to update application metadata ", ex);
                return false;
            }
        }

        /// <summary>
        /// Updates serviceMetadata
        /// </summary>
        /// <param name="org">Unique identifier of the organisation responsible for the app.</param>
        /// <param name="app">Application identifier which is unique within an organisation.</param>
        /// <param name="serviceMetadata">The serviceMetadata</param>
        /// <returns>A boolean indicating if saving was ok</returns>
        public bool UpdateServiceMetadata(string org, string app, ServiceMetadata serviceMetadata)
        {
            try
            {
                string metadataAsJson = JsonConvert.SerializeObject(serviceMetadata);
                string filePath = _settings.GetMetadataPath(org, app, AuthenticationHelper.GetDeveloperUserName(_httpContextAccessor.HttpContext)) + _settings.ServiceMetadataFileName;

                File.WriteAllText(filePath, metadataAsJson, Encoding.UTF8);
            }
            catch
            {
                return false;
            }

            return true;
        }

        /// <inheritdoc/>
        public bool AddMetadataForAttachment(string org, string app, string applicationMetadata)
        {
            try
            {
                Altinn.Platform.Storage.Models.ElementType formMetadata = JsonConvert.DeserializeObject<Altinn.Platform.Storage.Models.ElementType>(applicationMetadata);
                Application existingApplicationMetadata = GetApplication(org, app);
                existingApplicationMetadata.ElementTypes.Add(formMetadata);

                string metadataAsJson = JsonConvert.SerializeObject(existingApplicationMetadata);
                string filePath = _settings.GetMetadataPath(org, app, AuthenticationHelper.GetDeveloperUserName(_httpContextAccessor.HttpContext)) + _settings.ApplicationMetadataFileName;

                File.WriteAllText(filePath, metadataAsJson, Encoding.UTF8);
            }
            catch
            {
                return false;
            }

            return true;
        }

        /// <inheritdoc/>
        public bool UpdateMetadataForAttachment(string org, string app, string applicationMetadata)
        {
            try
            {
                dynamic attachmentMetadata = JsonConvert.DeserializeObject(applicationMetadata);
                string attachmentId = attachmentMetadata.GetValue("id").Value;
                string fileTypes = attachmentMetadata.GetValue("fileType") == null ? "all" : attachmentMetadata.GetValue("fileType").Value;
                string[] fileType = fileTypes.Split(",");
                Altinn.Platform.Storage.Models.ElementType applicationForm = new Altinn.Platform.Storage.Models.ElementType();
                if (applicationForm.AllowedContentType == null)
                {
                    applicationForm.AllowedContentType = new List<string>();
                }

                foreach (string type in fileType)
                {
                    applicationForm.AllowedContentType.Add(MimeTypeMap.GetMimeType(type));
                }

                applicationForm.Id = attachmentMetadata.GetValue("id").Value;
                applicationForm.MaxCount = Convert.ToInt32(attachmentMetadata.GetValue("maxCount").Value);
                applicationForm.MaxSize = Convert.ToInt32(attachmentMetadata.GetValue("maxSize").Value);

                DeleteMetadataForAttachment(org, app, attachmentId);
                string metadataAsJson = JsonConvert.SerializeObject(applicationForm);
                AddMetadataForAttachment(org, app, metadataAsJson);
            }
            catch (Exception)
            {
                return false;
            }

            return true;
        }

        /// <inheritdoc/>
        public bool DeleteMetadataForAttachment(string org, string app, string id)
        {
            try
            {
                Application existingApplicationMetadata = GetApplication(org, app);

                if (existingApplicationMetadata.ElementTypes != null)
                {
                    Altinn.Platform.Storage.Models.ElementType removeForm = existingApplicationMetadata.ElementTypes.Find(m => m.Id == id);
                    existingApplicationMetadata.ElementTypes.Remove(removeForm);
                }

                string metadataAsJson = JsonConvert.SerializeObject(existingApplicationMetadata);
                string filePath = _settings.GetMetadataPath(org, app, AuthenticationHelper.GetDeveloperUserName(_httpContextAccessor.HttpContext)) + _settings.ApplicationMetadataFileName;

                File.WriteAllText(filePath, metadataAsJson, Encoding.UTF8);
            }
            catch
            {
                return false;
            }

            return true;
        }

        /// <summary>
        /// Returns the <see cref="ServiceMetadata"/> for an app.
        /// </summary>
        /// <param name="org">Unique identifier of the organisation responsible for the app.</param>
        /// <param name="app">Application identifier which is unique within an organisation.</param>
        /// <returns>The service metadata for an app.</returns>
        public ServiceMetadata GetServiceMetaData(string org, string app)
        {
            string filedata = string.Empty;
            string filename = _settings.GetMetadataPath(org, app, AuthenticationHelper.GetDeveloperUserName(_httpContextAccessor.HttpContext)) + _settings.ServiceMetadataFileName;
            try
            {
                filedata = File.ReadAllText(filename, Encoding.UTF8);
                return JsonConvert.DeserializeObject<ServiceMetadata>(filedata);
            }
            catch (Exception ex)
            {
                _logger.LogError("Something went wrong when fetching serviceMetadata ", ex);
                return null;
            }
        }

        /// <inheritdoc/>
        public Application GetApplication(string org, string app)
        {
            string filedata = string.Empty;
            string filename = _settings.GetMetadataPath(org, app, AuthenticationHelper.GetDeveloperUserName(_httpContextAccessor.HttpContext)) + _settings.ApplicationMetadataFileName;
            try
            {
                if (File.Exists(filename))
                {
                    filedata = File.ReadAllText(filename, Encoding.UTF8);
                }

                return JsonConvert.DeserializeObject<Application>(filedata);
            }
            catch (Exception ex)
            {
                _logger.LogError("Something went wrong when fetching application metadata. {0}", ex);
                return null;
            }
        }

        #endregion

        /// <summary>
        /// Returns the content of a configuration file
        /// </summary>
        /// <param name="org">Unique identifier of the organisation responsible for the app.</param>
        /// <param name="app">Application identifier which is unique within an organisation.</param>
        /// <param name="name">The name of the configuration</param>
        /// <returns>A string containing the file content</returns>
        public string GetConfiguration(string org, string app, string name)
        {
            string filename = _settings.GetMetadataPath(org, app, AuthenticationHelper.GetDeveloperUserName(_httpContextAccessor.HttpContext)) + name.AsFileName();
            string filedata = null;

            if (File.Exists(filename))
            {
                filedata = File.ReadAllText(filename, Encoding.UTF8);
            }

            return filedata;
        }

        /// <summary>
        /// Returns the content of a file path relative to the app folder
        /// </summary>
        /// <param name="org">Unique identifier of the organisation responsible for the app.</param>
        /// <param name="app">Application identifier which is unique within an organisation.</param>
        /// <param name="fileName">The name of the configuration</param>
        /// <returns>A string containing the file content</returns>
        public string GetFileByRelativePath(string org, string app, string fileName)
        {
            string filename = _settings.GetServicePath(org, app, AuthenticationHelper.GetDeveloperUserName(_httpContextAccessor.HttpContext)) + fileName;
            string filedata = null;

            if (File.Exists(filename))
            {
                filedata = File.ReadAllText(filename, Encoding.UTF8);
            }

            return filedata;
        }

        /// <summary>
        /// Get content of resource file
        /// </summary>
        /// <param name="org">Unique identifier of the organisation responsible for the app.</param>
        /// <param name="app">Application identifier which is unique within an organisation.</param>
        /// <param name="id">The resource language id (for example <code>nb, en</code>)</param>
        /// <returns>The resource file content</returns>
        public string GetLanguageResource(string org, string app, string id)
        {
            string filename = _settings.GetLanguageResourcePath(org, app, AuthenticationHelper.GetDeveloperUserName(_httpContextAccessor.HttpContext)) + $"resource.{id.AsFileName()}.json";
            string filedata = null;

            if (File.Exists(filename))
            {
                filedata = File.ReadAllText(filename, Encoding.UTF8);
            }

            return filedata;
        }

        /// <summary>
        /// Returns the app texts
        /// </summary>
        /// <param name="org">Unique identifier of the organisation responsible for the app.</param>
        /// <param name="app">Application identifier which is unique within an organisation.</param>
        /// <returns>The text</returns>
        public Dictionary<string, Dictionary<string, string>> GetServiceTexts(string org, string app)
        {
            Dictionary<string, Dictionary<string, string>> appTextsAllLanguages =
                new Dictionary<string, Dictionary<string, string>>();

            // Get app level text resources
            string resourcePath = _settings.GetLanguageResourcePath(org, app, AuthenticationHelper.GetDeveloperUserName(_httpContextAccessor.HttpContext));
            appTextsAllLanguages = GetResourceTexts(resourcePath, appTextsAllLanguages);

            // Get Org level text resources
            string orgResourcePath = _settings.GetOrgTextResourcePath(org, AuthenticationHelper.GetDeveloperUserName(_httpContextAccessor.HttpContext));
            appTextsAllLanguages = GetResourceTexts(orgResourcePath, appTextsAllLanguages);

            // Get Altinn common level text resources
            string commonResourcePath = _settings.GetCommonTextResourcePath(AuthenticationHelper.GetDeveloperUserName(_httpContextAccessor.HttpContext));
            appTextsAllLanguages = GetResourceTexts(commonResourcePath, appTextsAllLanguages);

            return appTextsAllLanguages;
        }

        /// <summary>
        /// retrieves resource text for the given path
        /// </summary>
        /// <param name="path">path for the resource files</param>
        /// <param name="resourceTexts">resource text dictionary</param>
        /// <returns>resource texts</returns>
        private Dictionary<string, Dictionary<string, string>> GetResourceTexts(string path, Dictionary<string, Dictionary<string, string>> resourceTexts)
        {
            if (Directory.Exists(path))
            {
                string[] directoryFiles = Directory.GetFiles(path);

                foreach (string directoryFile in directoryFiles)
                {
                    string fileName = Path.GetFileName(directoryFile);
                    string[] nameParts = fileName.Split('.');
                    if (nameParts.Length == 3 && nameParts[0] == "resource" && nameParts[2] == "json")
                    {
                        JObject resourceFile = JObject.Parse(File.ReadAllText(directoryFile));
                        string culture = (string)resourceFile["language"];
                        foreach (JObject resource in resourceFile["resources"])
                        {
                            string key = (string)resource["id"];
                            string value = (string)resource["value"];

                            if (key != null && value != null)
                            {
                                if (!resourceTexts.ContainsKey(key))
                                {
                                    resourceTexts.Add(key, new Dictionary<string, string>());
                                }

                                if (!resourceTexts[key].ContainsKey(culture))
                                {
                                    resourceTexts[key].Add(culture, value);
                                }
                            }
                        }
                    }
                }
            }

            return resourceTexts;
        }

        /// <summary>
        /// Returns the app languages
        /// </summary>
        /// <param name="org">Unique identifier of the organisation responsible for the app.</param>
        /// <param name="app">Application identifier which is unique within an organisation.</param>
        /// <returns>The text</returns>
        public List<string> GetLanguages(string org, string app)
        {
            List<string> languages = new List<string>();

            string resourcePath = _settings.GetLanguageResourcePath(org, app, AuthenticationHelper.GetDeveloperUserName(_httpContextAccessor.HttpContext));
            if (!Directory.Exists(resourcePath))
            {
                Directory.CreateDirectory(resourcePath);
            }

            string[] directoryFiles = Directory.GetFiles(resourcePath, "resource.*.json");
            foreach (string directoryFile in directoryFiles)
            {
                string fileName = Path.GetFileName(directoryFile);
                string[] nameParts = fileName.Split('.');
                languages.Add(nameParts[1]);
            }

            return languages;
        }

        /// <summary>
        /// Save app texts to resource files
        /// </summary>
        /// <param name="org">Unique identifier of the organisation responsible for the app.</param>
        /// <param name="app">Application identifier which is unique within an organisation.</param>
        /// <param name="texts">The texts to be saved</param>
        public void SaveServiceTexts(string org, string app, Dictionary<string, Dictionary<string, string>> texts)
        {
            // Language, key, value
            Dictionary<string, Dictionary<string, JObject>> resourceTextsAsJson =
                new Dictionary<string, Dictionary<string, JObject>>();

            foreach (KeyValuePair<string, Dictionary<string, string>> text in texts)
            {
                foreach (KeyValuePair<string, string> localizedText in text.Value)
                {
                    if (!resourceTextsAsJson.ContainsKey(localizedText.Key))
                    {
                        resourceTextsAsJson.Add(localizedText.Key, new Dictionary<string, JObject>());
                    }

                    if (!resourceTextsAsJson[localizedText.Key].ContainsKey(text.Key))
                    {
                        dynamic textObject = new JObject
                        {
                            new JProperty("id", text.Key),
                            new JProperty("value", localizedText.Value),
                        };
                        resourceTextsAsJson[localizedText.Key].Add(text.Key, textObject);
                    }
                }
            }

            string resourcePath = _settings.GetResourcePath(org, app, AuthenticationHelper.GetDeveloperUserName(_httpContextAccessor.HttpContext));

            foreach (KeyValuePair<string, Dictionary<string, JObject>> processedResource in resourceTextsAsJson)
            {
                JObject resourceObject = new JObject();
                string language = processedResource.Key;
                resourceObject.Add(new JProperty("language", language));
                JArray textsArray = new JArray();

                foreach (KeyValuePair<string, JObject> actualResource in processedResource.Value)
                {
                    textsArray.Add(actualResource.Value);
                }

                resourceObject.Add("resources", textsArray);
                File.WriteAllText(resourcePath + $"/resource.{processedResource.Key}.json", resourceObject.ToString());
            }
        }

        /// <summary>
        /// Get the XSD model from disk
        /// </summary>
        /// <param name="org">Unique identifier of the organisation responsible for the app.</param>
        /// <param name="app">Application identifier which is unique within an organisation.</param>
        /// <returns>Returns the XSD object as a string</returns>
        public string GetXsdModel(string org, string app)
        {
            string filename = _settings.GetModelPath(org, app, AuthenticationHelper.GetDeveloperUserName(_httpContextAccessor.HttpContext)) + _settings.ServiceModelXSDFileName;
            string filedata = null;

            if (File.Exists(filename))
            {
                filedata = File.ReadAllText(filename, Encoding.UTF8);
            }

            return filedata;
        }

        /// <summary>
        /// Get the Json Schema model from disk
        /// </summary>
        /// <param name="org">Unique identifier of the organisation responsible for the app.</param>
        /// <param name="app">Application identifier which is unique within an organisation.</param>
        /// <returns>Returns the Json Schema object as a string</returns>
        public string GetJsonSchemaModel(string org, string app)
        {
            string filename = _settings.GetModelPath(org, app, AuthenticationHelper.GetDeveloperUserName(_httpContextAccessor.HttpContext)) + _settings.ServiceModelJsonSchemaFileName;
            string filedata = null;

            if (File.Exists(filename))
            {
                filedata = File.ReadAllText(filename, Encoding.UTF8);
            }

            return filedata;
        }

        /// <summary>
        /// Get the Json form model from disk
        /// </summary>
        /// <param name="org">Unique identifier of the organisation responsible for the app.</param>
        /// <param name="app">Application identifier which is unique within an organisation.</param>
        /// <returns>Returns the json object as a string</returns>
        public string GetJsonFormLayout(string org, string app)
        {
            string filePath = _settings.GetFormLayoutPath(org, app, AuthenticationHelper.GetDeveloperUserName(_httpContextAccessor.HttpContext));
            string fileData = null;

            if (File.Exists(filePath))
            {
                fileData = File.ReadAllText(filePath, Encoding.UTF8);
            }

            return fileData;
        }

        /// <summary>
        /// Get the Json third party components from disk
        /// </summary>
        /// <param name="org">Unique identifier of the organisation responsible for the app.</param>
        /// <param name="app">Application identifier which is unique within an organisation.</param>
        /// <returns>Returns the json object as a string</returns>
        public string GetJsonThirdPartyComponents(string org, string app)
        {
            string filePath = _settings.GetThirdPartyComponentsPath(org, app, AuthenticationHelper.GetDeveloperUserName(_httpContextAccessor.HttpContext));
            string fileData = null;

            if (File.Exists(filePath))
            {
                fileData = File.ReadAllText(filePath, Encoding.UTF8);
            }

            return fileData;
        }

        /// <summary>
        /// Get the Json form model from disk for Dynamics
        /// </summary>
        /// <param name="org">Unique identifier of the organisation responsible for the app.</param>
        /// <param name="app">Application identifier which is unique within an organisation.</param>
        /// <returns>Returns the json object as a string</returns>
        public string GetRuleHandler(string org, string app)
        {
            string filePath = _settings.GetDynamicsPath(org, app, AuthenticationHelper.GetDeveloperUserName(_httpContextAccessor.HttpContext)) + _settings.RuleHandlerFileName;
            string fileData = null;

            if (File.Exists(filePath))
            {
                fileData = File.ReadAllText(filePath, Encoding.UTF8);
            }

            return fileData;
        }

        /// <summary>
        /// Get the Json form model from disk for Calculation
        /// </summary>
        /// <param name="org">Unique identifier of the organisation responsible for the app.</param>
        /// <param name="app">Application identifier which is unique within an organisation.</param>
        /// <returns>Returns the json object as a string</returns>
        public string GetCalculationHandler(string org, string app)
        {
            string filePath = _settings.GetCalculationPath(org, app, AuthenticationHelper.GetDeveloperUserName(_httpContextAccessor.HttpContext)) + _settings.RuleHandlerFileName;
            string fileData = null;

            if (File.Exists(filePath))
            {
                fileData = File.ReadAllText(filePath, Encoding.UTF8);
            }

            return fileData;
        }

        /// <summary>
        /// Get the Json file from disk
        /// </summary>
        /// <param name="org">Unique identifier of the organisation responsible for the app.</param>
        /// <param name="app">Application identifier which is unique within an organisation.</param>
        /// <param name="fileName">The filename so read from</param>
        /// <returns>Returns the json object as a string</returns>
        public string GetJsonFile(string org, string app, string fileName)
        {
            string filePath = _settings.GetResourcePath(org, app, AuthenticationHelper.GetDeveloperUserName(_httpContextAccessor.HttpContext)) + fileName;
            string fileData = null;

            if (File.Exists(filePath))
            {
                fileData = File.ReadAllText(filePath, Encoding.UTF8);
            }

            return fileData;
        }

        /// <summary>
        /// Save the JSON form layout to disk
        /// </summary>
        /// <param name="org">Unique identifier of the organisation responsible for the app.</param>
        /// <param name="app">Application identifier which is unique within an organisation.</param>
        /// <param name="resource">The content of the resource file</param>
        /// <returns>A boolean indicating if saving was ok</returns>
        public bool SaveJsonFormLayout(string org, string app, string resource)
        {
            string filePath = _settings.GetFormLayoutPath(org, app, AuthenticationHelper.GetDeveloperUserName(_httpContextAccessor.HttpContext));
            new FileInfo(filePath).Directory.Create();
            File.WriteAllText(filePath, resource, Encoding.UTF8);

            return true;
        }

        /// <summary>
        /// Save the JSON third party components to disk
        /// </summary>
        /// <param name="org">Unique identifier of the organisation responsible for the app.</param>
        /// <param name="app">Application identifier which is unique within an organisation.</param>
        /// <param name="resource">The content of the resource file</param>
        /// <returns>A boolean indicating if saving was ok</returns>
        public bool SaveJsonThirdPartyComponents(string org, string app, string resource)
        {
            string filePath = _settings.GetThirdPartyComponentsPath(org, app, AuthenticationHelper.GetDeveloperUserName(_httpContextAccessor.HttpContext));
            new FileInfo(filePath).Directory.Create();
            File.WriteAllText(filePath, resource, Encoding.UTF8);

            return true;
        }

        /// <summary>
        /// Save the JSON file to disk
        /// </summary>
        /// <param name="org">Unique identifier of the organisation responsible for the app.</param>
        /// <param name="app">Application identifier which is unique within an organisation.</param>
        /// <param name="resource">The content of the resource file</param>
        /// <param name="fileName">The filename</param>
        /// <returns>A boolean indicating if saving was ok</returns>
        public bool SaveJsonFile(string org, string app, string resource, string fileName)
        {
            string filePath = _settings.GetResourcePath(org, app, AuthenticationHelper.GetDeveloperUserName(_httpContextAccessor.HttpContext)) + fileName;
            new FileInfo(filePath).Directory.Create();
            File.WriteAllText(filePath, resource, Encoding.UTF8);

            return true;
        }

        /// <summary>
        /// Gets the raw content of a code list
        /// </summary>
        /// <param name="org">Unique identifier of the organisation responsible for the app.</param>
        /// <param name="app">Application identifier which is unique within an organisation.</param>
        /// <param name="name">The name of the code list to retrieve</param>
        /// <returns>Raw contents of a code list file</returns>
        public string GetCodelist(string org, string app, string name)
        {
            try
            {
                Dictionary<string, string> allCodelists = GetCodelists(org, app);

                if (!allCodelists.ContainsKey(name))
                {
                    return null;
                }

                return allCodelists[name];
            }
            catch
            {
                return null;
            }
        }

        /// <summary>
        /// Method that stores configuration to disk
        /// </summary>
        /// <param name="org">Unique identifier of the organisation responsible for the app.</param>
        /// <param name="app">Application identifier which is unique within an organisation.</param>
        /// <param name="name">The name on config</param>
        /// <param name="config">The content</param>
        /// <returns>A boolean indicating if everything went ok</returns>
        public bool SaveConfiguration(string org, string app, string name, string config)
        {
            string filePath = _settings.GetMetadataPath(org, app, AuthenticationHelper.GetDeveloperUserName(_httpContextAccessor.HttpContext)) + name;
            new FileInfo(filePath).Directory.Create();
            File.WriteAllText(filePath, config, Encoding.UTF8);

            return true;
        }

        /// <summary>
        /// Method that stores contents of file path relative to root
        /// </summary>
        /// <param name="org">Unique identifier of the organisation responsible for the app.</param>
        /// <param name="app">Application identifier which is unique within an organisation.</param>
        /// <param name="fileName">The name on config</param>
        /// <param name="fileContent">The content</param>
        /// <returns>A boolean indicating if everything went ok</returns>
        public bool SaveFile(string org, string app, string fileName, string fileContent)
        {
            string filePath = _settings.GetServicePath(org, app, AuthenticationHelper.GetDeveloperUserName(_httpContextAccessor.HttpContext)) + fileName;
            File.WriteAllText(filePath, fileContent, Encoding.UTF8);
            return true;
        }

        /// <summary>
        /// Stores the resource for a given language id
        /// </summary>
        /// <param name="org">Unique identifier of the organisation responsible for the app.</param>
        /// <param name="app">Application identifier which is unique within an organisation.</param>
        /// <param name="id">The resource language id (for example <code>nb, en</code>)</param>
        /// <param name="resource">The content of the resource file</param>
        /// <returns>A boolean indicating if saving was ok</returns>
        public bool SaveLanguageResource(string org, string app, string id, string resource)
        {
            string filePath = _settings.GetLanguageResourcePath(org, app, AuthenticationHelper.GetDeveloperUserName(_httpContextAccessor.HttpContext)) + $"resource.{id.AsFileName()}.json";
            new FileInfo(filePath).Directory.Create();
            File.WriteAllText(filePath, resource, Encoding.UTF8);

            return true;
        }

        /// <summary>
        /// Deletes the language resource for a given language id
        /// </summary>
        /// <param name="org">Unique identifier of the organisation responsible for the app.</param>
        /// <param name="app">Application identifier which is unique within an organisation.</param>
        /// <param name="id">The resource language id (for example <code>nb, en</code>)</param>
        /// <returns>A boolean indicating if the delete was a success</returns>
        public bool DeleteLanguage(string org, string app, string id)
        {
            string filename = string.Format(_settings.GetResourcePath(org, app, AuthenticationHelper.GetDeveloperUserName(_httpContextAccessor.HttpContext))) + $"resource.{id.AsFileName()}.json";
            bool deleted = false;

            if (File.Exists(filename))
            {
                File.Delete(filename);
                deleted = true;
            }

            return deleted;
        }

        /// <summary>
        /// Creates the ServiceModel based on XSD
        /// </summary>
        /// <param name="org">Unique identifier of the organisation responsible for the app.</param>
        /// <param name="app">Application identifier which is unique within an organisation.</param>
        /// <param name="serviceMetadata">The serviceMetadata to generate the model based on</param>
        /// <param name="mainXsd">The main XSD for the current app</param>
        /// <returns>A value indicating if everything went ok</returns>
        public bool CreateModel(string org, string app, ServiceMetadata serviceMetadata, XDocument mainXsd)
        {
            JsonMetadataParser modelGenerator = new JsonMetadataParser();

            serviceMetadata.Org = org;
            serviceMetadata.RepositoryName = app;

            string classes = modelGenerator.CreateModelFromMetadata(serviceMetadata);

            // Load currently stored serviceMetadata
            ServiceMetadata original = GetServiceMetaData(org, app);
            string oldRoot = original.Elements != null && original.Elements.Count > 0 ? original.Elements.Values.First(e => e.ParentElement == null).TypeName : null;

            // Update the serviceMetadata with new elements
            original.Elements = serviceMetadata.Elements;
            string newRoot = original.Elements != null && original.Elements.Count > 0 ? original.Elements.Values.First(e => e.ParentElement == null).TypeName : null;

            if (!UpdateServiceMetadata(org, app, original))
            {
                return false;
            }

            // Create the .cs file for the model
            try
            {
                string filePath = _settings.GetModelPath(org, app, AuthenticationHelper.GetDeveloperUserName(_httpContextAccessor.HttpContext)) + _settings.ServiceModelFileName;
                new FileInfo(filePath).Directory.Create();
                File.WriteAllText(filePath, classes, Encoding.UTF8);
            }
            catch
            {
                return false;
            }

            if (mainXsd != null)
            {
                string mainXsdString = mainXsd.ToString();

                // Create the .xsd file for the model
                try
                {
                    string filePath = _settings.GetModelPath(org, app, AuthenticationHelper.GetDeveloperUserName(_httpContextAccessor.HttpContext)) + _settings.ServiceModelXSDFileName;
                    new FileInfo(filePath).Directory.Create();
                    File.WriteAllText(filePath, mainXsdString, Encoding.UTF8);
                }
                catch (Exception)
                {
                    return false;
                }

                // Create the json schema file for the model
                try
                {
                    XsdToJsonSchema xsdToJsonSchemaConverter;
                    using (MemoryStream memStream = new MemoryStream(Encoding.UTF8.GetBytes(mainXsdString)))
                    {
                        xsdToJsonSchemaConverter = new XsdToJsonSchema(XmlReader.Create(memStream), _loggerFactory.CreateLogger<XsdToJsonSchema>());
                    }

                    JsonSchema jsonSchema = xsdToJsonSchemaConverter.AsJsonSchema();

                    string filePath = _settings.GetModelPath(org, app, AuthenticationHelper.GetDeveloperUserName(_httpContextAccessor.HttpContext)) + _settings.ServiceModelJsonSchemaFileName;
                    new FileInfo(filePath).Directory.Create();
                    File.WriteAllText(filePath, new Manatee.Json.Serialization.JsonSerializer().Serialize(jsonSchema).GetIndentedString(0), Encoding.UTF8);
                }
                catch (Exception)
                {
                    return false;
                }
            }

            string resourceDirectory = _settings.GetResourcePath(org, app, AuthenticationHelper.GetDeveloperUserName(_httpContextAccessor.HttpContext));
            if (!Directory.Exists(resourceDirectory))
            {
                throw new Exception("Resource directory missing.");
            }

            string implementationDirectory = _settings.GetImplementationPath(org, app, AuthenticationHelper.GetDeveloperUserName(_httpContextAccessor.HttpContext));
            if (!Directory.Exists(implementationDirectory))
            {
                throw new Exception("Implementation directory missing.");
            }

            // Update the ServiceImplementation class with the correct model type name
            string serviceImplementationPath = implementationDirectory + _settings.ServiceImplementationFileName;
            File.WriteAllText(
                serviceImplementationPath,
                File.ReadAllText(serviceImplementationPath).Replace(oldRoot ?? CodeGeneration.DefaultServiceModelName, newRoot ?? CodeGeneration.DefaultServiceModelName));

            string calculationHandlerPath = _settings.GetCalculationPath(org, app, AuthenticationHelper.GetDeveloperUserName(_httpContextAccessor.HttpContext)) + _settings.CalculationHandlerFileName;
            File.WriteAllText(
                calculationHandlerPath,
                File.ReadAllText(calculationHandlerPath).Replace(oldRoot ?? CodeGeneration.DefaultServiceModelName, newRoot ?? CodeGeneration.DefaultServiceModelName));

            string validationHandlerPath = _settings.GetValidationPath(org, app, AuthenticationHelper.GetDeveloperUserName(_httpContextAccessor.HttpContext)) + _settings.ValidationHandlerFileName;
            File.WriteAllText(
                validationHandlerPath,
                File.ReadAllText(validationHandlerPath).Replace(oldRoot ?? CodeGeneration.DefaultServiceModelName, newRoot ?? CodeGeneration.DefaultServiceModelName));

            string instansiationHandlerPath = implementationDirectory + _settings.InstantiationHandlerFileName;
            File.WriteAllText(
                instansiationHandlerPath,
                File.ReadAllText(instansiationHandlerPath).Replace(oldRoot ?? CodeGeneration.DefaultServiceModelName, newRoot ?? CodeGeneration.DefaultServiceModelName));

            return true;
        }

        /// <summary>
        /// Gets the content of the service model as string.
        /// </summary>
        /// <param name="org">Unique identifier of the organisation responsible for the app.</param>
        /// <param name="app">Application identifier which is unique within an organisation.</param>
        /// <returns>Service model content.</returns>
        public string GetServiceModel(string org, string app)
        {
            string filename = _settings.GetModelPath(org, app, AuthenticationHelper.GetDeveloperUserName(_httpContextAccessor.HttpContext)) + _settings.ServiceModelFileName;
            string filedata = null;

            if (File.Exists(filename))
            {
                filedata = File.ReadAllText(filename, Encoding.UTF8);
            }

            return filedata;
        }

        /// <summary>
        /// List the available apps on local disk
        /// </summary>
        /// <returns>A list of apps</returns>
        public List<ServiceMetadata> GetAvailableServices()
        {
            List<ServiceMetadata> apps = new List<ServiceMetadata>();
            string[] orgPaths = null;

            orgPaths = (Environment.GetEnvironmentVariable("ServiceRepositorySettings__RepositoryLocation") != null)
                            ? orgPaths = Directory.GetDirectories(Environment.GetEnvironmentVariable("ServiceRepositorySettings__RepositoryLocation"))
                            : orgPaths = Directory.GetDirectories(_settings.RepositoryLocation);

            foreach (string orgPath in orgPaths)
            {
                string org = Path.GetFileName(orgPath);
                string[] appPaths = Directory.GetDirectories(orgPath);

                foreach (string appPath in appPaths)
                {
                    string app = Path.GetFileName(appPath);
                    string metadataPath = _settings.GetMetadataPath(org, app, AuthenticationHelper.GetDeveloperUserName(_httpContextAccessor.HttpContext));
                    if (Directory.Exists(metadataPath))
                    {
                        apps.Add(GetServiceMetaData(org, app));
                    }
                }
            }

            return apps;
        }

        /// <summary>
        /// Returns a list of all organisations present in the local repository
        /// </summary>
        /// <returns>A list of all organisations</returns>
        public IList<OrgConfiguration> GetOwners()
        {
            List<OrgConfiguration> organisations = new List<OrgConfiguration>();

            string[] organisationDirectories = null;

            organisationDirectories = (Environment.GetEnvironmentVariable("ServiceRepositorySettings__RepositoryLocation") != null)
            ? Directory.GetDirectories(Environment.GetEnvironmentVariable("ServiceRepositorySettings__RepositoryLocation"))
            : Directory.GetDirectories(_settings.RepositoryLocation);

            foreach (string organisationDirectory in organisationDirectories)
            {
                string filename = organisationDirectory + "/" + Path.GetFileName(organisationDirectory) + "/config.json";
                if (File.Exists(filename))
                {
                    string textData = File.ReadAllText(filename);
                    organisations.Add(JsonConvert.DeserializeObject<OrgConfiguration>(textData));
                }
            }

            return organisations;
        }

        /// <summary>
        /// Creates a new app folder under the given <paramref name="org">org</paramref> and saves the
        /// given <paramref name="serviceConfig"/>
        /// </summary>
        /// <param name="org">Unique identifier of the organisation responsible for the app.</param>
        /// <param name="serviceConfig">The ServiceConfiguration to save</param>
        /// <param name="repoCreated">Whether the repo is created or not</param>
        /// <returns>The repository created in gitea</returns>
        public RepositoryClient.Model.Repository CreateService(string org, ServiceConfiguration serviceConfig, bool repoCreated = false)
        {
            string filename = _settings.GetServicePath(org, serviceConfig.RepositoryName, AuthenticationHelper.GetDeveloperUserName(_httpContextAccessor.HttpContext)) + "config.json";
            AltinnCore.RepositoryClient.Model.Repository repository = null;
            RepositoryClient.Model.CreateRepoOption createRepoOption = new RepositoryClient.Model.CreateRepoOption(Name: serviceConfig.RepositoryName, Readme: "Tjenestedata", Description: string.Empty);

            if (!repoCreated)
            {
                repository = CreateRepository(org, createRepoOption);
            }

            if (repository != null && repository.RepositoryCreatedStatus == System.Net.HttpStatusCode.Created)
            {
                if (!File.Exists(filename))
                {
                    _sourceControl.CloneRemoteRepository(org, serviceConfig.RepositoryName);

                    // Verify if directory exist. Should Exist if Cloning of new repository worked
                    if (!new FileInfo(filename).Directory.Exists)
                    {
                        // This creates directory 
                        //new FileInfo(filename).Directory.Create();
                    }

                    Stream fileStream = null;

                    // This creates the config file
                    /*try
                    {
                        
                        fileStream = new FileStream(filename, FileMode.Create, FileAccess.ReadWrite);
                        using (StreamWriter streamWriter = new StreamWriter(fileStream))
                        {
                            fileStream = null;
                            streamWriter.WriteLine(JsonConvert.SerializeObject(serviceConfig));
                        }
                    }
                    finally
                    {
                        if (fileStream != null)
                        {
                            fileStream.Dispose();
                        }
                    }*/
                }

                ServiceMetadata metadata = new ServiceMetadata
                {
                    Org = org,
                    ServiceName = serviceConfig.ServiceName,
                    RepositoryName = serviceConfig.RepositoryName,
                };

                //This creats alle files?!
                CreateServiceMetadata(metadata);
                CreateApplication(org, serviceConfig.RepositoryName, serviceConfig.ServiceName);

                if (!string.IsNullOrEmpty(serviceConfig.ServiceName))
                {
                    // This creates the language resources file for nb-NO
                    JObject json = JObject.FromObject(new
                    {
                        resources = new[]
                        {
                            new { id = "ServiceName", value = serviceConfig.ServiceName }                         
                        },
                    });
<<<<<<< HEAD

                    //SaveResource(org, serviceConfig.RepositoryName, "nb-NO", json.ToString());
=======
                    SaveLanguageResource(org, serviceConfig.RepositoryName, "nb", json.ToString());
>>>>>>> 63a16f13
                }

                CommitInfo commitInfo = new CommitInfo() { Org = org, Repository = serviceConfig.RepositoryName, Message = "App created" };

                _sourceControl.PushChangesForRepository(commitInfo);
            }

            return repository;
        }

        /// <summary>
        /// Delete an app folder from disk.
        /// </summary>
        /// <param name="org">Unique identifier of the organisation responsible for the app.</param>
        /// <param name="app">Application identifier which is unique within an organisation.</param>
        /// <returns>true if success, false otherwise</returns>
        public bool DeleteService(string org, string app)
        {
            try
            {
                string developerUserName = AuthenticationHelper.GetDeveloperUserName(_httpContextAccessor.HttpContext);

                string directoryPath = null;

                org = org.AsFileName();
                app = app.AsFileName();

                directoryPath = (Environment.GetEnvironmentVariable("ServiceRepositorySettings__RepositoryLocation") != null)
                                ? $"{Environment.GetEnvironmentVariable("ServiceRepositorySettings__RepositoryLocation")}/{developerUserName}/{org}"
                                : $"{_settings.RepositoryLocation}/{developerUserName}/{org}";

                if (!string.IsNullOrEmpty(app))
                {
                    directoryPath += "/" + app;
                }
                else
                {
                    directoryPath += "/" + org;
                }

                DirectoryInfo directoryInfo = new DirectoryInfo(directoryPath);
                foreach (FileInfo file in directoryInfo.GetFiles())
                {
                    file.Delete();
                }

                foreach (DirectoryInfo directory in directoryInfo.GetDirectories())
                {
                    directory.Delete(true);
                }

                Directory.Delete(directoryPath, true);
            }
            catch (Exception)
            {
                return false;
            }

            return true;
        }

        /// <summary>
        /// Returns a list of all apps for a given org present in the local repository.
        /// </summary>
        /// <param name="org">Unique identifier of the organisation responsible for the app.</param>
        /// <returns>A list of all apps for the given org.</returns>
        public IList<ServiceConfiguration> GetServices(string org)
        {
            List<ServiceConfiguration> apps = new List<ServiceConfiguration>();
            IList<OrgConfiguration> organisations = GetOwners();
            OrgConfiguration organisation = organisations.FirstOrDefault(so => so.Code == org);

            if (organisation != null)
            {
                string[] appRepositoryPaths = Directory.GetDirectories(_settings.GetOrgPath(org));

                foreach (string appRepositoryPath in appRepositoryPaths)
                {
                    if (File.Exists(appRepositoryPath + "/config.json") && Path.GetFileName(appRepositoryPath) != org)
                    {
                        string textData = File.ReadAllText(appRepositoryPath + "/config.json");
                        apps.Add(JsonConvert.DeserializeObject<ServiceConfiguration>(textData));
                    }
                }
            }

            return apps;
        }

        /// <summary>
        /// Gets all packages for the given app.
        /// </summary>
        /// <param name="org">Unique identifier of the organisation responsible for the app.</param>
        /// <param name="app">Application identifier which is unique within an organisation.</param>
        /// <returns>A list of all packages created for the given app.</returns>
        public IList<ServicePackageDetails> GetServicePackages(string org, string app)
        {
            Guard.AssertOrgApp(org, app);
            List<ServicePackageDetails> packageDetails = new List<ServicePackageDetails>();
            string packageDirectory = _settings.GetServicePackagesPath(org, app, AuthenticationHelper.GetDeveloperUserName(_httpContextAccessor.HttpContext));

            if (!Directory.Exists(packageDirectory))
            {
                return packageDetails;
            }

            foreach (string fileName in Directory.EnumerateFiles(packageDirectory))
            {
                ServicePackageDetails details = JsonConvert.DeserializeObject<ServicePackageDetails>(new StreamReader(ZipFile.OpenRead(fileName).Entries.First(e => e.Name == "ServicePackageDetails.json").Open()).ReadToEnd());
                details.PackageName = Path.GetFileName(fileName);
                packageDetails.Add(details);
            }

            return packageDetails;
        }

        /// <summary>
        /// Updates rules for an app.
        /// </summary>
        /// <param name="org">Unique identifier of the organisation responsible for the app.</param>
        /// <param name="app">Application identifier which is unique within an organisation.</param>
        /// <param name="rules">The rules to save</param>
        /// <returns>A boolean indicating if saving was ok</returns>
        public bool UpdateRules(string org, string app, List<RuleContainer> rules)
        {
            try
            {
                Directory.CreateDirectory(_settings.GetRulesPath(org, app, AuthenticationHelper.GetDeveloperUserName(_httpContextAccessor.HttpContext)));
                string rulesAsJson = JsonConvert.SerializeObject(rules);
                string filePath = _settings.GetRulesPath(org, app, AuthenticationHelper.GetDeveloperUserName(_httpContextAccessor.HttpContext)) + _settings.RulesFileName;

                File.WriteAllText(filePath, rulesAsJson, Encoding.UTF8);
            }
            catch
            {
                return false;
            }

            return true;
        }

        /// <summary>
        /// Returns the rules for an app.
        /// </summary>
        /// <param name="org">Unique identifier of the organisation responsible for the app.</param>
        /// <param name="app">Application identifier which is unique within an organisation.</param>
        /// <returns>The rules for an app</returns>
        public List<RuleContainer> GetRules(string org, string app)
        {
            string filename = _settings.GetRulesPath(org, app, AuthenticationHelper.GetDeveloperUserName(_httpContextAccessor.HttpContext)) + _settings.RulesFileName;
            List<RuleContainer> rules = null;

            if (File.Exists(filename))
            {
                string textData = File.ReadAllText(filename, Encoding.UTF8);
                rules = JsonConvert.DeserializeObject<List<RuleContainer>>(textData);
            }

            return rules;
        }

        /// <summary>
        /// Create and clone the organisation's code list
        /// </summary>
        /// <param name="org">Unique identifier of the organisation responsible for the app.</param>
        public void CreateAndCloneOrgCodeLists(string org)
        {
            org = org.AsFileName();

            try
            {
                string localOrgRepoFolder =
                    (Environment.GetEnvironmentVariable("ServiceRepositorySettings__RepositoryLocation") != null)
                    ? $"{Environment.GetEnvironmentVariable("ServiceRepositorySettings__RepositoryLocation")}{AuthenticationHelper.GetDeveloperUserName(_httpContextAccessor.HttpContext)}/{org}/codelists"
                    : $"{_settings.RepositoryLocation}{AuthenticationHelper.GetDeveloperUserName(_httpContextAccessor.HttpContext)}/{org}/codelists";

                using (Repository repo = new Repository(localOrgRepoFolder))
                {
                    // User has a local repo for codelist.
                    return;
                }
            }
            catch (RepositoryNotFoundException)
            {
                // Happens when developer has not cloned org repo
            }

            // First verify if there exist a remote repo
            try
            {
                _sourceControl.CloneRemoteRepository(org, Constants.General.CodeListRepository);
            }
            catch (Exception ex)
            {
                _logger.LogError("Unable to verify if there exist a remote repo for codelist", ex);
            }

            RepositoryClient.Model.CreateRepoOption createRepoOption = new RepositoryClient.Model.CreateRepoOption(Name: Constants.General.CodeListRepository, Readme: "Kodelister", Description: "Dette er repository for kodelister for " + org);
            CreateRepository(org, createRepoOption);

            try
            {
                _sourceControl.CloneRemoteRepository(org, Constants.General.CodeListRepository);
            }
            catch (Exception ex)
            {
                _logger.LogError("Unable to clone remote repo for codelist", ex);
            }
        }

        /// <summary>
        /// create a repository in gitea for the given org and options
        /// </summary>
        /// <param name="org">Unique identifier of the organisation responsible for the app.</param>
        /// <param name="createRepoOption">the options for creating a repository</param>
        /// <returns>The newly created repository</returns>
        public AltinnCore.RepositoryClient.Model.Repository CreateRepository(string org, AltinnCore.RepositoryClient.Model.CreateRepoOption createRepoOption)
        {
            return _gitea.CreateRepository(org, createRepoOption).Result;
        }

        /// <summary>
        /// Gets all code lists at org or app level
        /// </summary>
        /// <param name="org">Unique identifier of the organisation responsible for the app.</param>
        /// <param name="app">Application identifier which is unique within an organisation.</param>
        /// <returns>All code lists at the given location</returns>
        public Dictionary<string, string> GetCodelists(string org, string app)
        {
            org = org.AsFileName();
            app = app.AsFileName();

            CreateAndCloneOrgCodeLists(org);

            Dictionary<string, string> codelists = new Dictionary<string, string>();
            string codelistDirectoryPath = null;
            codelistDirectoryPath = (Environment.GetEnvironmentVariable("ServiceRepositorySettings__RepositoryLocation") != null)
                ? $"{Environment.GetEnvironmentVariable("ServiceRepositorySettings__RepositoryLocation")}{AuthenticationHelper.GetDeveloperUserName(_httpContextAccessor.HttpContext)}/{org}"
                : $"{_settings.RepositoryLocation}{AuthenticationHelper.GetDeveloperUserName(_httpContextAccessor.HttpContext)}/{org}";

            if (!string.IsNullOrEmpty(app))
            {
                codelistDirectoryPath += "/" + app;
            }

            codelistDirectoryPath += "/codelists/";

            if (!Directory.Exists(codelistDirectoryPath))
            {
                return codelists;
            }

            string[] directoryFiles = Directory.GetFiles(codelistDirectoryPath);
            foreach (string directoryFile in directoryFiles)
            {
                string fileName = Path.GetFileName(directoryFile);
                string codelistName = fileName.Substring(0, fileName.IndexOf('.'));

                string codelistContents = File.ReadAllText(directoryFile);

                codelists.Add(codelistName, codelistContents);
            }

            return codelists;
        }

        /// <summary>
        /// Method that stores code list to disk
        /// </summary>
        /// <param name="org">Unique identifier of the organisation responsible for the app.</param>
        /// <param name="app">Application identifier which is unique within an organisation.</param>
        /// <param name="name">The name on config</param>
        /// <param name="codelist">The content</param>
        /// <returns>A boolean indicating if the code list was successfully saved</returns>
        public bool SaveCodeList(string org, string app, string name, string codelist)
        {
            org = org.AsFileName();
            app = app.AsFileName();
            name = name.AsFileName();

            try
            {
                string filePath =
                    (Environment.GetEnvironmentVariable("ServiceRepositorySettings__RepositoryLocation") != null)
                    ? $"{Environment.GetEnvironmentVariable("ServiceRepositorySettings__RepositoryLocation")}{AuthenticationHelper.GetDeveloperUserName(_httpContextAccessor.HttpContext)}/{org}"
                    : $"{_settings.RepositoryLocation}{AuthenticationHelper.GetDeveloperUserName(_httpContextAccessor.HttpContext)}/{org}";

                if (!string.IsNullOrEmpty(app))
                {
                    filePath += "/" + app;
                }

                filePath += $"/codelists/{name}.json";

                new FileInfo(filePath).Directory.Create();
                File.WriteAllText(filePath, codelist, Encoding.UTF8);
            }
            catch
            {
                return false;
            }

            return true;
        }

        /// <summary>
        /// Method that deletes a code list from disk
        /// </summary>
        /// <param name="org">Unique identifier of the organisation responsible for the app.</param>
        /// <param name="app">Application identifier which is unique within an organisation.</param>
        /// <param name="name">The name on config</param>
        /// <returns>A boolean indicating if the Code List was deleted</returns>
        public bool DeleteCodeList(string org, string app, string name)
        {
            org = org.AsFileName();
            app = app.AsFileName();
            name = name.AsFileName();

            try
            {
                string filePath = (Environment.GetEnvironmentVariable("ServiceRepositorySettings__RepositoryLocation") != null)
                ? $"{Environment.GetEnvironmentVariable("ServiceRepositorySettings__RepositoryLocation")}{AuthenticationHelper.GetDeveloperUserName(_httpContextAccessor.HttpContext)}/{org}"
                : $"{_settings.RepositoryLocation}{AuthenticationHelper.GetDeveloperUserName(_httpContextAccessor.HttpContext)}/{org}";

                if (!string.IsNullOrEmpty(app))
                {
                    filePath += "/" + app;
                }

                filePath += $"/codelists/{name}.json";
                File.Delete(filePath);
            }
            catch (Exception)
            {
                return false;
            }

            return true;
        }

        /// <summary>
        /// Delete text resource
        /// </summary>
        /// <param name="org">Unique identifier of the organisation responsible for the app.</param>
        /// <param name="app">Application identifier which is unique within an organisation.</param>
        /// <param name="name">The name of the view</param>
        public void DeleteTextResource(string org, string app, string name)
        {
            Guard.AssertArgumentNotNullOrWhiteSpace(name, nameof(name));
            string resourceTextKey = ViewResourceKey(name);

            IEnumerable<ResourceWrapper> resources = GetAllResources(org, app);
            foreach (ResourceWrapper resource in resources)
            {
                ResourceCollection jsonFileContent = resource.Resources;
                List<Resource> itemsToDelete = jsonFileContent?.Resources.Where(v => resourceTextKey == v?.Id).ToList();

                if (itemsToDelete != null && itemsToDelete.Any())
                {
                    itemsToDelete.ForEach(r => jsonFileContent.Resources.Remove(r));
                    Save(resource);
                }
            }
        }

        /// <summary>
        /// Returns a list of files in the Implementation directory.
        /// </summary>
        /// <param name="org">Unique identifier of the organisation responsible for the app.</param>
        /// <param name="app">Application identifier which is unique within an organisation.</param>
        /// <returns>A list of file names</returns>
        public List<AltinnCoreFile> GetImplementationFiles(string org, string app)
        {
            List<AltinnCoreFile> coreFiles = new List<AltinnCoreFile>();

            string[] files = Directory.GetFiles(_settings.GetImplementationPath(org, app, AuthenticationHelper.GetDeveloperUserName(_httpContextAccessor.HttpContext)));
            foreach (string file in files)
            {
                AltinnCoreFile corefile = new AltinnCoreFile
                {
                    FilePath = file,
                    FileName = Path.GetFileName(file),
                    LastChanged = File.GetLastWriteTime(file),
                };

                coreFiles.Add(corefile);
            }

            string[] modelFiles = null;

            if (Directory.Exists(_settings.GetModelPath(org, app, AuthenticationHelper.GetDeveloperUserName(_httpContextAccessor.HttpContext))))
            {
                modelFiles = Directory.GetFiles(_settings.GetModelPath(org, app, AuthenticationHelper.GetDeveloperUserName(_httpContextAccessor.HttpContext)));
                foreach (string file in modelFiles)
                {
                    AltinnCoreFile corefile = new AltinnCoreFile
                    {
                        FilePath = file,
                        FileName = Path.GetFileName(file),
                        LastChanged = File.GetLastWriteTime(file),
                    };

                    coreFiles.Add(corefile);
                }
            }

            string[] jsFiles = Directory.GetFiles(_settings.GetResourcePath(org, app, AuthenticationHelper.GetDeveloperUserName(_httpContextAccessor.HttpContext)));
            foreach (string file in jsFiles)
            {
                if (Path.GetFileName(file) == _settings.RuleHandlerFileName)
                {
                    AltinnCoreFile corefile = new AltinnCoreFile
                    {
                        FilePath = file,
                        FileName = Path.GetFileName(file),
                        LastChanged = File.GetLastWriteTime(file),
                    };

                    coreFiles.Add(corefile);
                }
            }

            return coreFiles;
        }

        /// <summary>
        /// Returns a list of files in the Dynamics directory.
        /// </summary>
        /// <param name="org">Unique identifier of the organisation responsible for the app.</param>
        /// <param name="app">Application identifier which is unique within an organisation.</param>
        /// <returns>A list of file names</returns>
        public List<AltinnCoreFile> GetDynamicsFiles(string org, string app)
        {
            List<AltinnCoreFile> coreFiles = new List<AltinnCoreFile>();

            string[] jsFiles = Directory.GetFiles(_settings.GetDynamicsPath(org, app, AuthenticationHelper.GetDeveloperUserName(_httpContextAccessor.HttpContext)));
            foreach (string file in jsFiles)
            {
                AltinnCoreFile corefile = new AltinnCoreFile
                {
                    FilePath = file,
                    FileName = Path.GetFileName(file),
                    LastChanged = File.GetLastWriteTime(file),
                };

                coreFiles.Add(corefile);
            }

            return coreFiles;
        }

        /// <summary>
        /// Returns a list of files in the Calculation directory.
        /// </summary>
        /// <param name="org">Unique identifier of the organisation responsible for the app.</param>
        /// <param name="app">Application identifier which is unique within an organisation.</param>
        /// <returns>A list of file names</returns>
        public List<AltinnCoreFile> GetCalculationFiles(string org, string app)
        {
            List<AltinnCoreFile> coreFiles = new List<AltinnCoreFile>();

            string[] files = Directory.GetFiles(_settings.GetCalculationPath(org, app, AuthenticationHelper.GetDeveloperUserName(_httpContextAccessor.HttpContext)));
            foreach (string file in files)
            {
                AltinnCoreFile corefile = new AltinnCoreFile
                {
                    FilePath = file,
                    FileName = Path.GetFileName(file),
                    LastChanged = File.GetLastWriteTime(file),
                };

                coreFiles.Add(corefile);
            }

            return coreFiles;
        }

        /// <summary>
        /// Returns a list of the validation files in the Validation directory.
        /// </summary>
        /// <param name="org">Unique identifier of the organisation responsible for the app.</param>
        /// <param name="app">Application identifier which is unique within an organisation.</param>
        /// <returns>A list of file names</returns>
        public List<AltinnCoreFile> GetValidationFiles(string org, string app)
        {
            List<AltinnCoreFile> coreFiles = new List<AltinnCoreFile>();

            string[] files = Directory.GetFiles(_settings.GetValidationPath(org, app, AuthenticationHelper.GetDeveloperUserName(_httpContextAccessor.HttpContext)));
            foreach (string file in files)
            {
                AltinnCoreFile corefile = new AltinnCoreFile
                {
                    FilePath = file,
                    FileName = Path.GetFileName(file),
                    LastChanged = File.GetLastWriteTime(file),
                };

                coreFiles.Add(corefile);
            }

            return coreFiles;
        }

        /// <summary>
        /// Returns content of an implementation file
        /// </summary>
        /// <param name="org">Unique identifier of the organisation responsible for the app.</param>
        /// <param name="app">Application identifier which is unique within an organisation.</param>
        /// <param name="fileName">The file name</param>
        /// <returns>Content of an implementation file</returns>
        public string GetImplementationFile(string org, string app, string fileName)
        {
            string filename = _settings.GetImplementationPath(org, app, AuthenticationHelper.GetDeveloperUserName(_httpContextAccessor.HttpContext)) + fileName;
            string filedata = null;

            if (File.Exists(filename))
            {
                filedata = File.ReadAllText(filename, Encoding.UTF8);
            }

            return filedata;
        }

        /// <summary>
        /// Returns content of a resource file
        /// </summary>
        /// <param name="org">Unique identifier of the organisation responsible for the app.</param>
        /// <param name="app">Application identifier which is unique within an organisation.</param>
        /// <param name="fileName">The file Name</param>
        /// <returns>The file content</returns>
        public string GetResourceFile(string org, string app, string fileName)
        {
            string filename = _settings.GetResourcePath(org, app, AuthenticationHelper.GetDeveloperUserName(_httpContextAccessor.HttpContext)) + fileName;
            string filedata = null;

            if (File.Exists(filename))
            {
                filedata = File.ReadAllText(filename, Encoding.UTF8);
            }

            return filedata;
        }

        /// <summary>
        /// Saving an implementation file
        /// </summary>
        /// <param name="org">Unique identifier of the organisation responsible for the app.</param>
        /// <param name="app">Application identifier which is unique within an organisation.</param>
        /// <param name="fileName">The file name</param>
        /// <param name="fileContent">The file content</param>
        public void SaveImplementationFile(string org, string app, string fileName, string fileContent)
        {
            string filename = _settings.GetImplementationPath(org, app, AuthenticationHelper.GetDeveloperUserName(_httpContextAccessor.HttpContext)) + fileName;
            File.WriteAllText(filename, fileContent, Encoding.UTF8);
        }

        /// <summary>
        /// Saving a resouce file
        /// </summary>
        /// <param name="org">Unique identifier of the organisation responsible for the app.</param>
        /// <param name="app">Application identifier which is unique within an organisation.</param>
        /// <param name="fileName">The fileName</param>
        /// <param name="fileContent">The file content</param>
        public void SaveResourceFile(string org, string app, string fileName, string fileContent)
        {
            string filename = _settings.GetResourcePath(org, app, AuthenticationHelper.GetDeveloperUserName(_httpContextAccessor.HttpContext)) + fileName;
            File.WriteAllText(filename, fileContent, Encoding.UTF8);
        }

        /// <summary>
        /// Returns a list of workflow steps
        /// </summary>
        /// <param name="org">Unique identifier of the organisation responsible for the app.</param>
        /// <param name="app">Application identifier which is unique within an organisation.</param>
        /// <returns>A list of workflow steps</returns>
        public List<WorkFlowStep> GetWorkFlow(string org, string app)
        {
            string filename = _settings.GetMetadataPath(org, app, AuthenticationHelper.GetDeveloperUserName(_httpContextAccessor.HttpContext)) + _settings.WorkFlowFileName;
            string textData = File.ReadAllText(filename, Encoding.UTF8);

            return JsonConvert.DeserializeObject<List<WorkFlowStep>>(textData);
        }

        /// <summary>
        /// Updates the view name text resource.
        /// "view." + viewName for each text resource in the app
        /// </summary>
        /// <param name="org">Unique identifier of the organisation responsible for the app.</param>
        /// <param name="app">Application identifier which is unique within an organisation.</param>
        /// <param name="currentName">Current / old view name</param>
        /// <param name="newName">the new view name</param>
        public void UpdateViewNameTextResource(string org, string app, string currentName, string newName)
        {
            Guard.AssertArgumentNotNullOrWhiteSpace(currentName, nameof(currentName));
            Guard.AssertArgumentNotNullOrWhiteSpace(newName, nameof(newName));

            string currentKey = ViewResourceKey(currentName);
            string newKey = ViewResourceKey(newName);

            IEnumerable<ResourceWrapper> resources = GetAllResources(org, app);
            foreach (ResourceWrapper resource in resources)
            {
                List<Resource> itemsToUpdate = resource.FilterById(currentKey).ToList();
                if (itemsToUpdate.Any())
                {
                    itemsToUpdate.ForEach(r => r.Id = newKey);
                    Save(resource);
                }
                else if (!resource.FilterById(newKey).Any())
                {
                    resource.Resources.Add(newKey, string.Empty);
                    Save(resource);
                }
            }
        }

        /// <summary>
        /// Finds an app resource embedded in the app when running from local file folders
        /// </summary>
        /// <param name="org">Unique identifier of the organisation responsible for the app.</param>
        /// <param name="app">Application identifier which is unique within an organisation.</param>
        /// <param name="resource">The app resource file name</param>
        /// <returns>The app resource</returns>
        public byte[] GetServiceResource(string org, string app, string resource)
        {
            byte[] fileContent = null;

            if (resource == _settings.RuleHandlerFileName)
            {
                string dynamicsPath = _settings.GetDynamicsPath(org, app, AuthenticationHelper.GetDeveloperUserName(_httpContextAccessor.HttpContext));
                if (File.Exists(dynamicsPath + resource))
                {
                    fileContent = File.ReadAllBytes(dynamicsPath + resource);
                }
            }
            else
            {
                string appResourceDirectoryPath = _settings.GetResourcePath(org, app, AuthenticationHelper.GetDeveloperUserName(_httpContextAccessor.HttpContext));
                if (File.Exists(appResourceDirectoryPath + resource))
                {
                    fileContent = File.ReadAllBytes(appResourceDirectoryPath + resource);
                }
            }

            return fileContent;
        }

        /// <inheritdoc/>
        public bool UpdateServiceInformationInApplication(string org, string app, ServiceConfiguration applicationInformation)
        {
            try
            {
                Application existingApplicationMetadata = GetApplication(org, app);

                if (existingApplicationMetadata.Title == null)
                {
                    existingApplicationMetadata.Title = new Dictionary<string, string>();
                }

                if (existingApplicationMetadata.Title.ContainsKey("nb"))
                {
                    existingApplicationMetadata.Title["nb"] = applicationInformation.ServiceName;
                }
                else
                {
                    existingApplicationMetadata.Title.Add("nb", applicationInformation.ServiceName);
                }

                string metadataAsJson = JsonConvert.SerializeObject(existingApplicationMetadata);
                string filePath = _settings.GetMetadataPath(org, app, AuthenticationHelper.GetDeveloperUserName(_httpContextAccessor.HttpContext)) + _settings.ApplicationMetadataFileName;

                File.WriteAllText(filePath, metadataAsJson, Encoding.UTF8);
            }
            catch
            {
                return false;
            }

            return true;
        }

        /// <inheritdoc/>
        public bool UpdateAppTitle(string org, string app, string languageId, string newTitle)
        {
            Application appMetadata = GetApplication(org, app);

            if (appMetadata == null)
            {
                return false;
            }

            Dictionary<string, string> titles = appMetadata.Title;
            if (titles.ContainsKey(languageId))
            {
                titles[languageId] = newTitle;
            }
            else
            {
                titles.Add(languageId, newTitle);
            }

            appMetadata.Title = titles;

            return UpdateApplication(org, app, appMetadata);
        }

        private static string ViewResourceKey(string viewName)
        {
            return $"view.{viewName}";
        }

        private static void Save(ResourceWrapper resourceWrapper)
        {
            string textContent = JsonConvert.SerializeObject(resourceWrapper.Resources, Newtonsoft.Json.Formatting.Indented);
            File.WriteAllText(resourceWrapper.FileName, textContent);
        }

        // IKKE SLETT
        private void CreateInitialAuthorizationPolicy(string org, string app)
        {
            // Read the authorization policy template (XACML file).
            string authorizationPolicyData = File.ReadAllText(_generalSettings.AuthorizationPolicyTemplate, Encoding.UTF8);

            // Replace "org" and "app" in the authorization policy file.
            authorizationPolicyData = authorizationPolicyData.Replace("[ORG]", org).Replace("[APP]", app);

            // Create the Authorization folder.
            Directory.CreateDirectory(_settings.GetAuthorizationPath(org, app, AuthenticationHelper.GetDeveloperUserName(_httpContextAccessor.HttpContext)));

            // Get the file path.
            string authorizationPolicyFilePath = _settings.GetAuthorizationPath(org, app, AuthenticationHelper.GetDeveloperUserName(_httpContextAccessor.HttpContext)) + _settings.AuthorizationPolicyFileName;
            File.WriteAllText(authorizationPolicyFilePath, authorizationPolicyData, Encoding.UTF8);
        }

        private void CopyFolderToApp(string org, string app, string sourcePath, string path)
        {
            string targetPath = _settings.GetServicePath(org, app, AuthenticationHelper.GetDeveloperUserName(_httpContextAccessor.HttpContext)) + path;

            // Create the app deployment folder
            Directory.CreateDirectory(targetPath);

            // Create all of the directories
            foreach (string dirPath in Directory.GetDirectories(sourcePath, "*", SearchOption.AllDirectories))
            {
                Directory.CreateDirectory(dirPath.Replace(sourcePath, targetPath));
            }

            // Copy all the files & Replaces any files with the same name
            foreach (string newPath in Directory.GetFiles(sourcePath, "*.*", SearchOption.AllDirectories))
            {
                File.Copy(newPath, newPath.Replace(sourcePath, targetPath), true);
            }
        }

        private void CopyFileToApp(string org, string app, string fileName)
        {
            string appPath = _settings.GetServicePath(org, app, AuthenticationHelper.GetDeveloperUserName(_httpContextAccessor.HttpContext));
            File.Copy(_generalSettings.DefaultAppSnlFile, appPath + fileName);
        }

        /// <summary>
        /// A dictionary, where the full filename is key, and the value is a deserialized ResourceCollection
        /// </summary>
        /// <param name="org">Unique identifier of the organisation responsible for the app.</param>
        /// <param name="app">Application identifier which is unique within an organisation.</param>
        /// <returns>IEnumerable loading the resources as you ask for next.</returns>
        private IEnumerable<ResourceWrapper> GetAllResources(string org, string app)
        {
            string resourcePath = _settings.GetResourcePath(org, app, AuthenticationHelper.GetDeveloperUserName(_httpContextAccessor.HttpContext));
            string[] directoryFiles = Directory.GetFiles(resourcePath);

            foreach (string resourceFile in directoryFiles)
            {
                dynamic jsonFileContent = JsonConvert.DeserializeObject<ResourceCollection>(File.ReadAllText(resourceFile));
                yield return new ResourceWrapper { FileName = resourceFile, Resources = jsonFileContent };
            }
        }

        /// <inheritdoc/>
        public string GetPrefillJson(string org, string app, string dataModelName = "ServiceModel")
        {
            string filename = _settings.GetModelPath(org, app, AuthenticationHelper.GetDeveloperUserName(_httpContextAccessor.HttpContext)) + dataModelName + ".prefill.json";
            string filedata = null;
            if (File.Exists(filename))
            {
                filedata = File.ReadAllText(filename, Encoding.UTF8);
            }

            return filedata;
        }

        private class ResourceWrapper
        {
            public string FileName { get; set; }

            public ResourceCollection Resources { get; set; }

            public IEnumerable<Resource> FilterById(string id)
            {
                Guard.AssertArgumentNotNullOrWhiteSpace(id, nameof(id));
                return Resources?.Resources?.Where(r => id == r?.Id) ?? new Resource[0];
            }
        }
    }
}<|MERGE_RESOLUTION|>--- conflicted
+++ resolved
@@ -1080,7 +1080,7 @@
                     RepositoryName = serviceConfig.RepositoryName,
                 };
 
-                //This creats alle files?!
+                // This creats alle files?!
                 CreateServiceMetadata(metadata);
                 CreateApplication(org, serviceConfig.RepositoryName, serviceConfig.ServiceName);
 
@@ -1094,12 +1094,8 @@
                             new { id = "ServiceName", value = serviceConfig.ServiceName }                         
                         },
                     });
-<<<<<<< HEAD
-
-                    //SaveResource(org, serviceConfig.RepositoryName, "nb-NO", json.ToString());
-=======
-                    SaveLanguageResource(org, serviceConfig.RepositoryName, "nb", json.ToString());
->>>>>>> 63a16f13
+
+                    // SaveLanguageResource(org, serviceConfig.RepositoryName, "nb", json.ToString());
                 }
 
                 CommitInfo commitInfo = new CommitInfo() { Org = org, Repository = serviceConfig.RepositoryName, Message = "App created" };
