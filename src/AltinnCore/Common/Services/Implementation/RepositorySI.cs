--- conflicted
+++ resolved
@@ -144,26 +144,18 @@
             appMetadata.DataTypes.Add(new DataType
             {
                 Id = "default",
-<<<<<<< HEAD
                 AllowedContentTypes = new List<string>() { "application/xml" },
                 AppLogic = new ApplicationLogic() { },
                 TaskId = "FormFilling",
-=======
                 AllowedContentType = new List<string>() { "application/xml" },
                 AppLogic = true,
                 Task = "Task_1",
->>>>>>> ae0f1e62
             });
             appMetadata.DataTypes.Add(new DataType
             {
                 Id = "ref-data-as-pdf",
-<<<<<<< HEAD
-                AllowedContentTypes = new List<string>() { "application/pdf" },
-                TaskId = "FormFilling",
-=======
                 AllowedContentType = new List<string>() { "application/pdf" },
                 Task = "Task_1",
->>>>>>> ae0f1e62
                 MaxCount = 1,
                 MinCount = 1,
             });
