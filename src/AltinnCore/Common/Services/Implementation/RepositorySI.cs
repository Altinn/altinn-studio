--- conflicted
+++ resolved
@@ -1087,15 +1087,9 @@
         /// <summary>
         /// create a repository in gitea for the given organisation and options
         /// </summary>
-<<<<<<< HEAD
-        /// <param name="org"></param>
-        /// <param name="createRepoOption"></param>
-        /// <returns>The newly created repository</returns>
-=======
         /// <param name="org">the organisation</param>
         /// <param name="createRepoOption">the options for creating a repository</param>
-        /// <returns></returns>
->>>>>>> dfbe45b1
+        /// <returns>The newly created repository</returns>
         public AltinnCore.RepositoryClient.Model.Repository CreateRepository(string org, AltinnCore.RepositoryClient.Model.CreateRepoOption createRepoOption)
         {
             return _gitea.CreateRepositoryForOrg(AuthenticationHelper.GetGiteaSession(_httpContextAccessor.HttpContext, _settings.GiteaCookieName), org, createRepoOption).Result;
