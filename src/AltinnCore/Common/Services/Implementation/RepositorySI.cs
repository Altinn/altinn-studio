using System;
using System.Collections.Generic;
using System.IO;
using System.IO.Compression;
using System.Linq;
using System.Text;
using System.Xml;
using System.Xml.Linq;
using Altinn.Platform.Storage.Models;
using AltinnCore.Common.Configuration;
using AltinnCore.Common.Constants;
using AltinnCore.Common.Factories.ModelFactory;
using AltinnCore.Common.Helpers;
using AltinnCore.Common.Helpers.Extensions;
using AltinnCore.Common.Models;
using AltinnCore.Common.Services.Interfaces;
using AltinnCore.ServiceLibrary.Configuration;
using AltinnCore.ServiceLibrary.Models;
using AltinnCore.ServiceLibrary.Models.Workflow;
using AltinnCore.ServiceLibrary.ServiceMetadata;
using LibGit2Sharp;
using Manatee.Json.Schema;
using Microsoft.AspNetCore.Http;
using Microsoft.Extensions.Logging;
using Microsoft.Extensions.Options;
using Newtonsoft.Json;
using Newtonsoft.Json.Linq;

namespace AltinnCore.Common.Services.Implementation
{
    /// <summary>
    /// Implementation of the repository service needed for creating and updating apps in AltinnCore.
    /// </summary>
    public class RepositorySI : Interfaces.IRepository
    {
        private readonly IDefaultFileFactory _defaultFileFactory;
        private readonly ServiceRepositorySettings _settings;
        private readonly GeneralSettings _generalSettings;
        private readonly IHttpContextAccessor _httpContextAccessor;
        private readonly IGitea _gitea;
        private readonly ISourceControl _sourceControl;
        private readonly ILoggerFactory _loggerFactory;
        private readonly ILogger _logger;

        /// <summary>
        /// Initializes a new instance of the <see cref="RepositorySI"/> class
        /// </summary>
        /// <param name="repositorySettings">The settings for the app repository</param>
        /// <param name="generalSettings">The current general settings</param>
        /// <param name="defaultFileFactory">The default factory</param>
        /// <param name="httpContextAccessor">the http context accessor</param>
        /// <param name="gitea">gitea</param>
        /// <param name="sourceControl">the source control</param>
        /// <param name="loggerFactory">the logger factory</param>
        /// <param name="logger">The logger</param>
        public RepositorySI(
            IOptions<ServiceRepositorySettings> repositorySettings,
            IOptions<GeneralSettings> generalSettings,
            IDefaultFileFactory defaultFileFactory,
            IHttpContextAccessor httpContextAccessor,
            IGitea gitea,
            ISourceControl sourceControl,
            ILoggerFactory loggerFactory,
            ILogger<RepositorySI> logger)
        {
            _defaultFileFactory = defaultFileFactory;
            _settings = repositorySettings.Value;
            _generalSettings = generalSettings.Value;
            _httpContextAccessor = httpContextAccessor;
            _gitea = gitea;
            _sourceControl = sourceControl;
            _loggerFactory = loggerFactory;
            _logger = logger;
        }

        /// <summary>
        /// Method that creates service metadata for a new app
        /// </summary>
        /// <param name="serviceMetadata">The <see cref="ServiceMetadata"/></param>
        /// <returns>A boolean indicating if creation of service metadata went ok</returns>
        #region Service metadata0
        public bool CreateServiceMetadata(ServiceMetadata serviceMetadata)
        {
            string metadataAsJson = JsonConvert.SerializeObject(serviceMetadata);
            string serviceOrgPath = null;

            // TODO: Figure out how appsettings.json parses values and merges with environment variables and use these here.
            // Since ":" is not valid in environment variables names in kubernetes, we can't use current docker-compose environment variables
            serviceOrgPath = (Environment.GetEnvironmentVariable("ServiceRepositorySettings__RepositoryLocation") != null)
                            ? Environment.GetEnvironmentVariable("ServiceRepositorySettings__RepositoryLocation") + serviceMetadata.Org.AsFileName()
                            : _settings.RepositoryLocation + serviceMetadata.Org.AsFileName();

            string servicePath = serviceOrgPath + "/" + serviceMetadata.RepositoryName;

            if (!Directory.Exists(serviceOrgPath))
            {
                Directory.CreateDirectory(serviceOrgPath);
            }

            if (!Directory.Exists(servicePath))
            {
                Directory.CreateDirectory(servicePath);
            }

            string metaDataDir = _settings.GetMetadataPath(
                serviceMetadata.Org,
                serviceMetadata.RepositoryName,
                AuthenticationHelper.GetDeveloperUserName(_httpContextAccessor.HttpContext));
            DirectoryInfo metaDirectoryInfo = new DirectoryInfo(metaDataDir);
            if (!metaDirectoryInfo.Exists)
            {
                metaDirectoryInfo.Create();
            }

            string resourceDir = _settings.GetResourcePath(
                serviceMetadata.Org,
                serviceMetadata.RepositoryName,
                AuthenticationHelper.GetDeveloperUserName(_httpContextAccessor.HttpContext));
            DirectoryInfo resourceDirectoryInfo = new DirectoryInfo(resourceDir);
            if (!resourceDirectoryInfo.Exists)
            {
                resourceDirectoryInfo.Create();
            }

            string dynamicsDir = _settings.GetDynamicsPath(
                serviceMetadata.Org,
                serviceMetadata.RepositoryName,
                AuthenticationHelper.GetDeveloperUserName(_httpContextAccessor.HttpContext));
            DirectoryInfo dynamicsDirectoryInfo = new DirectoryInfo(dynamicsDir);
            if (!dynamicsDirectoryInfo.Exists)
            {
                dynamicsDirectoryInfo.Create();
            }

            string calculationDir = _settings.GetCalculationPath(
                serviceMetadata.Org,
                serviceMetadata.RepositoryName,
                AuthenticationHelper.GetDeveloperUserName(_httpContextAccessor.HttpContext));
            DirectoryInfo calculationDirectoryInfo = new DirectoryInfo(calculationDir);
            if (!calculationDirectoryInfo.Exists)
            {
                calculationDirectoryInfo.Create();
            }

            string validationDir = _settings.GetValidationPath(
                serviceMetadata.Org,
                serviceMetadata.RepositoryName,
                AuthenticationHelper.GetDeveloperUserName(_httpContextAccessor.HttpContext));
            DirectoryInfo validationDirectoryInfo = new DirectoryInfo(validationDir);
            if (!validationDirectoryInfo.Exists)
            {
                validationDirectoryInfo.Create();
            }

            string filePath = metaDataDir + _settings.ServiceMetadataFileName;
            File.WriteAllText(filePath, metadataAsJson, Encoding.UTF8);

            AddDefaultFiles(serviceMetadata.Org, serviceMetadata.RepositoryName);
            CreateInitialServiceImplementation(serviceMetadata.Org, serviceMetadata.RepositoryName);
            CreateInitialCalculationHandler(serviceMetadata.Org, serviceMetadata.RepositoryName);
            CreateInitialValidationHandler(serviceMetadata.Org, serviceMetadata.RepositoryName);
            CreateInitialInstansiationHandler(serviceMetadata.Org, serviceMetadata.RepositoryName);
            CreateInitialDynamicsHandler(serviceMetadata.Org, serviceMetadata.RepositoryName);
            CreateInitialWorkflow(serviceMetadata.Org, metaDirectoryInfo);
            CreateInitialDeploymentFiles(serviceMetadata.Org, serviceMetadata.RepositoryName);
            CreateInitialWorkflow(serviceMetadata.Org, serviceMetadata.RepositoryName);

            return true;
        }

        /// <summary>
        /// Creates the application metadata file
        /// </summary>
        /// <param name="org">Unique identifier of the organisation responsible for the app.</param>
        /// <param name="app">Application identifier which is unique within an organisation., e.g. "app-name-with-spaces".</param>
        /// <param name="appTitle">The application title in default language (nb), e.g. "App name with spaces"</param>
        public void CreateApplication(string org, string app, string appTitle)
        {
            string developer = AuthenticationHelper.GetDeveloperUserName(_httpContextAccessor.HttpContext);
            Application appMetadata = new Application
            {
                Id = ApplicationHelper.GetFormattedApplicationId(org, app),
                VersionId = null,
                Org = org,

                CreatedDateTime = DateTime.UtcNow,
                CreatedBy = developer,
                LastChangedDateTime = DateTime.UtcNow,
                LastChangedBy = developer
            };

            appMetadata.Title = new Dictionary<string, string>();
            appMetadata.Title.Add("nb", appTitle ?? app);

            appMetadata.ElementTypes = new List<Altinn.Platform.Storage.Models.ElementType>();
            appMetadata.ElementTypes.Add(new Altinn.Platform.Storage.Models.ElementType
            {
                Id = "default",
                AllowedContentType = new List<string>() { "application/xml" },
                ShouldEncrypt = true,
            });

            string metaDataDir = _settings.GetMetadataPath(
                                    org,
                                    app,
                                    developer);
            DirectoryInfo metaDirectoryInfo = new DirectoryInfo(metaDataDir);
            if (!metaDirectoryInfo.Exists)
            {
                metaDirectoryInfo.Create();
            }

            string metadata = JsonConvert.SerializeObject(appMetadata);
            string filePath = metaDataDir + _settings.ApplicationMetadataFileName;
            File.WriteAllText(filePath, metadata, Encoding.UTF8);
        }

        /// <inheritdoc/>
        public bool UpdateApplication(string org, string app, Application applicationMetadata)
        {
            try
            {
                string applicationMetadataAsJson = JsonConvert.SerializeObject(applicationMetadata);
                string filePath = _settings.GetMetadataPath(org, app, AuthenticationHelper.GetDeveloperUserName(_httpContextAccessor.HttpContext)) + _settings.ApplicationMetadataFileName;
                File.WriteAllText(filePath, applicationMetadataAsJson, Encoding.UTF8);
                return true;
            }
            catch (Exception ex)
            {
                _logger.LogError("Something went wrong when trying to update application metadata ", ex);
                return false;
            }
        }

        /// <summary>
        /// Updates serviceMetadata
        /// </summary>
        /// <param name="org">Unique identifier of the organisation responsible for the app.</param>
        /// <param name="app">Application identifier which is unique within an organisation.</param>
        /// <param name="serviceMetadata">The serviceMetadata</param>
        /// <returns>A boolean indicating if saving was ok</returns>
        public bool UpdateServiceMetadata(string org, string app, ServiceMetadata serviceMetadata)
        {
            try
            {
                string metadataAsJson = JsonConvert.SerializeObject(serviceMetadata);
                string filePath = _settings.GetMetadataPath(org, app, AuthenticationHelper.GetDeveloperUserName(_httpContextAccessor.HttpContext)) + _settings.ServiceMetadataFileName;

                File.WriteAllText(filePath, metadataAsJson, Encoding.UTF8);
            }
            catch
            {
                return false;
            }

            return true;
        }

        /// <inheritdoc/>
        public bool AddMetadataForAttachment(string org, string app, string applicationMetadata)
        {
            try
            {
                Altinn.Platform.Storage.Models.ElementType formMetadata = JsonConvert.DeserializeObject<Altinn.Platform.Storage.Models.ElementType>(applicationMetadata);
                Application existingApplicationMetadata = GetApplication(org, app);
                existingApplicationMetadata.ElementTypes.Add(formMetadata);

                string metadataAsJson = JsonConvert.SerializeObject(existingApplicationMetadata);
                string filePath = _settings.GetMetadataPath(org, app, AuthenticationHelper.GetDeveloperUserName(_httpContextAccessor.HttpContext)) + _settings.ApplicationMetadataFileName;

                File.WriteAllText(filePath, metadataAsJson, Encoding.UTF8);
            }
            catch
            {
                return false;
            }

            return true;
        }

        /// <inheritdoc/>
        public bool UpdateMetadataForAttachment(string org, string app, string applicationMetadata)
        {
            try
            {
                dynamic attachmentMetadata = JsonConvert.DeserializeObject(applicationMetadata);
                string attachmentId = attachmentMetadata.GetValue("id").Value;
                string fileTypes = attachmentMetadata.GetValue("fileType") == null ? "all" : attachmentMetadata.GetValue("fileType").Value;
                string[] fileType = fileTypes.Split(",");
                Altinn.Platform.Storage.Models.ElementType applicationForm = new Altinn.Platform.Storage.Models.ElementType();
                if (applicationForm.AllowedContentType == null)
                {
                    applicationForm.AllowedContentType = new List<string>();
                }

                foreach (string type in fileType)
                {
                    applicationForm.AllowedContentType.Add(MimeTypeMap.GetMimeType(type));
                }

                applicationForm.Id = attachmentMetadata.GetValue("id").Value;
                applicationForm.MaxCount = Convert.ToInt32(attachmentMetadata.GetValue("maxCount").Value);
                applicationForm.MaxSize = Convert.ToInt32(attachmentMetadata.GetValue("maxSize").Value);

                DeleteMetadataForAttachment(org, app, attachmentId);
                string metadataAsJson = JsonConvert.SerializeObject(applicationForm);
                AddMetadataForAttachment(org, app, metadataAsJson);
            }
            catch (Exception)
            {
                return false;
            }

            return true;
        }

        /// <inheritdoc/>
        public bool DeleteMetadataForAttachment(string org, string app, string id)
        {
            try
            {
                Application existingApplicationMetadata = GetApplication(org, app);

                if (existingApplicationMetadata.ElementTypes != null)
                {
                    Altinn.Platform.Storage.Models.ElementType removeForm = existingApplicationMetadata.ElementTypes.Find(m => m.Id == id);
                    existingApplicationMetadata.ElementTypes.Remove(removeForm);
                }

                string metadataAsJson = JsonConvert.SerializeObject(existingApplicationMetadata);
                string filePath = _settings.GetMetadataPath(org, app, AuthenticationHelper.GetDeveloperUserName(_httpContextAccessor.HttpContext)) + _settings.ApplicationMetadataFileName;

                File.WriteAllText(filePath, metadataAsJson, Encoding.UTF8);
            }
            catch
            {
                return false;
            }

            return true;
        }

        /// <summary>
        /// Returns the <see cref="ServiceMetadata"/> for an app.
        /// </summary>
        /// <param name="org">Unique identifier of the organisation responsible for the app.</param>
        /// <param name="app">Application identifier which is unique within an organisation.</param>
        /// <returns>The service metadata for an app.</returns>
        public ServiceMetadata GetServiceMetaData(string org, string app)
        {
            string filedata = string.Empty;
            string filename = _settings.GetMetadataPath(org, app, AuthenticationHelper.GetDeveloperUserName(_httpContextAccessor.HttpContext)) + _settings.ServiceMetadataFileName;
            try
            {
                filedata = File.ReadAllText(filename, Encoding.UTF8);
                return JsonConvert.DeserializeObject<ServiceMetadata>(filedata);
            }
            catch (Exception ex)
            {
                _logger.LogError("Something went wrong when fetching serviceMetadata ", ex);
                return null;
            }
        }

        /// <inheritdoc/>
        public Application GetApplication(string org, string app)
        {
            string filedata = string.Empty;
            string filename = _settings.GetMetadataPath(org, app, AuthenticationHelper.GetDeveloperUserName(_httpContextAccessor.HttpContext)) + _settings.ApplicationMetadataFileName;
            try
            {
                if (File.Exists(filename))
                {
                    filedata = File.ReadAllText(filename, Encoding.UTF8);
                }

                return JsonConvert.DeserializeObject<Application>(filedata);
            }
            catch (Exception ex)
            {
                _logger.LogError("Something went wrong when fetching application metadata. {0}", ex);
                return null;
            }
        }

        #endregion

        /// <summary>
        /// Returns the content of a configuration file
        /// </summary>
        /// <param name="org">Unique identifier of the organisation responsible for the app.</param>
        /// <param name="app">Application identifier which is unique within an organisation.</param>
        /// <param name="name">The name of the configuration</param>
        /// <returns>A string containing the file content</returns>
        public string GetConfiguration(string org, string app, string name)
        {
            string filename = _settings.GetMetadataPath(org, app, AuthenticationHelper.GetDeveloperUserName(_httpContextAccessor.HttpContext)) + name.AsFileName();
            string filedata = null;

            if (File.Exists(filename))
            {
                filedata = File.ReadAllText(filename, Encoding.UTF8);
            }

            return filedata;
        }

        /// <summary>
        /// Returns the content of a file path relative to the root folder
        /// </summary>
        /// <param name="org">Unique identifier of the organisation responsible for the app.</param>
        /// <param name="app">Application identifier which is unique within an organisation.</param>
        /// <param name="fileName">The name of the configuration</param>
        /// <returns>A string containing the file content</returns>
        public string GetFileByRelativePath(string org, string app, string fileName)
        {
            string filename = _settings.GetServicePath(org, app, AuthenticationHelper.GetDeveloperUserName(_httpContextAccessor.HttpContext)) + fileName;
            string filedata = null;

            if (File.Exists(filename))
            {
                filedata = File.ReadAllText(filename, Encoding.UTF8);
            }

            return filedata;
        }

        /// <summary>
        /// Get content of resource file
        /// </summary>
        /// <param name="org">Unique identifier of the organisation responsible for the app.</param>
        /// <param name="app">Application identifier which is unique within an organisation.</param>
        /// <param name="id">The resource language id (for example <code>nb, en</code>)</param>
        /// <returns>The resource file content</returns>
        public string GetResource(string org, string app, string id)
        {
<<<<<<< HEAD
            string filename = _settings.GetResourcePath(org, app, AuthenticationHelper.GetDeveloperUserName(_httpContextAccessor.HttpContext)) + $"resource.{id}.json";
=======
            string filename = _settings.GetResourcePath(org, service, AuthenticationHelper.GetDeveloperUserName(_httpContextAccessor.HttpContext)) + $"resource.{id.AsFileName()}.json";
>>>>>>> 45dc5270
            string filedata = null;

            if (File.Exists(filename))
            {
                filedata = File.ReadAllText(filename, Encoding.UTF8);
            }

            return filedata;
        }

        /// <summary>
        /// Returns the app texts
        /// </summary>
        /// <param name="org">Unique identifier of the organisation responsible for the app.</param>
        /// <param name="app">Application identifier which is unique within an organisation.</param>
        /// <returns>The text</returns>
        public Dictionary<string, Dictionary<string, string>> GetServiceTexts(string org, string app)
        {
            Dictionary<string, Dictionary<string, string>> serviceTextsAllLanguages =
                new Dictionary<string, Dictionary<string, string>>();

            // Get app level text resources
            string resourcePath = _settings.GetResourcePath(org, app, AuthenticationHelper.GetDeveloperUserName(_httpContextAccessor.HttpContext));
            serviceTextsAllLanguages = GetResourceTexts(resourcePath, serviceTextsAllLanguages);

            // Get Org level text resources
            string orgResourcePath = _settings.GetOrgTextResourcePath(org, AuthenticationHelper.GetDeveloperUserName(_httpContextAccessor.HttpContext));
            serviceTextsAllLanguages = GetResourceTexts(orgResourcePath, serviceTextsAllLanguages);

            // Get Altinn common level text resources
            string commonResourcePath = _settings.GetCommonTextResourcePath(AuthenticationHelper.GetDeveloperUserName(_httpContextAccessor.HttpContext));
            serviceTextsAllLanguages = GetResourceTexts(commonResourcePath, serviceTextsAllLanguages);

            return serviceTextsAllLanguages;
        }

        /// <summary>
        /// retrieves resource text for the given path
        /// </summary>
        /// <param name="path">path for the resource files</param>
        /// <param name="resourceTexts">resource text dictionary</param>
        /// <returns>resource texts</returns>
        private Dictionary<string, Dictionary<string, string>> GetResourceTexts(string path, Dictionary<string, Dictionary<string, string>> resourceTexts)
        {
            if (Directory.Exists(path))
            {
                string[] directoryFiles = Directory.GetFiles(path);

                foreach (string directoryFile in directoryFiles)
                {
                    string fileName = Path.GetFileName(directoryFile);
                    string[] nameParts = fileName.Split('.');
                    if (nameParts.Length == 3 && nameParts[0] == "resource" && nameParts[2] == "json")
                    {
                        JObject resourceFile = JObject.Parse(File.ReadAllText(directoryFile));
                        string culture = (string)resourceFile["language"];
                        foreach (JObject resource in resourceFile["resources"])
                        {
                            string key = (string)resource["id"];
                            string value = (string)resource["value"];

                            if (key != null && value != null)
                            {
                                if (!resourceTexts.ContainsKey(key))
                                {
                                    resourceTexts.Add(key, new Dictionary<string, string>());
                                }

                                if (!resourceTexts[key].ContainsKey(culture))
                                {
                                    resourceTexts[key].Add(culture, value);
                                }
                            }
                        }
                    }
                }
            }

            return resourceTexts;
        }

        /// <summary>
        /// Returns the app languages
        /// </summary>
        /// <param name="org">Unique identifier of the organisation responsible for the app.</param>
        /// <param name="app">Application identifier which is unique within an organisation.</param>
        /// <returns>The text</returns>
        public List<string> GetLanguages(string org, string app)
        {
            List<string> languages = new List<string>();

            string resourcePath = _settings.GetResourcePath(org, app, AuthenticationHelper.GetDeveloperUserName(_httpContextAccessor.HttpContext));
            if (!Directory.Exists(resourcePath))
            {
                Directory.CreateDirectory(resourcePath);
            }

            string[] directoryFiles = Directory.GetFiles(resourcePath, "resource.*.json");
            foreach (string directoryFile in directoryFiles)
            {
                string fileName = Path.GetFileName(directoryFile);
                string[] nameParts = fileName.Split('.');
                languages.Add(nameParts[1]);
            }

            return languages;
        }

        /// <summary>
        /// Save app texts to resource files
        /// </summary>
        /// <param name="org">Unique identifier of the organisation responsible for the app.</param>
        /// <param name="app">Application identifier which is unique within an organisation.</param>
        /// <param name="texts">The texts to be saved</param>
        public void SaveServiceTexts(string org, string app, Dictionary<string, Dictionary<string, string>> texts)
        {
            // Language, key, value
            Dictionary<string, Dictionary<string, JObject>> resourceTextsAsJson =
                new Dictionary<string, Dictionary<string, JObject>>();

            foreach (KeyValuePair<string, Dictionary<string, string>> text in texts)
            {
                foreach (KeyValuePair<string, string> localizedText in text.Value)
                {
                    if (!resourceTextsAsJson.ContainsKey(localizedText.Key))
                    {
                        resourceTextsAsJson.Add(localizedText.Key, new Dictionary<string, JObject>());
                    }

                    if (!resourceTextsAsJson[localizedText.Key].ContainsKey(text.Key))
                    {
                        dynamic textObject = new JObject
                        {
                            new JProperty("id", text.Key),
                            new JProperty("value", localizedText.Value),
                        };
                        resourceTextsAsJson[localizedText.Key].Add(text.Key, textObject);
                    }
                }
            }

            string resourcePath = _settings.GetResourcePath(org, app, AuthenticationHelper.GetDeveloperUserName(_httpContextAccessor.HttpContext));

            foreach (KeyValuePair<string, Dictionary<string, JObject>> processedResource in resourceTextsAsJson)
            {
                JObject resourceObject = new JObject();
                string language = processedResource.Key;
                resourceObject.Add(new JProperty("language", language));
                JArray textsArray = new JArray();

                foreach (KeyValuePair<string, JObject> actualResource in processedResource.Value)
                {
                    textsArray.Add(actualResource.Value);
                }

                resourceObject.Add("resources", textsArray);
                File.WriteAllText(resourcePath + $"/resource.{processedResource.Key}.json", resourceObject.ToString());
            }
        }

        /// <summary>
        /// Get the XSD model from disk
        /// </summary>
        /// <param name="org">Unique identifier of the organisation responsible for the app.</param>
        /// <param name="app">Application identifier which is unique within an organisation.</param>
        /// <returns>Returns the XSD object as a string</returns>
        public string GetXsdModel(string org, string app)
        {
            string filename = _settings.GetModelPath(org, app, AuthenticationHelper.GetDeveloperUserName(_httpContextAccessor.HttpContext)) + _settings.ServiceModelXSDFileName;
            string filedata = null;

            if (File.Exists(filename))
            {
                filedata = File.ReadAllText(filename, Encoding.UTF8);
            }

            return filedata;
        }

        /// <summary>
        /// Get the Json Schema model from disk
        /// </summary>
        /// <param name="org">Unique identifier of the organisation responsible for the app.</param>
        /// <param name="app">Application identifier which is unique within an organisation.</param>
        /// <returns>Returns the Json Schema object as a string</returns>
        public string GetJsonSchemaModel(string org, string app)
        {
            string filename = _settings.GetModelPath(org, app, AuthenticationHelper.GetDeveloperUserName(_httpContextAccessor.HttpContext)) + _settings.ServiceModelJsonSchemaFileName;
            string filedata = null;

            if (File.Exists(filename))
            {
                filedata = File.ReadAllText(filename, Encoding.UTF8);
            }

            return filedata;
        }

        /// <summary>
        /// Get the Json form model from disk
        /// </summary>
        /// <param name="org">Unique identifier of the organisation responsible for the app.</param>
        /// <param name="app">Application identifier which is unique within an organisation.</param>
        /// <returns>Returns the json object as a string</returns>
        public string GetJsonFormLayout(string org, string app)
        {
            string filePath = _settings.GetFormLayoutPath(org, app, AuthenticationHelper.GetDeveloperUserName(_httpContextAccessor.HttpContext));
            string fileData = null;

            if (File.Exists(filePath))
            {
                fileData = File.ReadAllText(filePath, Encoding.UTF8);
            }

            return fileData;
        }

        /// <summary>
        /// Get the Json third party components from disk
        /// </summary>
        /// <param name="org">Unique identifier of the organisation responsible for the app.</param>
        /// <param name="app">Application identifier which is unique within an organisation.</param>
        /// <returns>Returns the json object as a string</returns>
        public string GetJsonThirdPartyComponents(string org, string app)
        {
            string filePath = _settings.GetThirdPartyComponentsPath(org, app, AuthenticationHelper.GetDeveloperUserName(_httpContextAccessor.HttpContext));
            string fileData = null;

            if (File.Exists(filePath))
            {
                fileData = File.ReadAllText(filePath, Encoding.UTF8);
            }

            return fileData;
        }

        /// <summary>
        /// Get the Json form model from disk for Dynamics
        /// </summary>
        /// <param name="org">Unique identifier of the organisation responsible for the app.</param>
        /// <param name="app">Application identifier which is unique within an organisation.</param>
        /// <returns>Returns the json object as a string</returns>
        public string GetRuleHandler(string org, string app)
        {
            string filePath = _settings.GetDynamicsPath(org, app, AuthenticationHelper.GetDeveloperUserName(_httpContextAccessor.HttpContext)) + _settings.RuleHandlerFileName;
            string fileData = null;

            if (File.Exists(filePath))
            {
                fileData = File.ReadAllText(filePath, Encoding.UTF8);
            }

            return fileData;
        }

        /// <summary>
        /// Get the Json form model from disk for Calculation
        /// </summary>
        /// <param name="org">Unique identifier of the organisation responsible for the app.</param>
        /// <param name="app">Application identifier which is unique within an organisation.</param>
        /// <returns>Returns the json object as a string</returns>
        public string GetCalculationHandler(string org, string app)
        {
            string filePath = _settings.GetCalculationPath(org, app, AuthenticationHelper.GetDeveloperUserName(_httpContextAccessor.HttpContext)) + _settings.RuleHandlerFileName;
            string fileData = null;

            if (File.Exists(filePath))
            {
                fileData = File.ReadAllText(filePath, Encoding.UTF8);
            }

            return fileData;
        }

        /// <summary>
        /// Get the Json file from disk
        /// </summary>
        /// <param name="org">Unique identifier of the organisation responsible for the app.</param>
        /// <param name="app">Application identifier which is unique within an organisation.</param>
        /// <param name="fileName">The filename so read from</param>
        /// <returns>Returns the json object as a string</returns>
        public string GetJsonFile(string org, string app, string fileName)
        {
            string filePath = _settings.GetResourcePath(org, app, AuthenticationHelper.GetDeveloperUserName(_httpContextAccessor.HttpContext)) + fileName;
            string fileData = null;

            if (File.Exists(filePath))
            {
                fileData = File.ReadAllText(filePath, Encoding.UTF8);
            }

            return fileData;
        }

        /// <summary>
        /// Save the JSON form layout to disk
        /// </summary>
        /// <param name="org">Unique identifier of the organisation responsible for the app.</param>
        /// <param name="app">Application identifier which is unique within an organisation.</param>
        /// <param name="resource">The content of the resource file</param>
        /// <returns>A boolean indicating if saving was ok</returns>
        public bool SaveJsonFormLayout(string org, string app, string resource)
        {
            string filePath = _settings.GetFormLayoutPath(org, app, AuthenticationHelper.GetDeveloperUserName(_httpContextAccessor.HttpContext));
            new FileInfo(filePath).Directory.Create();
            File.WriteAllText(filePath, resource, Encoding.UTF8);

            return true;
        }

        /// <summary>
        /// Save the JSON third party components to disk
        /// </summary>
        /// <param name="org">Unique identifier of the organisation responsible for the app.</param>
        /// <param name="app">Application identifier which is unique within an organisation.</param>
        /// <param name="resource">The content of the resource file</param>
        /// <returns>A boolean indicating if saving was ok</returns>
        public bool SaveJsonThirdPartyComponents(string org, string app, string resource)
        {
            string filePath = _settings.GetThirdPartyComponentsPath(org, app, AuthenticationHelper.GetDeveloperUserName(_httpContextAccessor.HttpContext));
            new FileInfo(filePath).Directory.Create();
            File.WriteAllText(filePath, resource, Encoding.UTF8);

            return true;
        }

        /// <summary>
        /// Save the JSON file to disk
        /// </summary>
        /// <param name="org">Unique identifier of the organisation responsible for the app.</param>
        /// <param name="app">Application identifier which is unique within an organisation.</param>
        /// <param name="resource">The content of the resource file</param>
        /// <param name="fileName">The filename</param>
        /// <returns>A boolean indicating if saving was ok</returns>
        public bool SaveJsonFile(string org, string app, string resource, string fileName)
        {
            string filePath = _settings.GetResourcePath(org, app, AuthenticationHelper.GetDeveloperUserName(_httpContextAccessor.HttpContext)) + fileName;
            new FileInfo(filePath).Directory.Create();
            File.WriteAllText(filePath, resource, Encoding.UTF8);

            return true;
        }

        /// <summary>
        /// Gets the raw content of a code list
        /// </summary>
        /// <param name="org">Unique identifier of the organisation responsible for the app.</param>
        /// <param name="app">Application identifier which is unique within an organisation.</param>
        /// <param name="name">The name of the code list to retrieve</param>
        /// <returns>Raw contents of a code list file</returns>
        public string GetCodelist(string org, string app, string name)
        {
            try
            {
                Dictionary<string, string> allCodelists = GetCodelists(org, app);

                if (!allCodelists.ContainsKey(name))
                {
                    return null;
                }

                return allCodelists[name];
            }
            catch
            {
                return null;
            }
        }

        /// <summary>
        /// Method that stores configuration to disk
        /// </summary>
        /// <param name="org">Unique identifier of the organisation responsible for the app.</param>
        /// <param name="app">Application identifier which is unique within an organisation.</param>
        /// <param name="name">The name on config</param>
        /// <param name="config">The content</param>
        /// <returns>A boolean indicating if everything went ok</returns>
        public bool SaveConfiguration(string org, string app, string name, string config)
        {
            string filePath = _settings.GetMetadataPath(org, app, AuthenticationHelper.GetDeveloperUserName(_httpContextAccessor.HttpContext)) + name;
            new FileInfo(filePath).Directory.Create();
            File.WriteAllText(filePath, config, Encoding.UTF8);

            return true;
        }

        /// <summary>
        /// Method that stores contents of file path relative to root
        /// </summary>
        /// <param name="org">Unique identifier of the organisation responsible for the app.</param>
        /// <param name="app">Application identifier which is unique within an organisation.</param>
        /// <param name="fileName">The name on config</param>
        /// <param name="fileContent">The content</param>
        /// <returns>A boolean indicating if everything went ok</returns>
        public bool SaveFile(string org, string app, string fileName, string fileContent)
        {
            string filePath = _settings.GetServicePath(org, app, AuthenticationHelper.GetDeveloperUserName(_httpContextAccessor.HttpContext)) + fileName;
            File.WriteAllText(filePath, fileContent, Encoding.UTF8);
            return true;
        }

        /// <summary>
        /// Stores the resource for a given language id
        /// </summary>
        /// <param name="org">Unique identifier of the organisation responsible for the app.</param>
        /// <param name="app">Application identifier which is unique within an organisation.</param>
        /// <param name="id">The resource language id (for example <code>nb, en</code>)</param>
        /// <param name="resource">The content of the resource file</param>
        /// <returns>A boolean indicating if saving was ok</returns>
        public bool SaveResource(string org, string app, string id, string resource)
        {
            string filePath = _settings.GetResourcePath(org, app, AuthenticationHelper.GetDeveloperUserName(_httpContextAccessor.HttpContext)) + $"resource.{id.AsFileName()}.json";
            new FileInfo(filePath).Directory.Create();
            File.WriteAllText(filePath, resource, Encoding.UTF8);

            return true;
        }

        /// <summary>
        /// Deletes the language resource for a given language id
        /// </summary>
        /// <param name="org">Unique identifier of the organisation responsible for the app.</param>
        /// <param name="app">Application identifier which is unique within an organisation.</param>
        /// <param name="id">The resource language id (for example <code>nb, en</code>)</param>
        /// <returns>A boolean indicating if the delete was a success</returns>
        public bool DeleteLanguage(string org, string app, string id)
        {
<<<<<<< HEAD
            string filename = string.Format(_settings.GetResourcePath(org, app, AuthenticationHelper.GetDeveloperUserName(_httpContextAccessor.HttpContext))) + $"resource.{id}.json";
=======
            string filename = string.Format(_settings.GetResourcePath(org, service, AuthenticationHelper.GetDeveloperUserName(_httpContextAccessor.HttpContext))) + $"resource.{id.AsFileName()}.json";
>>>>>>> 45dc5270
            bool deleted = false;

            if (File.Exists(filename))
            {
                File.Delete(filename);
                deleted = true;
            }

            return deleted;
        }

        /// <summary>
        /// Creates the ServiceModel based on XSD
        /// </summary>
        /// <param name="org">Unique identifier of the organisation responsible for the app.</param>
        /// <param name="app">Application identifier which is unique within an organisation.</param>
        /// <param name="serviceMetadata">The serviceMetadata to generate the model based on</param>
        /// <param name="mainXsd">The main XSD for the current app</param>
        /// <returns>A value indicating if everything went ok</returns>
        public bool CreateModel(string org, string app, ServiceMetadata serviceMetadata, XDocument mainXsd)
        {
            JsonMetadataParser modelGenerator = new JsonMetadataParser();

            serviceMetadata.Org = org;
            serviceMetadata.RepositoryName = app;

            string classes = modelGenerator.CreateModelFromMetadata(serviceMetadata);

            // Load currently stored serviceMetadata
            ServiceMetadata original = GetServiceMetaData(org, app);
            string oldRoot = original.Elements != null && original.Elements.Count > 0 ? original.Elements.Values.First(e => e.ParentElement == null).TypeName : null;

            // Update the serviceMetadata with new elements
            original.Elements = serviceMetadata.Elements;
            string newRoot = original.Elements != null && original.Elements.Count > 0 ? original.Elements.Values.First(e => e.ParentElement == null).TypeName : null;

            if (!UpdateServiceMetadata(org, app, original))
            {
                return false;
            }

            // Create the .cs file for the model
            try
            {
                string filePath = _settings.GetModelPath(org, app, AuthenticationHelper.GetDeveloperUserName(_httpContextAccessor.HttpContext)) + _settings.ServiceModelFileName;
                new FileInfo(filePath).Directory.Create();
                File.WriteAllText(filePath, classes, Encoding.UTF8);
            }
            catch
            {
                return false;
            }

            if (mainXsd != null)
            {
                string mainXsdString = mainXsd.ToString();

                // Create the .xsd file for the model
                try
                {
                    string filePath = _settings.GetModelPath(org, app, AuthenticationHelper.GetDeveloperUserName(_httpContextAccessor.HttpContext)) + _settings.ServiceModelXSDFileName;
                    new FileInfo(filePath).Directory.Create();
                    File.WriteAllText(filePath, mainXsdString, Encoding.UTF8);
                }
                catch (Exception)
                {
                    return false;
                }

                // Create the json schema file for the model
                try
                {
                    XsdToJsonSchema xsdToJsonSchemaConverter;
                    using (MemoryStream memStream = new MemoryStream(Encoding.UTF8.GetBytes(mainXsdString)))
                    {
                        xsdToJsonSchemaConverter = new XsdToJsonSchema(XmlReader.Create(memStream), _loggerFactory.CreateLogger<XsdToJsonSchema>());
                    }

                    JsonSchema jsonSchema = xsdToJsonSchemaConverter.AsJsonSchema();

                    string filePath = _settings.GetModelPath(org, app, AuthenticationHelper.GetDeveloperUserName(_httpContextAccessor.HttpContext)) + _settings.ServiceModelJsonSchemaFileName;
                    new FileInfo(filePath).Directory.Create();
                    File.WriteAllText(filePath, new Manatee.Json.Serialization.JsonSerializer().Serialize(jsonSchema).GetIndentedString(0), Encoding.UTF8);
                }
                catch (Exception)
                {
                    return false;
                }
            }

            string resourceDirectory = _settings.GetResourcePath(org, app, AuthenticationHelper.GetDeveloperUserName(_httpContextAccessor.HttpContext));
            if (!Directory.Exists(resourceDirectory))
            {
                throw new Exception("Resource directory missing.");
            }

            string implementationDirectory = _settings.GetImplementationPath(org, app, AuthenticationHelper.GetDeveloperUserName(_httpContextAccessor.HttpContext));
            if (!Directory.Exists(implementationDirectory))
            {
                throw new Exception("Implementation directory missing.");
            }

            // Update the ServiceImplementation class with the correct model type name
            string serviceImplementationPath = implementationDirectory + _settings.ServiceImplementationFileName;
            File.WriteAllText(
                serviceImplementationPath,
                File.ReadAllText(serviceImplementationPath).Replace(oldRoot ?? CodeGeneration.DefaultServiceModelName, newRoot ?? CodeGeneration.DefaultServiceModelName));

            string calculationHandlerPath = _settings.GetCalculationPath(org, app, AuthenticationHelper.GetDeveloperUserName(_httpContextAccessor.HttpContext)) + _settings.CalculationHandlerFileName;
            File.WriteAllText(
                calculationHandlerPath,
                File.ReadAllText(calculationHandlerPath).Replace(oldRoot ?? CodeGeneration.DefaultServiceModelName, newRoot ?? CodeGeneration.DefaultServiceModelName));

            string validationHandlerPath = _settings.GetValidationPath(org, app, AuthenticationHelper.GetDeveloperUserName(_httpContextAccessor.HttpContext)) + _settings.ValidationHandlerFileName;
            File.WriteAllText(
                validationHandlerPath,
                File.ReadAllText(validationHandlerPath).Replace(oldRoot ?? CodeGeneration.DefaultServiceModelName, newRoot ?? CodeGeneration.DefaultServiceModelName));

            string instansiationHandlerPath = implementationDirectory + _settings.InstantiationHandlerFileName;
            File.WriteAllText(
                instansiationHandlerPath,
                File.ReadAllText(instansiationHandlerPath).Replace(oldRoot ?? CodeGeneration.DefaultServiceModelName, newRoot ?? CodeGeneration.DefaultServiceModelName));

            return true;
        }

        /// <summary>
        /// Gets the content of the service model as string.
        /// </summary>
        /// <param name="org">Unique identifier of the organisation responsible for the app.</param>
        /// <param name="app">Application identifier which is unique within an organisation.</param>
        /// <returns>Service model content.</returns>
        public string GetServiceModel(string org, string app)
        {
            string filename = _settings.GetModelPath(org, app, AuthenticationHelper.GetDeveloperUserName(_httpContextAccessor.HttpContext)) + _settings.ServiceModelFileName;
            string filedata = null;

            if (File.Exists(filename))
            {
                filedata = File.ReadAllText(filename, Encoding.UTF8);
            }

            return filedata;
        }

        /// <summary>
        /// List the available apps on local disk
        /// </summary>
        /// <returns>A list of apps</returns>
        public List<ServiceMetadata> GetAvailableServices()
        {
            List<ServiceMetadata> services = new List<ServiceMetadata>();
            string[] serviceOwners = null;

            serviceOwners = (Environment.GetEnvironmentVariable("ServiceRepositorySettings__RepositoryLocation") != null)
                            ? serviceOwners = Directory.GetDirectories(Environment.GetEnvironmentVariable("ServiceRepositorySettings__RepositoryLocation"))
                            : serviceOwners = Directory.GetDirectories(_settings.RepositoryLocation);

            foreach (string serviceOwner in serviceOwners)
            {
                string serviceOwnerFileName = Path.GetFileName(serviceOwner);
                string[] serviceRepos = Directory.GetDirectories(serviceOwner);

                foreach (string serviceRepo in serviceRepos)
                {
                    string serviceRepoFileName = Path.GetFileName(serviceRepo);
                    string serviceDirectory = _settings.GetMetadataPath(serviceOwnerFileName, serviceRepoFileName, AuthenticationHelper.GetDeveloperUserName(_httpContextAccessor.HttpContext));
                    if (Directory.Exists(serviceDirectory))
                    {
                        services.Add(GetServiceMetaData(serviceOwnerFileName, serviceRepoFileName));
                    }
                }
            }

            return services;
        }

        /// <summary>
        /// Returns a list of all application owners present in the local repository
        /// </summary>
        /// <returns>A list of all application owners</returns>
        public IList<OrgConfiguration> GetOwners()
        {
            List<OrgConfiguration> serviceOwners = new List<OrgConfiguration>();

            string[] serviceOwnerDirectories = null;

            serviceOwnerDirectories = (Environment.GetEnvironmentVariable("ServiceRepositorySettings__RepositoryLocation") != null)
            ? Directory.GetDirectories(Environment.GetEnvironmentVariable("ServiceRepositorySettings__RepositoryLocation"))
            : Directory.GetDirectories(_settings.RepositoryLocation);

            foreach (string serviceOwnerDirectory in serviceOwnerDirectories)
            {
                string filename = serviceOwnerDirectory + "/" + Path.GetFileName(serviceOwnerDirectory) + "/config.json";
                if (File.Exists(filename))
                {
                    string textData = File.ReadAllText(filename);
                    serviceOwners.Add(JsonConvert.DeserializeObject<OrgConfiguration>(textData));
                }
            }

            return serviceOwners;
        }

        /// <summary>
        /// Creates a new app folder under the given <paramref name="owner">owner</paramref> and saves the
        /// given <paramref name="serviceConfig"/>
        /// </summary>
        /// <param name="owner">The app owner to create the new app under</param>
        /// <param name="serviceConfig">The ServiceConfiguration to save</param>
        /// <param name="repoCreated">Whether the repo is created or not</param>
        /// <returns>The repository created in gitea</returns>
        public RepositoryClient.Model.Repository CreateService(string owner, ServiceConfiguration serviceConfig, bool repoCreated = false)
        {
            string filename = _settings.GetServicePath(owner, serviceConfig.RepositoryName, AuthenticationHelper.GetDeveloperUserName(_httpContextAccessor.HttpContext)) + "config.json";
            AltinnCore.RepositoryClient.Model.Repository repository = null;
            RepositoryClient.Model.CreateRepoOption createRepoOption = new RepositoryClient.Model.CreateRepoOption(Name: serviceConfig.RepositoryName, Readme: "Tjenestedata", Description: string.Empty);

            if (!repoCreated)
            {
                repository = CreateRepository(owner, createRepoOption);
            }

            if (repository != null && repository.RepositoryCreatedStatus == System.Net.HttpStatusCode.Created)
            {
                if (!File.Exists(filename))
                {
                    _sourceControl.CloneRemoteRepository(owner, serviceConfig.RepositoryName);

                    // Verify if directory exist. Should Exist if Cloning of new repository worked
                    if (!new FileInfo(filename).Directory.Exists)
                    {
                        new FileInfo(filename).Directory.Create();
                    }

                    Stream fileStream = null;
                    try
                    {
                        fileStream = new FileStream(filename, FileMode.Create, FileAccess.ReadWrite);
                        using (StreamWriter streamWriter = new StreamWriter(fileStream))
                        {
                            fileStream = null;
                            streamWriter.WriteLine(JsonConvert.SerializeObject(serviceConfig));
                        }
                    }
                    finally
                    {
                        if (fileStream != null)
                        {
                            fileStream.Dispose();
                        }
                    }
                }

                ServiceMetadata metadata = new ServiceMetadata
                {
                    Org = owner,
                    ServiceName = serviceConfig.ServiceName,
                    RepositoryName = serviceConfig.RepositoryName,
                };

                CreateServiceMetadata(metadata);
                CreateApplication(owner, serviceConfig.RepositoryName, serviceConfig.ServiceName);

                if (!string.IsNullOrEmpty(serviceConfig.ServiceName))
                {
                    JObject json = JObject.FromObject(new
                    {
                        language = "nb-NO",
                        resources = new[]
                        {
                            new { id = "ServiceName", value = serviceConfig.ServiceName },
                            new { id = "subscription_hook_error_title", value = string.Empty },
                            new { id = "subscription_hook_error_content", value = string.Empty },
                            new { id = "subscription_hook_error_url", value = string.Empty },
                            new { id = "subscription_hook_error_urlText", value = string.Empty },
                            new { id = "subscription_hook_error_urlTextSuffix", value = string.Empty },
                            new { id = "subscription_hook_error_statusCode", value = string.Empty }
                        },
                    });
                    SaveResource(owner, serviceConfig.RepositoryName, "nb-NO", json.ToString());
                }

                CommitInfo commitInfo = new CommitInfo() { Org = owner, Repository = serviceConfig.RepositoryName, Message = "App created" };

                _sourceControl.PushChangesForRepository(commitInfo);
            }

            return repository;
        }

        /// <summary>
        /// Delete an app folder from disk.
        /// </summary>
        /// <param name="org">Unique identifier of the organisation responsible for the app.</param>
        /// <param name="app">Application identifier which is unique within an organisation.</param>
        /// <returns>true if success, false otherwise</returns>
        public bool DeleteService(string org, string app)
        {
            try
            {
                string developerUserName = AuthenticationHelper.GetDeveloperUserName(_httpContextAccessor.HttpContext);

                string directoryPath = null;

                org = org.AsFileName();
                service = service.AsFileName();

                directoryPath = (Environment.GetEnvironmentVariable("ServiceRepositorySettings__RepositoryLocation") != null)
                                ? $"{Environment.GetEnvironmentVariable("ServiceRepositorySettings__RepositoryLocation")}/{developerUserName}/{org}"
                                : $"{_settings.RepositoryLocation}/{developerUserName}/{org}";

                if (!string.IsNullOrEmpty(app))
                {
                    directoryPath += "/" + app;
                }
                else
                {
                    directoryPath += "/" + org;
                }

                DirectoryInfo directoryInfo = new DirectoryInfo(directoryPath);
                foreach (FileInfo file in directoryInfo.GetFiles())
                {
                    file.Delete();
                }

                foreach (DirectoryInfo directory in directoryInfo.GetDirectories())
                {
                    directory.Delete(true);
                }

                Directory.Delete(directoryPath, true);
            }
            catch (Exception)
            {
                return false;
            }

            return true;
        }

        /// <summary>
        /// Returns a list of all apps for a given organisation present in the local repository
        /// </summary>
        /// <param name="org">Unique identifier of the organisation responsible for the app.</param>
        /// <returns>A list of all apps for the given org</returns>
        public IList<ServiceConfiguration> GetServices(string org)
        {
            List<ServiceConfiguration> services = new List<ServiceConfiguration>();
            IList<OrgConfiguration> owners = GetOwners();
            OrgConfiguration owner = owners.FirstOrDefault(so => so.Code == org);

            if (owner != null)
            {
                string[] serviceRepos = Directory.GetDirectories(_settings.GetOrgPath(org));

                foreach (string serviceRepo in serviceRepos)
                {
                    if (File.Exists(serviceRepo + "/config.json") && Path.GetFileName(serviceRepo) != org)
                    {
                        string textData = File.ReadAllText(serviceRepo + "/config.json");
                        services.Add(JsonConvert.DeserializeObject<ServiceConfiguration>(textData));
                    }
                }
            }

            return services;
        }

        /// <summary>
        /// Gets all packages for the given app.
        /// </summary>
        /// <param name="org">Unique identifier of the organisation responsible for the app.</param>
        /// <param name="app">Application identifier which is unique within an organisation.</param>
        /// <returns>A list of all packages created for the given app.</returns>
        public IList<ServicePackageDetails> GetServicePackages(string org, string app)
        {
            Guard.AssertOrgService(org, app);
            List<ServicePackageDetails> packageDetails = new List<ServicePackageDetails>();
            string packageDirectory = _settings.GetServicePackagesPath(org, app, AuthenticationHelper.GetDeveloperUserName(_httpContextAccessor.HttpContext));

            if (!Directory.Exists(packageDirectory))
            {
                return packageDetails;
            }

            foreach (string fileName in Directory.EnumerateFiles(packageDirectory))
            {
                ServicePackageDetails details = JsonConvert.DeserializeObject<ServicePackageDetails>(new StreamReader(ZipFile.OpenRead(fileName).Entries.First(e => e.Name == "ServicePackageDetails.json").Open()).ReadToEnd());
                details.PackageName = Path.GetFileName(fileName);
                packageDetails.Add(details);
            }

            return packageDetails;
        }

        /// <summary>
        /// Updates rules for an app.
        /// </summary>
        /// <param name="org">Unique identifier of the organisation responsible for the app.</param>
        /// <param name="app">Application identifier which is unique within an organisation.</param>
        /// <param name="rules">The rules to save</param>
        /// <returns>A boolean indicating if saving was ok</returns>
        public bool UpdateRules(string org, string app, List<RuleContainer> rules)
        {
            try
            {
                Directory.CreateDirectory(_settings.GetRulesPath(org, app, AuthenticationHelper.GetDeveloperUserName(_httpContextAccessor.HttpContext)));
                string rulesAsJson = JsonConvert.SerializeObject(rules);
                string filePath = _settings.GetRulesPath(org, app, AuthenticationHelper.GetDeveloperUserName(_httpContextAccessor.HttpContext)) + _settings.RulesFileName;

                File.WriteAllText(filePath, rulesAsJson, Encoding.UTF8);
            }
            catch
            {
                return false;
            }

            return true;
        }

        /// <summary>
        /// Returns the rules for an app.
        /// </summary>
        /// <param name="org">Unique identifier of the organisation responsible for the app.</param>
        /// <param name="app">Application identifier which is unique within an organisation.</param>
        /// <returns>The rules for an app</returns>
        public List<RuleContainer> GetRules(string org, string app)
        {
            string filename = _settings.GetRulesPath(org, app, AuthenticationHelper.GetDeveloperUserName(_httpContextAccessor.HttpContext)) + _settings.RulesFileName;
            List<RuleContainer> rules = null;

            if (File.Exists(filename))
            {
                string textData = File.ReadAllText(filename, Encoding.UTF8);
                rules = JsonConvert.DeserializeObject<List<RuleContainer>>(textData);
            }

            return rules;
        }

        /// <summary>
        /// Create and clone the organisation's code list
        /// </summary>
        /// <param name="org">Unique identifier of the organisation responsible for the app.</param>
        public void CreateAndCloneOrgCodeLists(string org)
        {
            org = org.AsFileName();

            try
            {
                string localServiceRepoFolder =
                    (Environment.GetEnvironmentVariable("ServiceRepositorySettings__RepositoryLocation") != null)
                    ? $"{Environment.GetEnvironmentVariable("ServiceRepositorySettings__RepositoryLocation")}{AuthenticationHelper.GetDeveloperUserName(_httpContextAccessor.HttpContext)}/{org}/codelists"
                    : $"{_settings.RepositoryLocation}{AuthenticationHelper.GetDeveloperUserName(_httpContextAccessor.HttpContext)}/{org}/codelists";

                using (Repository repo = new Repository(localServiceRepoFolder))
                {
                    // User has a local repo for codelist.
                    return;
                }
            }
            catch (RepositoryNotFoundException)
            {
                // Happens when developer has not cloned org repo
            }

            // First verify if there exist a remote repo
            try
            {
                _sourceControl.CloneRemoteRepository(org, Constants.General.CodeListRepository);
            }
            catch (Exception ex)
            {
                _logger.LogError("Unable to verify if there exist a remote repo for codelist", ex);
            }

            RepositoryClient.Model.CreateRepoOption createRepoOption = new RepositoryClient.Model.CreateRepoOption(Name: Constants.General.CodeListRepository, Readme: "Kodelister", Description: "Dette er repository for kodelister for " + org);
            CreateRepository(org, createRepoOption);

            try
            {
                _sourceControl.CloneRemoteRepository(org, Constants.General.CodeListRepository);
            }
            catch (Exception ex)
            {
                _logger.LogError("Unable to clone remote repo for codelist", ex);
            }
        }

        /// <summary>
        /// create a repository in gitea for the given organisation and options
        /// </summary>
        /// <param name="owner">the owner</param>
        /// <param name="createRepoOption">the options for creating a repository</param>
        /// <returns>The newly created repository</returns>
        public AltinnCore.RepositoryClient.Model.Repository CreateRepository(string owner, AltinnCore.RepositoryClient.Model.CreateRepoOption createRepoOption)
        {
            return _gitea.CreateRepository(owner, createRepoOption).Result;
        }

        /// <summary>
        /// Gets all code lists at org or app level
        /// </summary>
        /// <param name="org">Unique identifier of the organisation responsible for the app.</param>
        /// <param name="app">Application identifier which is unique within an organisation.</param>
        /// <returns>All code lists at the given location</returns>
        public Dictionary<string, string> GetCodelists(string org, string app)
        {
            org = org.AsFileName();
            app = app.AsFileName();

            CreateAndCloneOrgCodeLists(org);

            Dictionary<string, string> codelists = new Dictionary<string, string>();
            string codelistDirectoryPath = null;
            codelistDirectoryPath = (Environment.GetEnvironmentVariable("ServiceRepositorySettings__RepositoryLocation") != null)
                ? $"{Environment.GetEnvironmentVariable("ServiceRepositorySettings__RepositoryLocation")}{AuthenticationHelper.GetDeveloperUserName(_httpContextAccessor.HttpContext)}/{org}"
                : $"{_settings.RepositoryLocation}{AuthenticationHelper.GetDeveloperUserName(_httpContextAccessor.HttpContext)}/{org}";

            if (!string.IsNullOrEmpty(app))
            {
                codelistDirectoryPath += "/" + app;
            }

            codelistDirectoryPath += "/codelists/";

            if (!Directory.Exists(codelistDirectoryPath))
            {
                return codelists;
            }

            string[] directoryFiles = Directory.GetFiles(codelistDirectoryPath);
            foreach (string directoryFile in directoryFiles)
            {
                string fileName = Path.GetFileName(directoryFile);
                string codelistName = fileName.Substring(0, fileName.IndexOf('.'));

                string codelistContents = File.ReadAllText(directoryFile);

                codelists.Add(codelistName, codelistContents);
            }

            return codelists;
        }

        /// <summary>
        /// Method that stores code list to disk
        /// </summary>
        /// <param name="org">Unique identifier of the organisation responsible for the app.</param>
        /// <param name="app">Application identifier which is unique within an organisation.</param>
        /// <param name="name">The name on config</param>
        /// <param name="codelist">The content</param>
        /// <returns>A boolean indicating if the code list was successfully saved</returns>
        public bool SaveCodeList(string org, string app, string name, string codelist)
        {
            org = org.AsFileName();
            service = service.AsFileName();
            name = name.AsFileName();

            try
            {
                string filePath =
                    (Environment.GetEnvironmentVariable("ServiceRepositorySettings__RepositoryLocation") != null)
                    ? $"{Environment.GetEnvironmentVariable("ServiceRepositorySettings__RepositoryLocation")}{AuthenticationHelper.GetDeveloperUserName(_httpContextAccessor.HttpContext)}/{org}"
                    : $"{_settings.RepositoryLocation}{AuthenticationHelper.GetDeveloperUserName(_httpContextAccessor.HttpContext)}/{org}";

                if (!string.IsNullOrEmpty(app))
                {
                    filePath += "/" + app;
                }

                filePath += $"/codelists/{name}.json";

                new FileInfo(filePath).Directory.Create();
                File.WriteAllText(filePath, codelist, Encoding.UTF8);
            }
            catch
            {
                return false;
            }

            return true;
        }

        /// <summary>
        /// Method that deletes a code list from disk
        /// </summary>
        /// <param name="org">Unique identifier of the organisation responsible for the app.</param>
        /// <param name="app">Application identifier which is unique within an organisation.</param>
        /// <param name="name">The name on config</param>
        /// <returns>A boolean indicating if the Code List was deleted</returns>
        public bool DeleteCodeList(string org, string app, string name)
        {
            org = org.AsFileName();
            service = service.AsFileName();
            name = name.AsFileName();

            try
            {
                string filePath = (Environment.GetEnvironmentVariable("ServiceRepositorySettings__RepositoryLocation") != null)
                ? $"{Environment.GetEnvironmentVariable("ServiceRepositorySettings__RepositoryLocation")}{AuthenticationHelper.GetDeveloperUserName(_httpContextAccessor.HttpContext)}/{org}"
                : $"{_settings.RepositoryLocation}{AuthenticationHelper.GetDeveloperUserName(_httpContextAccessor.HttpContext)}/{org}";

                if (!string.IsNullOrEmpty(app))
                {
                    filePath += "/" + app;
                }

                filePath += $"/codelists/{name}.json";
                File.Delete(filePath);
            }
            catch (Exception)
            {
                return false;
            }

            return true;
        }

        /// <summary>
        /// Delete text resource
        /// </summary>
        /// <param name="org">Unique identifier of the organisation responsible for the app.</param>
        /// <param name="app">Application identifier which is unique within an organisation.</param>
        /// <param name="name">The name of the view</param>
        public void DeleteTextResource(string org, string app, string name)
        {
            Guard.AssertArgumentNotNullOrWhiteSpace(name, nameof(name));
            string resourceTextKey = ViewResourceKey(name);

            IEnumerable<ResourceWrapper> resources = GetAllResources(org, app);
            foreach (ResourceWrapper resource in resources)
            {
                ResourceCollection jsonFileContent = resource.Resources;
                List<Resource> itemsToDelete = jsonFileContent?.Resources.Where(v => resourceTextKey == v?.Id).ToList();

                if (itemsToDelete != null && itemsToDelete.Any())
                {
                    itemsToDelete.ForEach(r => jsonFileContent.Resources.Remove(r));
                    Save(resource);
                }
            }
        }

        /// <summary>
        /// Returns a list of files in the Implementation directory.
        /// </summary>
        /// <param name="org">Unique identifier of the organisation responsible for the app.</param>
        /// <param name="app">Application identifier which is unique within an organisation.</param>
        /// <returns>A list of file names</returns>
        public List<AltinnCoreFile> GetImplementationFiles(string org, string app)
        {
            List<AltinnCoreFile> coreFiles = new List<AltinnCoreFile>();

            string[] files = Directory.GetFiles(_settings.GetImplementationPath(org, app, AuthenticationHelper.GetDeveloperUserName(_httpContextAccessor.HttpContext)));
            foreach (string file in files)
            {
                AltinnCoreFile corefile = new AltinnCoreFile
                {
                    FilePath = file,
                    FileName = Path.GetFileName(file),
                    LastChanged = File.GetLastWriteTime(file),
                };

                coreFiles.Add(corefile);
            }

            string[] modelFiles = null;

            if (Directory.Exists(_settings.GetModelPath(org, app, AuthenticationHelper.GetDeveloperUserName(_httpContextAccessor.HttpContext))))
            {
                modelFiles = Directory.GetFiles(_settings.GetModelPath(org, app, AuthenticationHelper.GetDeveloperUserName(_httpContextAccessor.HttpContext)));
                foreach (string file in modelFiles)
                {
                    AltinnCoreFile corefile = new AltinnCoreFile
                    {
                        FilePath = file,
                        FileName = Path.GetFileName(file),
                        LastChanged = File.GetLastWriteTime(file),
                    };

                    coreFiles.Add(corefile);
                }
            }

            string[] jsFiles = Directory.GetFiles(_settings.GetResourcePath(org, app, AuthenticationHelper.GetDeveloperUserName(_httpContextAccessor.HttpContext)));
            foreach (string file in jsFiles)
            {
                if (Path.GetFileName(file) == _settings.RuleHandlerFileName)
                {
                    AltinnCoreFile corefile = new AltinnCoreFile
                    {
                        FilePath = file,
                        FileName = Path.GetFileName(file),
                        LastChanged = File.GetLastWriteTime(file),
                    };

                    coreFiles.Add(corefile);
                }
            }

            return coreFiles;
        }

        /// <summary>
        /// Returns a list of files in the Dynamics directory.
        /// </summary>
        /// <param name="org">Unique identifier of the organisation responsible for the app.</param>
        /// <param name="app">Application identifier which is unique within an organisation.</param>
        /// <returns>A list of file names</returns>
        public List<AltinnCoreFile> GetDynamicsFiles(string org, string app)
        {
            List<AltinnCoreFile> coreFiles = new List<AltinnCoreFile>();

            string[] jsFiles = Directory.GetFiles(_settings.GetDynamicsPath(org, app, AuthenticationHelper.GetDeveloperUserName(_httpContextAccessor.HttpContext)));
            foreach (string file in jsFiles)
            {
                AltinnCoreFile corefile = new AltinnCoreFile
                {
                    FilePath = file,
                    FileName = Path.GetFileName(file),
                    LastChanged = File.GetLastWriteTime(file),
                };

                coreFiles.Add(corefile);
            }

            return coreFiles;
        }

        /// <summary>
        /// Returns a list of files in the Calculation directory.
        /// </summary>
        /// <param name="org">Unique identifier of the organisation responsible for the app.</param>
        /// <param name="app">Application identifier which is unique within an organisation.</param>
        /// <returns>A list of file names</returns>
        public List<AltinnCoreFile> GetCalculationFiles(string org, string app)
        {
            List<AltinnCoreFile> coreFiles = new List<AltinnCoreFile>();

            string[] files = Directory.GetFiles(_settings.GetCalculationPath(org, app, AuthenticationHelper.GetDeveloperUserName(_httpContextAccessor.HttpContext)));
            foreach (string file in files)
            {
                AltinnCoreFile corefile = new AltinnCoreFile
                {
                    FilePath = file,
                    FileName = Path.GetFileName(file),
                    LastChanged = File.GetLastWriteTime(file),
                };

                coreFiles.Add(corefile);
            }

            return coreFiles;
        }

        /// <summary>
        /// Returns a list of the validation files in the Validation directory.
        /// </summary>
        /// <param name="org">Unique identifier of the organisation responsible for the app.</param>
        /// <param name="app">Application identifier which is unique within an organisation.</param>
        /// <returns>A list of file names</returns>
        public List<AltinnCoreFile> GetValidationFiles(string org, string app)
        {
            List<AltinnCoreFile> coreFiles = new List<AltinnCoreFile>();

            string[] files = Directory.GetFiles(_settings.GetValidationPath(org, app, AuthenticationHelper.GetDeveloperUserName(_httpContextAccessor.HttpContext)));
            foreach (string file in files)
            {
                AltinnCoreFile corefile = new AltinnCoreFile
                {
                    FilePath = file,
                    FileName = Path.GetFileName(file),
                    LastChanged = File.GetLastWriteTime(file),
                };

                coreFiles.Add(corefile);
            }

            return coreFiles;
        }

        /// <summary>
        /// Returns content of an implementation file
        /// </summary>
        /// <param name="org">Unique identifier of the organisation responsible for the app.</param>
        /// <param name="app">Application identifier which is unique within an organisation.</param>
        /// <param name="fileName">The file name</param>
        /// <returns>Content of an implementation file</returns>
        public string GetImplementationFile(string org, string app, string fileName)
        {
            string filename = _settings.GetImplementationPath(org, app, AuthenticationHelper.GetDeveloperUserName(_httpContextAccessor.HttpContext)) + fileName;
            string filedata = null;

            if (File.Exists(filename))
            {
                filedata = File.ReadAllText(filename, Encoding.UTF8);
            }

            return filedata;
        }

        /// <summary>
        /// Returns content of a resource file
        /// </summary>
        /// <param name="org">Unique identifier of the organisation responsible for the app.</param>
        /// <param name="app">Application identifier which is unique within an organisation.</param>
        /// <param name="fileName">The file Name</param>
        /// <returns>The file content</returns>
        public string GetResourceFile(string org, string app, string fileName)
        {
            string filename = _settings.GetResourcePath(org, app, AuthenticationHelper.GetDeveloperUserName(_httpContextAccessor.HttpContext)) + fileName;
            string filedata = null;

            if (File.Exists(filename))
            {
                filedata = File.ReadAllText(filename, Encoding.UTF8);
            }

            return filedata;
        }

        /// <summary>
        /// Saving an implementation file
        /// </summary>
        /// <param name="org">Unique identifier of the organisation responsible for the app.</param>
        /// <param name="app">Application identifier which is unique within an organisation.</param>
        /// <param name="fileName">The file name</param>
        /// <param name="fileContent">The file content</param>
        public void SaveImplementationFile(string org, string app, string fileName, string fileContent)
        {
            string filename = _settings.GetImplementationPath(org, app, AuthenticationHelper.GetDeveloperUserName(_httpContextAccessor.HttpContext)) + fileName;
            File.WriteAllText(filename, fileContent, Encoding.UTF8);
        }

        /// <summary>
        /// Saving a resouce file
        /// </summary>
        /// <param name="org">Unique identifier of the organisation responsible for the app.</param>
        /// <param name="app">Application identifier which is unique within an organisation.</param>
        /// <param name="fileName">The fileName</param>
        /// <param name="fileContent">The file content</param>
        public void SaveResourceFile(string org, string app, string fileName, string fileContent)
        {
            string filename = _settings.GetResourcePath(org, app, AuthenticationHelper.GetDeveloperUserName(_httpContextAccessor.HttpContext)) + fileName;
            File.WriteAllText(filename, fileContent, Encoding.UTF8);
        }

        /// <summary>
        /// Returns a list of workflow steps
        /// </summary>
        /// <param name="org">Unique identifier of the organisation responsible for the app.</param>
        /// <param name="app">Application identifier which is unique within an organisation.</param>
        /// <returns>A list of workflow steps</returns>
        public List<WorkFlowStep> GetWorkFlow(string org, string app)
        {
            string filename = _settings.GetMetadataPath(org, app, AuthenticationHelper.GetDeveloperUserName(_httpContextAccessor.HttpContext)) + _settings.WorkFlowFileName;
            string textData = File.ReadAllText(filename, Encoding.UTF8);

            return JsonConvert.DeserializeObject<List<WorkFlowStep>>(textData);
        }

        /// <summary>
        /// Updates the view name text resource.
        /// "view." + viewName for each text resource in the app
        /// </summary>
        /// <param name="org">Unique identifier of the organisation responsible for the app.</param>
        /// <param name="app">Application identifier which is unique within an organisation.</param>
        /// <param name="currentName">Current / old view name</param>
        /// <param name="newName">the new view name</param>
        public void UpdateViewNameTextResource(string org, string app, string currentName, string newName)
        {
            Guard.AssertArgumentNotNullOrWhiteSpace(currentName, nameof(currentName));
            Guard.AssertArgumentNotNullOrWhiteSpace(newName, nameof(newName));

            string currentKey = ViewResourceKey(currentName);
            string newKey = ViewResourceKey(newName);

            IEnumerable<ResourceWrapper> resources = GetAllResources(org, app);
            foreach (ResourceWrapper resource in resources)
            {
                List<Resource> itemsToUpdate = resource.FilterById(currentKey).ToList();
                if (itemsToUpdate.Any())
                {
                    itemsToUpdate.ForEach(r => r.Id = newKey);
                    Save(resource);
                }
                else if (!resource.FilterById(newKey).Any())
                {
                    resource.Resources.Add(newKey, string.Empty);
                    Save(resource);
                }
            }
        }

        /// <summary>
        /// Finds an app resource embedded in the app when running from local file folders
        /// </summary>
        /// <param name="org">Unique identifier of the organisation responsible for the app.</param>
        /// <param name="app">Application identifier which is unique within an organisation.</param>
        /// <param name="resource">The app resource file name</param>
        /// <returns>The app resource</returns>
        public byte[] GetServiceResource(string org, string app, string resource)
        {
            byte[] fileContent = null;

            if (resource == _settings.RuleHandlerFileName)
            {
                string dynamicsPath = _settings.GetDynamicsPath(org, app, AuthenticationHelper.GetDeveloperUserName(_httpContextAccessor.HttpContext));
                if (File.Exists(dynamicsPath + resource))
                {
                    fileContent = File.ReadAllBytes(dynamicsPath + resource);
                }
            }
            else
            {
                string serviceResourceDirectoryPath = _settings.GetResourcePath(org, app, AuthenticationHelper.GetDeveloperUserName(_httpContextAccessor.HttpContext));
                if (File.Exists(serviceResourceDirectoryPath + resource))
                {
                    fileContent = File.ReadAllBytes(serviceResourceDirectoryPath + resource);
                }
            }

            return fileContent;
        }

        /// <inheritdoc/>
        public bool UpdateServiceInformationInApplication(string org, string app, ServiceConfiguration applicationInformation)
        {
            try
            {
                Application existingApplicationMetadata = GetApplication(org, app);

                if (existingApplicationMetadata.Title == null)
                {
                    existingApplicationMetadata.Title = new Dictionary<string, string>();
                }

                if (existingApplicationMetadata.Title.ContainsKey("nb"))
                {
                    existingApplicationMetadata.Title["nb"] = applicationInformation.ServiceName;
                }
                else
                {
                    existingApplicationMetadata.Title.Add("nb", applicationInformation.ServiceName);
                }

                string metadataAsJson = JsonConvert.SerializeObject(existingApplicationMetadata);
                string filePath = _settings.GetMetadataPath(org, app, AuthenticationHelper.GetDeveloperUserName(_httpContextAccessor.HttpContext)) + _settings.ApplicationMetadataFileName;

                File.WriteAllText(filePath, metadataAsJson, Encoding.UTF8);
            }
            catch
            {
                return false;
            }

            return true;
        }

        /// <inheritdoc/>        
        public bool UpdateAppTitle(string org, string app, string languageId, string newTitle)
        {
            Application appMetadata = GetApplication(org, app);

            if (appMetadata == null)
            {
                return false;
            }

            Dictionary<string, string> titles = appMetadata.Title;
            if (titles.ContainsKey(languageId))
            {
                titles[languageId] = newTitle;
            }
            else
            {
                titles.Add(languageId, newTitle);
            }

            appMetadata.Title = titles;

            return UpdateApplication(org, app, appMetadata);
        }

        private static string ViewResourceKey(string viewName)
        {
            return $"view.{viewName}";
        }

        private static void Save(ResourceWrapper resourceWrapper)
        {
            string textContent = JsonConvert.SerializeObject(resourceWrapper.Resources, Newtonsoft.Json.Formatting.Indented);
            File.WriteAllText(resourceWrapper.FileName, textContent);
        }

        private void AddDefaultFiles(string org, string app)
        {
            // Create the app test folder
            Directory.CreateDirectory(_settings.GetTestPath(org, app, AuthenticationHelper.GetDeveloperUserName(_httpContextAccessor.HttpContext)));

            // Create the app testdata folder
            Directory.CreateDirectory(_settings.GetTestDataPath(org, app, AuthenticationHelper.GetDeveloperUserName(_httpContextAccessor.HttpContext)));

            // Copy default Dockerfile
            string servicePath = _settings.GetServicePath(org, app, AuthenticationHelper.GetDeveloperUserName(_httpContextAccessor.HttpContext));
            File.Copy(_generalSettings.DefaultRepoDockerfile, servicePath + _settings.DockerfileFileName);
            File.Copy(_generalSettings.DefaultProjectFile, servicePath + _settings.ProjectFileName);
            File.Copy(_generalSettings.DefaultGitIgnoreFile, servicePath + _settings.GitIgnoreFileName);
        }

        private void CreateInitialServiceImplementation(string org, string app)
        {
            // Read the ServiceImplementation template
            string textData = File.ReadAllText(_generalSettings.ServiceImplementationTemplate, Encoding.UTF8);

            // Replace the template default namespace
            textData = textData.Replace(CodeGeneration.ServiceNamespaceTemplateDefault, string.Format(CodeGeneration.ServiceNamespaceTemplate, org, CompileHelper.GetCSharpValidAppId(app)));

            // Create the Implementation folder
            Directory.CreateDirectory(_settings.GetImplementationPath(org, app, AuthenticationHelper.GetDeveloperUserName(_httpContextAccessor.HttpContext)));

            // Get the file path
            string serviceImplemenationFilePath = _settings.GetImplementationPath(org, app, AuthenticationHelper.GetDeveloperUserName(_httpContextAccessor.HttpContext)) + _settings.ServiceImplementationFileName;
            File.WriteAllText(serviceImplemenationFilePath, textData, Encoding.UTF8);
        }

        private void CreateInitialWorkflow(string org, string app)
        {
            // Read the workflow template
            string textData = File.ReadAllText(_generalSettings.WorkflowTemplate, Encoding.UTF8);

            // Create the workflow folder
            Directory.CreateDirectory(_settings.GetWorkflowPath(org, app, AuthenticationHelper.GetDeveloperUserName(_httpContextAccessor.HttpContext)));

            // Get the file path
            string workflowFilePath = _settings.GetWorkflowPath(org, app, AuthenticationHelper.GetDeveloperUserName(_httpContextAccessor.HttpContext)) + _settings.WorkflowFileName;
            File.WriteAllText(workflowFilePath, textData, Encoding.UTF8);
        }

        private void CreateInitialCalculationHandler(string org, string app)
        {
            // Read the calculation handler template
            string textData = File.ReadAllText(_generalSettings.CalculateHandlerTemplate, Encoding.UTF8);

            // Replace the template default namespace
            textData = textData.Replace(CodeGeneration.ServiceNamespaceTemplateDefault, string.Format(CodeGeneration.ServiceNamespaceTemplate, org, CompileHelper.GetCSharpValidAppId(app)));

            // Get the file path
            string calculationHandlerFilePath = _settings.GetCalculationPath(org, app, AuthenticationHelper.GetDeveloperUserName(_httpContextAccessor.HttpContext)) + _settings.CalculationHandlerFileName;
            File.WriteAllText(calculationHandlerFilePath, textData, Encoding.UTF8);
        }

        private void CreateInitialDynamicsHandler(string org, string app)
        {
            // Read the rule handler template
            string textData = File.ReadAllText(_generalSettings.RuleHandlerTemplate, Encoding.UTF8);

            // Replace the template default namespace
            textData = textData.Replace(CodeGeneration.ServiceNamespaceTemplateDefault, string.Format(CodeGeneration.ServiceNamespaceTemplate, org, CompileHelper.GetCSharpValidAppId(app)));

            // Get the file path
            string ruleHandlerFilePath = _settings.GetDynamicsPath(org, app, AuthenticationHelper.GetDeveloperUserName(_httpContextAccessor.HttpContext)) + _settings.RuleHandlerFileName;
            File.WriteAllText(ruleHandlerFilePath, textData, Encoding.UTF8);
        }

        private void CreateInitialValidationHandler(string org, string app)
        {
            // Read the validation handler template
            string textData = File.ReadAllText(_generalSettings.ValidationHandlerTemplate, Encoding.UTF8);

            // Replace the template default namespace
            textData = textData.Replace(CodeGeneration.ServiceNamespaceTemplateDefault, string.Format(CodeGeneration.ServiceNamespaceTemplate, org, CompileHelper.GetCSharpValidAppId(app)));

            // Get the file path
            string validationHandlerFilePath = _settings.GetValidationPath(org, app, AuthenticationHelper.GetDeveloperUserName(_httpContextAccessor.HttpContext)) + _settings.ValidationHandlerFileName;
            File.WriteAllText(validationHandlerFilePath, textData, Encoding.UTF8);
        }

        private void CreateInitialInstansiationHandler(string org, string app)
        {
            // Read the instantiation handler template
            string textData = File.ReadAllText(_generalSettings.InstantiationHandlerTemplate, Encoding.UTF8);

            // Replace the template default namespace
            textData = textData.Replace(CodeGeneration.ServiceNamespaceTemplateDefault, string.Format(CodeGeneration.ServiceNamespaceTemplate, org, CompileHelper.GetCSharpValidAppId(app)));

            // Get the file path
            string instansiationHandlerFilePath = _settings.GetImplementationPath(org, app, AuthenticationHelper.GetDeveloperUserName(_httpContextAccessor.HttpContext)) + _settings.InstantiationHandlerFileName;
            File.WriteAllText(instansiationHandlerFilePath, textData, Encoding.UTF8);
        }

        private void CreateInitialWorkflow(string org, DirectoryInfo targetDirectory)
        {
            string destFileName = Path.Combine(targetDirectory.FullName, _settings.WorkFlowFileName);
            if (File.Exists(destFileName))
            {
                return;
            }

            FileInfo sourceFile = _defaultFileFactory.GetJsonDefaultFile(_settings.WorkFlowFileName, org);
            if (sourceFile != null && sourceFile.Exists)
            {
                sourceFile.CopyTo(destFileName);
            }
        }

        private void CreateInitialWebApp(string org, DirectoryInfo targetDirectory)
        {
            string destFileName = Path.Combine(targetDirectory.FullName, _settings.RuntimeAppFileName);
            if (File.Exists(destFileName))
            {
                return;
            }

            FileInfo sourceFile = _defaultFileFactory.GetWebAppDefaultFile(_settings.RuntimeAppFileName, org);
            if (sourceFile != null && sourceFile.Exists)
            {
                sourceFile.CopyTo(destFileName);
            }
        }

        private void CreateInitialDeploymentFiles(string org, string app)
        {
            string sourcePath = _generalSettings.DeploymentLocation;
            string targetPath = _settings.GetDeploymentPath(org, app, AuthenticationHelper.GetDeveloperUserName(_httpContextAccessor.HttpContext));

            // Create the app deployment folder
            Directory.CreateDirectory(targetPath);

            // Create all of the directories
            foreach (string dirPath in Directory.GetDirectories(sourcePath, "*", SearchOption.AllDirectories))
            {
                Directory.CreateDirectory(dirPath.Replace(sourcePath, targetPath));
            }

            // Copy all the files & Replaces any files with the same name
            foreach (string newPath in Directory.GetFiles(sourcePath, "*.*", SearchOption.AllDirectories))
            {
                File.Copy(newPath, newPath.Replace(sourcePath, targetPath), true);
            }
        }

        /// <summary>
        /// A dictionary, where the full filename is key, and the value is a deserialized ResourceCollection
        /// </summary>
        /// <param name="org">Unique identifier of the organisation responsible for the app.</param>
        /// <param name="app">Application identifier which is unique within an organisation.</param>
        /// <returns>IEnumerable loading the resources as you ask for next.</returns>
        private IEnumerable<ResourceWrapper> GetAllResources(string org, string app)
        {
            string resourcePath = _settings.GetResourcePath(org, app, AuthenticationHelper.GetDeveloperUserName(_httpContextAccessor.HttpContext));
            string[] directoryFiles = Directory.GetFiles(resourcePath);

            foreach (string resourceFile in directoryFiles)
            {
                dynamic jsonFileContent = JsonConvert.DeserializeObject<ResourceCollection>(File.ReadAllText(resourceFile));
                yield return new ResourceWrapper { FileName = resourceFile, Resources = jsonFileContent };
            }
        }

        private class ResourceWrapper
        {
            public string FileName { get; set; }

            public ResourceCollection Resources { get; set; }

            public IEnumerable<Resource> FilterById(string id)
            {
                Guard.AssertArgumentNotNullOrWhiteSpace(id, nameof(id));
                return Resources?.Resources?.Where(r => id == r?.Id) ?? new Resource[0];
            }
        }
    }
}<|MERGE_RESOLUTION|>--- conflicted
+++ resolved
@@ -434,11 +434,8 @@
         /// <returns>The resource file content</returns>
         public string GetResource(string org, string app, string id)
         {
-<<<<<<< HEAD
-            string filename = _settings.GetResourcePath(org, app, AuthenticationHelper.GetDeveloperUserName(_httpContextAccessor.HttpContext)) + $"resource.{id}.json";
-=======
-            string filename = _settings.GetResourcePath(org, service, AuthenticationHelper.GetDeveloperUserName(_httpContextAccessor.HttpContext)) + $"resource.{id.AsFileName()}.json";
->>>>>>> 45dc5270
+            string filename = _settings.GetResourcePath(org, app, AuthenticationHelper.GetDeveloperUserName(_httpContextAccessor.HttpContext)) + $"resource.{id.AsFileName()}.json";
+
             string filedata = null;
 
             if (File.Exists(filename))
@@ -866,11 +863,8 @@
         /// <returns>A boolean indicating if the delete was a success</returns>
         public bool DeleteLanguage(string org, string app, string id)
         {
-<<<<<<< HEAD
-            string filename = string.Format(_settings.GetResourcePath(org, app, AuthenticationHelper.GetDeveloperUserName(_httpContextAccessor.HttpContext))) + $"resource.{id}.json";
-=======
             string filename = string.Format(_settings.GetResourcePath(org, service, AuthenticationHelper.GetDeveloperUserName(_httpContextAccessor.HttpContext))) + $"resource.{id.AsFileName()}.json";
->>>>>>> 45dc5270
+
             bool deleted = false;
 
             if (File.Exists(filename))
