using System;
using System.Collections.Generic;
using System.IO;
using System.IO.Compression;
using System.Linq;
using System.Text;
using System.Xml.Linq;
using AltinnCore.Common.Configuration;
using AltinnCore.Common.Constants;
using AltinnCore.Common.Factories.ModelFactory;
using AltinnCore.Common.Helpers;
using AltinnCore.Common.Models;
using AltinnCore.Common.Services.Interfaces;
using AltinnCore.ServiceLibrary;
using AltinnCore.ServiceLibrary.Configuration;
using AltinnCore.ServiceLibrary.ServiceMetadata;
using LibGit2Sharp;
using Microsoft.AspNetCore.Http;
using Microsoft.Extensions.Options;
using Newtonsoft.Json;
using Newtonsoft.Json.Linq;

namespace AltinnCore.Common.Services.Implementation
{
    /// <summary>
    /// Service that handles functionality needed for creating and updating services in AltinnCore
    /// </summary>
    public class RepositorySI : AltinnCore.Common.Services.Interfaces.IRepository
    {
        private readonly IDefaultFileFactory _defaultFileFactory;
        private readonly ServiceRepositorySettings _settings;
        private readonly GeneralSettings _generalSettings;
        private readonly IHttpContextAccessor _httpContextAccessor;
        private readonly IGitea _gitea;
        private readonly ISourceControl _sourceControl;

        /// <summary>
        /// Initializes a new instance of the <see cref="RepositorySI"/> class
        /// </summary>
        /// <param name="repositorySettings">The settings for the service repository</param>
        /// <param name="generalSettings">The current general settings</param>
        /// <param name="defaultFileFactory">The default factory</param>
        /// <param name="httpContextAccessor">the http context accessor</param>
        /// <param name="gitea">gitea</param>
        /// <param name="sourceControl">the source control</param>
        public RepositorySI(
            IOptions<ServiceRepositorySettings> repositorySettings,
            IOptions<GeneralSettings> generalSettings,
            IDefaultFileFactory defaultFileFactory,
            IHttpContextAccessor httpContextAccessor,
            IGitea gitea,
            ISourceControl sourceControl)
        {
            _defaultFileFactory = defaultFileFactory;
            _settings = repositorySettings.Value;
            _generalSettings = generalSettings.Value;
            _httpContextAccessor = httpContextAccessor;
            _gitea = gitea;
            _sourceControl = sourceControl;
        }

        /// <summary>
        /// Method that creates service metadata for a new service
        /// </summary>
        /// <param name="serviceMetadata">The serviceMetadata</param>
        /// <returns>A boolean indicating if creation of service went ok</returns>
        #region Service metadata
        public bool CreateServiceMetadata(ServiceMetadata serviceMetadata)
        {
            string metadataAsJson = JsonConvert.SerializeObject(serviceMetadata);
            string serviceOrgPath = null;

            // TODO: Figure out how appsettings.json parses values and merges with environment variables and use these here.
            // Since ":" is not valid in environment variables names in kubernetes, we can't use current docker-compose environment variables
            if (Environment.GetEnvironmentVariable("ServiceRepositorySettings__RepositoryLocation") != null)
            {
                serviceOrgPath = Environment.GetEnvironmentVariable("ServiceRepositorySettings__RepositoryLocation") + serviceMetadata.Org;
            }
            else
            {
                serviceOrgPath = _settings.RepositoryLocation + serviceMetadata.Org;
            }

            string servicePath = serviceOrgPath + "/" + serviceMetadata.RepositoryName;

            if (!Directory.Exists(serviceOrgPath))
            {
                Directory.CreateDirectory(serviceOrgPath);
            }

            if (!Directory.Exists(servicePath))
            {
                Directory.CreateDirectory(servicePath);
            }

            string metaDataDir = _settings.GetMetadataPath(
                serviceMetadata.Org,
                serviceMetadata.RepositoryName,
                AuthenticationHelper.GetDeveloperUserName(_httpContextAccessor.HttpContext));
            DirectoryInfo metaDirectoryInfo = new DirectoryInfo(metaDataDir);
            if (!metaDirectoryInfo.Exists)
            {
                metaDirectoryInfo.Create();
            }

            string resourceDir = _settings.GetResourcePath(
                serviceMetadata.Org,
                serviceMetadata.RepositoryName,
                AuthenticationHelper.GetDeveloperUserName(_httpContextAccessor.HttpContext));
            DirectoryInfo resourceDirectoryInfo = new DirectoryInfo(resourceDir);
            if (!resourceDirectoryInfo.Exists)
            {
                resourceDirectoryInfo.Create();
            }

            string dynamicsDir = _settings.GetDynamicsPath(
                serviceMetadata.Org,
                serviceMetadata.RepositoryName,
                AuthenticationHelper.GetDeveloperUserName(_httpContextAccessor.HttpContext));
            DirectoryInfo dynamicsDirectoryInfo = new DirectoryInfo(dynamicsDir);
            if (!dynamicsDirectoryInfo.Exists)
            {
                dynamicsDirectoryInfo.Create();
            }

            string calculationDir = _settings.GetCalculationPath(
                serviceMetadata.Org,
                serviceMetadata.RepositoryName,
                AuthenticationHelper.GetDeveloperUserName(_httpContextAccessor.HttpContext));
            DirectoryInfo calculationDirectoryInfo = new DirectoryInfo(calculationDir);
            if (!calculationDirectoryInfo.Exists)
            {
                calculationDirectoryInfo.Create();
            }

            string filePath = metaDataDir + _settings.ServiceMetadataFileName;
            File.WriteAllText(filePath, metadataAsJson, Encoding.UTF8);

            AddDefaultFiles(serviceMetadata.Org, serviceMetadata.RepositoryName);
            CreateInitialServiceImplementation(serviceMetadata.Org, serviceMetadata.RepositoryName);
            CreateInitialCalculationHandler(serviceMetadata.Org, serviceMetadata.RepositoryName);
            CreateInitialValidationHandler(serviceMetadata.Org, serviceMetadata.RepositoryName);
            CreateInitialInstansiationHandler(serviceMetadata.Org, serviceMetadata.RepositoryName);
            CreateInitialDynamicsHandler(serviceMetadata.Org, serviceMetadata.RepositoryName);
            CreateInitialWorkflow(serviceMetadata.Org, metaDirectoryInfo);
            CreateInitialWebApp(serviceMetadata.Org, resourceDirectoryInfo);
            CreateInitialStyles(serviceMetadata.Org, resourceDirectoryInfo);
            CreateInitialDeploymentFiles(serviceMetadata.Org, serviceMetadata.RepositoryName);

            return true;
        }

        /// <summary>
        /// Updates serviceMetadata
        /// </summary>
        /// <param name="org">The Organization code for the service owner</param>
        /// <param name="service">The service code for the current service</param>
        /// <param name="serviceMetadata">The service Metadata</param>
        /// <returns>A boolean indicating if saving was ok</returns>
        public bool UpdateServiceMetadata(string org, string service, ServiceMetadata serviceMetadata)
        {
            try
            {
                string metadataAsJson = JsonConvert.SerializeObject(serviceMetadata);
                string filePath = _settings.GetMetadataPath(org, service, AuthenticationHelper.GetDeveloperUserName(_httpContextAccessor.HttpContext)) + _settings.ServiceMetadataFileName;

                File.WriteAllText(filePath, metadataAsJson, Encoding.UTF8);
            }
            catch
            {
                return false;
            }

            return true;
        }

        /// <summary>
        /// Returns the service metadata for a service
        /// </summary>
        /// <param name="org">The Organization code for the service owner</param>
        /// <param name="service">The service code for the current service</param>
        /// <returns>The service metadata for a service</returns>
        public ServiceMetadata GetServiceMetaData(string org, string service)
        {
            string filedata = string.Empty;
            string filename = _settings.GetMetadataPath(org, service, AuthenticationHelper.GetDeveloperUserName(_httpContextAccessor.HttpContext)) + _settings.ServiceMetadataFileName;
            try
            {
                filedata = File.ReadAllText(filename, Encoding.UTF8);
                return JsonConvert.DeserializeObject<ServiceMetadata>(filedata);
            }
            catch (Exception ex)
            {
<<<<<<< HEAD
                if (ex is DirectoryNotFoundException || ex is FileNotFoundException)
                {
                    // Create service with already existing repo
                    RepositoryClient.Model.Repository repositoryCreated = CreateService(org, new ServiceConfiguration { RepositoryName = service }, true);
                    bool serviceCreated = repositoryCreated != null;
                    if (serviceCreated)
                    {
                        CreateServiceMetadata(new ServiceMetadata { Org = org, RepositoryName = service });
                        filedata = File.ReadAllText(filename, Encoding.UTF8);
                        return JsonConvert.DeserializeObject<ServiceMetadata>(filedata);
                    }
                    else
                    {
                        throw new Exception("Unable to create service");
                    }
                }

                throw;
=======
                throw new Exception("Something went wrong when fetching service metadata ", ex);
>>>>>>> 1b98ae84
            }
        }

        #endregion

        /// <summary>
        /// Returns the content of a configuration file
        /// </summary>
        /// <param name="org">The Organization code for the service owner</param>
        /// <param name="service">The service code for the current service</param>
        /// <param name="name">The name of the configuration</param>
        /// <returns>A string containing the file content</returns>
        public string GetConfiguration(string org, string service, string name)
        {
            string filename = _settings.GetMetadataPath(org, service, AuthenticationHelper.GetDeveloperUserName(_httpContextAccessor.HttpContext)) + name;
            string filedata = null;

            if (File.Exists(filename))
            {
                filedata = File.ReadAllText(filename, Encoding.UTF8);
            }

            return filedata;
        }

        /// <summary>
        /// Get content of resource file
        /// </summary>
        /// <param name="org">The Organization code for the service owner</param>
        /// <param name="service">The service code for the current service</param>
        /// <param name="id">The resource language id (for example <code>nb-NO, en</code>)</param>
        /// <returns>The resource file content</returns>
        public string GetResource(string org, string service, string id)
        {
            string filename = _settings.GetResourcePath(org, service, AuthenticationHelper.GetDeveloperUserName(_httpContextAccessor.HttpContext)) + $"resource.{id}.json";
            string filedata = null;

            if (File.Exists(filename))
            {
                filedata = File.ReadAllText(filename, Encoding.UTF8);
            }

            return filedata;
        }

        /// <summary>
        /// Returns the service texts
        /// </summary>
        /// <param name="org">The Organization code for the service owner</param>
        /// <param name="service">The service code for the current service</param>
        /// <returns>The text</returns>
        public Dictionary<string, Dictionary<string, string>> GetServiceTexts(string org, string service)
        {
            Dictionary<string, Dictionary<string, string>> serviceTextsAllLanguages =
                new Dictionary<string, Dictionary<string, string>>();

            // Get service level text resources
            string resourcePath = _settings.GetResourcePath(org, service, AuthenticationHelper.GetDeveloperUserName(_httpContextAccessor.HttpContext));
            serviceTextsAllLanguages = GetResourceTexts(resourcePath, serviceTextsAllLanguages);

            // Get Org level text resources
            string orgResourcePath = _settings.GetOrgTextResourcePath(org, AuthenticationHelper.GetDeveloperUserName(_httpContextAccessor.HttpContext));
            serviceTextsAllLanguages = GetResourceTexts(orgResourcePath, serviceTextsAllLanguages);

            // Get altinn common level text resources
            string commonResourcePath = _settings.GetCommonTextResourcePath(AuthenticationHelper.GetDeveloperUserName(_httpContextAccessor.HttpContext));
            serviceTextsAllLanguages = GetResourceTexts(commonResourcePath, serviceTextsAllLanguages);

            return serviceTextsAllLanguages;
        }

        /// <summary>
        /// retrieves resource text for the given path
        /// </summary>
        /// <param name="path">path for the resource files</param>
        /// <param name="resourceTexts">resource text dictionary</param>
        /// <returns>resource texts</returns>
        private Dictionary<string, Dictionary<string, string>> GetResourceTexts(string path, Dictionary<string, Dictionary<string, string>> resourceTexts)
        {
            if (Directory.Exists(path))
            {
                string[] directoryFiles = Directory.GetFiles(path);

                foreach (string directoryFile in directoryFiles)
                {
                    string fileName = Path.GetFileName(directoryFile);
                    string[] nameParts = fileName.Split('.');
                    if (nameParts.Length == 3 && nameParts[0] == "resource" && nameParts[2] == "json")
                    {
                        JObject resourceFile = JObject.Parse(File.ReadAllText(directoryFile));
                        string culture = (string)resourceFile["language"];
                        foreach (JObject resource in resourceFile["resources"])
                        {
                            string key = (string)resource["id"];
                            string value = (string)resource["value"];

                            if (key != null && value != null)
                            {
                                if (!resourceTexts.ContainsKey(key))
                                {
                                    resourceTexts.Add(key, new Dictionary<string, string>());
                                }

                                if (!resourceTexts[key].ContainsKey(culture))
                                {
                                    resourceTexts[key].Add(culture, value);
                                }
                            }
                        }
                    }
                }
            }

            return resourceTexts;
        }

        /// <summary>
        /// Returns the service languages
        /// </summary>
        /// <param name="org">The Organization code for the service owner</param>
        /// <param name="service">The service code for the current service</param>
        /// <returns>The text</returns>
        public List<string> GetLanguages(string org, string service)
        {
            List<string> languages = new List<string>();

            string resourcePath = _settings.GetResourcePath(org, service, AuthenticationHelper.GetDeveloperUserName(_httpContextAccessor.HttpContext));
            if (!Directory.Exists(resourcePath))
            {
                Directory.CreateDirectory(resourcePath);
            }

            string[] directoryFiles = Directory.GetFiles(resourcePath, "resource.*.json");
            foreach (string directoryFile in directoryFiles)
            {
                string fileName = Path.GetFileName(directoryFile);
                string[] nameParts = fileName.Split('.');
                languages.Add(nameParts[1]);
            }

            return languages;
        }

        /// <summary>
        /// Save service texts to resource files
        /// </summary>
        /// <param name="org">The Organization code for the service owner</param>
        /// <param name="service">The service code for the current service</param>
        /// <param name="texts">The texts to be saved</param>
        public void SaveServiceTexts(string org, string service, Dictionary<string, Dictionary<string, string>> texts)
        {
            // Language, key, value
            Dictionary<string, Dictionary<string, JObject>> resourceTextsAsJson =
                new Dictionary<string, Dictionary<string, JObject>>();

            foreach (KeyValuePair<string, Dictionary<string, string>> text in texts)
            {
                foreach (KeyValuePair<string, string> localizedText in text.Value)
                {
                    if (!resourceTextsAsJson.ContainsKey(localizedText.Key))
                    {
                        resourceTextsAsJson.Add(localizedText.Key, new Dictionary<string, JObject>());
                    }

                    if (!resourceTextsAsJson[localizedText.Key].ContainsKey(text.Key))
                    {
                        dynamic textObject = new JObject
                        {
                            new JProperty("id", text.Key),
                            new JProperty("value", localizedText.Value),
                        };
                        resourceTextsAsJson[localizedText.Key].Add(text.Key, textObject);
                    }
                }
            }

            string resourcePath = _settings.GetResourcePath(org, service, AuthenticationHelper.GetDeveloperUserName(_httpContextAccessor.HttpContext));

            foreach (KeyValuePair<string, Dictionary<string, JObject>> processedResource in resourceTextsAsJson)
            {
                JObject resourceObject = new JObject();
                string language = processedResource.Key;
                resourceObject.Add(new JProperty("language", language));
                JArray textsArray = new JArray();

                foreach (KeyValuePair<string, JObject> actualResource in processedResource.Value)
                {
                    textsArray.Add(actualResource.Value);
                }

                resourceObject.Add("resources", textsArray);
                File.WriteAllText(resourcePath + $"/resource.{processedResource.Key}.json", resourceObject.ToString());
            }
        }

        /// <summary>
        /// Get the Xsd model from disk
        /// </summary>
        /// <param name="org">The Organization code for the service owner</param>
        /// <param name="service">The service code for the current service</param>
        /// <returns>Returns the Xsd object as a string</returns>
        public string GetXsdModel(string org, string service)
        {
            string filename = _settings.GetModelPath(org, service, AuthenticationHelper.GetDeveloperUserName(_httpContextAccessor.HttpContext)) + _settings.ServiceModelXSDFileName;
            string filedata = null;

            if (File.Exists(filename))
            {
                filedata = File.ReadAllText(filename, Encoding.UTF8);
            }

            return filedata;
        }

        /// <summary>
        /// Get the Json form model from disk
        /// </summary>
        /// <param name="org">The Organization code for the service owner</param>
        /// <param name="service">The service code for the current service</param>
        /// <returns>Returns the json object as a string</returns>
        public string GetJsonFormLayout(string org, string service)
        {
            string filePath = _settings.GetFormLayoutPath(org, service, AuthenticationHelper.GetDeveloperUserName(_httpContextAccessor.HttpContext));
            string fileData = null;

            if (File.Exists(filePath))
            {
                fileData = File.ReadAllText(filePath, Encoding.UTF8);
            }

            return fileData;
        }

        /// <summary>
        /// Get the Json third party components from disk
        /// </summary>
        /// <param name="org">The Organization code for the service owner</param>
        /// <param name="service">The service code for the current service</param>
        /// <returns>Returns the json object as a string</returns>
        public string GetJsonThirdPartyComponents(string org, string service)
        {
            string filePath = _settings.GetThirdPartyComponentsPath(org, service, AuthenticationHelper.GetDeveloperUserName(_httpContextAccessor.HttpContext));
            string fileData = null;

            if (File.Exists(filePath))
            {
                fileData = File.ReadAllText(filePath, Encoding.UTF8);
            }

            return fileData;
        }

        /// <summary>
        /// Get the Json form model from disk for Dynamics
        /// </summary>
        /// <param name="org">The Organization code for the service owner</param>
        /// <param name="service">The service code for the current service</param>
        /// <returns>Returns the json object as a string</returns>
        public string GetRuleHandler(string org, string service)
        {
            string filePath = _settings.GetDynamicsPath(org, service, AuthenticationHelper.GetDeveloperUserName(_httpContextAccessor.HttpContext)) + _settings.RuleHandlerFileName;
            string fileData = null;

            if (File.Exists(filePath))
            {
                fileData = File.ReadAllText(filePath, Encoding.UTF8);
            }

            return fileData;
        }

        /// <summary>
        /// Get the Json form model from disk for Calculation
        /// </summary>
        /// <param name="org">The Organization code for the service owner</param>
        /// <param name="service">The service code for the current service</param>
        /// <returns>Returns the json object as a string</returns>
        public string GetCalculationHandler(string org, string service)
        {
            string filePath = _settings.GetCalculationPath(org, service, AuthenticationHelper.GetDeveloperUserName(_httpContextAccessor.HttpContext)) + _settings.RuleHandlerFileName;
            string fileData = null;

            if (File.Exists(filePath))
            {
                fileData = File.ReadAllText(filePath, Encoding.UTF8);
            }

            return fileData;
        }

        /// <summary>
        /// Get the Json file from disk
        /// </summary>
        /// <param name="org">The Organization code for the service owner</param>
        /// <param name="service">The service code for the current service</param>
        /// <param name="fileName">The filename so read from</param>
        /// <returns>Returns the json object as a string</returns>
        public string GetJsonFile(string org, string service, string fileName)
        {
            string filePath = _settings.GetResourcePath(org, service, AuthenticationHelper.GetDeveloperUserName(_httpContextAccessor.HttpContext)) + fileName;
            string fileData = null;

            if (File.Exists(filePath))
            {
                fileData = File.ReadAllText(filePath, Encoding.UTF8);
            }

            return fileData;
        }

        /// <summary>
        /// Save the JSON form layout to disk
        /// </summary>
        /// <param name="org">The Organization code for the service owner</param>
        /// <param name="service">The service code for the current service</param>
        /// <param name="resource">The content of the resource file</param>
        /// <returns>A boolean indicating if saving was ok</returns>
        public bool SaveJsonFormLayout(string org, string service, string resource)
        {
            string filePath = _settings.GetFormLayoutPath(org, service, AuthenticationHelper.GetDeveloperUserName(_httpContextAccessor.HttpContext));
            new FileInfo(filePath).Directory.Create();
            File.WriteAllText(filePath, resource, Encoding.UTF8);

            return true;
        }

        /// <summary>
        /// Save the JSON third party components to disk
        /// </summary>
        /// <param name="org">The Organization code for the service owner</param>
        /// <param name="service">The service code for the current service</param>
        /// <param name="resource">The content of the resource file</param>
        /// <returns>A boolean indicating if saving was ok</returns>
        public bool SaveJsonThirdPartyComponents(string org, string service, string resource)
        {
            string filePath = _settings.GetThirdPartyComponentsPath(org, service, AuthenticationHelper.GetDeveloperUserName(_httpContextAccessor.HttpContext));
            new FileInfo(filePath).Directory.Create();
            File.WriteAllText(filePath, resource, Encoding.UTF8);

            return true;
        }

        /// <summary>
        /// Save the JSON file to disk
        /// </summary>
        /// <param name="org">The Organization code for the service owner</param>
        /// <param name="service">The service code for the current service</param>
        /// <param name="resource">The content of the resource file</param>
        /// <param name="fileName">the filename</param>
        /// <returns>A boolean indicating if saving was ok</returns>
        public bool SaveJsonFile(string org, string service, string resource, string fileName)
        {
            string filePath = _settings.GetResourcePath(org, service, AuthenticationHelper.GetDeveloperUserName(_httpContextAccessor.HttpContext)) + fileName;
            new FileInfo(filePath).Directory.Create();
            File.WriteAllText(filePath, resource, Encoding.UTF8);

            return true;
        }

        /// <summary>
        /// Gets the raw content of a code list
        /// </summary>
        /// <param name="org">The organization code of the service owner</param>
        /// <param name="service">The service code of the current service</param>
        /// <param name="name">The name of the code list to retrieve</param>
        /// <returns>Raw contents of a code list file</returns>
        public string GetCodelist(string org, string service, string name)
        {
            try
            {
                Dictionary<string, string> allCodelists = GetCodelists(org, service);

                if (!allCodelists.ContainsKey(name))
                {
                    return null;
                }

                return allCodelists[name];
            }
            catch
            {
                return null;
            }
        }

        /// <summary>
        /// Method that stores configuration to disk
        /// </summary>
        /// <param name="org">The Organization code for the service owner</param>
        /// <param name="service">The service code for the current service</param>
        /// <param name="name">The name on config</param>
        /// <param name="config">The content</param>
        /// <returns>A boolean indicating if everything went ok</returns>
        public bool SaveConfiguration(string org, string service, string name, string config)
        {
            string filePath = _settings.GetMetadataPath(org, service, AuthenticationHelper.GetDeveloperUserName(_httpContextAccessor.HttpContext)) + name;
            new FileInfo(filePath).Directory.Create();
            File.WriteAllText(filePath, config, Encoding.UTF8);

            return true;
        }

        /// <summary>
        /// Stores the resource for a given language id
        /// </summary>
        /// <param name="org">The Organization code for the service owner</param>
        /// <param name="service">The service code for the current service</param>
        /// <param name="id">The resource language id (for example <code>nb-NO, en</code>)</param>
        /// <param name="resource">The content of the resource file</param>
        /// <returns>A boolean indicating if saving was ok</returns>
        public bool SaveResource(string org, string service, string id, string resource)
        {
            string filePath = _settings.GetResourcePath(org, service, AuthenticationHelper.GetDeveloperUserName(_httpContextAccessor.HttpContext)) + $"resource.{id}.json";
            new FileInfo(filePath).Directory.Create();
            File.WriteAllText(filePath, resource, Encoding.UTF8);

            return true;
        }

        /// <summary>
        /// Deletes the language resource for a given language id
        /// </summary>
        /// <param name="org">The Organization code for the service owner</param>
        /// <param name="service">The service code for the current service</param>
        /// <param name="id">The resource language id (for example <code>nb-NO, en</code>)</param>
        /// <returns>A boolean indicating if the delete was a success</returns>
        public bool DeleteLanguage(string org, string service, string id)
        {
            string filename = string.Format(_settings.GetResourcePath(org, service, AuthenticationHelper.GetDeveloperUserName(_httpContextAccessor.HttpContext))) + $"resource.{id}.json";
            bool deleted = false;

            if (File.Exists(filename))
            {
                File.Delete(filename);
                deleted = true;
            }

            return deleted;
        }

        /// <summary>
        /// Creates the Service Model based on XSD
        /// </summary>
        /// <param name="org">The Organization code for the service owner</param>
        /// <param name="service">The service code for the current service</param>
        /// <param name="serviceMetadata">The service metadata to generate the model based on</param>
        /// <param name="mainXsd">The main XSD for the current service</param>
        /// <returns>A value indicating if everything went ok</returns>
        public bool CreateModel(string org, string service, ServiceMetadata serviceMetadata, XDocument mainXsd)
        {
            JsonMetadataParser modelGenerator = new JsonMetadataParser();

            serviceMetadata.Org = org;
            serviceMetadata.RepositoryName = service;

            string classes = modelGenerator.CreateModelFromMetadata(serviceMetadata);

            // Update the service metadata with all elements
            ServiceMetadata original = GetServiceMetaData(org, service);
            string oldRoot = original.Elements?.Values.First(e => e.ParentElement == null).TypeName;
            original.Elements = serviceMetadata.Elements;

            if (!UpdateServiceMetadata(org, service, original))
            {
                return false;
            }

            // Create the .cs file for the model
            try
            {
                string filePath = _settings.GetModelPath(org, service, AuthenticationHelper.GetDeveloperUserName(_httpContextAccessor.HttpContext)) + _settings.ServiceModelFileName;
                new FileInfo(filePath).Directory.Create();
                File.WriteAllText(filePath, classes, Encoding.UTF8);
            }
            catch
            {
                return false;
            }

            if (mainXsd != null)
            {
                {
                    // Create the .xsd file for the model
                    try
                    {
                        string filePath = _settings.GetModelPath(org, service, AuthenticationHelper.GetDeveloperUserName(_httpContextAccessor.HttpContext)) + _settings.ServiceModelXSDFileName;
                        new FileInfo(filePath).Directory.Create();
                        File.WriteAllText(filePath, mainXsd.ToString(), Encoding.UTF8);
                    }
                    catch
                    {
                        return false;
                    }
                }
            }

            string resourceDirectory = _settings.GetResourcePath(org, service, AuthenticationHelper.GetDeveloperUserName(_httpContextAccessor.HttpContext));
            if (!Directory.Exists(resourceDirectory))
            {
                throw new Exception("Resource directory missing.");
            }

            string implementationDirectory = _settings.GetImplementationPath(org, service, AuthenticationHelper.GetDeveloperUserName(_httpContextAccessor.HttpContext));
            if (!Directory.Exists(implementationDirectory))
            {
                throw new Exception("Implementation directory missing.");
            }

            // Update the service implementation class with the correct model type name
            string serviceImplementationPath = implementationDirectory + _settings.ServiceImplementationFileName;
            File.WriteAllText(
                serviceImplementationPath,
                File.ReadAllText(serviceImplementationPath).Replace(oldRoot ?? CodeGeneration.DefaultServiceModelName, original.Elements.Values.First(el => el.ParentElement == null).TypeName));

            string calculationHandlerPath = implementationDirectory + _settings.CalculationHandlerFileName;
            File.WriteAllText(
                calculationHandlerPath,
                File.ReadAllText(calculationHandlerPath).Replace(oldRoot ?? CodeGeneration.DefaultServiceModelName, original.Elements.Values.First(el => el.ParentElement == null).TypeName));

            string validationHandlerPath = implementationDirectory + _settings.ValidationHandlerFileName;
            File.WriteAllText(
                validationHandlerPath,
                File.ReadAllText(validationHandlerPath).Replace(oldRoot ?? CodeGeneration.DefaultServiceModelName, original.Elements.Values.First(el => el.ParentElement == null).TypeName));

            string instansiationHandlerPath = implementationDirectory + _settings.InstantiationHandlerFileName;
            File.WriteAllText(
                instansiationHandlerPath,
                File.ReadAllText(instansiationHandlerPath).Replace(oldRoot ?? CodeGeneration.DefaultServiceModelName, original.Elements.Values.First(el => el.ParentElement == null).TypeName));

            return true;
        }

        /// <summary>
        /// Gets the content of the service model as string
        /// </summary>
        /// <param name="org">The Organization code for the service owner</param>
        /// <param name="service">The service code for the current service</param>
        /// <returns>Service model content</returns>
        public string GetServiceModel(string org, string service)
        {
            string filename = _settings.GetModelPath(org, service, AuthenticationHelper.GetDeveloperUserName(_httpContextAccessor.HttpContext)) + _settings.ServiceModelFileName;
            string filedata = null;

            if (File.Exists(filename))
            {
                filedata = File.ReadAllText(filename, Encoding.UTF8);
            }

            return filedata;
        }

        /// <summary>
        /// List the available services on local disk
        /// </summary>
        /// <returns>A list of services</returns>
        public List<ServiceMetadata> GetAvailableServices()
        {
            List<ServiceMetadata> services = new List<ServiceMetadata>();
            string[] serviceOwners = null;
            if (Environment.GetEnvironmentVariable("ServiceRepositorySettings__RepositoryLocation") != null)
            {
                serviceOwners = Directory.GetDirectories(Environment.GetEnvironmentVariable("ServiceRepositorySettings__RepositoryLocation"));
            }
            else
            {
                serviceOwners = Directory.GetDirectories(_settings.RepositoryLocation);
            }

            foreach (string serviceOwner in serviceOwners)
            {
                string serviceOwnerFileName = Path.GetFileName(serviceOwner);
                string[] serviceRepos = Directory.GetDirectories(serviceOwner);

                foreach (string serviceRepo in serviceRepos)
                {
                    string serviceRepoFileName = Path.GetFileName(serviceRepo);
                    string serviceDirectory = _settings.GetMetadataPath(serviceOwnerFileName, serviceRepoFileName, AuthenticationHelper.GetDeveloperUserName(_httpContextAccessor.HttpContext));
                    if (Directory.Exists(serviceDirectory))
                    {
                        services.Add(GetServiceMetaData(serviceOwnerFileName, serviceRepoFileName));
                    }
                }
            }

            return services;
        }

        /// <summary>
        /// Returns a list of all service owners present in the local repository
        /// </summary>
        /// <returns>A list of all service owners</returns>
        public IList<OrgConfiguration> GetOwners()
        {
            List<OrgConfiguration> serviceOwners = new List<OrgConfiguration>();

            string[] serviceOwnerDirectories = null;
            if (Environment.GetEnvironmentVariable("ServiceRepositorySettings__RepositoryLocation") != null)
            {
                serviceOwnerDirectories = Directory.GetDirectories(Environment.GetEnvironmentVariable("ServiceRepositorySettings__RepositoryLocation"));
            }
            else
            {
                serviceOwnerDirectories = Directory.GetDirectories(_settings.RepositoryLocation);
            }

            foreach (string serviceOwnerDirectory in serviceOwnerDirectories)
            {
                string filename = serviceOwnerDirectory + "/" + Path.GetFileName(serviceOwnerDirectory) + "/config.json";
                if (File.Exists(filename))
                {
                    string textData = File.ReadAllText(filename);
                    serviceOwners.Add(JsonConvert.DeserializeObject<OrgConfiguration>(textData));
                }
            }

            return serviceOwners;
        }

        /// <summary>
        /// Creates a new service owner folder in the repository location and saves the given configuration
        /// </summary>
        /// <param name="ownerConfig">The service owner configuration</param>
        /// <returns>Was the creation successful</returns>
        public bool CreateOrg(OrgConfiguration ownerConfig)
        {
            string filename = _settings.GetOrgPath(ownerConfig.Code) + ownerConfig.Code + "/config.json";
            bool created = false;

            if (!File.Exists(filename))
            {
                new FileInfo(filename).Directory.Create();
                using (Stream fileStream = new FileStream(filename, FileMode.Create, FileAccess.ReadWrite))
                using (StreamWriter streamWriter = new StreamWriter(fileStream))
                {
                    streamWriter.WriteLine(JsonConvert.SerializeObject(ownerConfig));
                }

                created = true;
            }

            return created;
        }

        /// <summary>
        /// Creates a new service folder under the given <paramref name="owner">service owner</paramref> and saves the
        /// given <paramref name="serviceConfig"/>
        /// </summary>
        /// <param name="owner">The service owner to create the new service under</param>
        /// <param name="serviceConfig">The service configuration to save</param>
        /// <param name="repoCreated">whether the repo is created or not</param>
        /// <returns>The repository created in gitea</returns>
        public RepositoryClient.Model.Repository CreateService(string owner, ServiceConfiguration serviceConfig, bool repoCreated = false)
        {
            string filename = _settings.GetServicePath(owner, serviceConfig.RepositoryName, AuthenticationHelper.GetDeveloperUserName(_httpContextAccessor.HttpContext)) + "config.json";
            AltinnCore.RepositoryClient.Model.Repository repository = null;
            RepositoryClient.Model.CreateRepoOption createRepoOption = new RepositoryClient.Model.CreateRepoOption(Name: serviceConfig.RepositoryName, Readme: "Tjenestedata", Description: string.Empty);

            if (!repoCreated)
            {
                repository = CreateRepository(owner, createRepoOption);
            }

            if (repository != null && repository.RepositoryCreatedStatus == System.Net.HttpStatusCode.Created)
            {
                if (!File.Exists(filename))
                {
                    _sourceControl.CloneRemoteRepository(owner, serviceConfig.RepositoryName);

                    // Verify if directory exist. Should Exist if Cloning of new repository worked
                    if (!new FileInfo(filename).Directory.Exists)
                    {
                        new FileInfo(filename).Directory.Create();
                    }

                    using (Stream fileStream = new FileStream(filename, FileMode.Create, FileAccess.ReadWrite))
                    using (StreamWriter streamWriter = new StreamWriter(fileStream))
                    {
                        streamWriter.WriteLine(JsonConvert.SerializeObject(serviceConfig));
                    }
                }

                ServiceMetadata metadata = new ServiceMetadata
                {
                    Org = owner,
                    ServiceName = serviceConfig.ServiceName,
                    RepositoryName = serviceConfig.RepositoryName,
                };

                CreateServiceMetadata(metadata);

                if (!string.IsNullOrEmpty(serviceConfig.ServiceName))
                {
                    JObject json = JObject.FromObject(new
                    {
                        language = "nb-NO",
                        resources = new[] { new { id = "ServiceName", value = serviceConfig.ServiceName } },
                    });
                    SaveResource(owner, serviceConfig.RepositoryName, "nb-NO", json.ToString());
                }

                CommitInfo commitInfo = new CommitInfo() { Org = owner, Repository = serviceConfig.RepositoryName, Message = "Service Created" };

                _sourceControl.PushChangesForRepository(commitInfo);
            }

            return repository;
        }

        /// <summary>
        /// Delete a service from disk
        /// </summary>
        /// <param name="org">The service owner to delete the service from</param>
        /// <param name="service">The service to delete</param>
        /// <returns>true if success, false otherwise</returns>
        public bool DeleteService(string org, string service)
        {
            try
            {
                string developerUserName = AuthenticationHelper.GetDeveloperUserName(_httpContextAccessor.HttpContext);

                string directoryPath = null;

                if (Environment.GetEnvironmentVariable("ServiceRepositorySettings__RepositoryLocation") != null)
                {
                    directoryPath = $"{Environment.GetEnvironmentVariable("ServiceRepositorySettings__RepositoryLocation")}/{developerUserName}/{org}";
                }
                else
                {
                    directoryPath = $"{_settings.RepositoryLocation}/{developerUserName}/{org}";
                }

                if (!string.IsNullOrEmpty(service))
                {
                    directoryPath += "/" + service;
                }
                else
                {
                    directoryPath += "/" + org;
                }

                DirectoryInfo directoryInfo = new DirectoryInfo(directoryPath);
                foreach (FileInfo file in directoryInfo.GetFiles())
                {
                    file.Delete();
                }

                foreach (DirectoryInfo directory in directoryInfo.GetDirectories())
                {
                    directory.Delete(true);
                }

                Directory.Delete(directoryPath, true);
            }
            catch (Exception)
            {
                return false;
            }

            return true;
        }

        /// <summary>
        /// Returns a list of all services for a given service owner present in the local repository
        /// </summary>
        /// <param name="org">The service owner code to use when getting services</param>
        /// <returns>A list of all services for the given org</returns>
        public IList<ServiceConfiguration> GetServices(string org)
        {
            List<ServiceConfiguration> services = new List<ServiceConfiguration>();
            IList<OrgConfiguration> owners = GetOwners();
            OrgConfiguration owner = owners.FirstOrDefault(so => so.Code == org);

            if (owner != null)
            {
                string[] serviceRepos = Directory.GetDirectories(_settings.GetOrgPath(org));

                foreach (string serviceRepo in serviceRepos)
                {
                    if (File.Exists(serviceRepo + "/config.json") && Path.GetFileName(serviceRepo) != org)
                    {
                        string textData = File.ReadAllText(serviceRepo + "/config.json");
                        services.Add(JsonConvert.DeserializeObject<ServiceConfiguration>(textData));
                    }
                }
            }

            return services;
        }

        /// <summary>
        /// Gets all service packages for the given service
        /// </summary>
        /// <param name="org">The Organization code for the service owner</param>
        /// <param name="service">The service code for the current service</param>
        /// <returns>A list of all service packages created for the given service </returns>
        public IList<ServicePackageDetails> GetServicePackages(string org, string service)
        {
            Guard.AssertOrgService(org, service);
            List<ServicePackageDetails> packageDetails = new List<ServicePackageDetails>();
            string packageDirectory = _settings.GetServicePackagesPath(org, service, AuthenticationHelper.GetDeveloperUserName(_httpContextAccessor.HttpContext));

            if (!Directory.Exists(packageDirectory))
            {
                return packageDetails;
            }

            foreach (string fileName in Directory.EnumerateFiles(packageDirectory))
            {
                ServicePackageDetails details = JsonConvert.DeserializeObject<ServicePackageDetails>(new StreamReader(ZipFile.OpenRead(fileName).Entries.First(e => e.Name == "ServicePackageDetails.json").Open()).ReadToEnd());
                details.PackageName = Path.GetFileName(fileName);
                packageDetails.Add(details);
            }

            return packageDetails;
        }

        /// <summary>
        /// The get zip archive.
        /// </summary>
        /// <param name="details">the service package details</param>
        /// <returns>
        /// The <see cref="ZipArchive"/>.
        /// </returns>
        public ZipArchive GetZipArchive(ServicePackageDetails details)
        {
            Guard.AssertArgumentNotNull(details, nameof(details));
            string packageDirectory = _settings.GetServicePackagesPath(details.Organization, details.Service, AuthenticationHelper.GetDeveloperUserName(_httpContextAccessor.HttpContext));
            string filename = packageDirectory + details.PackageName;

            if (!File.Exists(filename))
            {
                throw new ArgumentException("Package detail file does not exist", nameof(details));
            }

            return ZipFile.OpenRead(filename);
        }

        /// <summary>
        /// Updates rules for a service
        /// </summary>
        /// <param name="org">The Organization code for the service owner</param>
        /// <param name="service">The service code for the current service</param>
        /// <param name="rules">The rules to save</param>
        /// <returns>A boolean indicating if saving was ok</returns>
        public bool UpdateRules(string org, string service, List<RuleContainer> rules)
        {
            try
            {
                Directory.CreateDirectory(_settings.GetRulesPath(org, service, AuthenticationHelper.GetDeveloperUserName(_httpContextAccessor.HttpContext)));
                string rulesAsJson = JsonConvert.SerializeObject(rules);
                string filePath = _settings.GetRulesPath(org, service, AuthenticationHelper.GetDeveloperUserName(_httpContextAccessor.HttpContext)) + _settings.RulesFileName;

                File.WriteAllText(filePath, rulesAsJson, Encoding.UTF8);
            }
            catch
            {
                return false;
            }

            return true;
        }

        /// <summary>
        /// Returns the rules for a service
        /// </summary>
        /// <param name="org">The Organization code for the service owner</param>
        /// <param name="service">The service code for the current service</param>
        /// <returns>The rules for a service</returns>
        public List<RuleContainer> GetRules(string org, string service)
        {
            string filename = _settings.GetRulesPath(org, service, AuthenticationHelper.GetDeveloperUserName(_httpContextAccessor.HttpContext)) + _settings.RulesFileName;
            List<RuleContainer> rules = null;

            if (File.Exists(filename))
            {
                string textData = File.ReadAllText(filename, Encoding.UTF8);
                rules = JsonConvert.DeserializeObject<List<RuleContainer>>(textData);
            }

            return rules;
        }

        /// <summary>
        /// Create and clone the organisation's code list
        /// </summary>
        /// <param name="org">the organisation</param>
        public void CreateAndCloneOrgCodeLists(string org)
        {
            try
            {
                string localServiceRepoFolder = null;
                if (Environment.GetEnvironmentVariable("ServiceRepositorySettings__RepositoryLocation") != null)
                {
                    localServiceRepoFolder = $"{Environment.GetEnvironmentVariable("ServiceRepositorySettings__RepositoryLocation")}{AuthenticationHelper.GetDeveloperUserName(_httpContextAccessor.HttpContext)}/{org}/codelists";
                }
                else
                {
                    localServiceRepoFolder = $"{_settings.RepositoryLocation}{AuthenticationHelper.GetDeveloperUserName(_httpContextAccessor.HttpContext)}/{org}/codelists";
                }

                using (Repository repo = new Repository(localServiceRepoFolder))
                {
                    // User has a local repo for codelist.
                    return;
                }
            }
            catch (RepositoryNotFoundException)
            {
                // Happens when developer has not cloned org repo
            }

            // First verify if there exist a remote repo
            try
            {
                _sourceControl.CloneRemoteRepository(org, Constants.General.CodeListRepository);
            }
            catch (Exception ex)
            {
            }

            RepositoryClient.Model.CreateRepoOption createRepoOption = new RepositoryClient.Model.CreateRepoOption(Name: Constants.General.CodeListRepository, Readme: "Kodelister", Description: "Dette er repository for kodelister for " + org);
            CreateRepository(org, createRepoOption);

            try
            {
                _sourceControl.CloneRemoteRepository(org, Constants.General.CodeListRepository);
            }
            catch (Exception ex)
            {
            }
        }

        private string GetCodeListRepoForOrg(string org)
        {
            // TODO: FIND OUT WHAT SHOULD BE HERE
            return $"http://altinn3.no/{org}/codelists.git";
        }

        /// <summary>
        /// create a repository in gitea for the given organisation and options
        /// </summary>
        /// <param name="owner">the owner</param>
        /// <param name="createRepoOption">the options for creating a repository</param>
        /// <returns>The newly created repository</returns>
        public AltinnCore.RepositoryClient.Model.Repository CreateRepository(string owner, AltinnCore.RepositoryClient.Model.CreateRepoOption createRepoOption)
        {
            return _gitea.CreateRepository(owner, createRepoOption).Result;
        }

        /// <summary>
        /// Gets all code lists at service owner or service level
        /// </summary>
        /// <param name="org">The service owner code of the service owner to get code lists for</param>
        /// <param name="service">The service code of the service to get code lists for</param>
        /// <returns>All code lists for at the given location</returns>
        public Dictionary<string, string> GetCodelists(string org, string service)
        {
            CreateAndCloneOrgCodeLists(org);

            Dictionary<string, string> codelists = new Dictionary<string, string>();
            string codelistDirectoryPath = null;
            if (Environment.GetEnvironmentVariable("ServiceRepositorySettings__RepositoryLocation") != null)
            {
                codelistDirectoryPath = $"{Environment.GetEnvironmentVariable("ServiceRepositorySettings__RepositoryLocation")}{AuthenticationHelper.GetDeveloperUserName(_httpContextAccessor.HttpContext)}/{org}";
            }
            else
            {
                codelistDirectoryPath = $"{_settings.RepositoryLocation}{AuthenticationHelper.GetDeveloperUserName(_httpContextAccessor.HttpContext)}/{org}";
            }

            if (!string.IsNullOrEmpty(service))
            {
                codelistDirectoryPath += "/" + service;
            }

            codelistDirectoryPath += "/codelists/";

            if (!Directory.Exists(codelistDirectoryPath))
            {
                return codelists;
            }

            string[] directoryFiles = Directory.GetFiles(codelistDirectoryPath);
            foreach (string directoryFile in directoryFiles)
            {
                string fileName = Path.GetFileName(directoryFile);
                string codelistName = fileName.Substring(0, fileName.IndexOf('.'));

                string codelistContents = File.ReadAllText(directoryFile);

                codelists.Add(codelistName, codelistContents);
            }

            return codelists;
        }

        /// <summary>
        /// Method that stores code list to disk
        /// </summary>
        /// <param name="org">The Organization code for the service owner</param>
        /// <param name="service">The service code for the current service</param>
        /// <param name="name">The name on config</param>
        /// <param name="codeList">The content</param>
        /// <returns>A boolean indicating if the code list was successfully saved</returns>
        public bool SaveCodeList(string org, string service, string name, string codeList)
        {
            try
            {
                string filePath = null;
                if (Environment.GetEnvironmentVariable("ServiceRepositorySettings__RepositoryLocation") != null)
                {
                    filePath = $"{Environment.GetEnvironmentVariable("ServiceRepositorySettings__RepositoryLocation")}{AuthenticationHelper.GetDeveloperUserName(_httpContextAccessor.HttpContext)}/{org}";
                }
                else
                {
                    filePath = $"{_settings.RepositoryLocation}{AuthenticationHelper.GetDeveloperUserName(_httpContextAccessor.HttpContext)}/{org}";
                }

                if (!string.IsNullOrEmpty(service))
                {
                    filePath += "/" + service;
                }

                filePath += $"/codelists/{name}.json";

                new FileInfo(filePath).Directory.Create();
                File.WriteAllText(filePath, codeList, Encoding.UTF8);
            }
            catch
            {
                return false;
            }

            return true;
        }

        /// <summary>
        /// Method that deletes a code list from disk
        /// </summary>
        /// <param name="org">The Organization code for the service owner</param>
        /// <param name="service">The service code for the current service</param>
        /// <param name="name">The name on config</param>
        /// <returns>A boolean indicating if the Code List was deleted</returns>
        public bool DeleteCodeList(string org, string service, string name)
        {
            try
            {
                string filePath = null;
                if (Environment.GetEnvironmentVariable("ServiceRepositorySettings__RepositoryLocation") != null)
                {
                    filePath = $"{Environment.GetEnvironmentVariable("ServiceRepositorySettings__RepositoryLocation")}{AuthenticationHelper.GetDeveloperUserName(_httpContextAccessor.HttpContext)}/{org}";
                }
                else
                {
                    filePath = $"{_settings.RepositoryLocation}{AuthenticationHelper.GetDeveloperUserName(_httpContextAccessor.HttpContext)}/{org}";
                }

                if (!string.IsNullOrEmpty(service))
                {
                    filePath += "/" + service;
                }

                filePath += $"/codelists/{name}.json";
                File.Delete(filePath);
            }
            catch (Exception)
            {
                return false;
            }

            return true;
        }

        /// <summary>
        /// Delete text resource
        /// </summary>
        /// <param name="org">The Organization code for the service owner</param>
        /// <param name="service">The service code for the current service</param>
        /// <param name="name">The name of the view</param>
        public void DeleteTextResource(string org, string service, string name)
        {
            Guard.AssertArgumentNotNullOrWhiteSpace(name, nameof(name));
            string resourceTextKey = ViewResourceKey(name);

            IEnumerable<ResourceWrapper> resources = GetAllResources(org, service);
            foreach (ResourceWrapper resource in resources)
            {
                ResourceCollection jsonFileContent = resource.Resources;
                List<Resource> itemsToDelete = jsonFileContent?.Resources.Where(v => resourceTextKey == v?.Id).ToList();

                if (itemsToDelete != null && itemsToDelete.Any())
                {
                    itemsToDelete.ForEach(r => jsonFileContent.Resources.Remove(r));
                    Save(resource);
                }
            }
        }

        /// <summary>
        /// Returns a list over the implementation files for a Altinn Core service
        /// </summary>
        /// <param name="org">The Organization code for the service owner</param>
        /// <param name="service">The service code for the current service</param>
        /// <returns>A list of file names</returns>
        public List<AltinnCoreFile> GetImplementationFiles(string org, string service)
        {
            List<AltinnCoreFile> coreFiles = new List<AltinnCoreFile>();

            string[] files = Directory.GetFiles(_settings.GetImplementationPath(org, service, AuthenticationHelper.GetDeveloperUserName(_httpContextAccessor.HttpContext)));
            foreach (string file in files)
            {
                AltinnCoreFile corefile = new AltinnCoreFile
                {
                    FilePath = file,
                    FileName = Path.GetFileName(file),
                    LastChanged = File.GetLastWriteTime(file),
                };

                coreFiles.Add(corefile);
            }

            string[] modelFiles = null;

            if (Directory.Exists(_settings.GetModelPath(org, service, AuthenticationHelper.GetDeveloperUserName(_httpContextAccessor.HttpContext))))
            {
                modelFiles = Directory.GetFiles(_settings.GetModelPath(org, service, AuthenticationHelper.GetDeveloperUserName(_httpContextAccessor.HttpContext)));
                foreach (string file in modelFiles)
                {
                    AltinnCoreFile corefile = new AltinnCoreFile
                    {
                        FilePath = file,
                        FileName = Path.GetFileName(file),
                        LastChanged = File.GetLastWriteTime(file),
                    };

                    coreFiles.Add(corefile);
                }
            }

            string[] jsFiles = Directory.GetFiles(_settings.GetResourcePath(org, service, AuthenticationHelper.GetDeveloperUserName(_httpContextAccessor.HttpContext)));
            foreach (string file in jsFiles)
            {
                if (Path.GetFileName(file) == "RuleHandler.js")
                {
                    AltinnCoreFile corefile = new AltinnCoreFile
                    {
                        FilePath = file,
                        FileName = Path.GetFileName(file),
                        LastChanged = File.GetLastWriteTime(file),
                    };

                    coreFiles.Add(corefile);
                }
            }

            return coreFiles;
        }

        /// <summary>
        /// Returns a list over the dynamics files for a Altinn Core service
        /// </summary>
        /// <param name="org">The Organization code for the service owner</param>
        /// <param name="service">The service code for the current service</param>
        /// <returns>A list of file names</returns>
        public List<AltinnCoreFile> GetDynamicsFiles(string org, string service)
        {
            List<AltinnCoreFile> coreFiles = new List<AltinnCoreFile>();

            string[] jsFiles = Directory.GetFiles(_settings.GetDynamicsPath(org, service, AuthenticationHelper.GetDeveloperUserName(_httpContextAccessor.HttpContext)));
            foreach (string file in jsFiles)
            {
                AltinnCoreFile corefile = new AltinnCoreFile
                {
                    FilePath = file,
                    FileName = Path.GetFileName(file),
                    LastChanged = File.GetLastWriteTime(file),
                };

                coreFiles.Add(corefile);
            }

            return coreFiles;
        }

        /// <summary>
        /// Returns a list over the dynamics files for a Altinn Core service
        /// </summary>
        /// <param name="org">The Organization code for the service owner</param>
        /// <param name="service">The service code for the current service</param>
        /// <returns>A list of file names</returns>
        public List<AltinnCoreFile> GetCalculationFiles(string org, string service)
        {
            List<AltinnCoreFile> coreFiles = new List<AltinnCoreFile>();

            string[] jsFiles = Directory.GetFiles(_settings.GetCalculationPath(org, service, AuthenticationHelper.GetDeveloperUserName(_httpContextAccessor.HttpContext)));
            foreach (string file in jsFiles)
            {
                AltinnCoreFile corefile = new AltinnCoreFile
                {
                    FilePath = file,
                    FileName = Path.GetFileName(file),
                    LastChanged = File.GetLastWriteTime(file),
                };

                coreFiles.Add(corefile);
            }

            return coreFiles;
        }

        /// <summary>
        /// Returns content of a implementation file
        /// </summary>
        /// <param name="org">The Organization code for the service owner</param>
        /// <param name="service">The service code for the current service</param>
        /// <param name="fileName">The file Name</param>
        /// <returns>The file content</returns>
        public string GetImplementationFile(string org, string service, string fileName)
        {
            string filename = _settings.GetImplementationPath(org, service, AuthenticationHelper.GetDeveloperUserName(_httpContextAccessor.HttpContext)) + fileName;
            string filedata = null;

            if (File.Exists(filename))
            {
                filedata = File.ReadAllText(filename, Encoding.UTF8);
            }

            return filedata;
        }

        /// <summary>
        /// Returns content of a resource file
        /// </summary>
        /// <param name="org">The Organization code for the service owner</param>
        /// <param name="service">The service code for the current service</param>
        /// <param name="fileName">The file Name</param>
        /// <returns>The file content</returns>
        public string GetResourceFile(string org, string service, string fileName)
        {
            string filename = _settings.GetResourcePath(org, service, AuthenticationHelper.GetDeveloperUserName(_httpContextAccessor.HttpContext)) + fileName;
            string filedata = null;

            if (File.Exists(filename))
            {
                filedata = File.ReadAllText(filename, Encoding.UTF8);
            }

            return filedata;
        }

        /// <summary>
        /// Saving a implementation file
        /// </summary>
        /// <param name="org">The Organization code for the service owner</param>
        /// <param name="service">The service code for the current service</param>
        /// <param name="fileName">The fileName</param>
        /// <param name="fileContent">The file content</param>
        public void SaveImplementationFile(string org, string service, string fileName, string fileContent)
        {
            string filename = _settings.GetImplementationPath(org, service, AuthenticationHelper.GetDeveloperUserName(_httpContextAccessor.HttpContext)) + fileName;
            File.WriteAllText(filename, fileContent, Encoding.UTF8);
        }

        /// <summary>
        /// Saving a resouce file
        /// </summary>
        /// <param name="org">The Organization code for the service owner</param>
        /// <param name="service">The service code for the current service</param>
        /// <param name="fileName">The fileName</param>
        /// <param name="fileContent">The file content</param>
        public void SaveResourceFile(string org, string service, string fileName, string fileContent)
        {
            string filename = _settings.GetResourcePath(org, service, AuthenticationHelper.GetDeveloperUserName(_httpContextAccessor.HttpContext)) + fileName;
            File.WriteAllText(filename, fileContent, Encoding.UTF8);
        }

        /// <summary>
        /// Returns a list of workflow steps
        /// </summary>
        /// <param name="org">The Organization code for the service owner</param>
        /// <param name="service">The service code for the current service</param>
        /// <returns>A list of workflow steps</returns>
        public List<WorkFlowStep> GetWorkFlow(string org, string service)
        {
            string filename = _settings.GetMetadataPath(org, service, AuthenticationHelper.GetDeveloperUserName(_httpContextAccessor.HttpContext)) + _settings.WorkFlowFileName;
            string textData = File.ReadAllText(filename, Encoding.UTF8);

            return JsonConvert.DeserializeObject<List<WorkFlowStep>>(textData);
        }

        /// <summary>
        /// Updates the view name text resource.
        /// "view." + viewName for each text resource in the service
        /// </summary>
        /// <param name="org">The Organization code for the service owner</param>
        /// <param name="service">The service code for the current service</param>
        /// <param name="currentName">Current / old view name</param>
        /// <param name="newName">the new view name</param>
        public void UpdateViewNameTextResource(string org, string service, string currentName, string newName)
        {
            Guard.AssertArgumentNotNullOrWhiteSpace(currentName, nameof(currentName));
            Guard.AssertArgumentNotNullOrWhiteSpace(newName, nameof(newName));

            string currentKey = ViewResourceKey(currentName);
            string newKey = ViewResourceKey(newName);

            IEnumerable<ResourceWrapper> resources = GetAllResources(org, service);
            foreach (ResourceWrapper resource in resources)
            {
                List<Resource> itemsToUpdate = resource.FilterById(currentKey).ToList();
                if (itemsToUpdate.Any())
                {
                    itemsToUpdate.ForEach(r => r.Id = newKey);
                    Save(resource);
                }
                else if (!resource.FilterById(newKey).Any())
                {
                    resource.Resources.Add(newKey, string.Empty);
                    Save(resource);
                }
            }
        }

        /// <summary>
        /// Finds a service resource embedded in the service when running from local file folders
        /// </summary>
        /// <param name="org">The Organization code for the service owner</param>
        /// <param name="service">The service code for the current service</param>
        /// <param name="resource">The service resource file name</param>
        /// <returns>The service resource</returns>
        public byte[] GetServiceResource(string org, string service, string resource)
        {
            byte[] fileContent = null;
            string serviceResourceDirectoryPath = _settings.GetResourcePath(org, service, AuthenticationHelper.GetDeveloperUserName(_httpContextAccessor.HttpContext));

            if (File.Exists(serviceResourceDirectoryPath + resource))
            {
                fileContent = File.ReadAllBytes(serviceResourceDirectoryPath + resource);
            }

            return fileContent;
        }

        private void CheckAndCreateDeveloperFolder()
        {
            string path = null;
            if (Environment.GetEnvironmentVariable("ServiceRepositorySettings__RepositoryLocation") != null)
            {
                path = Environment.GetEnvironmentVariable("ServiceRepositorySettings__RepositoryLocation") + AuthenticationHelper.GetDeveloperUserName(_httpContextAccessor.HttpContext) + "/";
            }
            else
            {
                path = _settings.RepositoryLocation + AuthenticationHelper.GetDeveloperUserName(_httpContextAccessor.HttpContext) + "/";
            }

            if (!Directory.Exists(path))
            {
                Directory.CreateDirectory(path);
            }
        }

        private static string ViewResourceKey(string viewName)
        {
            return $"view.{viewName}";
        }

        private static void Save(ResourceWrapper resourceWrapper)
        {
            string textContent = JsonConvert.SerializeObject(resourceWrapper.Resources, Formatting.Indented);
            File.WriteAllText(resourceWrapper.FileName, textContent);
        }

        private void AddDefaultFiles(string org, string service)
        {
            // Create the service test folder
            Directory.CreateDirectory(_settings.GetTestPath(org, service, AuthenticationHelper.GetDeveloperUserName(_httpContextAccessor.HttpContext)));

            // Create the service testdata folder
            Directory.CreateDirectory(_settings.GetTestDataPath(org, service, AuthenticationHelper.GetDeveloperUserName(_httpContextAccessor.HttpContext)));

            // Copy default Dockerfile
            string servicePath = _settings.GetServicePath(org, service, AuthenticationHelper.GetDeveloperUserName(_httpContextAccessor.HttpContext));
            File.Copy(_generalSettings.DefaultRepoDockerfile, servicePath + _settings.DockerfileFileName);
            File.Copy(_generalSettings.DefaultProjectFile, servicePath + _settings.ProjectFileName);
        }

        private void CreateInitialServiceImplementation(string org, string service)
        {
            // Read the serviceImplemenation template
            string textData = File.ReadAllText(_generalSettings.ServiceImplementationTemplate, Encoding.UTF8);

            // Replace the template default namespace
            textData = textData.Replace(CodeGeneration.ServiceNamespaceTemplateDefault, string.Format(CodeGeneration.ServiceNamespaceTemplate, org, service));

            // Create the service implementation folder
            Directory.CreateDirectory(_settings.GetImplementationPath(org, service, AuthenticationHelper.GetDeveloperUserName(_httpContextAccessor.HttpContext)));

            // Get the file path
            string serviceImplemenationFilePath = _settings.GetImplementationPath(org, service, AuthenticationHelper.GetDeveloperUserName(_httpContextAccessor.HttpContext)) + _settings.ServiceImplementationFileName;
            File.WriteAllText(serviceImplemenationFilePath, textData, Encoding.UTF8);
        }

        private void CreateInitialCalculationHandler(string org, string service)
        {
            // Read the serviceImplemenation template
            string textData = File.ReadAllText(_generalSettings.CalculateHandlerTemplate, Encoding.UTF8);

            // Replace the template default namespace
            textData = textData.Replace(CodeGeneration.ServiceNamespaceTemplateDefault, string.Format(CodeGeneration.ServiceNamespaceTemplate, org, service));

            // Get the file path
            string calculationHandlerFilePath = _settings.GetCalculationPath(org, service, AuthenticationHelper.GetDeveloperUserName(_httpContextAccessor.HttpContext)) + _settings.CalculationHandlerFileName;
            File.WriteAllText(calculationHandlerFilePath, textData, Encoding.UTF8);
        }

        private void CreateInitialDynamicsHandler(string org, string service)
        {
            // Read the serviceImplemenation template
            string textData = File.ReadAllText(_generalSettings.RuleHandlerTemplate, Encoding.UTF8);

            // Replace the template default namespace
            textData = textData.Replace(CodeGeneration.ServiceNamespaceTemplateDefault, string.Format(CodeGeneration.ServiceNamespaceTemplate, org, service));

            // Get the file path
            string ruleHandlerFilePath = _settings.GetDynamicsPath(org, service, AuthenticationHelper.GetDeveloperUserName(_httpContextAccessor.HttpContext)) + _settings.RuleHandlerFileName;
            File.WriteAllText(ruleHandlerFilePath, textData, Encoding.UTF8);
        }

        private void CreateInitialValidationHandler(string org, string service)
        {
            // Read the serviceImplemenation template
            string textData = File.ReadAllText(_generalSettings.ValidationHandlerTemplate, Encoding.UTF8);

            // Replace the template default namespace
            textData = textData.Replace(CodeGeneration.ServiceNamespaceTemplateDefault, string.Format(CodeGeneration.ServiceNamespaceTemplate, org, service));

            // Get the file path
            string validationHandlerFilePath = _settings.GetImplementationPath(org, service, AuthenticationHelper.GetDeveloperUserName(_httpContextAccessor.HttpContext)) + _settings.ValidationHandlerFileName;
            File.WriteAllText(validationHandlerFilePath, textData, Encoding.UTF8);
        }

        private void CreateInitialInstansiationHandler(string org, string service)
        {
            // Read the serviceImplemenation template
            string textData = File.ReadAllText(_generalSettings.InstantiationHandlerTemplate, Encoding.UTF8);

            // Replace the template default namespace
            textData = textData.Replace(CodeGeneration.ServiceNamespaceTemplateDefault, string.Format(CodeGeneration.ServiceNamespaceTemplate, org, service));

            // Get the file path
            string validationHandlerFilePath = _settings.GetImplementationPath(org, service, AuthenticationHelper.GetDeveloperUserName(_httpContextAccessor.HttpContext)) + _settings.InstantiationHandlerFileName;
            File.WriteAllText(validationHandlerFilePath, textData, Encoding.UTF8);
        }

        private void CreateInitialWorkflow(string org, DirectoryInfo targetDirectory)
        {
            string destFileName = Path.Combine(targetDirectory.FullName, _settings.WorkFlowFileName);
            if (File.Exists(destFileName))
            {
                return;
            }

            FileInfo sourceFile = _defaultFileFactory.GetJsonDefaultFile(_settings.WorkFlowFileName, org);
            if (sourceFile != null && sourceFile.Exists)
            {
                sourceFile.CopyTo(destFileName);
            }
        }

        private void CreateInitialWebApp(string org, DirectoryInfo targetDirectory)
        {
            string destFileName = Path.Combine(targetDirectory.FullName, _settings.ReactAppFileName);
            if (File.Exists(destFileName))
            {
                return;
            }

            FileInfo sourceFile = _defaultFileFactory.GetWebAppDefaultFile(_settings.ReactAppFileName, org);
            if (sourceFile != null && sourceFile.Exists)
            {
                sourceFile.CopyTo(destFileName);
            }
        }

        private void CreateInitialStyles(string org, DirectoryInfo targetDirectory)
        {
            string destFileName = Path.Combine(targetDirectory.FullName, _settings.ReactAppCssFileName);
            if (!File.Exists(destFileName))
            {
                FileInfo sourceFile = _defaultFileFactory.GetWebAppStyleDefaultFile(_settings.ReactAppCssFileName, org);
                if (sourceFile != null && sourceFile.Exists)
                {
                    sourceFile.CopyTo(destFileName);
                }
            }

            StylesConfig stylesConfig = new StylesConfig();
            stylesConfig.InternalStyles = new List<string>();
            stylesConfig.InternalStyles.Add(_settings.ReactAppCssFileName);
            stylesConfig.ExternalStyles = new List<string>();
            stylesConfig.ExternalStyles.Add(_settings.DefaultBootstrapUrl);

            string output = JsonConvert.SerializeObject(stylesConfig);
            string stylesConfigPath = Path.Combine(targetDirectory.FullName, _settings.ServiceStylesConfigFileName);
            if (!File.Exists(stylesConfigPath))
            {
                File.WriteAllText(stylesConfigPath, output);
            }
        }

        private void CreateInitialDeploymentFiles(string org, string service)
        {
            string sourcePath = _generalSettings.DeploymentLocation;
            string targetPath = _settings.GetDeploymentPath(org, service, AuthenticationHelper.GetDeveloperUserName(_httpContextAccessor.HttpContext));

            // Create the service deployment folder
            Directory.CreateDirectory(targetPath);

            // Create all of the directories
            foreach (string dirPath in Directory.GetDirectories(sourcePath, "*", SearchOption.AllDirectories))
            {
                Directory.CreateDirectory(dirPath.Replace(sourcePath, targetPath));
            }

            // Copy all the files & Replaces any files with the same name
            foreach (string newPath in Directory.GetFiles(sourcePath, "*.*", SearchOption.AllDirectories))
            {
                File.Copy(newPath, newPath.Replace(sourcePath, targetPath), true);
            }
        }

        /// <summary>
        /// A dictionary, where the full filename is key, and the value is a deserialized ResourceCollection
        /// </summary>
        /// <param name="org">The org.</param>
        /// <param name="service">The service</param>
        /// <returns>IEnumerable loading the resources as you ask for next.</returns>
        private IEnumerable<ResourceWrapper> GetAllResources(string org, string service)
        {
            string resourcePath = _settings.GetResourcePath(org, service, AuthenticationHelper.GetDeveloperUserName(_httpContextAccessor.HttpContext));
            string[] directoryFiles = Directory.GetFiles(resourcePath);

            foreach (string resourceFile in directoryFiles)
            {
                dynamic jsonFileContent = JsonConvert.DeserializeObject<ResourceCollection>(File.ReadAllText(resourceFile));
                yield return new ResourceWrapper { FileName = resourceFile, Resources = jsonFileContent };
            }
        }

        private class ResourceWrapper
        {
            public string FileName { get; set; }

            public ResourceCollection Resources { get; set; }

            public IEnumerable<Resource> FilterById(string id)
            {
                Guard.AssertArgumentNotNullOrWhiteSpace(id, nameof(id));
                return Resources?.Resources?.Where(r => id == r?.Id) ?? new Resource[0];
            }
        }

        private class StylesConfig
        {
            public List<string> InternalStyles { get; set; }

            public List<string> ExternalStyles { get; set; }
        }
    }
}<|MERGE_RESOLUTION|>--- conflicted
+++ resolved
@@ -191,7 +191,6 @@
             }
             catch (Exception ex)
             {
-<<<<<<< HEAD
                 if (ex is DirectoryNotFoundException || ex is FileNotFoundException)
                 {
                     // Create service with already existing repo
@@ -208,11 +207,8 @@
                         throw new Exception("Unable to create service");
                     }
                 }
-
-                throw;
-=======
                 throw new Exception("Something went wrong when fetching service metadata ", ex);
->>>>>>> 1b98ae84
+
             }
         }
 
