--- conflicted
+++ resolved
@@ -1273,24 +1273,17 @@
                 modelFiles = Directory.GetFiles(_settings.GetModelPath(org, service, AuthenticationHelper.GetDeveloperUserName(_httpContextAccessor.HttpContext)));
                 foreach (string file in modelFiles)
                 {
-<<<<<<< HEAD
                     var corefile = new AltinnCoreFile
                     {
                         FilePath = file,
                         FileName = Path.GetFileName(file),
                         LastChanged = File.GetLastWriteTime(file)
                     };
-=======
-                    FilePath = file,
-                    FileName = System.IO.Path.GetFileName(file),
-                    LastChanged = File.GetLastWriteTime(file),
-                };
->>>>>>> b0c48cba
 
                     coreFiles.Add(corefile);
                 }
             }
- 
+
             string[] jsFiles = Directory.GetFiles(_settings.GetResourcePath(org, service, AuthenticationHelper.GetDeveloperUserName(_httpContextAccessor.HttpContext)));
             foreach (string file in jsFiles)
             {
@@ -1299,13 +1292,8 @@
                     var corefile = new AltinnCoreFile
                     {
                         FilePath = file,
-<<<<<<< HEAD
                         FileName = Path.GetFileName(file),
                         LastChanged = File.GetLastWriteTime(file)
-=======
-                        FileName = System.IO.Path.GetFileName(file),
-                        LastChanged = File.GetLastWriteTime(file),
->>>>>>> b0c48cba
                     };
 
                     coreFiles.Add(corefile);
