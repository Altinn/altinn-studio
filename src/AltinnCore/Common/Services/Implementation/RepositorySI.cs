using System;
using System.Collections.Generic;
using System.IO;
using System.IO.Compression;
using System.Linq;
using System.Text;
using System.Xml;
using System.Xml.Linq;
using Altinn.Platform.Storage.Models;
using AltinnCore.Common.Configuration;
using AltinnCore.Common.Constants;
using AltinnCore.Common.Factories.ModelFactory;
using AltinnCore.Common.Helpers;
using AltinnCore.Common.Helpers.Extensions;
using AltinnCore.Common.Models;
using AltinnCore.Common.Services.Interfaces;
using AltinnCore.ServiceLibrary.Configuration;
using AltinnCore.ServiceLibrary.Models;
using AltinnCore.ServiceLibrary.Models.Workflow;
using AltinnCore.ServiceLibrary.ServiceMetadata;
using LibGit2Sharp;
using Manatee.Json.Schema;
using Microsoft.AspNetCore.Http;
using Microsoft.Extensions.Logging;
using Microsoft.Extensions.Options;
using Newtonsoft.Json;
using Newtonsoft.Json.Linq;

namespace AltinnCore.Common.Services.Implementation
{
    /// <summary>
    /// Implementation of the repository service needed for creating and updating apps in AltinnCore.
    /// </summary>
    public class RepositorySI : Interfaces.IRepository
    {
        private readonly IDefaultFileFactory _defaultFileFactory;
        private readonly ServiceRepositorySettings _settings;
        private readonly GeneralSettings _generalSettings;
        private readonly IHttpContextAccessor _httpContextAccessor;
        private readonly IGitea _gitea;
        private readonly ISourceControl _sourceControl;
        private readonly ILoggerFactory _loggerFactory;
        private readonly ILogger _logger;

        /// <summary>
        /// Initializes a new instance of the <see cref="RepositorySI"/> class
        /// </summary>
        /// <param name="repositorySettings">The settings for the app repository</param>
        /// <param name="generalSettings">The current general settings</param>
        /// <param name="defaultFileFactory">The default factory</param>
        /// <param name="httpContextAccessor">the http context accessor</param>
        /// <param name="gitea">gitea</param>
        /// <param name="sourceControl">the source control</param>
        /// <param name="loggerFactory">the logger factory</param>
        /// <param name="logger">The logger</param>
        public RepositorySI(
            IOptions<ServiceRepositorySettings> repositorySettings,
            IOptions<GeneralSettings> generalSettings,
            IDefaultFileFactory defaultFileFactory,
            IHttpContextAccessor httpContextAccessor,
            IGitea gitea,
            ISourceControl sourceControl,
            ILoggerFactory loggerFactory,
            ILogger<RepositorySI> logger)
        {
            _defaultFileFactory = defaultFileFactory;
            _settings = repositorySettings.Value;
            _generalSettings = generalSettings.Value;
            _httpContextAccessor = httpContextAccessor;
            _gitea = gitea;
            _sourceControl = sourceControl;
            _loggerFactory = loggerFactory;
            _logger = logger;
        }

        /// <summary>
        /// Method that creates service metadata for a new app
        /// </summary>
        /// <param name="serviceMetadata">The <see cref="ServiceMetadata"/></param>
        /// <returns>A boolean indicating if creation of service metadata went ok</returns>
        #region Service metadata0
        public bool CreateServiceMetadata(ServiceMetadata serviceMetadata)
        {
            string metadataAsJson = JsonConvert.SerializeObject(serviceMetadata);
            string serviceOrgPath = null;

            // TODO: Figure out how appsettings.json parses values and merges with environment variables and use these here.
            // Since ":" is not valid in environment variables names in kubernetes, we can't use current docker-compose environment variables
            serviceOrgPath = (Environment.GetEnvironmentVariable("ServiceRepositorySettings__RepositoryLocation") != null)
                            ? Environment.GetEnvironmentVariable("ServiceRepositorySettings__RepositoryLocation") + serviceMetadata.Org.AsFileName()
                            : _settings.RepositoryLocation + serviceMetadata.Org.AsFileName();

            string servicePath = serviceOrgPath + "/" + serviceMetadata.RepositoryName;

            if (!Directory.Exists(serviceOrgPath))
            {
                Directory.CreateDirectory(serviceOrgPath);
            }

            if (!Directory.Exists(servicePath))
            {
                Directory.CreateDirectory(servicePath);
            }

            string metaDataDir = _settings.GetMetadataPath(
                serviceMetadata.Org,
                serviceMetadata.RepositoryName,
                AuthenticationHelper.GetDeveloperUserName(_httpContextAccessor.HttpContext));
            DirectoryInfo metaDirectoryInfo = new DirectoryInfo(metaDataDir);
            if (!metaDirectoryInfo.Exists)
            {
                metaDirectoryInfo.Create();
            }

            string resourceDir = _settings.GetResourcePath(
                serviceMetadata.Org,
                serviceMetadata.RepositoryName,
                AuthenticationHelper.GetDeveloperUserName(_httpContextAccessor.HttpContext));
            DirectoryInfo resourceDirectoryInfo = new DirectoryInfo(resourceDir);
            if (!resourceDirectoryInfo.Exists)
            {
                resourceDirectoryInfo.Create();
            }

            string dynamicsDir = _settings.GetDynamicsPath(
                serviceMetadata.Org,
                serviceMetadata.RepositoryName,
                AuthenticationHelper.GetDeveloperUserName(_httpContextAccessor.HttpContext));
            DirectoryInfo dynamicsDirectoryInfo = new DirectoryInfo(dynamicsDir);
            if (!dynamicsDirectoryInfo.Exists)
            {
                dynamicsDirectoryInfo.Create();
            }

            string calculationDir = _settings.GetCalculationPath(
                serviceMetadata.Org,
                serviceMetadata.RepositoryName,
                AuthenticationHelper.GetDeveloperUserName(_httpContextAccessor.HttpContext));
            DirectoryInfo calculationDirectoryInfo = new DirectoryInfo(calculationDir);
            if (!calculationDirectoryInfo.Exists)
            {
                calculationDirectoryInfo.Create();
            }

            string validationDir = _settings.GetValidationPath(
                serviceMetadata.Org,
                serviceMetadata.RepositoryName,
                AuthenticationHelper.GetDeveloperUserName(_httpContextAccessor.HttpContext));
            DirectoryInfo validationDirectoryInfo = new DirectoryInfo(validationDir);
            if (!validationDirectoryInfo.Exists)
            {
                validationDirectoryInfo.Create();
            }

            string filePath = metaDataDir + _settings.ServiceMetadataFileName;
            File.WriteAllText(filePath, metadataAsJson, Encoding.UTF8);

            AddDefaultFiles(serviceMetadata.Org, serviceMetadata.RepositoryName);
            CreateInitialServiceImplementation(serviceMetadata.Org, serviceMetadata.RepositoryName);
            CreateInitialCalculationHandler(serviceMetadata.Org, serviceMetadata.RepositoryName);
            CreateInitialValidationHandler(serviceMetadata.Org, serviceMetadata.RepositoryName);
            CreateInitialInstansiationHandler(serviceMetadata.Org, serviceMetadata.RepositoryName);
            CreateInitialDynamicsHandler(serviceMetadata.Org, serviceMetadata.RepositoryName);
            CreateInitialWorkflow(serviceMetadata.Org, metaDirectoryInfo);
            CreateInitialDeploymentFiles(serviceMetadata.Org, serviceMetadata.RepositoryName);
            CreateInitialWorkflow(serviceMetadata.Org, serviceMetadata.RepositoryName);

            return true;
        }

        /// <summary>
        /// Creates the application metadata file
        /// </summary>
        /// <param name="org">Unique identifier of the organisation responsible for the app.</param>
        /// <param name="app">Application identifier which is unique within an organisation., e.g. "app-name-with-spaces".</param>
        /// <param name="appTitle">The application title in default language (nb), e.g. "App name with spaces"</param>
        public void CreateApplication(string org, string app, string appTitle)
        {
            string developer = AuthenticationHelper.GetDeveloperUserName(_httpContextAccessor.HttpContext);
            Application appMetadata = new Application
            {
                Id = ApplicationHelper.GetFormattedApplicationId(org, app),
                VersionId = null,
                Org = org,

                CreatedDateTime = DateTime.UtcNow,
                CreatedBy = developer,
                LastChangedDateTime = DateTime.UtcNow,
                LastChangedBy = developer
            };

            appMetadata.Title = new Dictionary<string, string>();
            appMetadata.Title.Add("nb", appTitle ?? app);

            appMetadata.ElementTypes = new List<Altinn.Platform.Storage.Models.ElementType>();
            appMetadata.ElementTypes.Add(new Altinn.Platform.Storage.Models.ElementType
            {
                Id = "default",
                AllowedContentType = new List<string>() { "application/xml" },
                ShouldEncrypt = true,
            });

            string metaDataDir = _settings.GetMetadataPath(
                                    org,
                                    app,
                                    developer);
            DirectoryInfo metaDirectoryInfo = new DirectoryInfo(metaDataDir);
            if (!metaDirectoryInfo.Exists)
            {
                metaDirectoryInfo.Create();
            }

            string metadata = JsonConvert.SerializeObject(appMetadata);
            string filePath = metaDataDir + _settings.ApplicationMetadataFileName;
            File.WriteAllText(filePath, metadata, Encoding.UTF8);
        }

        /// <inheritdoc/>
        public bool UpdateApplication(string org, string app, Application applicationMetadata)
        {
            try
            {
                string applicationMetadataAsJson = JsonConvert.SerializeObject(applicationMetadata);
                string filePath = _settings.GetMetadataPath(org, app, AuthenticationHelper.GetDeveloperUserName(_httpContextAccessor.HttpContext)) + _settings.ApplicationMetadataFileName;
                File.WriteAllText(filePath, applicationMetadataAsJson, Encoding.UTF8);
                return true;
            }
            catch (Exception ex)
            {
                _logger.LogError("Something went wrong when trying to update application metadata ", ex);
                return false;
            }
        }

        /// <summary>
        /// Updates serviceMetadata
        /// </summary>
        /// <param name="org">Unique identifier of the organisation responsible for the app.</param>
        /// <param name="app">Application identifier which is unique within an organisation.</param>
        /// <param name="serviceMetadata">The serviceMetadata</param>
        /// <returns>A boolean indicating if saving was ok</returns>
        public bool UpdateServiceMetadata(string org, string app, ServiceMetadata serviceMetadata)
        {
            try
            {
                string metadataAsJson = JsonConvert.SerializeObject(serviceMetadata);
                string filePath = _settings.GetMetadataPath(org, app, AuthenticationHelper.GetDeveloperUserName(_httpContextAccessor.HttpContext)) + _settings.ServiceMetadataFileName;

                File.WriteAllText(filePath, metadataAsJson, Encoding.UTF8);
            }
            catch
            {
                return false;
            }

            return true;
        }

        /// <inheritdoc/>
        public bool AddMetadataForAttachment(string org, string app, string applicationMetadata)
        {
            try
            {
                Altinn.Platform.Storage.Models.ElementType formMetadata = JsonConvert.DeserializeObject<Altinn.Platform.Storage.Models.ElementType>(applicationMetadata);
                Application existingApplicationMetadata = GetApplication(org, app);
                existingApplicationMetadata.ElementTypes.Add(formMetadata);

                string metadataAsJson = JsonConvert.SerializeObject(existingApplicationMetadata);
                string filePath = _settings.GetMetadataPath(org, app, AuthenticationHelper.GetDeveloperUserName(_httpContextAccessor.HttpContext)) + _settings.ApplicationMetadataFileName;

                File.WriteAllText(filePath, metadataAsJson, Encoding.UTF8);
            }
            catch
            {
                return false;
            }

            return true;
        }

        /// <inheritdoc/>
        public bool UpdateMetadataForAttachment(string org, string app, string applicationMetadata)
        {
            try
            {
                dynamic attachmentMetadata = JsonConvert.DeserializeObject(applicationMetadata);
                string attachmentId = attachmentMetadata.GetValue("id").Value;
                string fileTypes = attachmentMetadata.GetValue("fileType") == null ? "all" : attachmentMetadata.GetValue("fileType").Value;
                string[] fileType = fileTypes.Split(",");
                Altinn.Platform.Storage.Models.ElementType applicationForm = new Altinn.Platform.Storage.Models.ElementType();
                if (applicationForm.AllowedContentType == null)
                {
                    applicationForm.AllowedContentType = new List<string>();
                }

                foreach (string type in fileType)
                {
                    applicationForm.AllowedContentType.Add(MimeTypeMap.GetMimeType(type));
                }

                applicationForm.Id = attachmentMetadata.GetValue("id").Value;
                applicationForm.MaxCount = Convert.ToInt32(attachmentMetadata.GetValue("maxCount").Value);
                applicationForm.MaxSize = Convert.ToInt32(attachmentMetadata.GetValue("maxSize").Value);

                DeleteMetadataForAttachment(org, app, attachmentId);
                string metadataAsJson = JsonConvert.SerializeObject(applicationForm);
                AddMetadataForAttachment(org, app, metadataAsJson);
            }
            catch (Exception)
            {
                return false;
            }

            return true;
        }

        /// <inheritdoc/>
        public bool DeleteMetadataForAttachment(string org, string app, string id)
        {
            try
            {
                Application existingApplicationMetadata = GetApplication(org, app);

                if (existingApplicationMetadata.ElementTypes != null)
                {
                    Altinn.Platform.Storage.Models.ElementType removeForm = existingApplicationMetadata.ElementTypes.Find(m => m.Id == id);
                    existingApplicationMetadata.ElementTypes.Remove(removeForm);
                }

                string metadataAsJson = JsonConvert.SerializeObject(existingApplicationMetadata);
                string filePath = _settings.GetMetadataPath(org, app, AuthenticationHelper.GetDeveloperUserName(_httpContextAccessor.HttpContext)) + _settings.ApplicationMetadataFileName;

                File.WriteAllText(filePath, metadataAsJson, Encoding.UTF8);
            }
            catch
            {
                return false;
            }

            return true;
        }

        /// <summary>
        /// Returns the <see cref="ServiceMetadata"/> for an app.
        /// </summary>
        /// <param name="org">Unique identifier of the organisation responsible for the app.</param>
        /// <param name="app">Application identifier which is unique within an organisation.</param>
        /// <returns>The service metadata for an app.</returns>
        public ServiceMetadata GetServiceMetaData(string org, string app)
        {
            string filedata = string.Empty;
            string filename = _settings.GetMetadataPath(org, app, AuthenticationHelper.GetDeveloperUserName(_httpContextAccessor.HttpContext)) + _settings.ServiceMetadataFileName;
            try
            {
                filedata = File.ReadAllText(filename, Encoding.UTF8);
                return JsonConvert.DeserializeObject<ServiceMetadata>(filedata);
            }
            catch (Exception ex)
            {
                _logger.LogError("Something went wrong when fetching serviceMetadata ", ex);
                return null;
            }
        }

        /// <inheritdoc/>
        public Application GetApplication(string org, string app)
        {
            string filedata = string.Empty;
            string filename = _settings.GetMetadataPath(org, app, AuthenticationHelper.GetDeveloperUserName(_httpContextAccessor.HttpContext)) + _settings.ApplicationMetadataFileName;
            try
            {
                if (File.Exists(filename))
                {
                    filedata = File.ReadAllText(filename, Encoding.UTF8);
                }

                return JsonConvert.DeserializeObject<Application>(filedata);
            }
            catch (Exception ex)
            {
                _logger.LogError("Something went wrong when fetching application metadata. {0}", ex);
                return null;
            }
        }

        #endregion

        /// <summary>
        /// Returns the content of a configuration file
        /// </summary>
        /// <param name="org">Unique identifier of the organisation responsible for the app.</param>
        /// <param name="app">Application identifier which is unique within an organisation.</param>
        /// <param name="name">The name of the configuration</param>
        /// <returns>A string containing the file content</returns>
        public string GetConfiguration(string org, string app, string name)
        {
            string filename = _settings.GetMetadataPath(org, app, AuthenticationHelper.GetDeveloperUserName(_httpContextAccessor.HttpContext)) + name.AsFileName();
            string filedata = null;

            if (File.Exists(filename))
            {
                filedata = File.ReadAllText(filename, Encoding.UTF8);
            }

            return filedata;
        }

        /// <summary>
        /// Returns the content of a file path relative to the root folder
        /// </summary>
        /// <param name="org">Unique identifier of the organisation responsible for the app.</param>
        /// <param name="app">Application identifier which is unique within an organisation.</param>
        /// <param name="fileName">The name of the configuration</param>
        /// <returns>A string containing the file content</returns>
        public string GetFileByRelativePath(string org, string app, string fileName)
        {
            string filename = _settings.GetServicePath(org, app, AuthenticationHelper.GetDeveloperUserName(_httpContextAccessor.HttpContext)) + fileName;
            string filedata = null;

            if (File.Exists(filename))
            {
                filedata = File.ReadAllText(filename, Encoding.UTF8);
            }

            return filedata;
        }

        /// <summary>
        /// Get content of resource file
        /// </summary>
        /// <param name="org">Unique identifier of the organisation responsible for the app.</param>
        /// <param name="app">Application identifier which is unique within an organisation.</param>
        /// <param name="id">The resource language id (for example <code>nb, en</code>)</param>
        /// <returns>The resource file content</returns>
        public string GetResource(string org, string app, string id)
        {
<<<<<<< HEAD
            string filename = _settings.GetResourcePath(org, app, AuthenticationHelper.GetDeveloperUserName(_httpContextAccessor.HttpContext)) + $"resource.{id}.json";
=======
            string filename = _settings.GetResourcePath(org, service, AuthenticationHelper.GetDeveloperUserName(_httpContextAccessor.HttpContext)) + $"resource.{id.AsFileName()}.json";
>>>>>>> 45dc5270
            string filedata = null;

            if (File.Exists(filename))
            {
                filedata = File.ReadAllText(filename, Encoding.UTF8);
            }

            return filedata;
        }

        /// <summary>
        /// Returns the app texts
        /// </summary>
        /// <param name="org">Unique identifier of the organisation responsible for the app.</param>
        /// <param name="app">Application identifier which is unique within an organisation.</param>
        /// <returns>The text</returns>
        public Dictionary<string, Dictionary<string, string>> GetServiceTexts(string org, string app)
        {
            Dictionary<string, Dictionary<string, string>> serviceTextsAllLanguages =
                new Dictionary<string, Dictionary<string, string>>();

            // Get app level text resources
            string resourcePath = _settings.GetResourcePath(org, app, AuthenticationHelper.GetDeveloperUserName(_httpContextAccessor.HttpContext));
            serviceTextsAllLanguages = GetResourceTexts(resourcePath, serviceTextsAllLanguages);

            // Get Org level text resources
            string orgResourcePath = _settings.GetOrgTextResourcePath(org, AuthenticationHelper.GetDeveloperUserName(_httpContextAccessor.HttpContext));
            serviceTextsAllLanguages = GetResourceTexts(orgResourcePath, serviceTextsAllLanguages);

            // Get Altinn common level text resources
            string commonResourcePath = _settings.GetCommonTextResourcePath(AuthenticationHelper.GetDeveloperUserName(_httpContextAccessor.HttpContext));
            serviceTextsAllLanguages = GetResourceTexts(commonResourcePath, serviceTextsAllLanguages);

            return serviceTextsAllLanguages;
        }

        /// <summary>
        /// retrieves resource text for the given path
        /// </summary>
        /// <param name="path">path for the resource files</param>
        /// <param name="resourceTexts">resource text dictionary</param>
        /// <returns>resource texts</returns>
        private Dictionary<string, Dictionary<string, string>> GetResourceTexts(string path, Dictionary<string, Dictionary<string, string>> resourceTexts)
        {
            if (Directory.Exists(path))
            {
                string[] directoryFiles = Directory.GetFiles(path);

                foreach (string directoryFile in directoryFiles)
                {
                    string fileName = Path.GetFileName(directoryFile);
                    string[] nameParts = fileName.Split('.');
                    if (nameParts.Length == 3 && nameParts[0] == "resource" && nameParts[2] == "json")
                    {
                        JObject resourceFile = JObject.Parse(File.ReadAllText(directoryFile));
                        string culture = (string)resourceFile["language"];
                        foreach (JObject resource in resourceFile["resources"])
                        {
                            string key = (string)resource["id"];
                            string value = (string)resource["value"];

                            if (key != null && value != null)
                            {
                                if (!resourceTexts.ContainsKey(key))
                                {
                                    resourceTexts.Add(key, new Dictionary<string, string>());
                                }

                                if (!resourceTexts[key].ContainsKey(culture))
                                {
                                    resourceTexts[key].Add(culture, value);
                                }
                            }
                        }
                    }
                }
            }

            return resourceTexts;
        }

        /// <summary>
        /// Returns the app languages
        /// </summary>
        /// <param name="org">Unique identifier of the organisation responsible for the app.</param>
        /// <param name="app">Application identifier which is unique within an organisation.</param>
        /// <returns>The text</returns>
        public List<string> GetLanguages(string org, string app)
        {
            List<string> languages = new List<string>();

            string resourcePath = _settings.GetResourcePath(org, app, AuthenticationHelper.GetDeveloperUserName(_httpContextAccessor.HttpContext));
            if (!Directory.Exists(resourcePath))
            {
                Directory.CreateDirectory(resourcePath);
            }

            string[] directoryFiles = Directory.GetFiles(resourcePath, "resource.*.json");
            foreach (string directoryFile in directoryFiles)
            {
                string fileName = Path.GetFileName(directoryFile);
                string[] nameParts = fileName.Split('.');
                languages.Add(nameParts[1]);
            }

            return languages;
        }

        /// <summary>
        /// Save app texts to resource files
        /// </summary>
        /// <param name="org">Unique identifier of the organisation responsible for the app.</param>
        /// <param name="app">Application identifier which is unique within an organisation.</param>
        /// <param name="texts">The texts to be saved</param>
        public void SaveServiceTexts(string org, string app, Dictionary<string, Dictionary<string, string>> texts)
        {
            // Language, key, value
            Dictionary<string, Dictionary<string, JObject>> resourceTextsAsJson =
                new Dictionary<string, Dictionary<string, JObject>>();

            foreach (KeyValuePair<string, Dictionary<string, string>> text in texts)
            {
                foreach (KeyValuePair<string, string> localizedText in text.Value)
                {
                    if (!resourceTextsAsJson.ContainsKey(localizedText.Key))
                    {
                        resourceTextsAsJson.Add(localizedText.Key, new Dictionary<string, JObject>());
                    }

                    if (!resourceTextsAsJson[localizedText.Key].ContainsKey(text.Key))
                    {
                        dynamic textObject = new JObject
                        {
                            new JProperty("id", text.Key),
                            new JProperty("value", localizedText.Value),
                        };
                        resourceTextsAsJson[localizedText.Key].Add(text.Key, textObject);
                    }
                }
            }

            string resourcePath = _settings.GetResourcePath(org, app, AuthenticationHelper.GetDeveloperUserName(_httpContextAccessor.HttpContext));

            foreach (KeyValuePair<string, Dictionary<string, JObject>> processedResource in resourceTextsAsJson)
            {
                JObject resourceObject = new JObject();
                string language = processedResource.Key;
                resourceObject.Add(new JProperty("language", language));
                JArray textsArray = new JArray();

                foreach (KeyValuePair<string, JObject> actualResource in processedResource.Value)
                {
                    textsArray.Add(actualResource.Value);
                }

                resourceObject.Add("resources", textsArray);
                File.WriteAllText(resourcePath + $"/resource.{processedResource.Key}.json", resourceObject.ToString());
            }
        }

        /// <summary>
        /// Get the XSD model from disk
        /// </summary>
        /// <param name="org">Unique identifier of the organisation responsible for the app.</param>
        /// <param name="app">Application identifier which is unique within an organisation.</param>
        /// <returns>Returns the XSD object as a string</returns>
        public string GetXsdModel(string org, string app)
        {
            string filename = _settings.GetModelPath(org, app, AuthenticationHelper.GetDeveloperUserName(_httpContextAccessor.HttpContext)) + _settings.ServiceModelXSDFileName;
            string filedata = null;

            if (File.Exists(filename))
            {
                filedata = File.ReadAllText(filename, Encoding.UTF8);
            }

            return filedata;
        }

        /// <summary>
        /// Get the Json Schema model from disk
        /// </summary>
        /// <param name="org">Unique identifier of the organisation responsible for the app.</param>
        /// <param name="app">Application identifier which is unique within an organisation.</param>
        /// <returns>Returns the Json Schema object as a string</returns>
        public string GetJsonSchemaModel(string org, string app)
        {
            string filename = _settings.GetModelPath(org, app, AuthenticationHelper.GetDeveloperUserName(_httpContextAccessor.HttpContext)) + _settings.ServiceModelJsonSchemaFileName;
            string filedata = null;

            if (File.Exists(filename))
            {
                filedata = File.ReadAllText(filename, Encoding.UTF8);
            }

            return filedata;
        }

        /// <summary>
        /// Get the Json form model from disk
        /// </summary>
        /// <param name="org">Unique identifier of the organisation responsible for the app.</param>
        /// <param name="app">Application identifier which is unique within an organisation.</param>
        /// <returns>Returns the json object as a string</returns>
        public string GetJsonFormLayout(string org, string app)
        {
            string filePath = _settings.GetFormLayoutPath(org, app, AuthenticationHelper.GetDeveloperUserName(_httpContextAccessor.HttpContext));
            string fileData = null;

            if (File.Exists(filePath))
            {
                fileData = File.ReadAllText(filePath, Encoding.UTF8);
            }

            return fileData;
        }

        /// <summary>
        /// Get the Json third party components from disk
        /// </summary>
        /// <param name="org">Unique identifier of the organisation responsible for the app.</param>
        /// <param name="app">Application identifier which is unique within an organisation.</param>
        /// <returns>Returns the json object as a string</returns>
        public string GetJsonThirdPartyComponents(string org, string app)
        {
            string filePath = _settings.GetThirdPartyComponentsPath(org, app, AuthenticationHelper.GetDeveloperUserName(_httpContextAccessor.HttpContext));
            string fileData = null;

            if (File.Exists(filePath))
            {
                fileData = File.ReadAllText(filePath, Encoding.UTF8);
            }

            return fileData;
        }

        /// <summary>
        /// Get the Json form model from disk for Dynamics
        /// </summary>
        /// <param name="org">Unique identifier of the organisation responsible for the app.</param>
        /// <param name="app">Application identifier which is unique within an organisation.</param>
        /// <returns>Returns the json object as a string</returns>
        public string GetRuleHandler(string org, string app)
        {
            string filePath = _settings.GetDynamicsPath(org, app, AuthenticationHelper.GetDeveloperUserName(_httpContextAccessor.HttpContext)) + _settings.RuleHandlerFileName;
            string fileData = null;

            if (File.Exists(filePath))
            {
                fileData = File.ReadAllText(filePath, Encoding.UTF8);
            }

            return fileData;
        }

        /// <summary>
        /// Get the Json form model from disk for Calculation
        /// </summary>
        /// <param name="org">Unique identifier of the organisation responsible for the app.</param>
        /// <param name="app">Application identifier which is unique within an organisation.</param>
        /// <returns>Returns the json object as a string</returns>
        public string GetCalculationHandler(string org, string app)
        {
            string filePath = _settings.GetCalculationPath(org, app, AuthenticationHelper.GetDeveloperUserName(_httpContextAccessor.HttpContext)) + _settings.RuleHandlerFileName;
            string fileData = null;

            if (File.Exists(filePath))
            {
                fileData = File.ReadAllText(filePath, Encoding.UTF8);
            }

            return fileData;
        }

        /// <summary>
        /// Get the Json file from disk
        /// </summary>
        /// <param name="org">Unique identifier of the organisation responsible for the app.</param>
        /// <param name="app">Application identifier which is unique within an organisation.</param>
        /// <param name="fileName">The filename so read from</param>
        /// <returns>Returns the json object as a string</returns>
        public string GetJsonFile(string org, string app, string fileName)
        {
            string filePath = _settings.GetResourcePath(org, app, AuthenticationHelper.GetDeveloperUserName(_httpContextAccessor.HttpContext)) + fileName;
            string fileData = null;

            if (File.Exists(filePath))
            {
                fileData = File.ReadAllText(filePath, Encoding.UTF8);
            }

            return fileData;
        }

        /// <summary>
        /// Save the JSON form layout to disk
        /// </summary>
        /// <param name="org">Unique identifier of the organisation responsible for the app.</param>
        /// <param name="app">Application identifier which is unique within an organisation.</param>
        /// <param name="resource">The content of the resource file</param>
        /// <returns>A boolean indicating if saving was ok</returns>
        public bool SaveJsonFormLayout(string org, string app, string resource)
        {
            string filePath = _settings.GetFormLayoutPath(org, app, AuthenticationHelper.GetDeveloperUserName(_httpContextAccessor.HttpContext));
            new FileInfo(filePath).Directory.Create();
            File.WriteAllText(filePath, resource, Encoding.UTF8);

            return true;
        }

        /// <summary>
        /// Save the JSON third party components to disk
        /// </summary>
        /// <param name="org">Unique identifier of the organisation responsible for the app.</param>
        /// <param name="app">Application identifier which is unique within an organisation.</param>
        /// <param name="resource">The content of the resource file</param>
        /// <returns>A boolean indicating if saving was ok</returns>
        public bool SaveJsonThirdPartyComponents(string org, string app, string resource)
        {
            string filePath = _settings.GetThirdPartyComponentsPath(org, app, AuthenticationHelper.GetDeveloperUserName(_httpContextAccessor.HttpContext));
            new FileInfo(filePath).Directory.Create();
            File.WriteAllText(filePath, resource, Encoding.UTF8);

            return true;
        }

        /// <summary>
        /// Save the JSON file to disk
        /// </summary>
        /// <param name="org">Unique identifier of the organisation responsible for the app.</param>
        /// <param name="app">Application identifier which is unique within an organisation.</param>
        /// <param name="resource">The content of the resource file</param>
        /// <param name="fileName">The filename</param>
        /// <returns>A boolean indicating if saving was ok</returns>
        public bool SaveJsonFile(string org, string app, string resource, string fileName)
        {
            string filePath = _settings.GetResourcePath(org, app, AuthenticationHelper.GetDeveloperUserName(_httpContextAccessor.HttpContext)) + fileName;
            new FileInfo(filePath).Directory.Create();
            File.WriteAllText(filePath, resource, Encoding.UTF8);

            return true;
        }

        /// <summary>
        /// Gets the raw content of a code list
        /// </summary>
        /// <param name="org">Unique identifier of the organisation responsible for the app.</param>
        /// <param name="app">Application identifier which is unique within an organisation.</param>
        /// <param name="name">The name of the code list to retrieve</param>
        /// <returns>Raw contents of a code list file</returns>
        public string GetCodelist(string org, string app, string name)
        {
            try
            {
                Dictionary<string, string> allCodelists = GetCodelists(org, app);

                if (!allCodelists.ContainsKey(name))
                {
                    return null;
                }

                return allCodelists[name];
            }
            catch
            {
                return null;
            }
        }

        /// <summary>
        /// Method that stores configuration to disk
        /// </summary>
        /// <param name="org">Unique identifier of the organisation responsible for the app.</param>
        /// <param name="app">Application identifier which is unique within an organisation.</param>
        /// <param name="name">The name on config</param>
        /// <param name="config">The content</param>
        /// <returns>A boolean indicating if everything went ok</returns>
        public bool SaveConfiguration(string org, string app, string name, string config)
        {
            string filePath = _settings.GetMetadataPath(org, app, AuthenticationHelper.GetDeveloperUserName(_httpContextAccessor.HttpContext)) + name;
            new FileInfo(filePath).Directory.Create();
            File.WriteAllText(filePath, config, Encoding.UTF8);

            return true;
        }

        /// <summary>
        /// Method that stores contents of file path relative to root
        /// </summary>
        /// <param name="org">Unique identifier of the organisation responsible for the app.</param>
        /// <param name="app">Application identifier which is unique within an organisation.</param>
        /// <param name="fileName">The name on config</param>
        /// <param name="fileContent">The content</param>
        /// <returns>A boolean indicating if everything went ok</returns>
        public bool SaveFile(string org, string app, string fileName, string fileContent)
        {
            string filePath = _settings.GetServicePath(org, app, AuthenticationHelper.GetDeveloperUserName(_httpContextAccessor.HttpContext)) + fileName;
            File.WriteAllText(filePath, fileContent, Encoding.UTF8);
            return true;
        }

        /// <summary>
        /// Stores the resource for a given language id
        /// </summary>
        /// <param name="org">Unique identifier of the organisation responsible for the app.</param>
        /// <param name="app">Application identifier which is unique within an organisation.</param>
        /// <param name="id">The resource language id (for example <code>nb, en</code>)</param>
        /// <param name="resource">The content of the resource file</param>
        /// <returns>A boolean indicating if saving was ok</returns>
        public bool SaveResource(string org, string app, string id, string resource)
        {
            string filePath = _settings.GetResourcePath(org, app, AuthenticationHelper.GetDeveloperUserName(_httpContextAccessor.HttpContext)) + $"resource.{id.AsFileName()}.json";
            new FileInfo(filePath).Directory.Create();
            File.WriteAllText(filePath, resource, Encoding.UTF8);

            return true;
        }

        /// <summary>
        /// Deletes the language resource for a given language id
        /// </summary>
        /// <param name="org">Unique identifier of the organisation responsible for the app.</param>
        /// <param name="app">Application identifier which is unique within an organisation.</param>
        /// <param name="id">The resource language id (for example <code>nb, en</code>)</param>
        /// <returns>A boolean indicating if the delete was a success</returns>
        public bool DeleteLanguage(string org, string app, string id)
        {
<<<<<<< HEAD
            string filename = string.Format(_settings.GetResourcePath(org, app, AuthenticationHelper.GetDeveloperUserName(_httpContextAccessor.HttpContext))) + $"resource.{id}.json";
=======
            string filename = string.Format(_settings.GetResourcePath(org, service, AuthenticationHelper.GetDeveloperUserName(_httpContextAccessor.HttpContext))) + $"resource.{id.AsFileName()}.json";
>>>>>>> 45dc5270
            bool deleted = false;

            if (File.Exists(filename))
            {
                File.Delete(filename);
                deleted = true;
            }

            return deleted;
        }

        /// <summary>
        /// Creates the ServiceModel based on XSD
        /// </summary>
        /// <param name="org">Unique identifier of the organisation responsible for the app.</param>
        /// <param name="app">Application identifier which is unique within an organisation.</param>
        /// <param name="serviceMetadata">The serviceMetadata to generate the model based on</param>
        /// <param name="mainXsd">The main XSD for the current app</param>
        /// <returns>A value indicating if everything went ok</returns>
        public bool CreateModel(string org, string app, ServiceMetadata serviceMetadata, XDocument mainXsd)
        {
            JsonMetadataParser modelGenerator = new JsonMetadataParser();

            serviceMetadata.Org = org;
            serviceMetadata.RepositoryName = app;

            string classes = modelGenerator.CreateModelFromMetadata(serviceMetadata);

            // Load currently stored serviceMetadata
            ServiceMetadata original = GetServiceMetaData(org, app);
            string oldRoot = original.Elements != null && original.Elements.Count > 0 ? original.Elements.Values.First(e => e.ParentElement == null).TypeName : null;

            // Update the serviceMetadata with new elements
            original.Elements = serviceMetadata.Elements;
            string newRoot = original.Elements != null && original.Elements.Count > 0 ? original.Elements.Values.First(e => e.ParentElement == null).TypeName : null;

            if (!UpdateServiceMetadata(org, app, original))
            {
                return false;
            }

            // Create the .cs file for the model
            try
            {
                string filePath = _settings.GetModelPath(org, app, AuthenticationHelper.GetDeveloperUserName(_httpContextAccessor.HttpContext)) + _settings.ServiceModelFileName;
                new FileInfo(filePath).Directory.Create();
                File.WriteAllText(filePath, classes, Encoding.UTF8);
            }
            catch
            {
                return false;
            }

            if (mainXsd != null)
            {
                string mainXsdString = mainXsd.ToString();

                // Create the .xsd file for the model
                try
                {
                    string filePath = _settings.GetModelPath(org, app, AuthenticationHelper.GetDeveloperUserName(_httpContextAccessor.HttpContext)) + _settings.ServiceModelXSDFileName;
                    new FileInfo(filePath).Directory.Create();
                    File.WriteAllText(filePath, mainXsdString, Encoding.UTF8);
                }
                catch (Exception)
                {
                    return false;
                }

                // Create the json schema file for the model
                try
                {
                    XsdToJsonSchema xsdToJsonSchemaConverter;
                    using (MemoryStream memStream = new MemoryStream(Encoding.UTF8.GetBytes(mainXsdString)))
                    {
                        xsdToJsonSchemaConverter = new XsdToJsonSchema(XmlReader.Create(memStream), _loggerFactory.CreateLogger<XsdToJsonSchema>());
                    }

                    JsonSchema jsonSchema = xsdToJsonSchemaConverter.AsJsonSchema();

                    string filePath = _settings.GetModelPath(org, app, AuthenticationHelper.GetDeveloperUserName(_httpContextAccessor.HttpContext)) + _settings.ServiceModelJsonSchemaFileName;
                    new FileInfo(filePath).Directory.Create();
                    File.WriteAllText(filePath, new Manatee.Json.Serialization.JsonSerializer().Serialize(jsonSchema).GetIndentedString(0), Encoding.UTF8);
                }
                catch (Exception)
                {
                    return false;
                }
            }

            string resourceDirectory = _settings.GetResourcePath(org, app, AuthenticationHelper.GetDeveloperUserName(_httpContextAccessor.HttpContext));
            if (!Directory.Exists(resourceDirectory))
            {
                throw new Exception("Resource directory missing.");
            }

            string implementationDirectory = _settings.GetImplementationPath(org, app, AuthenticationHelper.GetDeveloperUserName(_httpContextAccessor.HttpContext));
            if (!Directory.Exists(implementationDirectory))
            {
                throw new Exception("Implementation directory missing.");
            }

            // Update the ServiceImplementation class with the correct model type name
            string serviceImplementationPath = implementationDirectory + _settings.ServiceImplementationFileName;
            File.WriteAllText(
                serviceImplementationPath,
                File.ReadAllText(serviceImplementationPath).Replace(oldRoot ?? CodeGeneration.DefaultServiceModelName, newRoot ?? CodeGeneration.DefaultServiceModelName));

            string calculationHandlerPath = _settings.GetCalculationPath(org, app, AuthenticationHelper.GetDeveloperUserName(_httpContextAccessor.HttpContext)) + _settings.CalculationHandlerFileName;
            File.WriteAllText(
                calculationHandlerPath,
                File.ReadAllText(calculationHandlerPath).Replace(oldRoot ?? CodeGeneration.DefaultServiceModelName, newRoot ?? CodeGeneration.DefaultServiceModelName));

            string validationHandlerPath = _settings.GetValidationPath(org, app, AuthenticationHelper.GetDeveloperUserName(_httpContextAccessor.HttpContext)) + _settings.ValidationHandlerFileName;
            File.WriteAllText(
                validationHandlerPath,
                File.ReadAllText(validationHandlerPath).Replace(oldRoot ?? CodeGeneration.DefaultServiceModelName, newRoot ?? CodeGeneration.DefaultServiceModelName));

            string instansiationHandlerPath = implementationDirectory + _settings.InstantiationHandlerFileName;
            File.WriteAllText(
                instansiationHandlerPath,
                File.ReadAllText(instansiationHandlerPath).Replace(oldRoot ?? CodeGeneration.DefaultServiceModelName, newRoot ?? CodeGeneration.DefaultServiceModelName));

            return true;
        }

        /// <summary>
        /// Gets the content of the service model as string.
        /// </summary>
        /// <param name="org">Unique identifier of the organisation responsible for the app.</param>
        /// <param name="app">Application identifier which is unique within an organisation.</param>
        /// <returns>Service model content.</returns>
        public string GetServiceModel(string org, string app)
        {
            string filename = _settings.GetModelPath(org, app, AuthenticationHelper.GetDeveloperUserName(_httpContextAccessor.HttpContext)) + _settings.ServiceModelFileName;
            string filedata = null;

            if (File.Exists(filename))
            {
                filedata = File.ReadAllText(filename, Encoding.UTF8);
            }

            return filedata;
        }

        /// <summary>
        /// List the available apps on local disk
        /// </summary>
        /// <returns>A list of apps</returns>
        public List<ServiceMetadata> GetAvailableServices()
        {
            List<ServiceMetadata> services = new List<ServiceMetadata>();
            string[] serviceOwners = null;

            serviceOwners = (Environment.GetEnvironmentVariable("ServiceRepositorySettings__RepositoryLocation") != null)
                            ? serviceOwners = Directory.GetDirectories(Environment.GetEnvironmentVariable("ServiceRepositorySettings__RepositoryLocation"))
                            : serviceOwners = Directory.GetDirectories(_settings.RepositoryLocation);

            foreach (string serviceOwner in serviceOwners)
            {
                string serviceOwnerFileName = Path.GetFileName(serviceOwner);
                string[] serviceRepos = Directory.GetDirectories(serviceOwner);

                foreach (string serviceRepo in serviceRepos)
                {
                    string serviceRepoFileName = Path.GetFileName(serviceRepo);
                    string serviceDirectory = _settings.GetMetadataPath(serviceOwnerFileName, serviceRepoFileName, AuthenticationHelper.GetDeveloperUserName(_httpContextAccessor.HttpContext));
                    if (Directory.Exists(serviceDirectory))
                    {
                        services.Add(GetServiceMetaData(serviceOwnerFileName, serviceRepoFileName));
                    }
                }
            }

            return services;
        }

        /// <summary>
        /// Returns a list of all application owners present in the local repository
        /// </summary>
        /// <returns>A list of all application owners</returns>
        public IList<OrgConfiguration> GetOwners()
        {
            List<OrgConfiguration> serviceOwners = new List<OrgConfiguration>();

            string[] serviceOwnerDirectories = null;

            serviceOwnerDirectories = (Environment.GetEnvironmentVariable("ServiceRepositorySettings__RepositoryLocation") != null)
            ? Directory.GetDirectories(Environment.GetEnvironmentVariable("ServiceRepositorySettings__RepositoryLocation"))
            : Directory.GetDirectories(_settings.RepositoryLocation);

            foreach (string serviceOwnerDirectory in serviceOwnerDirectories)
            {
                string filename = serviceOwnerDirectory + "/" + Path.GetFileName(serviceOwnerDirectory) + "/config.json";
                if (File.Exists(filename))
                {
                    string textData = File.ReadAllText(filename);
                    serviceOwners.Add(JsonConvert.DeserializeObject<OrgConfiguration>(textData));
                }
            }

            return serviceOwners;
        }

        /// <summary>
        /// Creates a new app folder under the given <paramref name="owner">owner</paramref> and saves the
        /// given <paramref name="serviceConfig"/>
        /// </summary>
        /// <param name="owner">The app owner to create the new app under</param>
        /// <param name="serviceConfig">The ServiceConfiguration to save</param>
        /// <param name="repoCreated">Whether the repo is created or not</param>
        /// <returns>The repository created in gitea</returns>
        public RepositoryClient.Model.Repository CreateService(string owner, ServiceConfiguration serviceConfig, bool repoCreated = false)
        {
            string filename = _settings.GetServicePath(owner, serviceConfig.RepositoryName, AuthenticationHelper.GetDeveloperUserName(_httpContextAccessor.HttpContext)) + "config.json";
            AltinnCore.RepositoryClient.Model.Repository repository = null;
            RepositoryClient.Model.CreateRepoOption createRepoOption = new RepositoryClient.Model.CreateRepoOption(Name: serviceConfig.RepositoryName, Readme: "Tjenestedata", Description: string.Empty);

            if (!repoCreated)
            {
                repository = CreateRepository(owner, createRepoOption);
            }

            if (repository != null && repository.RepositoryCreatedStatus == System.Net.HttpStatusCode.Created)
            {
                if (!File.Exists(filename))
                {
                    _sourceControl.CloneRemoteRepository(owner, serviceConfig.RepositoryName);

                    // Verify if directory exist. Should Exist if Cloning of new repository worked
                    if (!new FileInfo(filename).Directory.Exists)
                    {
                        new FileInfo(filename).Directory.Create();
                    }

                    Stream fileStream = null;
                    try
                    {
                        fileStream = new FileStream(filename, FileMode.Create, FileAccess.ReadWrite);
                        using (StreamWriter streamWriter = new StreamWriter(fileStream))
                        {
                            fileStream = null;
                            streamWriter.WriteLine(JsonConvert.SerializeObject(serviceConfig));
                        }
                    }
                    finally
                    {
                        if (fileStream != null)
                        {
                            fileStream.Dispose();
                        }
                    }
                }

                ServiceMetadata metadata = new ServiceMetadata
                {
                    Org = owner,
                    ServiceName = serviceConfig.ServiceName,
                    RepositoryName = serviceConfig.RepositoryName,
                };

                CreateServiceMetadata(metadata);
                CreateApplication(owner, serviceConfig.RepositoryName, serviceConfig.ServiceName);

                if (!string.IsNullOrEmpty(serviceConfig.ServiceName))
                {
                    JObject json = JObject.FromObject(new
                    {
                        language = "nb-NO",
                        resources = new[]
                        {
                            new { id = "ServiceName", value = serviceConfig.ServiceName },
                            new { id = "subscription_hook_error_title", value = string.Empty },
                            new { id = "subscription_hook_error_content", value = string.Empty },
                            new { id = "subscription_hook_error_url", value = string.Empty },
                            new { id = "subscription_hook_error_urlText", value = string.Empty },
                            new { id = "subscription_hook_error_urlTextSuffix", value = string.Empty },
                            new { id = "subscription_hook_error_statusCode", value = string.Empty }
                        },
                    });
                    SaveResource(owner, serviceConfig.RepositoryName, "nb-NO", json.ToString());
                }

                CommitInfo commitInfo = new CommitInfo() { Org = owner, Repository = serviceConfig.RepositoryName, Message = "App created" };

                _sourceControl.PushChangesForRepository(commitInfo);
            }

            return repository;
        }

        /// <summary>
        /// Delete an app folder from disk.
        /// </summary>
        /// <param name="org">Unique identifier of the organisation responsible for the app.</param>
        /// <param name="app">Application identifier which is unique within an organisation.</param>
        /// <returns>true if success, false otherwise</returns>
        public bool DeleteService(string org, string app)
        {
            try
            {
                string developerUserName = AuthenticationHelper.GetDeveloperUserName(_httpContextAccessor.HttpContext);

                string directoryPath = null;

                org = org.AsFileName();
                service = service.AsFileName();

                directoryPath = (Environment.GetEnvironmentVariable("ServiceRepositorySettings__RepositoryLocation") != null)
                                ? $"{Environment.GetEnvironmentVariable("ServiceRepositorySettings__RepositoryLocation")}/{developerUserName}/{org}"
                                : $"{_settings.RepositoryLocation}/{developerUserName}/{org}";

                if (!string.IsNullOrEmpty(app))
                {
                    directoryPath += "/" + app;
                }
                else
                {
                    directoryPath += "/" + org;
                }

                DirectoryInfo directoryInfo = new DirectoryInfo(directoryPath);
                foreach (FileInfo file in directoryInfo.GetFiles())
                {
                    file.Delete();
                }

                foreach (DirectoryInfo directory in directoryInfo.GetDirectories())
                {
                    directory.Delete(true);
                }

                Directory.Delete(directoryPath, true);
            }
            catch (Exception)
            {
                return false;
            }

            return true;
        }

        /// <summary>
        /// Returns a list of all apps for a given organisation present in the local repository
        /// </summary>
        /// <param name="org">Unique identifier of the organisation responsible for the app.</param>
        /// <returns>A list of all apps for the given org</returns>
        public IList<ServiceConfiguration> GetServices(string org)
        {
            List<ServiceConfiguration> services = new List<ServiceConfiguration>();
            IList<OrgConfiguration> owners = GetOwners();
            OrgConfiguration owner = owners.FirstOrDefault(so => so.Code == org);

            if (owner != null)
            {
                string[] serviceRepos = Directory.GetDirectories(_settings.GetOrgPath(org));

                foreach (string serviceRepo in serviceRepos)
                {
                    if (File.Exists(serviceRepo + "/config.json") && Path.GetFileName(serviceRepo) != org)
                    {
                        string textData = File.ReadAllText(serviceRepo + "/config.json");
                        services.Add(JsonConvert.DeserializeObject<ServiceConfiguration>(textData));
                    }
                }
            }

            return services;
        }

        /// <summary>
        /// Gets all packages for the given app.
        /// </summary>
        /// <param name="org">Unique identifier of the organisation responsible for the app.</param>
        /// <param name="app">Application identifier which is unique within an organisation.</param>
        /// <returns>A list of all packages created for the given app.</returns>
        public IList<ServicePackageDetails> GetServicePackages(string org, string app)
        {
            Guard.AssertOrgService(org, app);
            List<ServicePackageDetails> packageDetails = new List<ServicePackageDetails>();
            string packageDirectory = _settings.GetServicePackagesPath(org, app, AuthenticationHelper.GetDeveloperUserName(_httpContextAccessor.HttpContext));

            if (!Directory.Exists(packageDirectory))
            {
                return packageDetails;
            }

            foreach (string fileName in Directory.EnumerateFiles(packageDirectory))
            {
                ServicePackageDetails details = JsonConvert.DeserializeObject<ServicePackageDetails>(new StreamReader(ZipFile.OpenRead(fileName).Entries.First(e => e.Name == "ServicePackageDetails.json").Open()).ReadToEnd());
                details.PackageName = Path.GetFileName(fileName);
                packageDetails.Add(details);
            }

            return packageDetails;
        }

        /// <summary>
        /// Updates rules for an app.
        /// </summary>
        /// <param name="org">Unique identifier of the organisation responsible for the app.</param>
        /// <param name="app">Application identifier which is unique within an organisation.</param>
        /// <param name="rules">The rules to save</param>
        /// <returns>A boolean indicating if saving was ok</returns>
        public bool UpdateRules(string org, string app, List<RuleContainer> rules)
        {
            try
            {
                Directory.CreateDirectory(_settings.GetRulesPath(org, app, AuthenticationHelper.GetDeveloperUserName(_httpContextAccessor.HttpContext)));
                string rulesAsJson = JsonConvert.SerializeObject(rules);
                string filePath = _settings.GetRulesPath(org, app, AuthenticationHelper.GetDeveloperUserName(_httpContextAccessor.HttpContext)) + _settings.RulesFileName;

                File.WriteAllText(filePath, rulesAsJson, Encoding.UTF8);
            }
            catch
            {
                return false;
            }

            return true;
        }

        /// <summary>
        /// Returns the rules for an app.
        /// </summary>
        /// <param name="org">Unique identifier of the organisation responsible for the app.</param>
        /// <param name="app">Application identifier which is unique within an organisation.</param>
        /// <returns>The rules for an app</returns>
        public List<RuleContainer> GetRules(string org, string app)
        {
            string filename = _settings.GetRulesPath(org, app, AuthenticationHelper.GetDeveloperUserName(_httpContextAccessor.HttpContext)) + _settings.RulesFileName;
            List<RuleContainer> rules = null;

            if (File.Exists(filename))
            {
                string textData = File.ReadAllText(filename, Encoding.UTF8);
                rules = JsonConvert.DeserializeObject<List<RuleContainer>>(textData);
            }

            return rules;
        }

        /// <summary>
        /// Create and clone the organisation's code list
        /// </summary>
        /// <param name="org">Unique identifier of the organisation responsible for the app.</param>
        public void CreateAndCloneOrgCodeLists(string org)
        {
            org = org.AsFileName();

            try
            {
                string localServiceRepoFolder =
                    (Environment.GetEnvironmentVariable("ServiceRepositorySettings__RepositoryLocation") != null)
                    ? $"{Environment.GetEnvironmentVariable("ServiceRepositorySettings__RepositoryLocation")}{AuthenticationHelper.GetDeveloperUserName(_httpContextAccessor.HttpContext)}/{org}/codelists"
                    : $"{_settings.RepositoryLocation}{AuthenticationHelper.GetDeveloperUserName(_httpContextAccessor.HttpContext)}/{org}/codelists";

                using (Repository repo = new Repository(localServiceRepoFolder))
                {
                    // User has a local repo for codelist.
                    return;
                }
            }
            catch (RepositoryNotFoundException)
            {
                // Happens when developer has not cloned org repo
            }

            // First verify if there exist a remote repo
            try
            {
                _sourceControl.CloneRemoteRepository(org, Constants.General.CodeListRepository);
            }
            catch (Exception ex)
            {
                _logger.LogError("Unable to verify if there exist a remote repo for codelist", ex);
            }

            RepositoryClient.Model.CreateRepoOption createRepoOption = new RepositoryClient.Model.CreateRepoOption(Name: Constants.General.CodeListRepository, Readme: "Kodelister", Description: "Dette er repository for kodelister for " + org);
            CreateRepository(org, createRepoOption);

            try
            {
                _sourceControl.CloneRemoteRepository(org, Constants.General.CodeListRepository);
            }
            catch (Exception ex)
            {
                _logger.LogError("Unable to clone remote repo for codelist", ex);
            }
        }

        /// <summary>
        /// create a repository in gitea for the given organisation and options
        /// </summary>
        /// <param name="owner">the owner</param>
        /// <param name="createRepoOption">the options for creating a repository</param>
        /// <returns>The newly created repository</returns>
        public AltinnCore.RepositoryClient.Model.Repository CreateRepository(string owner, AltinnCore.RepositoryClient.Model.CreateRepoOption createRepoOption)
        {
            return _gitea.CreateRepository(owner, createRepoOption).Result;
        }

        /// <summary>
        /// Gets all code lists at org or app level
        /// </summary>
        /// <param name="org">Unique identifier of the organisation responsible for the app.</param>
        /// <param name="app">Application identifier which is unique within an organisation.</param>
        /// <returns>All code lists at the given location</returns>
        public Dictionary<string, string> GetCodelists(string org, string app)
        {
            org = org.AsFileName();
            app = app.AsFileName();

            CreateAndCloneOrgCodeLists(org);

            Dictionary<string, string> codelists = new Dictionary<string, string>();
            string codelistDirectoryPath = null;
            codelistDirectoryPath = (Environment.GetEnvironmentVariable("ServiceRepositorySettings__RepositoryLocation") != null)
                ? $"{Environment.GetEnvironmentVariable("ServiceRepositorySettings__RepositoryLocation")}{AuthenticationHelper.GetDeveloperUserName(_httpContextAccessor.HttpContext)}/{org}"
                : $"{_settings.RepositoryLocation}{AuthenticationHelper.GetDeveloperUserName(_httpContextAccessor.HttpContext)}/{org}";

            if (!string.IsNullOrEmpty(app))
            {
                codelistDirectoryPath += "/" + app;
            }

            codelistDirectoryPath += "/codelists/";

            if (!Directory.Exists(codelistDirectoryPath))
            {
                return codelists;
            }

            string[] directoryFiles = Directory.GetFiles(codelistDirectoryPath);
            foreach (string directoryFile in directoryFiles)
            {
                string fileName = Path.GetFileName(directoryFile);
                string codelistName = fileName.Substring(0, fileName.IndexOf('.'));

                string codelistContents = File.ReadAllText(directoryFile);

                codelists.Add(codelistName, codelistContents);
            }

            return codelists;
        }

        /// <summary>
        /// Method that stores code list to disk
        /// </summary>
        /// <param name="org">Unique identifier of the organisation responsible for the app.</param>
        /// <param name="app">Application identifier which is unique within an organisation.</param>
        /// <param name="name">The name on config</param>
        /// <param name="codelist">The content</param>
        /// <returns>A boolean indicating if the code list was successfully saved</returns>
        public bool SaveCodeList(string org, string app, string name, string codelist)
        {
            org = org.AsFileName();
            service = service.AsFileName();
            name = name.AsFileName();

            try
            {
                string filePath =
                    (Environment.GetEnvironmentVariable("ServiceRepositorySettings__RepositoryLocation") != null)
                    ? $"{Environment.GetEnvironmentVariable("ServiceRepositorySettings__RepositoryLocation")}{AuthenticationHelper.GetDeveloperUserName(_httpContextAccessor.HttpContext)}/{org}"
                    : $"{_settings.RepositoryLocation}{AuthenticationHelper.GetDeveloperUserName(_httpContextAccessor.HttpContext)}/{org}";

                if (!string.IsNullOrEmpty(app))
                {
                    filePath += "/" + app;
                }

                filePath += $"/codelists/{name}.json";

                new FileInfo(filePath).Directory.Create();
                File.WriteAllText(filePath, codelist, Encoding.UTF8);
            }
            catch
            {
                return false;
            }

            return true;
        }

        /// <summary>
        /// Method that deletes a code list from disk
        /// </summary>
        /// <param name="org">Unique identifier of the organisation responsible for the app.</param>
        /// <param name="app">Application identifier which is unique within an organisation.</param>
        /// <param name="name">The name on config</param>
        /// <returns>A boolean indicating if the Code List was deleted</returns>
        public bool DeleteCodeList(string org, string app, string name)
        {
            org = org.AsFileName();
            service = service.AsFileName();
            name = name.AsFileName();

            try
            {
                string filePath = (Environment.GetEnvironmentVariable("ServiceRepositorySettings__RepositoryLocation") != null)
                ? $"{Environment.GetEnvironmentVariable("ServiceRepositorySettings__RepositoryLocation")}{AuthenticationHelper.GetDeveloperUserName(_httpContextAccessor.HttpContext)}/{org}"
                : $"{_settings.RepositoryLocation}{AuthenticationHelper.GetDeveloperUserName(_httpContextAccessor.HttpContext)}/{org}";

                if (!string.IsNullOrEmpty(app))
                {
                    filePath += "/" + app;
                }

                filePath += $"/codelists/{name}.json";
                File.Delete(filePath);
            }
            catch (Exception)
            {
                return false;
            }

            return true;
        }

        /// <summary>
        /// Delete text resource
        /// </summary>
        /// <param name="org">Unique identifier of the organisation responsible for the app.</param>
        /// <param name="app">Application identifier which is unique within an organisation.</param>
        /// <param name="name">The name of the view</param>
        public void DeleteTextResource(string org, string app, string name)
        {
            Guard.AssertArgumentNotNullOrWhiteSpace(name, nameof(name));
            string resourceTextKey = ViewResourceKey(name);

            IEnumerable<ResourceWrapper> resources = GetAllResources(org, app);
            foreach (ResourceWrapper resource in resources)
            {
                ResourceCollection jsonFileContent = resource.Resources;
                List<Resource> itemsToDelete = jsonFileContent?.Resources.Where(v => resourceTextKey == v?.Id).ToList();

                if (itemsToDelete != null && itemsToDelete.Any())
                {
                    itemsToDelete.ForEach(r => jsonFileContent.Resources.Remove(r));
                    Save(resource);
                }
            }
        }

        /// <summary>
        /// Returns a list of files in the Implementation directory.
        /// </summary>
        /// <param name="org">Unique identifier of the organisation responsible for the app.</param>
        /// <param name="app">Application identifier which is unique within an organisation.</param>
        /// <returns>A list of file names</returns>
        public List<AltinnCoreFile> GetImplementationFiles(string org, string app)
        {
            List<AltinnCoreFile> coreFiles = new List<AltinnCoreFile>();

            string[] files = Directory.GetFiles(_settings.GetImplementationPath(org, app, AuthenticationHelper.GetDeveloperUserName(_httpContextAccessor.HttpContext)));
            foreach (string file in files)
            {
                AltinnCoreFile corefile = new AltinnCoreFile
                {
                    FilePath = file,
                    FileName = Path.GetFileName(file),
                    LastChanged = File.GetLastWriteTime(file),
                };

                coreFiles.Add(corefile);
            }

            string[] modelFiles = null;

            if (Directory.Exists(_settings.GetModelPath(org, app, AuthenticationHelper.GetDeveloperUserName(_httpContextAccessor.HttpContext))))
            {
                modelFiles = Directory.GetFiles(_settings.GetModelPath(org, app, AuthenticationHelper.GetDeveloperUserName(_httpContextAccessor.HttpContext)));
                foreach (string file in modelFiles)
                {
                    AltinnCoreFile corefile = new AltinnCoreFile
                    {
                        FilePath = file,
                        FileName = Path.GetFileName(file),
                        LastChanged = File.GetLastWriteTime(file),
                    };

                    coreFiles.Add(corefile);
                }
            }

            string[] jsFiles = Directory.GetFiles(_settings.GetResourcePath(org, app, AuthenticationHelper.GetDeveloperUserName(_httpContextAccessor.HttpContext)));
            foreach (string file in jsFiles)
            {
                if (Path.GetFileName(file) == _settings.RuleHandlerFileName)
                {
                    AltinnCoreFile corefile = new AltinnCoreFile
                    {
                        FilePath = file,
                        FileName = Path.GetFileName(file),
                        LastChanged = File.GetLastWriteTime(file),
                    };

                    coreFiles.Add(corefile);
                }
            }

            return coreFiles;
        }

        /// <summary>
        /// Returns a list of files in the Dynamics directory.
        /// </summary>
        /// <param name="org">Unique identifier of the organisation responsible for the app.</param>
        /// <param name="app">Application identifier which is unique within an organisation.</param>
        /// <returns>A list of file names</returns>
        public List<AltinnCoreFile> GetDynamicsFiles(string org, string app)
        {
            List<AltinnCoreFile> coreFiles = new List<AltinnCoreFile>();

            string[] jsFiles = Directory.GetFiles(_settings.GetDynamicsPath(org, app, AuthenticationHelper.GetDeveloperUserName(_httpContextAccessor.HttpContext)));
            foreach (string file in jsFiles)
            {
                AltinnCoreFile corefile = new AltinnCoreFile
                {
                    FilePath = file,
                    FileName = Path.GetFileName(file),
                    LastChanged = File.GetLastWriteTime(file),
                };

                coreFiles.Add(corefile);
            }

            return coreFiles;
        }

        /// <summary>
        /// Returns a list of files in the Calculation directory.
        /// </summary>
        /// <param name="org">Unique identifier of the organisation responsible for the app.</param>
        /// <param name="app">Application identifier which is unique within an organisation.</param>
        /// <returns>A list of file names</returns>
        public List<AltinnCoreFile> GetCalculationFiles(string org, string app)
        {
            List<AltinnCoreFile> coreFiles = new List<AltinnCoreFile>();

            string[] files = Directory.GetFiles(_settings.GetCalculationPath(org, app, AuthenticationHelper.GetDeveloperUserName(_httpContextAccessor.HttpContext)));
            foreach (string file in files)
            {
                AltinnCoreFile corefile = new AltinnCoreFile
                {
                    FilePath = file,
                    FileName = Path.GetFileName(file),
                    LastChanged = File.GetLastWriteTime(file),
                };

                coreFiles.Add(corefile);
            }

            return coreFiles;
        }

        /// <summary>
        /// Returns a list of the validation files in the Validation directory.
        /// </summary>
        /// <param name="org">Unique identifier of the organisation responsible for the app.</param>
        /// <param name="app">Application identifier which is unique within an organisation.</param>
        /// <returns>A list of file names</returns>
        public List<AltinnCoreFile> GetValidationFiles(string org, string app)
        {
            List<AltinnCoreFile> coreFiles = new List<AltinnCoreFile>();

            string[] files = Directory.GetFiles(_settings.GetValidationPath(org, app, AuthenticationHelper.GetDeveloperUserName(_httpContextAccessor.HttpContext)));
            foreach (string file in files)
            {
                AltinnCoreFile corefile = new AltinnCoreFile
                {
                    FilePath = file,
                    FileName = Path.GetFileName(file),
                    LastChanged = File.GetLastWriteTime(file),
                };

                coreFiles.Add(corefile);
            }

            return coreFiles;
        }

        /// <summary>
        /// Returns content of an implementation file
        /// </summary>
        /// <param name="org">Unique identifier of the organisation responsible for the app.</param>
        /// <param name="app">Application identifier which is unique within an organisation.</param>
        /// <param name="fileName">The file name</param>
        /// <returns>Content of an implementation file</returns>
        public string GetImplementationFile(string org, string app, string fileName)
        {
            string filename = _settings.GetImplementationPath(org, app, AuthenticationHelper.GetDeveloperUserName(_httpContextAccessor.HttpContext)) + fileName;
            string filedata = null;

            if (File.Exists(filename))
            {
                filedata = File.ReadAllText(filename, Encoding.UTF8);
            }

            return filedata;
        }

        /// <summary>
        /// Returns content of a resource file
        /// </summary>
        /// <param name="org">Unique identifier of the organisation responsible for the app.</param>
        /// <param name="app">Application identifier which is unique within an organisation.</param>
        /// <param name="fileName">The file Name</param>
        /// <returns>The file content</returns>
        public string GetResourceFile(string org, string app, string fileName)
        {
            string filename = _settings.GetResourcePath(org, app, AuthenticationHelper.GetDeveloperUserName(_httpContextAccessor.HttpContext)) + fileName;
            string filedata = null;

            if (File.Exists(filename))
            {
                filedata = File.ReadAllText(filename, Encoding.UTF8);
            }

            return filedata;
        }

        /// <summary>
        /// Saving an implementation file
        /// </summary>
        /// <param name="org">Unique identifier of the organisation responsible for the app.</param>
        /// <param name="app">Application identifier which is unique within an organisation.</param>
        /// <param name="fileName">The file name</param>
        /// <param name="fileContent">The file content</param>
        public void SaveImplementationFile(string org, string app, string fileName, string fileContent)
        {
            string filename = _settings.GetImplementationPath(org, app, AuthenticationHelper.GetDeveloperUserName(_httpContextAccessor.HttpContext)) + fileName;
            File.WriteAllText(filename, fileContent, Encoding.UTF8);
        }

        /// <summary>
        /// Saving a resouce file
        /// </summary>
        /// <param name="org">Unique identifier of the organisation responsible for the app.</param>
        /// <param name="app">Application identifier which is unique within an organisation.</param>
        /// <param name="fileName">The fileName</param>
        /// <param name="fileContent">The file content</param>
        public void SaveResourceFile(string org, string app, string fileName, string fileContent)
        {
            string filename = _settings.GetResourcePath(org, app, AuthenticationHelper.GetDeveloperUserName(_httpContextAccessor.HttpContext)) + fileName;
            File.WriteAllText(filename, fileContent, Encoding.UTF8);
        }

        /// <summary>
        /// Returns a list of workflow steps
        /// </summary>
        /// <param name="org">Unique identifier of the organisation responsible for the app.</param>
        /// <param name="app">Application identifier which is unique within an organisation.</param>
        /// <returns>A list of workflow steps</returns>
        public List<WorkFlowStep> GetWorkFlow(string org, string app)
        {
            string filename = _settings.GetMetadataPath(org, app, AuthenticationHelper.GetDeveloperUserName(_httpContextAccessor.HttpContext)) + _settings.WorkFlowFileName;
            string textData = File.ReadAllText(filename, Encoding.UTF8);

            return JsonConvert.DeserializeObject<List<WorkFlowStep>>(textData);
        }

        /// <summary>
        /// Updates the view name text resource.
        /// "view." + viewName for each text resource in the app
        /// </summary>
        /// <param name="org">Unique identifier of the organisation responsible for the app.</param>
        /// <param name="app">Application identifier which is unique within an organisation.</param>
        /// <param name="currentName">Current / old view name</param>
        /// <param name="newName">the new view name</param>
        public void UpdateViewNameTextResource(string org, string app, string currentName, string newName)
        {
            Guard.AssertArgumentNotNullOrWhiteSpace(currentName, nameof(currentName));
            Guard.AssertArgumentNotNullOrWhiteSpace(newName, nameof(newName));

            string currentKey = ViewResourceKey(currentName);
            string newKey = ViewResourceKey(newName);

            IEnumerable<ResourceWrapper> resources = GetAllResources(org, app);
            foreach (ResourceWrapper resource in resources)
            {
                List<Resource> itemsToUpdate = resource.FilterById(currentKey).ToList();
                if (itemsToUpdate.Any())
                {
                    itemsToUpdate.ForEach(r => r.Id = newKey);
                    Save(resource);
                }
                else if (!resource.FilterById(newKey).Any())
                {
                    resource.Resources.Add(newKey, string.Empty);
                    Save(resource);
                }
            }
        }

        /// <summary>
        /// Finds an app resource embedded in the app when running from local file folders
        /// </summary>
        /// <param name="org">Unique identifier of the organisation responsible for the app.</param>
        /// <param name="app">Application identifier which is unique within an organisation.</param>
        /// <param name="resource">The app resource file name</param>
        /// <returns>The app resource</returns>
        public byte[] GetServiceResource(string org, string app, string resource)
        {
            byte[] fileContent = null;

            if (resource == _settings.RuleHandlerFileName)
            {
                string dynamicsPath = _settings.GetDynamicsPath(org, app, AuthenticationHelper.GetDeveloperUserName(_httpContextAccessor.HttpContext));
                if (File.Exists(dynamicsPath + resource))
                {
                    fileContent = File.ReadAllBytes(dynamicsPath + resource);
                }
            }
            else
            {
                string serviceResourceDirectoryPath = _settings.GetResourcePath(org, app, AuthenticationHelper.GetDeveloperUserName(_httpContextAccessor.HttpContext));
                if (File.Exists(serviceResourceDirectoryPath + resource))
                {
                    fileContent = File.ReadAllBytes(serviceResourceDirectoryPath + resource);
                }
            }

            return fileContent;
        }

        /// <inheritdoc/>
        public bool UpdateServiceInformationInApplication(string org, string app, ServiceConfiguration applicationInformation)
        {
            try
            {
                Application existingApplicationMetadata = GetApplication(org, app);

                if (existingApplicationMetadata.Title == null)
                {
                    existingApplicationMetadata.Title = new Dictionary<string, string>();
                }

                if (existingApplicationMetadata.Title.ContainsKey("nb"))
                {
                    existingApplicationMetadata.Title["nb"] = applicationInformation.ServiceName;
                }
                else
                {
                    existingApplicationMetadata.Title.Add("nb", applicationInformation.ServiceName);
                }

                string metadataAsJson = JsonConvert.SerializeObject(existingApplicationMetadata);
                string filePath = _settings.GetMetadataPath(org, app, AuthenticationHelper.GetDeveloperUserName(_httpContextAccessor.HttpContext)) + _settings.ApplicationMetadataFileName;

                File.WriteAllText(filePath, metadataAsJson, Encoding.UTF8);
            }
            catch
            {
                return false;
            }

            return true;
        }

        /// <inheritdoc/>        
        public bool UpdateAppTitle(string org, string app, string languageId, string newTitle)
        {
            Application appMetadata = GetApplication(org, app);

            if (appMetadata == null)
            {
                return false;
            }

            Dictionary<string, string> titles = appMetadata.Title;
            if (titles.ContainsKey(languageId))
            {
                titles[languageId] = newTitle;
            }
            else
            {
                titles.Add(languageId, newTitle);
            }

            appMetadata.Title = titles;

            return UpdateApplication(org, app, appMetadata);
        }

        private static string ViewResourceKey(string viewName)
        {
            return $"view.{viewName}";
        }

        private static void Save(ResourceWrapper resourceWrapper)
        {
            string textContent = JsonConvert.SerializeObject(resourceWrapper.Resources, Newtonsoft.Json.Formatting.Indented);
            File.WriteAllText(resourceWrapper.FileName, textContent);
        }

        private void AddDefaultFiles(string org, string app)
        {
            // Create the app test folder
            Directory.CreateDirectory(_settings.GetTestPath(org, app, AuthenticationHelper.GetDeveloperUserName(_httpContextAccessor.HttpContext)));

            // Create the app testdata folder
            Directory.CreateDirectory(_settings.GetTestDataPath(org, app, AuthenticationHelper.GetDeveloperUserName(_httpContextAccessor.HttpContext)));

            // Copy default Dockerfile
            string servicePath = _settings.GetServicePath(org, app, AuthenticationHelper.GetDeveloperUserName(_httpContextAccessor.HttpContext));
            File.Copy(_generalSettings.DefaultRepoDockerfile, servicePath + _settings.DockerfileFileName);
            File.Copy(_generalSettings.DefaultProjectFile, servicePath + _settings.ProjectFileName);
            File.Copy(_generalSettings.DefaultGitIgnoreFile, servicePath + _settings.GitIgnoreFileName);
        }

        private void CreateInitialServiceImplementation(string org, string app)
        {
            // Read the ServiceImplementation template
            string textData = File.ReadAllText(_generalSettings.ServiceImplementationTemplate, Encoding.UTF8);

            // Replace the template default namespace
            textData = textData.Replace(CodeGeneration.ServiceNamespaceTemplateDefault, string.Format(CodeGeneration.ServiceNamespaceTemplate, org, CompileHelper.GetCSharpValidAppId(app)));

            // Create the Implementation folder
            Directory.CreateDirectory(_settings.GetImplementationPath(org, app, AuthenticationHelper.GetDeveloperUserName(_httpContextAccessor.HttpContext)));

            // Get the file path
            string serviceImplemenationFilePath = _settings.GetImplementationPath(org, app, AuthenticationHelper.GetDeveloperUserName(_httpContextAccessor.HttpContext)) + _settings.ServiceImplementationFileName;
            File.WriteAllText(serviceImplemenationFilePath, textData, Encoding.UTF8);
        }

        private void CreateInitialWorkflow(string org, string app)
        {
            // Read the workflow template
            string textData = File.ReadAllText(_generalSettings.WorkflowTemplate, Encoding.UTF8);

            // Create the workflow folder
            Directory.CreateDirectory(_settings.GetWorkflowPath(org, app, AuthenticationHelper.GetDeveloperUserName(_httpContextAccessor.HttpContext)));

            // Get the file path
            string workflowFilePath = _settings.GetWorkflowPath(org, app, AuthenticationHelper.GetDeveloperUserName(_httpContextAccessor.HttpContext)) + _settings.WorkflowFileName;
            File.WriteAllText(workflowFilePath, textData, Encoding.UTF8);
        }

        private void CreateInitialCalculationHandler(string org, string app)
        {
            // Read the calculation handler template
            string textData = File.ReadAllText(_generalSettings.CalculateHandlerTemplate, Encoding.UTF8);

            // Replace the template default namespace
            textData = textData.Replace(CodeGeneration.ServiceNamespaceTemplateDefault, string.Format(CodeGeneration.ServiceNamespaceTemplate, org, CompileHelper.GetCSharpValidAppId(app)));

            // Get the file path
            string calculationHandlerFilePath = _settings.GetCalculationPath(org, app, AuthenticationHelper.GetDeveloperUserName(_httpContextAccessor.HttpContext)) + _settings.CalculationHandlerFileName;
            File.WriteAllText(calculationHandlerFilePath, textData, Encoding.UTF8);
        }

        private void CreateInitialDynamicsHandler(string org, string app)
        {
            // Read the rule handler template
            string textData = File.ReadAllText(_generalSettings.RuleHandlerTemplate, Encoding.UTF8);

            // Replace the template default namespace
            textData = textData.Replace(CodeGeneration.ServiceNamespaceTemplateDefault, string.Format(CodeGeneration.ServiceNamespaceTemplate, org, CompileHelper.GetCSharpValidAppId(app)));

            // Get the file path
            string ruleHandlerFilePath = _settings.GetDynamicsPath(org, app, AuthenticationHelper.GetDeveloperUserName(_httpContextAccessor.HttpContext)) + _settings.RuleHandlerFileName;
            File.WriteAllText(ruleHandlerFilePath, textData, Encoding.UTF8);
        }

        private void CreateInitialValidationHandler(string org, string app)
        {
            // Read the validation handler template
            string textData = File.ReadAllText(_generalSettings.ValidationHandlerTemplate, Encoding.UTF8);

            // Replace the template default namespace
            textData = textData.Replace(CodeGeneration.ServiceNamespaceTemplateDefault, string.Format(CodeGeneration.ServiceNamespaceTemplate, org, CompileHelper.GetCSharpValidAppId(app)));

            // Get the file path
            string validationHandlerFilePath = _settings.GetValidationPath(org, app, AuthenticationHelper.GetDeveloperUserName(_httpContextAccessor.HttpContext)) + _settings.ValidationHandlerFileName;
            File.WriteAllText(validationHandlerFilePath, textData, Encoding.UTF8);
        }

        private void CreateInitialInstansiationHandler(string org, string app)
        {
            // Read the instantiation handler template
            string textData = File.ReadAllText(_generalSettings.InstantiationHandlerTemplate, Encoding.UTF8);

            // Replace the template default namespace
            textData = textData.Replace(CodeGeneration.ServiceNamespaceTemplateDefault, string.Format(CodeGeneration.ServiceNamespaceTemplate, org, CompileHelper.GetCSharpValidAppId(app)));

            // Get the file path
            string instansiationHandlerFilePath = _settings.GetImplementationPath(org, app, AuthenticationHelper.GetDeveloperUserName(_httpContextAccessor.HttpContext)) + _settings.InstantiationHandlerFileName;
            File.WriteAllText(instansiationHandlerFilePath, textData, Encoding.UTF8);
        }

        private void CreateInitialWorkflow(string org, DirectoryInfo targetDirectory)
        {
            string destFileName = Path.Combine(targetDirectory.FullName, _settings.WorkFlowFileName);
            if (File.Exists(destFileName))
            {
                return;
            }

            FileInfo sourceFile = _defaultFileFactory.GetJsonDefaultFile(_settings.WorkFlowFileName, org);
            if (sourceFile != null && sourceFile.Exists)
            {
                sourceFile.CopyTo(destFileName);
            }
        }

        private void CreateInitialWebApp(string org, DirectoryInfo targetDirectory)
        {
            string destFileName = Path.Combine(targetDirectory.FullName, _settings.RuntimeAppFileName);
            if (File.Exists(destFileName))
            {
                return;
            }

            FileInfo sourceFile = _defaultFileFactory.GetWebAppDefaultFile(_settings.RuntimeAppFileName, org);
            if (sourceFile != null && sourceFile.Exists)
            {
                sourceFile.CopyTo(destFileName);
            }
        }

        private void CreateInitialDeploymentFiles(string org, string app)
        {
            string sourcePath = _generalSettings.DeploymentLocation;
            string targetPath = _settings.GetDeploymentPath(org, app, AuthenticationHelper.GetDeveloperUserName(_httpContextAccessor.HttpContext));

            // Create the app deployment folder
            Directory.CreateDirectory(targetPath);

            // Create all of the directories
            foreach (string dirPath in Directory.GetDirectories(sourcePath, "*", SearchOption.AllDirectories))
            {
                Directory.CreateDirectory(dirPath.Replace(sourcePath, targetPath));
            }

            // Copy all the files & Replaces any files with the same name
            foreach (string newPath in Directory.GetFiles(sourcePath, "*.*", SearchOption.AllDirectories))
            {
                File.Copy(newPath, newPath.Replace(sourcePath, targetPath), true);
            }
        }

        /// <summary>
        /// A dictionary, where the full filename is key, and the value is a deserialized ResourceCollection
        /// </summary>
        /// <param name="org">Unique identifier of the organisation responsible for the app.</param>
        /// <param name="app">Application identifier which is unique within an organisation.</param>
        /// <returns>IEnumerable loading the resources as you ask for next.</returns>
        private IEnumerable<ResourceWrapper> GetAllResources(string org, string app)
        {
            string resourcePath = _settings.GetResourcePath(org, app, AuthenticationHelper.GetDeveloperUserName(_httpContextAccessor.HttpContext));
            string[] directoryFiles = Directory.GetFiles(resourcePath);

            foreach (string resourceFile in directoryFiles)
            {
                dynamic jsonFileContent = JsonConvert.DeserializeObject<ResourceCollection>(File.ReadAllText(resourceFile));
                yield return new ResourceWrapper { FileName = resourceFile, Resources = jsonFileContent };
            }
        }

        private class ResourceWrapper
        {
            public string FileName { get; set; }

            public ResourceCollection Resources { get; set; }

            public IEnumerable<Resource> FilterById(string id)
            {
                Guard.AssertArgumentNotNullOrWhiteSpace(id, nameof(id));
                return Resources?.Resources?.Where(r => id == r?.Id) ?? new Resource[0];
            }
        }
    }
}<|MERGE_RESOLUTION|>--- conflicted
+++ resolved
@@ -434,11 +434,7 @@
         /// <returns>The resource file content</returns>
         public string GetResource(string org, string app, string id)
         {
-<<<<<<< HEAD
-            string filename = _settings.GetResourcePath(org, app, AuthenticationHelper.GetDeveloperUserName(_httpContextAccessor.HttpContext)) + $"resource.{id}.json";
-=======
-            string filename = _settings.GetResourcePath(org, service, AuthenticationHelper.GetDeveloperUserName(_httpContextAccessor.HttpContext)) + $"resource.{id.AsFileName()}.json";
->>>>>>> 45dc5270
+            string filename = _settings.GetResourcePath(org, app, AuthenticationHelper.GetDeveloperUserName(_httpContextAccessor.HttpContext)) + $"resource.{id.AsFileName()}.json";
             string filedata = null;
 
             if (File.Exists(filename))
@@ -866,11 +862,7 @@
         /// <returns>A boolean indicating if the delete was a success</returns>
         public bool DeleteLanguage(string org, string app, string id)
         {
-<<<<<<< HEAD
-            string filename = string.Format(_settings.GetResourcePath(org, app, AuthenticationHelper.GetDeveloperUserName(_httpContextAccessor.HttpContext))) + $"resource.{id}.json";
-=======
-            string filename = string.Format(_settings.GetResourcePath(org, service, AuthenticationHelper.GetDeveloperUserName(_httpContextAccessor.HttpContext))) + $"resource.{id.AsFileName()}.json";
->>>>>>> 45dc5270
+            string filename = string.Format(_settings.GetResourcePath(org, app, AuthenticationHelper.GetDeveloperUserName(_httpContextAccessor.HttpContext))) + $"resource.{id.AsFileName()}.json";
             bool deleted = false;
 
             if (File.Exists(filename))
@@ -1177,7 +1169,7 @@
                 string directoryPath = null;
 
                 org = org.AsFileName();
-                service = service.AsFileName();
+                app = app.AsFileName();
 
                 directoryPath = (Environment.GetEnvironmentVariable("ServiceRepositorySettings__RepositoryLocation") != null)
                                 ? $"{Environment.GetEnvironmentVariable("ServiceRepositorySettings__RepositoryLocation")}/{developerUserName}/{org}"
@@ -1429,7 +1421,7 @@
         public bool SaveCodeList(string org, string app, string name, string codelist)
         {
             org = org.AsFileName();
-            service = service.AsFileName();
+            app = app.AsFileName();
             name = name.AsFileName();
 
             try
@@ -1467,7 +1459,7 @@
         public bool DeleteCodeList(string org, string app, string name)
         {
             org = org.AsFileName();
-            service = service.AsFileName();
+            app = app.AsFileName();
             name = name.AsFileName();
 
             try
@@ -1833,7 +1825,7 @@
             return true;
         }
 
-        /// <inheritdoc/>        
+        /// <inheritdoc/>
         public bool UpdateAppTitle(string org, string app, string languageId, string newTitle)
         {
             Application appMetadata = GetApplication(org, app);
