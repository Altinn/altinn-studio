--- conflicted
+++ resolved
@@ -17,24 +17,17 @@
 
 namespace AltinnCore.Common.Services.Implementation
 {
-<<<<<<< HEAD
-    using AltinnCore.Common.Helpers;
-    using AltinnCore.Common.Helpers.Extensions;
-    using Microsoft.AspNetCore.Http;
-=======
 	using AltinnCore.Common.Helpers;
 	using AltinnCore.Common.Helpers.Extensions;
 	using Microsoft.AspNetCore.Http;
     using System.IO.Compression;
->>>>>>> 76392f22
 
     /// <summary>
     /// Service that handle functionality needed for executing a Altinn Core Service (Functional term)
     /// </summary>
     public class ExecutionSILocalDev : IExecution
-<<<<<<< HEAD
-    {
-        private const string SERVICE_IMPLEMENTATION = "AltinnCoreServiceImpl.{0}.{1}_{2}.ServiceImplementation";
+	{
+		private const string SERVICE_IMPLEMENTATION = "AltinnCoreServiceImpl.{0}.{1}_{2}.ServiceImplementation";
 
         private readonly ServiceRepositorySettings _settings;
         private readonly IRepository _repository;
@@ -242,226 +235,6 @@
             return codeCompilationResult.AssemblyName;
         }
 
-        /// <summary>
-        /// Returns the service metadata for a service
-        /// </summary>
-        /// <param name="org">The Organization code for the service owner</param>
-        /// <param name="service">The service code for the current service</param>
-        /// <returns>The service metadata for a service</returns>
-        public ServiceMetadata GetServiceMetaData(string org, string service)
-        {
-            return _repository.GetServiceMetaData(org, service);
-=======
-	{
-		private const string SERVICE_IMPLEMENTATION = "AltinnCoreServiceImpl.{0}.{1}_{2}.ServiceImplementation";
-
-		private readonly ServiceRepositorySettings _settings;
-		private readonly IRepository _repository;
-		private readonly Interfaces.ICompilation _compilation;
-		private readonly IHttpContextAccessor _httpContextAccessor;
-
-		/// <summary>
-		/// Initializes a new instance of the <see cref="ExecutionSILocalDev"/> class 
-		/// </summary>
-		/// <param name="settings">The repository setting service needed (set in startup.cs)</param>
-		/// <param name="repositoryService">The repository service needed (set in startup.cs)</param>
-		/// <param name="compilationService">The service compilation service needed (set in startup.cs)</param>
-		/// <param name="partManager">The part manager</param>
-		public ExecutionSILocalDev(
-			IOptions<ServiceRepositorySettings> settings,
-			IRepository repositoryService,
-			Interfaces.ICompilation compilationService,
-			ApplicationPartManager partManager,
-			IHttpContextAccessor httpContextAccessor)
-		{
-			_settings = settings.Value;
-			_repository = repositoryService;
-			_compilation = compilationService;
-			_httpContextAccessor = httpContextAccessor;
-		}
-
-		/// <summary>
-		/// Returns the serviceImplementation for a given service
-		/// </summary>
-		/// <param name="org">The Organization code for the service owner</param>
-		/// <param name="service">The service code for the current service</param>
-		/// <returns>The service Implementation</returns>
-		public IServiceImplementation GetServiceImplementation(string org, string service)
-		{
-			string assemblyName = LoadServiceAssembly(org, service);
-			string implementationTypeName = string.Format(CodeGeneration.ServiceNamespaceTemplate, org, service) + ".ServiceImplementation," + assemblyName;
-
-			return (IServiceImplementation)Activator.CreateInstance(Type.GetType(implementationTypeName));
-		}
-
-		/// <summary>
-		/// Creates the service context made available for the Altinn Core services and views.
-		/// </summary>
-		/// <param name="org">The Organization code for the service owner</param>
-		/// <param name="service">The service code for the current service</param>
-		/// <returns>The service context</returns>
-		public ServiceContext GetServiceContext(string org, string service)
-		{
-			var context = new ServiceContext
-			{
-				ServiceModelType = GetServiceImplementation(org, service).GetServiceModelType(),
-				ServiceText = _repository.GetServiceTexts(org, service),
-				ServiceMetaData = _repository.GetServiceMetaData(org, service),
-				CurrentCulture = CultureInfo.CurrentUICulture.Name,
-				WorkFlow = _repository.GetWorkFlow(org, service)
-			};
-
-			if (context.ServiceMetaData != null && context.ServiceMetaData.Elements != null)
-			{
-				context.RootName = context.ServiceMetaData.Elements.Values.First(e => e.ParentElement == null).Name;
-			}
-
-			return context;
-		}
-
-		/// <summary>
-		/// Generates a new service instanceID for a service
-		/// </summary>
-		/// <param name="org">The Organization code for the service owner</param>
-		/// <param name="service">The service code for the current service</param>
-
-		/// <returns>A new instanceId</returns>
-		public int GetNewServiceInstanceID(string org, string service)
-		{
-			int value = 1000;
-			Random rnd = new Random();
-			value += rnd.Next(1, 999);
-			return value;
-		}
-
-		/// <summary>
-		/// Returns the list of code list for a service
-		/// </summary>
-		/// <param name="org">The Organization code for the service owner</param>
-		/// <param name="service">The service code for the current service</param>
-
-		/// <returns>List of code lists</returns>
-		public Dictionary<string, CodeList> GetCodelists(string org, string service)
-		{
-			Dictionary<string, CodeList> codeLists = new Dictionary<string, CodeList>();
-
-			ServiceMetadata metaData = _repository.GetServiceMetaData(org, service);
-
-			////if (metaData.CodeListUsages != null)
-			////{
-			////    foreach (CodeListUsage codeListUsage in metaData.CodeListUsages)
-			////    {
-			////        // Todo Handle codeList from other sources
-			////        codeLists.Add(codeListUsage.Name, GetCodeListByName(org, service, codeListUsage.Name));
-			////    }
-			////}
-
-			return codeLists;
-		}
-
-		/// <summary>
-		/// Return a given code list
-		/// </summary>
-		/// <param name="org">The Organization code for the service owner</param>
-		/// <param name="service">The service code for the current service</param>
-
-		/// <param name="name">The name of the code list</param>
-		/// <returns>The code list</returns>
-		public CodeList GetCodeListByName(string org, string service, string name)
-		{
-			CodeList codeList = null;
-			string textData = File.ReadAllText(_settings.GetCodelistPath(org, service, AuthenticationHelper.GetDeveloperUserName(_httpContextAccessor.HttpContext)) + name + ".json");
-			codeList = JsonConvert.DeserializeObject<CodeList>(textData);
-
-			return codeList;
-		}
-
-		/// <summary>
-		/// Returns the basic service owner configuration
-		/// </summary>
-		/// <param name="org">The Organization code for the service owner</param>
-		/// <returns>The basic service owner configuration</returns>
-		public OrgConfiguration GetServiceOwnerConfiguration(string org)
-		{
-			OrgConfiguration config;
-			string textData = null;
-			if (Environment.GetEnvironmentVariable("ServiceRepositorySettings__RepositoryLocation") != null)
-			{
-				textData = File.ReadAllText(Environment.GetEnvironmentVariable("ServiceRepositorySettings__RepositoryLocation") + org + "/" + org + "/config.json");
-			}
-			else
-			{
-				textData = File.ReadAllText(_settings.RepositoryLocation + org + "/" + org + "/config.json");
-			}
-
-			config = JsonConvert.DeserializeObject<OrgConfiguration>(textData);
-			return config;
-		}
-
-		/// <summary>
-		/// Returns the basic service configuration
-		/// </summary>
-		/// <param name="org">The Organization code for the service owner</param>
-		/// <param name="service">The service code for the current service</param>
-		/// <returns>The basic service configuration</returns>
-		public ServiceConfiguration GetServiceConfiguration(string org, string service)
-		{
-			ServiceConfiguration config;
-			string textData = null;
-			if (Environment.GetEnvironmentVariable("ServiceRepositorySettings__RepositoryLocation") != null)
-			{
-				textData = File.ReadAllText(Environment.GetEnvironmentVariable("ServiceRepositorySettings__RepositoryLocation") + org + "/" + service + "/config.json");
-			}
-			else
-			{
-				textData = File.ReadAllText(_settings.RepositoryLocation + org + "/" + service + "/config.json");
-			}
-
-			config = JsonConvert.DeserializeObject<ServiceConfiguration>(textData);
-			return config;
-		}
-
-		/// <summary>
-		/// Gets the raw content of a code list
-		/// </summary>
-		/// <param name="org">The organization code of the service owner</param>
-		/// <param name="service">The service code of the current service</param>
-		/// <param name="name">The name of the code list to retrieve</param>
-		/// <returns>Raw contents of a code list file</returns>
-		public string GetCodelist(string org, string service, string name)
-		{
-			string codeList = _repository.GetCodelist(org, service, name);
-			if (string.IsNullOrEmpty(codeList))
-			{
-				// Try find the codelist at the service owner level
-				codeList = _repository.GetCodelist(org, null, name);
-			}
-
-			return codeList;
-		}
-
-		public byte[] GetServiceResource(string org, string service, string resource)
-		{
-			return _repository.GetServiceResource(org, service, resource);
-		}
-
-		private string LoadServiceAssembly(string org, string service)
-		{
-			var codeCompilationResult = _compilation.CreateServiceAssembly(org, service);
-			if (!codeCompilationResult.Succeeded)
-			{
-				var errorMessages = codeCompilationResult?.CompilationInfo?.Where(e => e.Severity == "Error")
-										.Select(e => e.Info)
-										.Distinct()
-										.ToList() ?? new List<string>();
-
-				throw new System.Exception("Koden kompilerer ikke" + Environment.NewLine +
-										   string.Join(Environment.NewLine, errorMessages));
-			}
-
-			return codeCompilationResult.AssemblyName;
-		}
-
 
 		/// <summary>
 		/// Returns the service metadata for a service
@@ -508,7 +281,6 @@
         public FileStream GetFileStream(string path)
         {
             return File.Open(path, FileMode.Open, FileAccess.Read, FileShare.Read);
->>>>>>> 76392f22
         }
     }
 }