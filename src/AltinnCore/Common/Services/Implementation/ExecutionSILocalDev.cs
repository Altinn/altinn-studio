﻿using System;
using System.Collections.Generic;
using System.Globalization;
using System.IO;
using System.Linq;
using AltinnCore.Common.Backend;
using AltinnCore.Common.Configuration;
using AltinnCore.Common.Constants;
using AltinnCore.Common.Services.Interfaces;
using AltinnCore.ServiceLibrary;
using AltinnCore.ServiceLibrary.Configuration;
using AltinnCore.ServiceLibrary.ServiceMetadata;
using Microsoft.AspNetCore.Mvc.ApplicationParts;
using Microsoft.AspNetCore.Mvc.Razor.Compilation;
using Microsoft.Extensions.Options;
using Newtonsoft.Json;

namespace AltinnCore.Common.Services.Implementation
{
<<<<<<< HEAD
  using AltinnCore.Common.Helpers;
  using AltinnCore.Common.Helpers.Extensions;
  using Microsoft.AspNetCore.Http;

  /// <summary>
  /// Service that handle functionality needed for executing a Altinn Core Service (Functional term)
  /// </summary>
  public class ExecutionSILocalDev : IExecution
  {
    private const string SERVICE_IMPLEMENTATION = "AltinnCoreServiceImpl.{0}.{1}_{2}.ServiceImplementation";

    private readonly ServiceRepositorySettings _settings;
    private readonly IRepository _repository;
    private readonly Interfaces.ICompilation _compilation;
    private readonly IHttpContextAccessor _httpContextAccessor;
=======
    using AltinnCore.Common.Helpers;
    using AltinnCore.Common.Helpers.Extensions;
    using Microsoft.AspNetCore.Http;
>>>>>>> 5dd8a3e8

    /// <summary>
    /// Service that handle functionality needed for executing a Altinn Core Service (Functional term)
    /// </summary>
<<<<<<< HEAD
    /// <param name="settings">The repository setting service needed (set in startup.cs)</param>
    /// <param name="repositoryService">The repository service needed (set in startup.cs)</param>
    /// <param name="compilationService">The service compilation service needed (set in startup.cs)</param>
    /// <param name="partManager">The part manager</param>
    public ExecutionSILocalDev(
        IOptions<ServiceRepositorySettings> settings,
        IRepository repositoryService,
        Interfaces.ICompilation compilationService,
        ApplicationPartManager partManager,
        IHttpContextAccessor httpContextAccessor)
    {
      _settings = settings.Value;
      _repository = repositoryService;
      _compilation = compilationService;
      _httpContextAccessor = httpContextAccessor;
    }

    /// <summary>
    /// Returns the serviceImplementation for a given service
    /// </summary>
    /// <param name="org">The Organization code for the service owner</param>
    /// <param name="service">The service code for the current service</param>
    /// <returns>The service Implementation</returns>
    public IServiceImplementation GetServiceImplementation(string org, string service)
    {
      string assemblyName = LoadServiceAssembly(org, service);
      string implementationTypeName = string.Format(CodeGeneration.ServiceNamespaceTemplate, org, service) + ".ServiceImplementation," + assemblyName;
=======
    public class ExecutionSILocalDev : IExecution
    {
        private const string SERVICE_IMPLEMENTATION = "AltinnCoreServiceImpl.{0}.{1}_{2}.ServiceImplementation";

        private readonly ServiceRepositorySettings _settings;
        private readonly IRepository _repository;
        private readonly Interfaces.ICompilation _compilation;
        private readonly IViewRepository _viewRepository;
        private readonly IHttpContextAccessor _httpContextAccessor;
>>>>>>> 5dd8a3e8

        /// <summary>
        /// Initializes a new instance of the <see cref="ExecutionSILocalDev"/> class 
        /// </summary>
        /// <param name="settings">The repository setting service needed (set in startup.cs)</param>
        /// <param name="repositoryService">The repository service needed (set in startup.cs)</param>
        /// <param name="compilationService">The service compilation service needed (set in startup.cs)</param>
        /// <param name="partManager">The part manager</param>
        /// <param name="viewRepository">The view Repository</param>
        public ExecutionSILocalDev(
            IOptions<ServiceRepositorySettings> settings,
            IRepository repositoryService,
            Interfaces.ICompilation compilationService,
            ApplicationPartManager partManager,
            IViewRepository viewRepository, IHttpContextAccessor httpContextAccessor)
        {
            _settings = settings.Value;
            _repository = repositoryService;
            _compilation = compilationService;
            _viewRepository = viewRepository;
            _httpContextAccessor = httpContextAccessor;
        }

<<<<<<< HEAD
    /// <summary>
    /// Creates the service context made available for the Altinn Core services and views.
    /// </summary>
    /// <param name="org">The Organization code for the service owner</param>
    /// <param name="service">The service code for the current service</param>
    /// <returns>The service context</returns>
    public ServiceContext GetServiceContext(string org, string service)
    {
      var context = new ServiceContext
      {
        ServiceModelType = GetServiceImplementation(org, service).GetServiceModelType(),
        ServiceText = _repository.GetServiceTexts(org, service),
        ServiceMetaData = _repository.GetServiceMetaData(org, service),
        CurrentCulture = CultureInfo.CurrentUICulture.Name,
        WorkFlow = _repository.GetWorkFlow(org, service)
      };
=======
        /// <summary>
        /// Returns the serviceImplementation for a given service
        /// </summary>
        /// <param name="org">The Organization code for the service owner</param>
        /// <param name="service">The service code for the current service</param>
        /// <param name="edition">The edition code for the current service</param>
        /// <returns>The service Implementation</returns>
        public IServiceImplementation GetServiceImplementation(string org, string service, string edition)
        {
            string assemblyName = LoadServiceAssembly(org, service, edition);
            string implementationTypeName = string.Format(CodeGeneration.ServiceNamespaceTemplate, org, service, edition) + ".ServiceImplementation," + assemblyName;
>>>>>>> 5dd8a3e8

            return (IServiceImplementation)Activator.CreateInstance(Type.GetType(implementationTypeName));
        }

        /// <summary>
        /// Creates the service context made available for the Altinn Core services and views.
        /// </summary>
        /// <param name="org">The Organization code for the service owner</param>
        /// <param name="service">The service code for the current service</param>
        /// <param name="edition">The edition code for the current service</param>
        /// <returns>The service context</returns>
        public ServiceContext GetServiceContext(string org, string service, string edition)
        {
            var context = new ServiceContext
            {
                ServiceModelType = GetServiceImplementation(org, service, edition).GetServiceModelType(),
                ServiceText = _repository.GetServiceTexts(org, service, edition),
                ServiceMetaData = _repository.GetServiceMetaData(org, service, edition),
                ViewMetadata = _viewRepository.GetViews(org, service, edition),
                CurrentCulture = CultureInfo.CurrentUICulture.Name,
                WorkFlow = _repository.GetWorkFlow(org, service, edition)
            };

<<<<<<< HEAD
    /// <summary>
    /// Generates a new service instanceID for a service
    /// </summary>
    /// <param name="org">The Organization code for the service owner</param>
    /// <param name="service">The service code for the current service</param>

    /// <returns>A new instanceId</returns>
    public int GetNewServiceInstanceID(string org, string service)
    {
      int value = 1000;
      Random rnd = new Random();
      value += rnd.Next(1, 999);
      return value;
    }

    /// <summary>
    /// Returns the list of code list for a service
    /// </summary>
    /// <param name="org">The Organization code for the service owner</param>
    /// <param name="service">The service code for the current service</param>

    /// <returns>List of code lists</returns>
    public Dictionary<string, CodeList> GetCodelists(string org, string service)
    {
      Dictionary<string, CodeList> codeLists = new Dictionary<string, CodeList>();

      ServiceMetadata metaData = _repository.GetServiceMetaData(org, service);

      ////if (metaData.CodeListUsages != null)
      ////{
      ////    foreach (CodeListUsage codeListUsage in metaData.CodeListUsages)
      ////    {
      ////        // Todo Handle codeList from other sources
      ////        codeLists.Add(codeListUsage.Name, GetCodeListByName(org, service, codeListUsage.Name));
      ////    }
      ////}
=======
            if (context.ServiceMetaData != null && context.ServiceMetaData.Elements != null)
            {
                context.RootName = context.ServiceMetaData.Elements.Values.First(e => e.ParentElement == null).Name;
            }

            return context;
        }

        /// <summary>
        /// Returns the RazorView for a given viewId and serviceId
        /// </summary>
        /// <param name="org">The Organization code for the service owner</param>
        /// <param name="service">The service code for the current service</param>
        /// <param name="edition">The edition code for the current service</param>
        /// <param name="viewName">The view name</param>
        /// <returns>The name of the RazorView</returns>
        public string GetRazorView(string org, string service, string edition, string viewName)
        {
            var views = _viewRepository.GetViews(org, service, edition);
            var result = views.GetDefaultRazerViewName(viewName);
            return result;
        }

        /// <summary>
        /// Generates a new service instanceID for a service
        /// </summary>
        /// <param name="org">The Organization code for the service owner</param>
        /// <param name="service">The service code for the current service</param>
        /// <param name="edition">The edition code for the current service</param>
        /// <returns>A new instanceId</returns>
        public int GetNewServiceInstanceID(string org, string service, string edition)
        {
            int value = 1000;
            Random rnd = new Random();
            value += rnd.Next(1, 999);
            return value;
        }

        /// <summary>
        /// Returns the list of code list for a service
        /// </summary>
        /// <param name="org">The Organization code for the service owner</param>
        /// <param name="service">The service code for the current service</param>
        /// <param name="edition">The edition code for the current service</param>
        /// <returns>List of code lists</returns>
        public Dictionary<string, CodeList> GetCodelists(string org, string service, string edition)
        {
            Dictionary<string, CodeList> codeLists = new Dictionary<string, CodeList>();
>>>>>>> 5dd8a3e8

            ServiceMetadata metaData = _repository.GetServiceMetaData(org, service, edition);

<<<<<<< HEAD
    /// <summary>
    /// Return a given code list
    /// </summary>
    /// <param name="org">The Organization code for the service owner</param>
    /// <param name="service">The service code for the current service</param>

    /// <param name="name">The name of the code list</param>
    /// <returns>The code list</returns>
    public CodeList GetCodeListByName(string org, string service, string name)
    {
      CodeList codeList = null;
      string textData = File.ReadAllText(_settings.GetCodelistPath(org, service, AuthenticationHelper.GetDeveloperUserName(_httpContextAccessor.HttpContext)) + name + ".json");
      codeList = JsonConvert.DeserializeObject<CodeList>(textData);
=======
            ////if (metaData.CodeListUsages != null)
            ////{
            ////    foreach (CodeListUsage codeListUsage in metaData.CodeListUsages)
            ////    {
            ////        // Todo Handle codeList from other sources
            ////        codeLists.Add(codeListUsage.Name, GetCodeListByName(org, service, edition, codeListUsage.Name));
            ////    }
            ////}
>>>>>>> 5dd8a3e8

            return codeLists;
        }

        /// <summary>
        /// Return a given code list
        /// </summary>
        /// <param name="org">The Organization code for the service owner</param>
        /// <param name="service">The service code for the current service</param>
        /// <param name="edition">The edition code for the current service</param>
        /// <param name="name">The name of the code list</param>
        /// <returns>The code list</returns>
        public CodeList GetCodeListByName(string org, string service, string edition, string name)
        {
            CodeList codeList = null;
            string textData = File.ReadAllText(_settings.GetCodelistPath(org, service, edition, AuthenticationHelper.GetDeveloperUserName(_httpContextAccessor.HttpContext)) + name + ".json");
            codeList = JsonConvert.DeserializeObject<CodeList>(textData);

            return codeList;
        }

        /// <summary>
        /// Returns the basic service owner configuration
        /// </summary>
        /// <param name="org">The Organization code for the service owner</param>
        /// <returns>The basic service owner configuration</returns>
        public OrgConfiguration GetServiceOwnerConfiguration(string org)
        {
            OrgConfiguration config;
            string textData = null;
            if (Environment.GetEnvironmentVariable("ServiceRepositorySettings__RepositoryLocation") != null)
            {
                textData = File.ReadAllText(Environment.GetEnvironmentVariable("ServiceRepositorySettings__RepositoryLocation") + org + "/" + org + "/config.json");
            }
            else
            {
                textData = File.ReadAllText(_settings.RepositoryLocation + org + "/" + org + "/config.json");
            }

            config = JsonConvert.DeserializeObject<OrgConfiguration>(textData);
            return config;
        }

<<<<<<< HEAD
    /// <summary>
    /// Gets the raw content of a code list
    /// </summary>
    /// <param name="org">The organization code of the service owner</param>
    /// <param name="service">The service code of the current service</param>
    /// <param name="name">The name of the code list to retrieve</param>
    /// <returns>Raw contents of a code list file</returns>
    public string GetCodelist(string org, string service, string name)
    {
      string codeList = _repository.GetCodelist(org, service, name);
      if (string.IsNullOrEmpty(codeList))
      {
        // Try find the codelist at the service owner level
        codeList = _repository.GetCodelist(org, null, name);
      }
=======
        /// <summary>
        /// Returns the basic service configuration
        /// </summary>
        /// <param name="org">The Organization code for the service owner</param>
        /// <param name="service">The service code for the current service</param>
        /// <returns>The basic service configuration</returns>
        public ServiceConfiguration GetServiceConfiguration(string org, string service)
        {
            ServiceConfiguration config;
            string textData = null;
            if (Environment.GetEnvironmentVariable("ServiceRepositorySettings__RepositoryLocation") != null)
            {
                textData = File.ReadAllText(Environment.GetEnvironmentVariable("ServiceRepositorySettings__RepositoryLocation") + org + "/" + service + "/config.json");
            }
            else
            {
                textData = File.ReadAllText(_settings.RepositoryLocation + org + "/" + service + "/config.json");
            }

            config = JsonConvert.DeserializeObject<ServiceConfiguration>(textData);
            return config;
        }

        /// <summary>
        /// Returns the basic service edition configuration
        /// </summary>
        /// <param name="org">The organization code for the service owner</param>
        /// <param name="service">The service code for the current service</param>
        /// <param name="edition">The edition code for the current service</param>
        /// <returns>The basic service edition configuration</returns>
        public EditionConfiguration GetEditionConfiguration(string org, string service, string edition)
        {
            EditionConfiguration config;
            string textData = null;
            if (Environment.GetEnvironmentVariable("ServiceRepositorySettings__RepositoryLocation") != null)
            {
                textData = File.ReadAllText(Environment.GetEnvironmentVariable("ServiceRepositorySettings__RepositoryLocation") + org + "/" + service + "/" + edition + "/config.json");
            }
            else
            {
                textData = File.ReadAllText(_settings.RepositoryLocation + org + "/" + service + "/" + edition + "/config.json");
            }
>>>>>>> 5dd8a3e8

            config = JsonConvert.DeserializeObject<EditionConfiguration>(textData);
            return config;
        }

<<<<<<< HEAD
    public byte[] GetServiceResource(string org, string service, string resource)
    {
      return _repository.GetServiceResource(org, service, resource);
    }

    private string LoadServiceAssembly(string org, string service)
    {
      var codeCompilationResult = _compilation.CreateServiceAssembly(org, service);
      if (!codeCompilationResult.Succeeded)
      {
        var errorMessages = codeCompilationResult?.CompilationInfo?.Where(e => e.Severity == "Error")
                                .Select(e => e.Info)
                                .Distinct()
                                .ToList() ?? new List<string>();
=======
        /// <summary>
        /// Gets the raw content of a code list
        /// </summary>
        /// <param name="org">The organization code of the service owner</param>
        /// <param name="service">The service code of the current service</param>
        /// <param name="edition">The edition code of the current service</param>
        /// <param name="name">The name of the code list to retrieve</param>
        /// <returns>Raw contents of a code list file</returns>
        public string GetCodelist(string org, string service, string edition, string name)
        {
            string codeList = _repository.GetCodelist(org, service, edition, name);
            if (string.IsNullOrEmpty(codeList))
            {
                // Try find the codelist at the service owner level
                codeList = _repository.GetCodelist(org, null, null, name);
            }

            return codeList;
        }
>>>>>>> 5dd8a3e8

        public byte[] GetServiceResource(string org, string service, string edition, string resource)
        {
            return _repository.GetServiceResource(org, service, edition, resource);
        }

        private string LoadServiceAssembly(string org, string service, string edition)
        {
            var codeCompilationResult = _compilation.CreateServiceAssembly(org, service, edition);
            if (!codeCompilationResult.Succeeded)
            {
                var errorMessages = codeCompilationResult?.CompilationInfo?.Where(e => e.Severity == "Error")
                                        .Select(e => e.Info)
                                        .Distinct()
                                        .ToList() ?? new List<string>();

                throw new System.Exception("Koden kompilerer ikke" + Environment.NewLine +
                                           string.Join(Environment.NewLine, errorMessages));
            }

<<<<<<< HEAD
    /// <summary>
    /// Returns the service metadata for a service
    /// </summary>
    /// <param name="org">The Organization code for the service owner</param>
    /// <param name="service">The service code for the current service</param>

    /// <returns>The service metadata for a service</returns>
    public ServiceMetadata GetServiceMetaData(string org, string service)
    {
      return _repository.GetServiceMetaData(org, service);
=======
            return codeCompilationResult.AssemblyName;
        }


        /// <summary>
        /// Returns the service metadata for a service
        /// </summary>
        /// <param name="org">The Organization code for the service owner</param>
        /// <param name="service">The service code for the current service</param>
        /// <param name="edition">The edition code for the current service</param>
        /// <returns>The service metadata for a service</returns>
        public ServiceMetadata GetServiceMetaData(string org, string service, string edition)
        {
            return _repository.GetServiceMetaData(org, service, edition);
        }
>>>>>>> 5dd8a3e8
    }
}<|MERGE_RESOLUTION|>--- conflicted
+++ resolved
@@ -17,451 +17,235 @@
 
 namespace AltinnCore.Common.Services.Implementation
 {
-<<<<<<< HEAD
-  using AltinnCore.Common.Helpers;
-  using AltinnCore.Common.Helpers.Extensions;
-  using Microsoft.AspNetCore.Http;
-
-  /// <summary>
-  /// Service that handle functionality needed for executing a Altinn Core Service (Functional term)
-  /// </summary>
-  public class ExecutionSILocalDev : IExecution
-  {
-    private const string SERVICE_IMPLEMENTATION = "AltinnCoreServiceImpl.{0}.{1}_{2}.ServiceImplementation";
-
-    private readonly ServiceRepositorySettings _settings;
-    private readonly IRepository _repository;
-    private readonly Interfaces.ICompilation _compilation;
-    private readonly IHttpContextAccessor _httpContextAccessor;
-=======
-    using AltinnCore.Common.Helpers;
-    using AltinnCore.Common.Helpers.Extensions;
-    using Microsoft.AspNetCore.Http;
->>>>>>> 5dd8a3e8
-
-    /// <summary>
-    /// Service that handle functionality needed for executing a Altinn Core Service (Functional term)
-    /// </summary>
-<<<<<<< HEAD
-    /// <param name="settings">The repository setting service needed (set in startup.cs)</param>
-    /// <param name="repositoryService">The repository service needed (set in startup.cs)</param>
-    /// <param name="compilationService">The service compilation service needed (set in startup.cs)</param>
-    /// <param name="partManager">The part manager</param>
-    public ExecutionSILocalDev(
-        IOptions<ServiceRepositorySettings> settings,
-        IRepository repositoryService,
-        Interfaces.ICompilation compilationService,
-        ApplicationPartManager partManager,
-        IHttpContextAccessor httpContextAccessor)
-    {
-      _settings = settings.Value;
-      _repository = repositoryService;
-      _compilation = compilationService;
-      _httpContextAccessor = httpContextAccessor;
-    }
-
-    /// <summary>
-    /// Returns the serviceImplementation for a given service
-    /// </summary>
-    /// <param name="org">The Organization code for the service owner</param>
-    /// <param name="service">The service code for the current service</param>
-    /// <returns>The service Implementation</returns>
-    public IServiceImplementation GetServiceImplementation(string org, string service)
-    {
-      string assemblyName = LoadServiceAssembly(org, service);
-      string implementationTypeName = string.Format(CodeGeneration.ServiceNamespaceTemplate, org, service) + ".ServiceImplementation," + assemblyName;
-=======
-    public class ExecutionSILocalDev : IExecution
-    {
-        private const string SERVICE_IMPLEMENTATION = "AltinnCoreServiceImpl.{0}.{1}_{2}.ServiceImplementation";
-
-        private readonly ServiceRepositorySettings _settings;
-        private readonly IRepository _repository;
-        private readonly Interfaces.ICompilation _compilation;
-        private readonly IViewRepository _viewRepository;
-        private readonly IHttpContextAccessor _httpContextAccessor;
->>>>>>> 5dd8a3e8
-
-        /// <summary>
-        /// Initializes a new instance of the <see cref="ExecutionSILocalDev"/> class 
-        /// </summary>
-        /// <param name="settings">The repository setting service needed (set in startup.cs)</param>
-        /// <param name="repositoryService">The repository service needed (set in startup.cs)</param>
-        /// <param name="compilationService">The service compilation service needed (set in startup.cs)</param>
-        /// <param name="partManager">The part manager</param>
-        /// <param name="viewRepository">The view Repository</param>
-        public ExecutionSILocalDev(
-            IOptions<ServiceRepositorySettings> settings,
-            IRepository repositoryService,
-            Interfaces.ICompilation compilationService,
-            ApplicationPartManager partManager,
-            IViewRepository viewRepository, IHttpContextAccessor httpContextAccessor)
-        {
-            _settings = settings.Value;
-            _repository = repositoryService;
-            _compilation = compilationService;
-            _viewRepository = viewRepository;
-            _httpContextAccessor = httpContextAccessor;
-        }
-
-<<<<<<< HEAD
-    /// <summary>
-    /// Creates the service context made available for the Altinn Core services and views.
-    /// </summary>
-    /// <param name="org">The Organization code for the service owner</param>
-    /// <param name="service">The service code for the current service</param>
-    /// <returns>The service context</returns>
-    public ServiceContext GetServiceContext(string org, string service)
-    {
-      var context = new ServiceContext
-      {
-        ServiceModelType = GetServiceImplementation(org, service).GetServiceModelType(),
-        ServiceText = _repository.GetServiceTexts(org, service),
-        ServiceMetaData = _repository.GetServiceMetaData(org, service),
-        CurrentCulture = CultureInfo.CurrentUICulture.Name,
-        WorkFlow = _repository.GetWorkFlow(org, service)
-      };
-=======
-        /// <summary>
-        /// Returns the serviceImplementation for a given service
-        /// </summary>
-        /// <param name="org">The Organization code for the service owner</param>
-        /// <param name="service">The service code for the current service</param>
-        /// <param name="edition">The edition code for the current service</param>
-        /// <returns>The service Implementation</returns>
-        public IServiceImplementation GetServiceImplementation(string org, string service, string edition)
-        {
-            string assemblyName = LoadServiceAssembly(org, service, edition);
-            string implementationTypeName = string.Format(CodeGeneration.ServiceNamespaceTemplate, org, service, edition) + ".ServiceImplementation," + assemblyName;
->>>>>>> 5dd8a3e8
-
-            return (IServiceImplementation)Activator.CreateInstance(Type.GetType(implementationTypeName));
-        }
-
-        /// <summary>
-        /// Creates the service context made available for the Altinn Core services and views.
-        /// </summary>
-        /// <param name="org">The Organization code for the service owner</param>
-        /// <param name="service">The service code for the current service</param>
-        /// <param name="edition">The edition code for the current service</param>
-        /// <returns>The service context</returns>
-        public ServiceContext GetServiceContext(string org, string service, string edition)
-        {
-            var context = new ServiceContext
-            {
-                ServiceModelType = GetServiceImplementation(org, service, edition).GetServiceModelType(),
-                ServiceText = _repository.GetServiceTexts(org, service, edition),
-                ServiceMetaData = _repository.GetServiceMetaData(org, service, edition),
-                ViewMetadata = _viewRepository.GetViews(org, service, edition),
-                CurrentCulture = CultureInfo.CurrentUICulture.Name,
-                WorkFlow = _repository.GetWorkFlow(org, service, edition)
-            };
-
-<<<<<<< HEAD
-    /// <summary>
-    /// Generates a new service instanceID for a service
-    /// </summary>
-    /// <param name="org">The Organization code for the service owner</param>
-    /// <param name="service">The service code for the current service</param>
-
-    /// <returns>A new instanceId</returns>
-    public int GetNewServiceInstanceID(string org, string service)
-    {
-      int value = 1000;
-      Random rnd = new Random();
-      value += rnd.Next(1, 999);
-      return value;
-    }
-
-    /// <summary>
-    /// Returns the list of code list for a service
-    /// </summary>
-    /// <param name="org">The Organization code for the service owner</param>
-    /// <param name="service">The service code for the current service</param>
-
-    /// <returns>List of code lists</returns>
-    public Dictionary<string, CodeList> GetCodelists(string org, string service)
-    {
-      Dictionary<string, CodeList> codeLists = new Dictionary<string, CodeList>();
-
-      ServiceMetadata metaData = _repository.GetServiceMetaData(org, service);
-
-      ////if (metaData.CodeListUsages != null)
-      ////{
-      ////    foreach (CodeListUsage codeListUsage in metaData.CodeListUsages)
-      ////    {
-      ////        // Todo Handle codeList from other sources
-      ////        codeLists.Add(codeListUsage.Name, GetCodeListByName(org, service, codeListUsage.Name));
-      ////    }
-      ////}
-=======
-            if (context.ServiceMetaData != null && context.ServiceMetaData.Elements != null)
-            {
-                context.RootName = context.ServiceMetaData.Elements.Values.First(e => e.ParentElement == null).Name;
-            }
-
-            return context;
-        }
-
-        /// <summary>
-        /// Returns the RazorView for a given viewId and serviceId
-        /// </summary>
-        /// <param name="org">The Organization code for the service owner</param>
-        /// <param name="service">The service code for the current service</param>
-        /// <param name="edition">The edition code for the current service</param>
-        /// <param name="viewName">The view name</param>
-        /// <returns>The name of the RazorView</returns>
-        public string GetRazorView(string org, string service, string edition, string viewName)
-        {
-            var views = _viewRepository.GetViews(org, service, edition);
-            var result = views.GetDefaultRazerViewName(viewName);
-            return result;
-        }
-
-        /// <summary>
-        /// Generates a new service instanceID for a service
-        /// </summary>
-        /// <param name="org">The Organization code for the service owner</param>
-        /// <param name="service">The service code for the current service</param>
-        /// <param name="edition">The edition code for the current service</param>
-        /// <returns>A new instanceId</returns>
-        public int GetNewServiceInstanceID(string org, string service, string edition)
-        {
-            int value = 1000;
-            Random rnd = new Random();
-            value += rnd.Next(1, 999);
-            return value;
-        }
-
-        /// <summary>
-        /// Returns the list of code list for a service
-        /// </summary>
-        /// <param name="org">The Organization code for the service owner</param>
-        /// <param name="service">The service code for the current service</param>
-        /// <param name="edition">The edition code for the current service</param>
-        /// <returns>List of code lists</returns>
-        public Dictionary<string, CodeList> GetCodelists(string org, string service, string edition)
-        {
-            Dictionary<string, CodeList> codeLists = new Dictionary<string, CodeList>();
->>>>>>> 5dd8a3e8
-
-            ServiceMetadata metaData = _repository.GetServiceMetaData(org, service, edition);
-
-<<<<<<< HEAD
-    /// <summary>
-    /// Return a given code list
-    /// </summary>
-    /// <param name="org">The Organization code for the service owner</param>
-    /// <param name="service">The service code for the current service</param>
-
-    /// <param name="name">The name of the code list</param>
-    /// <returns>The code list</returns>
-    public CodeList GetCodeListByName(string org, string service, string name)
-    {
-      CodeList codeList = null;
-      string textData = File.ReadAllText(_settings.GetCodelistPath(org, service, AuthenticationHelper.GetDeveloperUserName(_httpContextAccessor.HttpContext)) + name + ".json");
-      codeList = JsonConvert.DeserializeObject<CodeList>(textData);
-=======
-            ////if (metaData.CodeListUsages != null)
-            ////{
-            ////    foreach (CodeListUsage codeListUsage in metaData.CodeListUsages)
-            ////    {
-            ////        // Todo Handle codeList from other sources
-            ////        codeLists.Add(codeListUsage.Name, GetCodeListByName(org, service, edition, codeListUsage.Name));
-            ////    }
-            ////}
->>>>>>> 5dd8a3e8
-
-            return codeLists;
-        }
-
-        /// <summary>
-        /// Return a given code list
-        /// </summary>
-        /// <param name="org">The Organization code for the service owner</param>
-        /// <param name="service">The service code for the current service</param>
-        /// <param name="edition">The edition code for the current service</param>
-        /// <param name="name">The name of the code list</param>
-        /// <returns>The code list</returns>
-        public CodeList GetCodeListByName(string org, string service, string edition, string name)
-        {
-            CodeList codeList = null;
-            string textData = File.ReadAllText(_settings.GetCodelistPath(org, service, edition, AuthenticationHelper.GetDeveloperUserName(_httpContextAccessor.HttpContext)) + name + ".json");
-            codeList = JsonConvert.DeserializeObject<CodeList>(textData);
-
-            return codeList;
-        }
-
-        /// <summary>
-        /// Returns the basic service owner configuration
-        /// </summary>
-        /// <param name="org">The Organization code for the service owner</param>
-        /// <returns>The basic service owner configuration</returns>
-        public OrgConfiguration GetServiceOwnerConfiguration(string org)
-        {
-            OrgConfiguration config;
-            string textData = null;
-            if (Environment.GetEnvironmentVariable("ServiceRepositorySettings__RepositoryLocation") != null)
-            {
-                textData = File.ReadAllText(Environment.GetEnvironmentVariable("ServiceRepositorySettings__RepositoryLocation") + org + "/" + org + "/config.json");
-            }
-            else
-            {
-                textData = File.ReadAllText(_settings.RepositoryLocation + org + "/" + org + "/config.json");
-            }
-
-            config = JsonConvert.DeserializeObject<OrgConfiguration>(textData);
-            return config;
-        }
-
-<<<<<<< HEAD
-    /// <summary>
-    /// Gets the raw content of a code list
-    /// </summary>
-    /// <param name="org">The organization code of the service owner</param>
-    /// <param name="service">The service code of the current service</param>
-    /// <param name="name">The name of the code list to retrieve</param>
-    /// <returns>Raw contents of a code list file</returns>
-    public string GetCodelist(string org, string service, string name)
-    {
-      string codeList = _repository.GetCodelist(org, service, name);
-      if (string.IsNullOrEmpty(codeList))
-      {
-        // Try find the codelist at the service owner level
-        codeList = _repository.GetCodelist(org, null, name);
-      }
-=======
-        /// <summary>
-        /// Returns the basic service configuration
-        /// </summary>
-        /// <param name="org">The Organization code for the service owner</param>
-        /// <param name="service">The service code for the current service</param>
-        /// <returns>The basic service configuration</returns>
-        public ServiceConfiguration GetServiceConfiguration(string org, string service)
-        {
-            ServiceConfiguration config;
-            string textData = null;
-            if (Environment.GetEnvironmentVariable("ServiceRepositorySettings__RepositoryLocation") != null)
-            {
-                textData = File.ReadAllText(Environment.GetEnvironmentVariable("ServiceRepositorySettings__RepositoryLocation") + org + "/" + service + "/config.json");
-            }
-            else
-            {
-                textData = File.ReadAllText(_settings.RepositoryLocation + org + "/" + service + "/config.json");
-            }
-
-            config = JsonConvert.DeserializeObject<ServiceConfiguration>(textData);
-            return config;
-        }
-
-        /// <summary>
-        /// Returns the basic service edition configuration
-        /// </summary>
-        /// <param name="org">The organization code for the service owner</param>
-        /// <param name="service">The service code for the current service</param>
-        /// <param name="edition">The edition code for the current service</param>
-        /// <returns>The basic service edition configuration</returns>
-        public EditionConfiguration GetEditionConfiguration(string org, string service, string edition)
-        {
-            EditionConfiguration config;
-            string textData = null;
-            if (Environment.GetEnvironmentVariable("ServiceRepositorySettings__RepositoryLocation") != null)
-            {
-                textData = File.ReadAllText(Environment.GetEnvironmentVariable("ServiceRepositorySettings__RepositoryLocation") + org + "/" + service + "/" + edition + "/config.json");
-            }
-            else
-            {
-                textData = File.ReadAllText(_settings.RepositoryLocation + org + "/" + service + "/" + edition + "/config.json");
-            }
->>>>>>> 5dd8a3e8
-
-            config = JsonConvert.DeserializeObject<EditionConfiguration>(textData);
-            return config;
-        }
-
-<<<<<<< HEAD
-    public byte[] GetServiceResource(string org, string service, string resource)
-    {
-      return _repository.GetServiceResource(org, service, resource);
-    }
-
-    private string LoadServiceAssembly(string org, string service)
-    {
-      var codeCompilationResult = _compilation.CreateServiceAssembly(org, service);
-      if (!codeCompilationResult.Succeeded)
-      {
-        var errorMessages = codeCompilationResult?.CompilationInfo?.Where(e => e.Severity == "Error")
-                                .Select(e => e.Info)
-                                .Distinct()
-                                .ToList() ?? new List<string>();
-=======
-        /// <summary>
-        /// Gets the raw content of a code list
-        /// </summary>
-        /// <param name="org">The organization code of the service owner</param>
-        /// <param name="service">The service code of the current service</param>
-        /// <param name="edition">The edition code of the current service</param>
-        /// <param name="name">The name of the code list to retrieve</param>
-        /// <returns>Raw contents of a code list file</returns>
-        public string GetCodelist(string org, string service, string edition, string name)
-        {
-            string codeList = _repository.GetCodelist(org, service, edition, name);
-            if (string.IsNullOrEmpty(codeList))
-            {
-                // Try find the codelist at the service owner level
-                codeList = _repository.GetCodelist(org, null, null, name);
-            }
-
-            return codeList;
-        }
->>>>>>> 5dd8a3e8
-
-        public byte[] GetServiceResource(string org, string service, string edition, string resource)
-        {
-            return _repository.GetServiceResource(org, service, edition, resource);
-        }
-
-        private string LoadServiceAssembly(string org, string service, string edition)
-        {
-            var codeCompilationResult = _compilation.CreateServiceAssembly(org, service, edition);
-            if (!codeCompilationResult.Succeeded)
-            {
-                var errorMessages = codeCompilationResult?.CompilationInfo?.Where(e => e.Severity == "Error")
-                                        .Select(e => e.Info)
-                                        .Distinct()
-                                        .ToList() ?? new List<string>();
-
-                throw new System.Exception("Koden kompilerer ikke" + Environment.NewLine +
-                                           string.Join(Environment.NewLine, errorMessages));
-            }
-
-<<<<<<< HEAD
-    /// <summary>
-    /// Returns the service metadata for a service
-    /// </summary>
-    /// <param name="org">The Organization code for the service owner</param>
-    /// <param name="service">The service code for the current service</param>
-
-    /// <returns>The service metadata for a service</returns>
-    public ServiceMetadata GetServiceMetaData(string org, string service)
-    {
-      return _repository.GetServiceMetaData(org, service);
-=======
-            return codeCompilationResult.AssemblyName;
-        }
-
-
-        /// <summary>
-        /// Returns the service metadata for a service
-        /// </summary>
-        /// <param name="org">The Organization code for the service owner</param>
-        /// <param name="service">The service code for the current service</param>
-        /// <param name="edition">The edition code for the current service</param>
-        /// <returns>The service metadata for a service</returns>
-        public ServiceMetadata GetServiceMetaData(string org, string service, string edition)
-        {
-            return _repository.GetServiceMetaData(org, service, edition);
-        }
->>>>>>> 5dd8a3e8
-    }
+	using AltinnCore.Common.Helpers;
+	using AltinnCore.Common.Helpers.Extensions;
+	using Microsoft.AspNetCore.Http;
+
+	/// <summary>
+	/// Service that handle functionality needed for executing a Altinn Core Service (Functional term)
+	/// </summary>
+	public class ExecutionSILocalDev : IExecution
+	{
+		private const string SERVICE_IMPLEMENTATION = "AltinnCoreServiceImpl.{0}.{1}_{2}.ServiceImplementation";
+
+		private readonly ServiceRepositorySettings _settings;
+		private readonly IRepository _repository;
+		private readonly Interfaces.ICompilation _compilation;
+		private readonly IHttpContextAccessor _httpContextAccessor;
+
+		/// <summary>
+		/// Initializes a new instance of the <see cref="ExecutionSILocalDev"/> class 
+		/// </summary>
+		/// <param name="settings">The repository setting service needed (set in startup.cs)</param>
+		/// <param name="repositoryService">The repository service needed (set in startup.cs)</param>
+		/// <param name="compilationService">The service compilation service needed (set in startup.cs)</param>
+		/// <param name="partManager">The part manager</param>
+		public ExecutionSILocalDev(
+			IOptions<ServiceRepositorySettings> settings,
+			IRepository repositoryService,
+			Interfaces.ICompilation compilationService,
+			ApplicationPartManager partManager,
+			IHttpContextAccessor httpContextAccessor)
+		{
+			_settings = settings.Value;
+			_repository = repositoryService;
+			_compilation = compilationService;
+			_httpContextAccessor = httpContextAccessor;
+		}
+
+		/// <summary>
+		/// Returns the serviceImplementation for a given service
+		/// </summary>
+		/// <param name="org">The Organization code for the service owner</param>
+		/// <param name="service">The service code for the current service</param>
+		/// <returns>The service Implementation</returns>
+		public IServiceImplementation GetServiceImplementation(string org, string service)
+		{
+			string assemblyName = LoadServiceAssembly(org, service);
+			string implementationTypeName = string.Format(CodeGeneration.ServiceNamespaceTemplate, org, service) + ".ServiceImplementation," + assemblyName;
+
+			return (IServiceImplementation)Activator.CreateInstance(Type.GetType(implementationTypeName));
+		}
+
+		/// <summary>
+		/// Creates the service context made available for the Altinn Core services and views.
+		/// </summary>
+		/// <param name="org">The Organization code for the service owner</param>
+		/// <param name="service">The service code for the current service</param>
+		/// <returns>The service context</returns>
+		public ServiceContext GetServiceContext(string org, string service)
+		{
+			var context = new ServiceContext
+			{
+				ServiceModelType = GetServiceImplementation(org, service).GetServiceModelType(),
+				ServiceText = _repository.GetServiceTexts(org, service),
+				ServiceMetaData = _repository.GetServiceMetaData(org, service),
+				CurrentCulture = CultureInfo.CurrentUICulture.Name,
+				WorkFlow = _repository.GetWorkFlow(org, service)
+			};
+
+			if (context.ServiceMetaData != null && context.ServiceMetaData.Elements != null)
+			{
+				context.RootName = context.ServiceMetaData.Elements.Values.First(e => e.ParentElement == null).Name;
+			}
+
+			return context;
+		}
+
+		/// <summary>
+		/// Generates a new service instanceID for a service
+		/// </summary>
+		/// <param name="org">The Organization code for the service owner</param>
+		/// <param name="service">The service code for the current service</param>
+
+		/// <returns>A new instanceId</returns>
+		public int GetNewServiceInstanceID(string org, string service)
+		{
+			int value = 1000;
+			Random rnd = new Random();
+			value += rnd.Next(1, 999);
+			return value;
+		}
+
+		/// <summary>
+		/// Returns the list of code list for a service
+		/// </summary>
+		/// <param name="org">The Organization code for the service owner</param>
+		/// <param name="service">The service code for the current service</param>
+
+		/// <returns>List of code lists</returns>
+		public Dictionary<string, CodeList> GetCodelists(string org, string service)
+		{
+			Dictionary<string, CodeList> codeLists = new Dictionary<string, CodeList>();
+
+			ServiceMetadata metaData = _repository.GetServiceMetaData(org, service);
+
+			////if (metaData.CodeListUsages != null)
+			////{
+			////    foreach (CodeListUsage codeListUsage in metaData.CodeListUsages)
+			////    {
+			////        // Todo Handle codeList from other sources
+			////        codeLists.Add(codeListUsage.Name, GetCodeListByName(org, service, codeListUsage.Name));
+			////    }
+			////}
+
+			return codeLists;
+		}
+
+		/// <summary>
+		/// Return a given code list
+		/// </summary>
+		/// <param name="org">The Organization code for the service owner</param>
+		/// <param name="service">The service code for the current service</param>
+
+		/// <param name="name">The name of the code list</param>
+		/// <returns>The code list</returns>
+		public CodeList GetCodeListByName(string org, string service, string name)
+		{
+			CodeList codeList = null;
+			string textData = File.ReadAllText(_settings.GetCodelistPath(org, service, AuthenticationHelper.GetDeveloperUserName(_httpContextAccessor.HttpContext)) + name + ".json");
+			codeList = JsonConvert.DeserializeObject<CodeList>(textData);
+
+			return codeList;
+		}
+
+		/// <summary>
+		/// Returns the basic service owner configuration
+		/// </summary>
+		/// <param name="org">The Organization code for the service owner</param>
+		/// <returns>The basic service owner configuration</returns>
+		public OrgConfiguration GetServiceOwnerConfiguration(string org)
+		{
+			OrgConfiguration config;
+			string textData = null;
+			if (Environment.GetEnvironmentVariable("ServiceRepositorySettings__RepositoryLocation") != null)
+			{
+				textData = File.ReadAllText(Environment.GetEnvironmentVariable("ServiceRepositorySettings__RepositoryLocation") + org + "/" + org + "/config.json");
+			}
+			else
+			{
+				textData = File.ReadAllText(_settings.RepositoryLocation + org + "/" + org + "/config.json");
+			}
+
+			config = JsonConvert.DeserializeObject<OrgConfiguration>(textData);
+			return config;
+		}
+
+		/// <summary>
+		/// Returns the basic service configuration
+		/// </summary>
+		/// <param name="org">The Organization code for the service owner</param>
+		/// <param name="service">The service code for the current service</param>
+		/// <returns>The basic service configuration</returns>
+		public ServiceConfiguration GetServiceConfiguration(string org, string service)
+		{
+			ServiceConfiguration config;
+			string textData = null;
+			if (Environment.GetEnvironmentVariable("ServiceRepositorySettings__RepositoryLocation") != null)
+			{
+				textData = File.ReadAllText(Environment.GetEnvironmentVariable("ServiceRepositorySettings__RepositoryLocation") + org + "/" + service + "/config.json");
+			}
+			else
+			{
+				textData = File.ReadAllText(_settings.RepositoryLocation + org + "/" + service + "/config.json");
+			}
+
+			config = JsonConvert.DeserializeObject<ServiceConfiguration>(textData);
+			return config;
+		}
+
+		/// <summary>
+		/// Gets the raw content of a code list
+		/// </summary>
+		/// <param name="org">The organization code of the service owner</param>
+		/// <param name="service">The service code of the current service</param>
+		/// <param name="name">The name of the code list to retrieve</param>
+		/// <returns>Raw contents of a code list file</returns>
+		public string GetCodelist(string org, string service, string name)
+		{
+			string codeList = _repository.GetCodelist(org, service, name);
+			if (string.IsNullOrEmpty(codeList))
+			{
+				// Try find the codelist at the service owner level
+				codeList = _repository.GetCodelist(org, null, name);
+			}
+
+			return codeList;
+		}
+
+		public byte[] GetServiceResource(string org, string service, string resource)
+		{
+			return _repository.GetServiceResource(org, service, resource);
+		}
+
+		private string LoadServiceAssembly(string org, string service)
+		{
+			var codeCompilationResult = _compilation.CreateServiceAssembly(org, service);
+			if (!codeCompilationResult.Succeeded)
+			{
+				var errorMessages = codeCompilationResult?.CompilationInfo?.Where(e => e.Severity == "Error")
+										.Select(e => e.Info)
+										.Distinct()
+										.ToList() ?? new List<string>();
+
+				throw new System.Exception("Koden kompilerer ikke" + Environment.NewLine +
+										   string.Join(Environment.NewLine, errorMessages));
+			}
+
+			return codeCompilationResult.AssemblyName;
+		}
+
+
+		/// <summary>
+		/// Returns the service metadata for a service
+		/// </summary>
+		/// <param name="org">The Organization code for the service owner</param>
+		/// <param name="service">The service code for the current service</param>
+
+		/// <returns>The service metadata for a service</returns>
+		public ServiceMetadata GetServiceMetaData(string org, string service)
+		{
+			return _repository.GetServiceMetaData(org, service);
+		}
+	}
 }