--- conflicted
+++ resolved
@@ -63,13 +63,8 @@
         }
 
         /// <inheritdoc/>
-<<<<<<< HEAD
-        public ServiceState GetInitialServiceState(string applicationOwnerId, string applicationId)
-        {
-=======
         public ServiceState GetInitialServiceState(string org, string appName)
         {            
->>>>>>> 6fd66f00
             // Read the workflow template
             string workflowData = File.ReadAllText(_generalSettings.WorkflowTemplate, Encoding.UTF8);
             return WorkflowHelper.GetInitialWorkflowState(workflowData);
@@ -87,16 +82,9 @@
             string instanceIdentifier = $"{instanceOwnerId}/{instanceId}";
             Instance instance;
             DataContractJsonSerializer serializer = new DataContractJsonSerializer(typeof(Instance));
-<<<<<<< HEAD
-            string apiUrl = $"instances/{instanceId}/?instanceOwnerId={instanceOwnerId}";
+            string apiUrl = $"instances/{instanceIdentifier}";
             string token = JwtTokenUtil.GetTokenFromContext(_httpContextAccessor.HttpContext, _cookieOptions.Cookie.Name);
             JwtTokenUtil.AddTokenToRequestHeader(_client, token);
-=======
-            string apiUrl = $"{_platformSettings.GetApiStorageEndpoint}instances/{instanceIdentifier}";
-            using (HttpClient client = new HttpClient())
-            {
-                client.BaseAddress = new Uri(apiUrl);
->>>>>>> 6fd66f00
 
             Task<HttpResponseMessage> response = _client.GetAsync(apiUrl);
             if (response.Result.StatusCode == System.Net.HttpStatusCode.OK)
@@ -109,11 +97,7 @@
                 throw new Exception("Unable to fetch workflow state");
             }
 
-<<<<<<< HEAD
-            Enum.TryParse<WorkflowStep>(instance.CurrentWorkflowStep, out WorkflowStep currentWorkflowState);
-=======
                 Enum.TryParse<WorkflowStep>(instance.Workflow.CurrentStep, out WorkflowStep currentWorkflowState);
->>>>>>> 6fd66f00
 
             return new ServiceState
             {
