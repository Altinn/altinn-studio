--- conflicted
+++ resolved
@@ -15,482 +15,300 @@
 
 namespace AltinnCore.Common.Services.Implementation
 {
-<<<<<<< HEAD
-  /// <summary>
-  /// This service will be handling the external JSON REST API's
-  /// </summary>
-  public class DataSourceSI : IDataSourceService
-  {
-    private readonly IDefaultFileFactory _defaultFileFactory;
-    private readonly ServiceRepositorySettings _settings;
-    private readonly IHttpContextAccessor _httpContextAccessor;
-
-    /// <summary>
-    /// Initializes a new instance of the <see cref="DataSourceSI"/> class.
-    /// </summary>
-    /// <param name="defaultFileFactory">Pass in IDefaultFileFactory interface as a parameter.</param>
-    /// <param name="repositorySettings">Pass in IOptions interface as a parameter.</param>
-    public DataSourceSI(IDefaultFileFactory defaultFileFactory, IOptions<ServiceRepositorySettings> repositorySettings, IHttpContextAccessor httpContextAccessor)
-    {
-      _defaultFileFactory = defaultFileFactory;
-      _settings = repositorySettings.Value;
-      _httpContextAccessor = httpContextAccessor;
-    }
-
-    /// <summary>
-    /// Get a list of stored rest URL's
-    /// </summary>
-    /// <param name="org">The Organization code for the service owner</param>
-    /// <param name="service">The service code for the current service</param>
-    /// <returns>Returns a list of DataSourceModel objects.</returns>
-    public IList<DataSourceModel> GetDatasources(string org, string service)
-    {
-      var fileName = _settings.GetDataSourcePath(org, service, AuthenticationHelper.GetDeveloperUserName(_httpContextAccessor.HttpContext)) + "jsonUrl.json";
-      var file = new FileInfo(fileName);
-      if (!file.Exists)
-      {
-        return new List<DataSourceModel>();
-      }
-
-      using (var sr = file.OpenText())
-      {
-        var rawString = sr.ReadToEnd();
-        var data = JsonConvert.DeserializeObject<RootObject>(rawString);
-        var resultData = data?.UrlResources?.DataSourceUrls?.Values;
-        return resultData != null ? resultData.ToList() : new List<DataSourceModel>();
-      }
-    }
-
-=======
->>>>>>> 5dd8a3e8
-    /// <summary>
-    /// This service will be handling the external JSON REST API's
-    /// </summary>
-<<<<<<< HEAD
-    /// <param name="org">The Organization code for the service owner</param>
-    /// <param name="service">The service code for the current service</param>
-    /// <param name="name">File name</param>
-    /// <param name="url">The rest URL to be saved</param>
-    /// <returns>True if save successful</returns>
-    public bool Save(string org, string service, string name, string url)
-    {
-      try
-      {
-        var filePath = GetFilePath(org, service);
-        if (!filePath.Exists)
-=======
-    public class DataSourceSI : IDataSourceService
-    {
-        private readonly IDefaultFileFactory _defaultFileFactory;
-        private readonly ServiceRepositorySettings _settings;
-        private readonly IHttpContextAccessor _httpContextAccessor;
-
-        /// <summary>
-        /// Initializes a new instance of the <see cref="DataSourceSI"/> class.
-        /// </summary>
-        /// <param name="defaultFileFactory">Pass in IDefaultFileFactory interface as a parameter.</param>
-        /// <param name="repositorySettings">Pass in IOptions interface as a parameter.</param>
-        public DataSourceSI(IDefaultFileFactory defaultFileFactory, IOptions<ServiceRepositorySettings> repositorySettings, IHttpContextAccessor httpContextAccessor)
->>>>>>> 5dd8a3e8
-        {
-            _defaultFileFactory = defaultFileFactory;
-            _settings = repositorySettings.Value;
-            _httpContextAccessor = httpContextAccessor;
-        }
-
-        /// <summary>
-        /// Get a list of stored rest URL's
-        /// </summary>
-        /// <param name="org">The Organization code for the service owner</param>
-        /// <param name="service">The service code for the current service</param>
-        /// <param name="edition">The edition code for the current service</param>
-        /// <returns>Returns a list of DataSourceModel objects.</returns>
-        public IList<DataSourceModel> GetDatasources(string org, string service, string edition)
-        {
-            var fileName = _settings.GetDataSourcePath(org, service, edition, AuthenticationHelper.GetDeveloperUserName(_httpContextAccessor.HttpContext)) + "jsonUrl.json";
-            var file = new FileInfo(fileName);
-            if (!file.Exists)
-            {
-                return new List<DataSourceModel>();
-            }
-
-            using (var sr = file.OpenText())
-            {
-                var rawString = sr.ReadToEnd();
-                var data = JsonConvert.DeserializeObject<RootObject>(rawString);
-                var resultData = data?.UrlResources?.DataSourceUrls?.Values;
-                return resultData != null ? resultData.ToList() : new List<DataSourceModel>();
-            }
-        }
-
-<<<<<<< HEAD
-      return true;
-    }
-
-    /// <summary>
-    /// Delete object from JSON
-    /// </summary>
-    /// <param name="org">The Organization code for the service owner</param>
-    /// <param name="service">The service code for the current service</param>
-    /// <param name="id">The data source id</param>
-    /// <returns>True of datasource was found and deleted</returns>
-    public bool Delete(string org, string service, string id)
-    {
-      if (id == null)
-      {
-        return false;
-      }
-
-      FileInfo file = GetFilePath(org, service);
-      RootObject root = GetDataSourceRoot(file);
-      root.UrlResources.DataSourceUrls.Remove(id);
-=======
-        /// <summary>
-        /// Save the data to disk
-        /// </summary>
-        /// <param name="org">The Organization code for the service owner</param>
-        /// <param name="service">The service code for the current service</param>
-        /// <param name="edition">The edition code for the current service</param>
-        /// <param name="name">File name</param>
-        /// <param name="url">The rest URL to be saved</param>
-        /// <returns>True if save successful</returns>
-        public bool Save(string org, string service, string edition, string name, string url)
-        {
-            try
-            {
-                var filePath = GetFilePath(org, service, edition);
-                if (!filePath.Exists)
-                {
-                    EnsureDirectoryExists(filePath);
-                }
-
-                using (var s = filePath.Open(FileMode.Create))
-                using (var sw = new StreamWriter(s, Encoding.UTF8))
-                {
-                    sw.WriteLine(url ?? string.Empty);
-                }
-            }
-            catch
-            {
-                return false;
-            }
-
-            return true;
-        }
-
-        /// <summary>
-        /// Delete object from JSON
-        /// </summary>
-        /// <param name="org">The Organization code for the service owner</param>
-        /// <param name="service">The service code for the current service</param>
-        /// <param name="edition">The edition code for the current service</param>
-        /// <param name="id">The data source id</param>
-        /// <returns>True of datasource was found and deleted</returns>
-        public bool Delete(string org, string service, string edition, string id)
-        {
-            if (id == null)
-            {
-                return false;
-            }
->>>>>>> 5dd8a3e8
-
-            FileInfo file = GetFilePath(org, service, edition);
-            RootObject root = GetDataSourceRoot(file);
-            root.UrlResources.DataSourceUrls.Remove(id);
-
-            Save(file, root);
-
-<<<<<<< HEAD
-    /// <summary>
-    /// Creating the data source 
-    /// </summary>
-    /// <param name="org">The Organization code for the service owner</param>
-    /// <param name="service">The service code for the current service</param>
-    /// <param name="description">Description of the URL.</param>
-    /// <param name="url">The rest url field.</param>
-    /// <returns>Returns a DataSourceModel</returns>
-    public DataSourceModel Create(string org, string service, string description, string url)
-    {
-      var file = GetFilePath(org, service);
-      var dataSourceModel = GetDataSourceRoot(file);
-
-      var newItem = new DataSourceModel
-      {
-        Id = GetNextId(dataSourceModel).ToString(),
-        Description = description,
-        Url = url,
-        Opprettet = DateTime.Now
-      };
-
-      dataSourceModel.UrlResources.DataSourceUrls.Add(newItem.Id, newItem);
-      Save(file, dataSourceModel);
-      return newItem;
-    }
-
-    /// <summary>
-    /// Update the file.
-    /// </summary>
-    /// <param name="org">The Organization code for the service owner</param>
-    /// <param name="service">The service code for the current service</param>
-    /// <param name="model">Reference to the DataSourceModel</param>
-    public void Update(string org, string service, DataSourceModel model)
-    {
-      if (string.IsNullOrWhiteSpace(model?.Id))
-      {
-        throw new ArgumentException("Id missin'", nameof(model));
-      }
-
-      var file = GetFilePath(org, service);
-      var root = GetDataSourceRoot(file);
-      var current = root?.UrlResources?.DataSourceUrls.Single(x => x.Value?.Id == model.Id);
-      if (current?.Value == null || string.IsNullOrEmpty(current?.Key))
-      {
-        throw new Exception("Finner ikke " + model.Id);
-      }
-
-      root.UrlResources.DataSourceUrls[current?.Key] = model;
-      Save(file, root);
-    }
-=======
-            return true;
-        }
-
-        /// <summary>
-        /// Creating the data source 
-        /// </summary>
-        /// <param name="org">The Organization code for the service owner</param>
-        /// <param name="service">The service code for the current service</param>
-        /// <param name="edition">The edition code for the current service</param>
-        /// <param name="description">Description of the URL.</param>
-        /// <param name="url">The rest url field.</param>
-        /// <returns>Returns a DataSourceModel</returns>
-        public DataSourceModel Create(string org, string service, string edition, string description, string url)
-        {
-            var file = GetFilePath(org, service, edition);
-            var dataSourceModel = GetDataSourceRoot(file);
-
-            var newItem = new DataSourceModel
-            {
-                Id = GetNextId(dataSourceModel).ToString(),
-                Description = description,
-                Url = url,
-                Opprettet = DateTime.Now
-            };
-
-            dataSourceModel.UrlResources.DataSourceUrls.Add(newItem.Id, newItem);
-            Save(file, dataSourceModel);
-            return newItem;
-        }
->>>>>>> 5dd8a3e8
-
-        /// <summary>
-        /// Update the file.
-        /// </summary>
-        /// <param name="org">The Organization code for the service owner</param>
-        /// <param name="service">The service code for the current service</param>
-        /// <param name="edition">The edition code for the current service</param>
-        /// <param name="model">Reference to the DataSourceModel</param>
-        public void Update(string org, string service, string edition, DataSourceModel model)
-        {
-            if (string.IsNullOrWhiteSpace(model?.Id))
-            {
-                throw new ArgumentException("Id missin'", nameof(model));
-            }
-
-            var file = GetFilePath(org, service, edition);
-            var root = GetDataSourceRoot(file);
-            var current = root?.UrlResources?.DataSourceUrls.Single(x => x.Value?.Id == model.Id);
-            if (current?.Value == null || string.IsNullOrEmpty(current?.Key))
-            {
-                throw new Exception("Finner ikke " + model.Id);
-            }
-
-            root.UrlResources.DataSourceUrls[current?.Key] = model;
-            Save(file, root);
-        }
-
-        public async Task<string> TestRestApi(string url)
-        {
-            using (HttpClient client = new HttpClient())
-            using (HttpResponseMessage response = await client.GetAsync(url))
-            using (HttpContent content = response.Content)
-            {
-                string result = await content.ReadAsStringAsync();
-                var json = JsonConvert.DeserializeObject(result);
-                //var generateClasses = new JsonToCsharpClass();
-                //generateClasses.CreateClass(json);
-                return JsonConvert.SerializeObject(json, Formatting.Indented);
-            }
-        }
-
-        /// <summary>
-        /// Get the next Id.
-        /// </summary>
-        /// <param name="rootObject">The JSON object</param>
-        /// <returns>new Id.</returns>
-        private static int GetNextId(RootObject rootObject)
-        {
-            if (rootObject?.UrlResources == null)
-            {
-                return 1;
-            }
-
-            var value = 0;
-            foreach (var pair in rootObject.UrlResources.DataSourceUrls)
-            {
-                if (!string.IsNullOrEmpty(pair.Value?.Id) && int.TryParse(pair.Value.Id, out int tmp) && tmp > value)
-                {
-                    value = tmp;
-                }
-            }
-
-            return value + 1;
-        }
-
-        /// <summary>
-        /// Check to see if the Directory exits.
-        /// </summary>
-        /// <param name="fileInfo">Path to the file directory</param>
-        private static void EnsureDirectoryExists(FileInfo fileInfo)
-        {
-            if (!fileInfo.Directory.Exists)
-            {
-                fileInfo.Directory.Create();
-            }
-        }
-
-        /// <summary>
-        /// Save the JSON to disk.
-        /// </summary>
-        /// <param name="file">The file.</param>
-        /// <param name="rootObject">the JSON object</param>
-        private static void Save(FileInfo file, RootObject rootObject)
-        {
-            if (!file.Exists)
-            {
-                EnsureDirectoryExists(file);
-            }
-
-            var serialized = JsonConvert.SerializeObject(rootObject, Formatting.Indented);
-
-            using (var s = file.Open(FileMode.Create))
-            using (var sr = new StreamWriter(s, Encoding.UTF8))
-            {
-                sr.WriteLine(serialized);
-            }
-        }
-
-        /// <summary>
-        /// Load the JSON object into memory.
-        /// </summary>
-        /// <param name="fileInfo">The file.</param>
-        /// <returns>JSON object</returns>
-        private static RootObject LoadDataSourceRoot(FileInfo fileInfo)
-        {
-            using (var s = fileInfo.OpenRead())
-            using (var fs = new StreamReader(s, Encoding.UTF8))
-            {
-                var rawText = fs.ReadToEnd();
-                var result = JsonConvert.DeserializeObject<RootObject>(rawText);
-                return result;
-            }
-        }
-
-        /// <summary>
-        /// Create an empty JSON object.
-        /// </summary>
-        /// <returns>An empty JSON object.</returns>
-        private static RootObject CreateNewEmptyDataSourceRoot()
-        {
-            return new RootObject
-            {
-                UrlResources = new UrlResources
-                {
-                    DataSourceUrls = new Dictionary<string, DataSourceModel>()
-                }
-            };
-        }
-
-<<<<<<< HEAD
-    /// <summary>
-    /// Get the file path
-    /// </summary>
-    /// <param name="org">The Organization code for the service owner</param>
-    /// <param name="service">The service code for the current service</param>
-    /// <returns>FileInfo object with the path to the JSON file.</returns>
-    private FileInfo GetFilePath(string org, string service)
-    {
-      string filePath = null;
-      if (Environment.GetEnvironmentVariable("ServiceRepositorySettings__RepositoryLocation") != null)
-      {
-        filePath = $"{Environment.GetEnvironmentVariable("ServiceRepositorySettings__RepositoryLocation")}{org}";
-      }
-      else
-      {
-        filePath = $"{_settings.RepositoryLocation}{org}";
-      }
-
-
-      if (!string.IsNullOrEmpty(service))
-      {
-        filePath += "/" + service;
-      }
-      else
-      {
-        filePath += "/" + org;
-      }
-
-      filePath += $"/DataSource/jsonUrl.json";
-      return new FileInfo(filePath);
-    }
-=======
-        /// <summary>
-        /// Get the file path
-        /// </summary>
-        /// <param name="org">The Organization code for the service owner</param>
-        /// <param name="service">The service code for the current service</param>
-        /// <param name="edition">The edition code for the current service</param>
-        /// <returns>FileInfo object with the path to the JSON file.</returns>
-        private FileInfo GetFilePath(string org, string service, string edition)
-        {
-            string filePath = null;
-            if (Environment.GetEnvironmentVariable("ServiceRepositorySettings__RepositoryLocation") != null)
-            {
-                filePath = $"{Environment.GetEnvironmentVariable("ServiceRepositorySettings__RepositoryLocation")}{org}";
-            }
-            else
-            {
-                filePath = $"{_settings.RepositoryLocation}{org}";
-            }
-
-
-            if (!string.IsNullOrEmpty(service))
-            {
-                filePath += "/" + service;
-                if (!string.IsNullOrEmpty(edition))
-                {
-                    filePath += "/" + edition;
-                }
-            }
-            else
-            {
-                filePath += "/" + org;
-            }
-
-            filePath += $"/DataSource/jsonUrl.json";
-            return new FileInfo(filePath);
-        }
->>>>>>> 5dd8a3e8
-
-        /// <summary>
-        /// Load the file from disk or create it if not.
-        /// </summary>
-        /// <param name="file">The file.</param>
-        /// <returns>JSON object</returns>
-        private RootObject GetDataSourceRoot(FileInfo file)
-        {
-            var result = file.Exists ? LoadDataSourceRoot(file) : CreateNewEmptyDataSourceRoot();
-            return result;
-        }
-    }
+	/// <summary>
+	/// This service will be handling the external JSON REST API's
+	/// </summary>
+	public class DataSourceSI : IDataSourceService
+	{
+		private readonly IDefaultFileFactory _defaultFileFactory;
+		private readonly ServiceRepositorySettings _settings;
+		private readonly IHttpContextAccessor _httpContextAccessor;
+
+		/// <summary>
+		/// Initializes a new instance of the <see cref="DataSourceSI"/> class.
+		/// </summary>
+		/// <param name="defaultFileFactory">Pass in IDefaultFileFactory interface as a parameter.</param>
+		/// <param name="repositorySettings">Pass in IOptions interface as a parameter.</param>
+		public DataSourceSI(IDefaultFileFactory defaultFileFactory, IOptions<ServiceRepositorySettings> repositorySettings, IHttpContextAccessor httpContextAccessor)
+		{
+			_defaultFileFactory = defaultFileFactory;
+			_settings = repositorySettings.Value;
+			_httpContextAccessor = httpContextAccessor;
+		}
+
+		/// <summary>
+		/// Get a list of stored rest URL's
+		/// </summary>
+		/// <param name="org">The Organization code for the service owner</param>
+		/// <param name="service">The service code for the current service</param>
+		/// <returns>Returns a list of DataSourceModel objects.</returns>
+		public IList<DataSourceModel> GetDatasources(string org, string service)
+		{
+			var fileName = _settings.GetDataSourcePath(org, service, AuthenticationHelper.GetDeveloperUserName(_httpContextAccessor.HttpContext)) + "jsonUrl.json";
+			var file = new FileInfo(fileName);
+			if (!file.Exists)
+			{
+				return new List<DataSourceModel>();
+			}
+
+			using (var sr = file.OpenText())
+			{
+				var rawString = sr.ReadToEnd();
+				var data = JsonConvert.DeserializeObject<RootObject>(rawString);
+				var resultData = data?.UrlResources?.DataSourceUrls?.Values;
+				return resultData != null ? resultData.ToList() : new List<DataSourceModel>();
+			}
+		}
+
+		/// <summary>
+		/// Save the data to disk
+		/// </summary>
+		/// <param name="org">The Organization code for the service owner</param>
+		/// <param name="service">The service code for the current service</param>
+		/// <param name="name">File name</param>
+		/// <param name="url">The rest URL to be saved</param>
+		/// <returns>True if save successful</returns>
+		public bool Save(string org, string service, string name, string url)
+		{
+			try
+			{
+				var filePath = GetFilePath(org, service);
+				if (!filePath.Exists)
+				{
+					EnsureDirectoryExists(filePath);
+				}
+
+				using (var s = filePath.Open(FileMode.Create))
+				using (var sw = new StreamWriter(s, Encoding.UTF8))
+				{
+					sw.WriteLine(url ?? string.Empty);
+				}
+			}
+			catch
+			{
+				return false;
+			}
+
+			return true;
+		}
+
+		/// <summary>
+		/// Delete object from JSON
+		/// </summary>
+		/// <param name="org">The Organization code for the service owner</param>
+		/// <param name="service">The service code for the current service</param>
+		/// <param name="id">The data source id</param>
+		/// <returns>True of datasource was found and deleted</returns>
+		public bool Delete(string org, string service, string id)
+		{
+			if (id == null)
+			{
+				return false;
+			}
+
+			FileInfo file = GetFilePath(org, service);
+			RootObject root = GetDataSourceRoot(file);
+			root.UrlResources.DataSourceUrls.Remove(id);
+
+			Save(file, root);
+
+			return true;
+		}
+
+		/// <summary>
+		/// Creating the data source 
+		/// </summary>
+		/// <param name="org">The Organization code for the service owner</param>
+		/// <param name="service">The service code for the current service</param>
+		/// <param name="description">Description of the URL.</param>
+		/// <param name="url">The rest url field.</param>
+		/// <returns>Returns a DataSourceModel</returns>
+		public DataSourceModel Create(string org, string service, string description, string url)
+		{
+			var file = GetFilePath(org, service);
+			var dataSourceModel = GetDataSourceRoot(file);
+
+			var newItem = new DataSourceModel
+			{
+				Id = GetNextId(dataSourceModel).ToString(),
+				Description = description,
+				Url = url,
+				Opprettet = DateTime.Now
+			};
+
+			dataSourceModel.UrlResources.DataSourceUrls.Add(newItem.Id, newItem);
+			Save(file, dataSourceModel);
+			return newItem;
+		}
+
+		/// <summary>
+		/// Update the file.
+		/// </summary>
+		/// <param name="org">The Organization code for the service owner</param>
+		/// <param name="service">The service code for the current service</param>
+		/// <param name="model">Reference to the DataSourceModel</param>
+		public void Update(string org, string service, DataSourceModel model)
+		{
+			if (string.IsNullOrWhiteSpace(model?.Id))
+			{
+				throw new ArgumentException("Id missin'", nameof(model));
+			}
+
+			var file = GetFilePath(org, service);
+			var root = GetDataSourceRoot(file);
+			var current = root?.UrlResources?.DataSourceUrls.Single(x => x.Value?.Id == model.Id);
+			if (current?.Value == null || string.IsNullOrEmpty(current?.Key))
+			{
+				throw new Exception("Finner ikke " + model.Id);
+			}
+
+			root.UrlResources.DataSourceUrls[current?.Key] = model;
+			Save(file, root);
+		}
+
+		public async Task<string> TestRestApi(string url)
+		{
+			using (HttpClient client = new HttpClient())
+			using (HttpResponseMessage response = await client.GetAsync(url))
+			using (HttpContent content = response.Content)
+			{
+				string result = await content.ReadAsStringAsync();
+				var json = JsonConvert.DeserializeObject(result);
+				//var generateClasses = new JsonToCsharpClass();
+				//generateClasses.CreateClass(json);
+				return JsonConvert.SerializeObject(json, Formatting.Indented);
+			}
+		}
+
+		/// <summary>
+		/// Get the next Id.
+		/// </summary>
+		/// <param name="rootObject">The JSON object</param>
+		/// <returns>new Id.</returns>
+		private static int GetNextId(RootObject rootObject)
+		{
+			if (rootObject?.UrlResources == null)
+			{
+				return 1;
+			}
+
+			var value = 0;
+			foreach (var pair in rootObject.UrlResources.DataSourceUrls)
+			{
+				if (!string.IsNullOrEmpty(pair.Value?.Id) && int.TryParse(pair.Value.Id, out int tmp) && tmp > value)
+				{
+					value = tmp;
+				}
+			}
+
+			return value + 1;
+		}
+
+		/// <summary>
+		/// Check to see if the Directory exits.
+		/// </summary>
+		/// <param name="fileInfo">Path to the file directory</param>
+		private static void EnsureDirectoryExists(FileInfo fileInfo)
+		{
+			if (!fileInfo.Directory.Exists)
+			{
+				fileInfo.Directory.Create();
+			}
+		}
+
+		/// <summary>
+		/// Save the JSON to disk.
+		/// </summary>
+		/// <param name="file">The file.</param>
+		/// <param name="rootObject">the JSON object</param>
+		private static void Save(FileInfo file, RootObject rootObject)
+		{
+			if (!file.Exists)
+			{
+				EnsureDirectoryExists(file);
+			}
+
+			var serialized = JsonConvert.SerializeObject(rootObject, Formatting.Indented);
+
+			using (var s = file.Open(FileMode.Create))
+			using (var sr = new StreamWriter(s, Encoding.UTF8))
+			{
+				sr.WriteLine(serialized);
+			}
+		}
+
+		/// <summary>
+		/// Load the JSON object into memory.
+		/// </summary>
+		/// <param name="fileInfo">The file.</param>
+		/// <returns>JSON object</returns>
+		private static RootObject LoadDataSourceRoot(FileInfo fileInfo)
+		{
+			using (var s = fileInfo.OpenRead())
+			using (var fs = new StreamReader(s, Encoding.UTF8))
+			{
+				var rawText = fs.ReadToEnd();
+				var result = JsonConvert.DeserializeObject<RootObject>(rawText);
+				return result;
+			}
+		}
+
+		/// <summary>
+		/// Create an empty JSON object.
+		/// </summary>
+		/// <returns>An empty JSON object.</returns>
+		private static RootObject CreateNewEmptyDataSourceRoot()
+		{
+			return new RootObject
+			{
+				UrlResources = new UrlResources
+				{
+					DataSourceUrls = new Dictionary<string, DataSourceModel>()
+				}
+			};
+		}
+
+		/// <summary>
+		/// Get the file path
+		/// </summary>
+		/// <param name="org">The Organization code for the service owner</param>
+		/// <param name="service">The service code for the current service</param>
+		/// <returns>FileInfo object with the path to the JSON file.</returns>
+		private FileInfo GetFilePath(string org, string service)
+		{
+			string filePath = null;
+			if (Environment.GetEnvironmentVariable("ServiceRepositorySettings__RepositoryLocation") != null)
+			{
+				filePath = $"{Environment.GetEnvironmentVariable("ServiceRepositorySettings__RepositoryLocation")}{org}";
+			}
+			else
+			{
+				filePath = $"{_settings.RepositoryLocation}{org}";
+			}
+
+
+			if (!string.IsNullOrEmpty(service))
+			{
+				filePath += "/" + service;
+			}
+			else
+			{
+				filePath += "/" + org;
+			}
+
+			filePath += $"/DataSource/jsonUrl.json";
+			return new FileInfo(filePath);
+		}
+
+		/// <summary>
+		/// Load the file from disk or create it if not.
+		/// </summary>
+		/// <param name="file">The file.</param>
+		/// <returns>JSON object</returns>
+		private RootObject GetDataSourceRoot(FileInfo file)
+		{
+			var result = file.Exists ? LoadDataSourceRoot(file) : CreateNewEmptyDataSourceRoot();
+			return result;
+		}
+	}
 }