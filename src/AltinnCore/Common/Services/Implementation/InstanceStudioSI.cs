using System;
using System.Collections.Generic;
using System.IO;
using System.Text;
using System.Threading.Tasks;
using System.Xml.Serialization;
using Altinn.Platform.Storage.Models;
using AltinnCore.Common.Configuration;
using AltinnCore.Common.Helpers;
using AltinnCore.Common.Services.Interfaces;
using AltinnCore.ServiceLibrary.Enums;
using AltinnCore.ServiceLibrary.Models;
using AltinnCore.ServiceLibrary.Models.Workflow;
using AltinnCore.ServiceLibrary.Services.Interfaces;
using Microsoft.AspNetCore.Http;
using Microsoft.Extensions.Options;
using Newtonsoft.Json;
using Storage.Interface.Models;
using Task = System.Threading.Tasks.Task;

namespace AltinnCore.Common.Services.Implementation
{
    /// <summary>
    /// Studio implementation of the instance service, for saving to and retrieving from disk.
    /// </summary>
    public class InstanceStudioSI : IInstance
    {
        private readonly ServiceRepositorySettings _settings;
        private readonly TestdataRepositorySettings _testdataRepositorySettings;
        private readonly IHttpContextAccessor _httpContextAccessor;
        private readonly IForm _form;
        private readonly IData _data;
        private readonly IWorkflow _workflow;

        /// <summary>
        /// Initializes a new instance of the <see cref="InstanceStudioSI"/> class.
        /// </summary>
        /// <param name="repositorySettings">repository settings</param>
        /// <param name="httpContextAccessor">The http context accessor</param>
        /// <param name="testdataRepositorySettings">Test data repository settings</param>
        /// <param name="formService">form service</param>
        /// <param name="data">the data service</param>
        /// <param name="workflowSI">the workflow serviec</param>
        public InstanceStudioSI(
            IOptions<ServiceRepositorySettings> repositorySettings,
            IHttpContextAccessor httpContextAccessor,
            IOptions<TestdataRepositorySettings> testdataRepositorySettings,
            IForm formService,
            IData data,
            IWorkflow workflowSI)
        {
            _settings = repositorySettings.Value;
            _httpContextAccessor = httpContextAccessor;
            _testdataRepositorySettings = testdataRepositorySettings.Value;
            _form = formService;
            _workflow = workflowSI;
            _data = data;
        }

        /// <inheritdoc/>
        [Obsolete("Method is deprecated, please use CreateInstance instead")]
        public async Task<Instance> InstantiateInstance(StartServiceModel startServiceModel, object serviceModel, IServiceImplementation serviceImplementation)
        {
            string app = startServiceModel.Service;
            string org = startServiceModel.Org;
            int instanceOwnerId = startServiceModel.PartyId;

            Instance instanceTemplate = new Instance()
            {
                InstanceOwnerId = instanceOwnerId.ToString(),
                Process = new ProcessState()
                {
<<<<<<< HEAD
                    CurrentTask = _workflow.GetInitialServiceState(org, app).State.ToString(),
                    IsComplete = false,
=======
                    CurrentTask = new TaskInfo
                    {
                        Started = DateTime.UtcNow,
                        ProcessElementId = _workflow.GetInitialServiceState(org, appName).State.ToString(),
                    }
>>>>>>> f87c9fe9
                },
            };

            Instance instance = await CreateInstance(org, app, instanceTemplate);

            if (instance == null)
            {
                return null;
            }

            Guid instanceGuid = Guid.Parse(instance.Id.Split("/")[1]);

            // Save instantiated form model
            instance = await _data.InsertData(
                serviceModel,
                instanceGuid,
                serviceImplementation.GetServiceModelType(),
                org,
                app,
                instanceOwnerId);

            return instance;
        }

        /// <inheritdoc/>
        public Task<Instance> UpdateInstance(object dataToSerialize, string app, string org, int instanceOwnerId, Guid instanceId)
        {
            string developer = AuthenticationHelper.GetDeveloperUserName(_httpContextAccessor.HttpContext);
            string testDataForParty = $"{_settings.GetTestdataForPartyPath(org, app, developer)}{instanceOwnerId}";
            string folderForInstance = Path.Combine(testDataForParty, instanceId.ToString());
            if (!Directory.Exists(folderForInstance))
            {
                Directory.CreateDirectory(folderForInstance);
            }

            string instanceFilePath = $"{testDataForParty}/{instanceId}/{instanceId}.json";
            Instance instance = (Instance)dataToSerialize;
            File.WriteAllText(instanceFilePath, JsonConvert.SerializeObject(dataToSerialize).ToString(), Encoding.UTF8);

            return System.Threading.Tasks.Task.FromResult(instance);
        }

        /// <inheritdoc/>
        public Task<Instance> GetInstance(string app, string org, int instanceOwnerId, Guid instanceId)
        {
            Instance instance;
            string developer = AuthenticationHelper.GetDeveloperUserName(_httpContextAccessor.HttpContext);
            string testDataForParty = _settings.GetTestdataForPartyPath(org, app, developer);
            string formDataFilePath = $"{testDataForParty}{instanceOwnerId}/{instanceId}/{instanceId}.json";
            string instanceData = File.ReadAllText(formDataFilePath, Encoding.UTF8);
            instance = JsonConvert.DeserializeObject<Instance>(instanceData);
            return System.Threading.Tasks.Task.FromResult(instance);
        }

        /// <inheritdoc/>
        public Task<List<Instance>> GetInstances(string app, string org, int instanceOwnerId)
        {
            List<Instance> formInstances = new List<Instance>();
            string developer = AuthenticationHelper.GetDeveloperUserName(_httpContextAccessor.HttpContext);
            string instancesPath = $"{_settings.GetTestdataForPartyPath(org, app, developer)}{instanceOwnerId}";
            string archiveFolderPath = $"{instancesPath}/Archive/";
            if (!Directory.Exists(archiveFolderPath))
            {
                Directory.CreateDirectory(archiveFolderPath);
            }

            string[] files = Directory.GetDirectories(instancesPath);
            foreach (string file in files)
            {
                string instanceFolderName = new DirectoryInfo(file).Name;
                if (instanceFolderName != "Archive")
                {
                    try
                    {
                        string instanceFileName = $"{instanceFolderName}.json";

                        string instanceData = File.ReadAllText($"{instancesPath}/{instanceFolderName}/{instanceFileName}");
                        Instance instance = JsonConvert.DeserializeObject<Instance>(instanceData);
                        formInstances.Add(instance);
                    }
                    catch
                    {
                        /* Avoid problems with wrong directories that may have occured in previous testing sessions */
                    }
                }
            }

            return System.Threading.Tasks.Task.FromResult(formInstances);
        }

        /// <inheritdoc/>
        public async Task<Instance> ArchiveInstance<T>(T dataToSerialize, Type type, string app, string org,  int instanceOwnerId, Guid instanceId)
        {
            string developer = AuthenticationHelper.GetDeveloperUserName(_httpContextAccessor.HttpContext);
            string archiveDirectory = $"{_settings.GetTestdataForPartyPath(org, app, developer)}{instanceOwnerId}/Archive/";
            if (!Directory.Exists(archiveDirectory))
            {
                Directory.CreateDirectory(archiveDirectory);
            }

            string formDataFilePath = $"{archiveDirectory}{instanceId}.xml";
            using (Stream stream = File.Open(formDataFilePath, FileMode.Create, FileAccess.ReadWrite))
            {
                XmlSerializer serializer = new XmlSerializer(type);
                serializer.Serialize(stream, dataToSerialize);
            }

            Instance instance = await GetInstance(app, org, instanceOwnerId, instanceId);

            instance.Process = instance.Process ?? new ProcessState();
            instance.Process.CurrentTask = instance.Process.CurrentTask ?? new TaskInfo();
            instance.Process.CurrentTask.ProcessElementId = WorkflowStep.Archived.ToString();
            instance.Process.Ended = DateTime.UtcNow;

            instance.InstanceState = instance.InstanceState ?? new Storage.Interface.Models.InstanceState();
            instance.InstanceState.IsArchived = true;
            instance.InstanceState.ArchivedDateTime = DateTime.UtcNow;

            instance = await UpdateInstance(instance, app, org, instanceOwnerId, instanceId);
            return instance;
        }

        /// <inheritdoc/>
        public async Task<Instance> CreateInstance(string org, string app, Instance instanceTemplate)
        {
            Guid instanceGuid = Guid.NewGuid();

            string userId = AuthenticationHelper.GetUserId(_httpContextAccessor.HttpContext).ToString();
            string instanceOwnerId = instanceTemplate.InstanceOwnerId;

            Instance instance = new Instance
            {
                Id = $"{instanceOwnerId}/{instanceGuid}",
                InstanceOwnerId = instanceOwnerId.ToString(),
                AppId = $"{org}/{app}",
                Org = org,
                CreatedBy = userId,
                CreatedDateTime = DateTime.UtcNow,
                Process = instanceTemplate.Process,
                InstanceState = new Storage.Interface.Models.InstanceState()
                {
                    IsArchived = false,
                    IsDeleted = false,
                    IsMarkedForHardDelete = false,
                },
                LastChangedDateTime = DateTime.UtcNow,
                LastChangedBy = userId,
            };

            string developer = AuthenticationHelper.GetDeveloperUserName(_httpContextAccessor.HttpContext);
            string testDataForParty = $"{_settings.GetTestdataForPartyPath(org, app, developer)}{instanceOwnerId}";
            string folderForInstance = Path.Combine(testDataForParty, instanceGuid.ToString());

            await Task.Run(() =>
            {
                Directory.CreateDirectory(folderForInstance);
                string instanceFilePath = $"{testDataForParty}/{instanceGuid}/{instanceGuid}.json";

                File.WriteAllText(instanceFilePath, JsonConvert.SerializeObject(instance).ToString(), Encoding.UTF8);
            });

            return instance;
        }
    }
}<|MERGE_RESOLUTION|>--- conflicted
+++ resolved
@@ -70,16 +70,11 @@
                 InstanceOwnerId = instanceOwnerId.ToString(),
                 Process = new ProcessState()
                 {
-<<<<<<< HEAD
-                    CurrentTask = _workflow.GetInitialServiceState(org, app).State.ToString(),
-                    IsComplete = false,
-=======
                     CurrentTask = new TaskInfo
                     {
                         Started = DateTime.UtcNow,
-                        ProcessElementId = _workflow.GetInitialServiceState(org, appName).State.ToString(),
+                        ProcessElementId = _workflow.GetInitialServiceState(org, app).State.ToString(),
                     }
->>>>>>> f87c9fe9
                 },
             };
 
