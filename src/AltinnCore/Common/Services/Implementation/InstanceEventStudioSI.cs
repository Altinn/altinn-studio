--- conflicted
+++ resolved
@@ -58,13 +58,8 @@
         }
 
         /// <inheritdoc/>
-<<<<<<< HEAD
-        public Task<List<InstanceEvent>> GetInstanceEvents(string instanceId, string instanceOwnerId, string applicationOwnerId, string applicationId, string[] eventTypes, string from, string to)
-        {
-=======
         public Task<List<InstanceEvent>> GetInstanceEvents(string instanceId, string instanceOwnerId, string org, string appName, string[] eventTypes, string from, string to)
         {  
->>>>>>> 6fd66f00
             string developer = AuthenticationHelper.GetDeveloperUserName(_httpContextAccessor.HttpContext);
             string testDataForParty = _settings.GetTestdataForPartyPath(org, appName, developer);
             string folderForEvents = $"{testDataForParty}{instanceOwnerId}/{instanceId}/events";
