using System;
using System.Collections.Generic;
using System.Globalization;
using System.IO;
using System.Linq;
using System.Net;
using System.Net.Http;
using System.Runtime.Serialization.Json;
using System.Threading.Tasks;
using AltinnCore.Common.Configuration;
using AltinnCore.Common.Helpers;
using AltinnCore.Common.Services.Interfaces;
using AltinnCore.RepositoryClient.Model;
using Microsoft.AspNetCore.Http;
using Microsoft.Extensions.Caching.Memory;
using Microsoft.Extensions.Logging;
using Microsoft.Extensions.Options;

namespace AltinnCore.Common.Services.Implementation
{
    /// <summary>
    /// Implementation for gitea wrapper
    /// </summary>
    public class GiteaAPIWrapper : IGitea
    {
        private readonly ServiceRepositorySettings _settings;
        private readonly IHttpContextAccessor _httpContextAccessor;
        private readonly IMemoryCache _cache;
        private readonly ILogger _logger;

        /// <summary>
        /// Initializes a new instance of the <see cref="GiteaAPIWrapper"/> class
        /// </summary>
        /// <param name="repositorySettings">the repository settings</param>
        /// <param name="httpContextAccessor">the http context accessor</param>
        /// <param name="memoryCache">The configured memory cache</param>
        /// <param name="logger">The configured logger</param>
        public GiteaAPIWrapper(IOptions<ServiceRepositorySettings> repositorySettings, IHttpContextAccessor httpContextAccessor, IMemoryCache memoryCache, ILogger<GiteaAPIWrapper> logger)
        {
            _settings = repositorySettings.Value;
            _httpContextAccessor = httpContextAccessor;
            _cache = memoryCache;
            _logger = logger;
        }

        /// <inheritdoc/>
        public async Task<AltinnCore.RepositoryClient.Model.User> GetCurrentUser()
        {
            _logger.LogInformation($"GiteaApiWrapper // GetCurrentUser // Starting function");
            AltinnCore.RepositoryClient.Model.User user = null;
            DataContractJsonSerializer serializer = new DataContractJsonSerializer(typeof(AltinnCore.RepositoryClient.Model.User));
            Uri endpointUrl = new Uri(GetApiBaseUrl() + "/user");
<<<<<<< HEAD
            _logger.LogInformation($"apibaseurl : {endpointUrl}");
=======
            _logger.LogInformation($"GiteaApiWrapper // GetCurrentUser // endpoint = {endpointUrl}");
>>>>>>> c76751bb
            using (HttpClient client = GetApiClient())
            {
                HttpResponseMessage response = await client.GetAsync(endpointUrl);
                if (response.StatusCode == System.Net.HttpStatusCode.OK)
                {
                    Stream stream = await response.Content.ReadAsStreamAsync();
                    user = serializer.ReadObject(stream) as AltinnCore.RepositoryClient.Model.User;
                }
                else
                {
                    _logger.LogError("User " + AuthenticationHelper.GetDeveloperUserName(_httpContextAccessor.HttpContext) + " Get current user failed with statuscode " + response.StatusCode);
                }
            }

            return user;
        }

        /// <summary>
        /// Create repository
        /// </summary>
        /// <param name="owner">the organisation or user</param>
        /// <param name="createRepoOption">the options for creating repository</param>
        /// <returns>The newly created repository</returns>
        public async Task<Repository> CreateRepository(string owner, CreateRepoOption createRepoOption)
        {
            AltinnCore.RepositoryClient.Model.Repository repository = new Repository();
            DataContractJsonSerializer serializer = new DataContractJsonSerializer(typeof(AltinnCore.RepositoryClient.Model.Repository));
            string urlEnd = AuthenticationHelper.GetDeveloperUserName(_httpContextAccessor.HttpContext) == owner ? "/user/repos" : "/org/" + owner + "/repos";
            Uri endpointUrl = new Uri(GetApiBaseUrl() + urlEnd);
            using (HttpClient client = GetApiClient())
            {
                HttpResponseMessage response = await client.PostAsJsonAsync<CreateRepoOption>(endpointUrl, createRepoOption);
                if (response.StatusCode == System.Net.HttpStatusCode.Created)
                {
                    Stream stream = await response.Content.ReadAsStreamAsync();
                    repository = serializer.ReadObject(stream) as AltinnCore.RepositoryClient.Model.Repository;
                }
                else
                {
                    _logger.LogError("User " + AuthenticationHelper.GetDeveloperUserName(_httpContextAccessor.HttpContext) + " Create repository failed with statuscode " + response.StatusCode + " for " + owner + " and reponame " + createRepoOption.Name);
                }

                repository.RepositoryCreatedStatus = response.StatusCode;
            }

            return repository;
        }

        /// <inheritdoc/>
        public async Task<SearchResults> SearchRepository(bool onlyAdmin, string keyWord, int page)
        {
            User user = GetCurrentUser().Result;

            SearchResults repository = new SearchResults();
            DataContractJsonSerializer serializer = new DataContractJsonSerializer(typeof(SearchResults));

            Uri giteaUrl = new Uri(GetApiBaseUrl() + "/repos/search?");

            giteaUrl = new Uri(giteaUrl.OriginalString + "limit=" + _settings.RepoSearchPageCount);

            if (onlyAdmin)
            {
                giteaUrl = new Uri(giteaUrl.OriginalString + "&uid=" + user.Id);
            }

            if (!string.IsNullOrEmpty(keyWord))
            {
                giteaUrl = new Uri(giteaUrl.OriginalString + "&q=" + keyWord);
            }

            using (HttpClient client = GetApiClient())
            {
                bool allElementsRetrieved = false;

                int resultPage = 1;
                if (page != 0)
                {
                    resultPage = page;
                }

                int totalCount = 0;

                while (!allElementsRetrieved)
                {
                    Uri tempUrl = new Uri(giteaUrl.OriginalString + "&page=" + resultPage);

                    HttpResponseMessage response = await client.GetAsync(tempUrl);
                    if (response.StatusCode == System.Net.HttpStatusCode.OK)
                    {
                        Stream stream = await response.Content.ReadAsStreamAsync();
                        if (resultPage == 1 || page == resultPage)
                        {
                            // This is the first or a specific page requested
                            repository = serializer.ReadObject(stream) as SearchResults;
                        }
                        else
                        {
                            SearchResults pageResultRepository = serializer.ReadObject(stream) as SearchResults;
                            repository.Data.AddRange(pageResultRepository.Data);
                        }

                        IEnumerable<string> values;
                        if (response.Headers.TryGetValues("X-Total-Count", out values))
                        {
                            totalCount = Convert.ToInt32(values.First());
                        }

                        if (page == resultPage
                            || (repository != null && repository.Data != null && repository.Data.Count >= totalCount)
                            || (repository != null && repository.Data != null && repository.Data.Count >= _settings.RepoSearchPageCount))
                        {
                            allElementsRetrieved = true;
                        }
                        else
                        {
                            resultPage++;
                        }
                    }
                    else
                    {
                        _logger.LogError("User " + AuthenticationHelper.GetDeveloperUserName(_httpContextAccessor.HttpContext) + " SearchRepository failed with statuscode " + response.StatusCode);
                        allElementsRetrieved = true;
                    }
                }
            }

            if (repository != null && repository.Data != null && repository.Data.Any())
            {
                foreach (Repository repo in repository.Data)
                {
                    if (repo.Owner != null && !string.IsNullOrEmpty(repo.Owner.Login))
                    {
                        repo.IsClonedToLocal = IsLocalRepo(repo.Owner.Login, repo.Name);
                        Organization org = await GetCachedOrg(repo.Owner.Login);
                        if (org.Id != -1)
                         {
                             repo.Owner.UserType = UserType.Org;
                         }
                    }
                }
            }

            return repository;
        }

        /// <inheritdoc/>
        public async Task<Repository> GetRepository(string owner, string repository)
        {
            Repository returnRepository = null;
            DataContractJsonSerializer serializer = new DataContractJsonSerializer(typeof(Repository));

            Uri giteaUrl = new Uri(GetApiBaseUrl() + $"/repos/{owner}/{repository}");

            using (HttpClient client = GetApiClient())
            {
                HttpResponseMessage response = await client.GetAsync(giteaUrl);
                if (response.StatusCode == System.Net.HttpStatusCode.OK)
                {
                    Stream stream = await response.Content.ReadAsStreamAsync();
                    {
                        returnRepository = serializer.ReadObject(stream) as Repository;
                    }
                }
                else
                {
                    _logger.LogError($"User {AuthenticationHelper.GetDeveloperUserName(_httpContextAccessor.HttpContext)} fetching service {owner}/{repository} failed with reponsecode {response.StatusCode}");
                }
            }

            var watchOwnerType = System.Diagnostics.Stopwatch.StartNew();
            if (returnRepository != null && returnRepository.Owner != null && !string.IsNullOrEmpty(returnRepository.Owner.Login))
            {
                var watch = System.Diagnostics.Stopwatch.StartNew();
                returnRepository.IsClonedToLocal = IsLocalRepo(returnRepository.Owner.Login, returnRepository.Name);
                watch.Stop();
                _logger.Log(Microsoft.Extensions.Logging.LogLevel.Information, "Islocalrepo - {0} ", watch.ElapsedMilliseconds);
                watch = System.Diagnostics.Stopwatch.StartNew();
                Organization org = await GetCachedOrg(returnRepository.Owner.Login);
                watch.Stop();
                _logger.Log(Microsoft.Extensions.Logging.LogLevel.Information, "Getcachedorg - {0} ", watch.ElapsedMilliseconds);
                if (org.Id != -1)
                {
                    returnRepository.Owner.UserType = UserType.Org;
                }
            }

            watchOwnerType.Stop();
            _logger.Log(Microsoft.Extensions.Logging.LogLevel.Information, "To find if local repo and owner type - {0} ", watchOwnerType.ElapsedMilliseconds);
            return returnRepository;
        }

        /// <summary>
        /// Gets a list over the organizations that the current user has access to.
        /// </summary>
        /// <returns>A list over all</returns>
        public async Task<List<AltinnCore.RepositoryClient.Model.Organization>> GetUserOrganizations()
        {
            List<AltinnCore.RepositoryClient.Model.Organization> organizations = null;
            DataContractJsonSerializer serializer = new DataContractJsonSerializer(typeof(List<AltinnCore.RepositoryClient.Model.Organization>));
            Uri giteaUrl = new Uri(GetApiBaseUrl() + "/user/orgs");

            using (HttpClient client = GetApiClient())
            {
                HttpResponseMessage response = await client.GetAsync(giteaUrl);
                if (response.StatusCode == System.Net.HttpStatusCode.OK)
                {
                    Stream stream = await response.Content.ReadAsStreamAsync();
                    organizations = serializer.ReadObject(stream) as List<AltinnCore.RepositoryClient.Model.Organization>;
                }
                else
                {
                    _logger.LogError("User " + AuthenticationHelper.GetDeveloperUserName(_httpContextAccessor.HttpContext) + " Get Organizations failed with statuscode " + response.StatusCode);
                }
            }

            return organizations;
        }

        /// <summary>
        /// Returns information about a organization based on name
        /// </summary>
        /// <param name="name">The name of the organization</param>
        /// <returns>The organization</returns>
        public async Task<AltinnCore.RepositoryClient.Model.Organization> GetOrganization(string name)
        {
            AltinnCore.RepositoryClient.Model.Organization organization = null;
            DataContractJsonSerializer serializer = new DataContractJsonSerializer(typeof(AltinnCore.RepositoryClient.Model.Organization));
            Uri giteaUrl = new Uri(GetApiBaseUrl() + "/orgs/" + name);
            using (HttpClient client = GetApiClient())
            {
                HttpResponseMessage response = await client.GetAsync(giteaUrl);
                if (response.StatusCode == System.Net.HttpStatusCode.OK)
                {
                    Stream stream = await response.Content.ReadAsStreamAsync();
                    organization = serializer.ReadObject(stream) as AltinnCore.RepositoryClient.Model.Organization;
                }
                else
                {
                    _logger.LogError("User " + AuthenticationHelper.GetDeveloperUserName(_httpContextAccessor.HttpContext) + " GetOrganization failed with statuscode " + response.StatusCode + "for " + name);
                }
            }

            return organization;
        }

        /// <summary>
        /// Returns all branch information for a repository
        /// </summary>
        /// <param name="owner">The owner</param>
        /// <param name="repo">The name of the repo</param>
        /// <returns>The branches</returns>
        public async Task<List<Branch>> GetBranches(string owner, string repo)
        {
            List<Branch> branches = null;
            DataContractJsonSerializer serializer = new DataContractJsonSerializer(typeof(List<Branch>));
            Uri giteaUrl = new Uri(GetApiBaseUrl() + "/repos/" + owner + "/" + repo + "/branches");
            using (HttpClient client = GetApiClient())
            {
                HttpResponseMessage response = await client.GetAsync(giteaUrl);
                if (response.StatusCode == System.Net.HttpStatusCode.OK)
                {
                    Stream stream = await response.Content.ReadAsStreamAsync();
                    branches = serializer.ReadObject(stream) as List<Branch>;
                }
                else
                {
                    _logger.LogError("User " + AuthenticationHelper.GetDeveloperUserName(_httpContextAccessor.HttpContext) + " GetBranches response failed with statuscode " + response.StatusCode + " for " + owner + " " + repo);
                }
            }

            return branches;
        }

        /// <inheritdoc />
        public async Task<Branch> GetBranch(string owner, string repository, string branch)
        {
            Branch branchinfo = null;
            DataContractJsonSerializer serializer = new DataContractJsonSerializer(typeof(Branch));
            Uri giteaUrl = new Uri($"{GetApiBaseUrl()}/repos/{owner}/{repository}/branches/{branch}");
            using (HttpClient client = GetApiClient())
            {
                HttpResponseMessage response = await client.GetAsync(giteaUrl);
                if (response.StatusCode == System.Net.HttpStatusCode.OK)
                {
                    Stream stream = await response.Content.ReadAsStreamAsync();
                    branchinfo = serializer.ReadObject(stream) as Branch;
                }
                else
                {
                    _logger.LogError("User " + AuthenticationHelper.GetDeveloperUserName(_httpContextAccessor.HttpContext) + " GetBranch response failed with statuscode " + response.StatusCode + " for " + owner + " / " + repository + " branch: " + branch);
                }
            }

            return branchinfo;
        }

        /// <summary>
        /// This method screen scrapes the user from the profile ui in GITEA.
        /// This was needed when GITEA changed their API policy in 1.5.2 and requiring
        /// only API calls with token. This is currently the only known way to get
        /// info about the logged in user in GITEA.
        /// </summary>
        /// <returns>Returns the logged in user</returns>
        public async Task<string> GetUserNameFromUI()
        {
            Uri giteaUrl = BuildGiteaUrl("/user/settings/");
            using (HttpClient client = GetWebHtmlClient(false))
            {
                HttpResponseMessage response = await client.GetAsync(giteaUrl);
                if (response.StatusCode == System.Net.HttpStatusCode.OK)
                {
                    string htmlContent = await response.Content.ReadAsStringAsync();

                    return GetStringFromHtmlContent(htmlContent, "<input id=\"username\" name=\"name\" value=\"", "\"");
                }
            }

            return null;
        }

        /// <summary>
        /// This method generates a application key in GITEA with
        /// help of screen scraping the Application form in GITEA
        /// This is the only  way (currently) to generate a APP key without involving the user in
        /// </summary>
        /// <returns>A newly generated token</returns>
        public async Task<KeyValuePair<string, string>?> GetSessionAppKey(string keyName = null)
        {
            _logger.LogInformation($"GiteaApiWrapper // GetSessionAppKey // Starting function");
            string csrf = GetCsrf().Result;

            await Task.Run(() => DeleteCurrentAppKeys(csrf, keyName));

            Uri giteaUrl = BuildGiteaUrl("/user/settings/applications");

<<<<<<< HEAD
            _logger.LogInformation($"Giteaurl : {giteaUrl}");
=======
            _logger.LogInformation($"GiteaApiWrapper // GetSessionAppKey // giteaUrl = {giteaUrl}");
>>>>>>> c76751bb
            List<KeyValuePair<string, string>> formValues = new List<KeyValuePair<string, string>>();
            formValues.Add(new KeyValuePair<string, string>("_csrf", csrf));
            formValues.Add(new KeyValuePair<string, string>("name", keyName == null ? "AltinnStudioAppKey" : keyName));

            FormUrlEncodedContent content = new FormUrlEncodedContent(formValues);

            using (HttpClient client = GetWebHtmlClient())
            {
                _logger.LogInformation($"before response : {giteaUrl}");
                _logger.LogInformation($"before response : {content.ReadAsStringAsync()}");
                HttpResponseMessage response = await client.PostAsync(giteaUrl, content);
                _logger.LogInformation($"response : {response.StatusCode}");
                if (response.StatusCode == System.Net.HttpStatusCode.OK)
                {
                    string htmlContent = await response.Content.ReadAsStringAsync();
                    string token = GetStringFromHtmlContent(htmlContent, "<div class=\"ui info message\">\n\t\t<p>", "</p>");
                    List<string> keys = FindAllAppKeysId(htmlContent, keyName);
                    _logger.LogInformation($"The number of app keys matching keyname {keyName} is {keys.Count}");
                    foreach (string key in keys)
                    {
                        _logger.LogInformation($"Keyvalue is {key}");
                    }

                    KeyValuePair<string, string> keyValuePair = new KeyValuePair<string, string>(keys.FirstOrDefault() ?? "1", token);

                    return keyValuePair;
                }
            }

            return null;
        }

        private async Task<string> GetCsrf()
        {
            Uri giteaUrl = BuildGiteaUrl("/user/settings/applications");

            _logger.LogInformation($"Csrf Giteaurl : {giteaUrl}");

            using (HttpClient client = GetWebHtmlClient())
            {
                _logger.LogInformation($"csrf before response : {giteaUrl}");
                HttpResponseMessage response = await client.GetAsync(giteaUrl);
                _logger.LogInformation($"csrf response : {response.StatusCode}");
                if (response.StatusCode == System.Net.HttpStatusCode.OK)
                {
                    string htmlContent = await response.Content.ReadAsStringAsync();

                    return GetStringFromHtmlContent(htmlContent, "<input type=\"hidden\" name=\"_csrf\" value=\"", "\"");
                }
            }

            return null;
        }

        private async Task DeleteCurrentAppKeys(string csrf, string keyName = null)
        {
            Uri giteaUrl = BuildGiteaUrl("/user/settings/applications");
            List<string> appKeyIds = new List<string>();

            using (HttpClient client = GetWebHtmlClient())
            {
                HttpResponseMessage response = await client.GetAsync(giteaUrl);
                if (response.StatusCode == System.Net.HttpStatusCode.OK)
                {
                    string htmlContent = await response.Content.ReadAsStringAsync();
                    appKeyIds = FindAllAppKeysId(htmlContent, keyName);
                }
            }

            await Task.Run(() => DeleteAllAppKeys(appKeyIds, csrf));
        }

        private async Task DeleteAllAppKeys(List<string> appKeys, string csrf)
        {
            Uri giteaUrl = BuildGiteaUrl("/user/settings/applications/delete");

            using (HttpClient client = GetWebHtmlClient())
            {
                foreach (string key in appKeys)
                {
                    _logger.LogInformation("Deleting appkey with id " + key);
                    List<KeyValuePair<string, string>> formValues = new List<KeyValuePair<string, string>>();
                    formValues.Add(new KeyValuePair<string, string>("_csrf", csrf));
                    formValues.Add(new KeyValuePair<string, string>("id", key));

                    FormUrlEncodedContent content = new FormUrlEncodedContent(formValues);
                    HttpResponseMessage response = await client.PostAsync(giteaUrl, content);
                    if (!response.StatusCode.Equals(HttpStatusCode.OK))
                    {
                        break;
                    }
                }
            }
        }

        private List<string> FindAllAppKeysId(string htmlContent, string keyName = null)
        {
            List<string> htmlValues = new List<string>();
            HtmlAgilityPack.HtmlDocument htmlDocument = new HtmlAgilityPack.HtmlDocument();
            htmlDocument.LoadHtml(htmlContent);

            HtmlAgilityPack.HtmlNode node = htmlDocument.DocumentNode.SelectSingleNode("//div[contains(@class, 'ui key list')]");

            HtmlAgilityPack.HtmlNodeCollection nodes = node.ChildNodes;

            foreach (HtmlAgilityPack.HtmlNode keyNode in nodes)
            {
                if (keyNode.OuterHtml.Contains(keyName == null ? "AltinnStudioAppKey" : keyName))
                {
                    // Returns the button node
                    HtmlAgilityPack.HtmlNode deleteButtonNode = keyNode.SelectSingleNode("./div/button");
                    string dataId = deleteButtonNode.GetAttributeValue("data-id", string.Empty);
                    htmlValues.Add(dataId);
                }
            }

            return htmlValues;
        }

        private bool IsLocalRepo(string org, string service)
        {
            string localServiceRepoFolder = _settings.GetServicePath(org, service, AuthenticationHelper.GetDeveloperUserName(_httpContextAccessor.HttpContext));
            if (Directory.Exists(localServiceRepoFolder))
            {
                try
                {
                    using (LibGit2Sharp.Repository repo = new LibGit2Sharp.Repository(localServiceRepoFolder))
                    {
                        return true;
                    }
                }
                catch (Exception)
                {
                    return false;
                }
            }

            return false;
        }

        private string GetStringFromHtmlContent(string htmlContent, string inputSearchTextBefore, string inputSearchTextAfter)
        {
            int start = htmlContent.IndexOf(inputSearchTextBefore);

            // Add the lengt of the search string to find the start place for form vlaue
            start += inputSearchTextBefore.Length;

            // Find the end of the input value content in html (input element with " as end)
            int stop = htmlContent.IndexOf(inputSearchTextAfter, start);

            if (start > 0 && stop > 0 && stop > start)
            {
                string formValue = htmlContent.Substring(start, stop - start);
                return formValue;
            }

            return null;
        }

        private async Task<Organization> GetCachedOrg(string orgName)
        {
            Organization org = null;
            string cachekey = "org_" + orgName;

            if (!_cache.TryGetValue(cachekey, out org))
            {
                org = await GetOrganization(orgName);

                // Null value is not cached. so set id property to -1
                if (org == null)
                {
                    org = new Organization();
                    org.Id = -1;
                }

                var cacheEntryOptions = new MemoryCacheEntryOptions()

                // Keep in cache for this time, reset time if accessed.
                .SetSlidingExpiration(TimeSpan.FromSeconds(3600));

                // Save data in cache.
                _cache.Set(cachekey, org, cacheEntryOptions);
            }

            return org;
        }

        private string GetApiBaseUrl()
        {
            string baseUrl = string.Empty;
            if (Environment.GetEnvironmentVariable("GiteaApiEndpoint") != null && Environment.GetEnvironmentVariable("GiteaEndpoint") != null)
            {
                _logger.LogInformation($"GiteaApiEndPoint : {Environment.GetEnvironmentVariable("GiteaApiEndpoint")}");
                _logger.LogInformation($"GiteaEndPoint : {Environment.GetEnvironmentVariable("GiteaEndpoint")}");
                baseUrl = Environment.GetEnvironmentVariable("GiteaApiEndpoint");
            }
            else
            {
                _logger.LogInformation($"ApiEndPoint : {_settings.ApiEndPoint}");
                baseUrl = _settings.ApiEndPoint;
            }

            return baseUrl;
        }

        private HttpClient GetApiClient(bool allowAutoRedirect = true)
        {
            HttpClientHandler httpClientHandler = new HttpClientHandler();
            httpClientHandler.AllowAutoRedirect = allowAutoRedirect;

            HttpClient client = new HttpClient(httpClientHandler);
            _logger.LogInformation($"DeveloperToken : {AuthenticationHelper.GetDeveloperTokenHeaderValue(_httpContextAccessor.HttpContext)}");
            client.DefaultRequestHeaders.Add(Constants.General.AuthorizationTokenHeaderName, AuthenticationHelper.GetDeveloperTokenHeaderValue(_httpContextAccessor.HttpContext));
            _logger.LogInformation($" GiteaApiWrapper // GetApiClient // httpcontext: {_httpContextAccessor.HttpContext}");
            return client;
        }

        private HttpClient GetWebHtmlClient(bool allowAutoRedirect = true)
        {
            string giteaSession = AuthenticationHelper.GetGiteaSession(_httpContextAccessor.HttpContext, _settings.GiteaCookieName);
            _logger.LogInformation($"Giteasession in GetWebHtmlClient{giteaSession}");
            Cookie cookie = CreateGiteaSessionCookie(giteaSession);
            _logger.LogInformation($"GetWebHtmlClient_Cookie name :{cookie.Name}");
            _logger.LogInformation($"GetWebHtmlClient_Cookie value :{cookie.Value}");
            CookieContainer cookieContainer = new CookieContainer();
            cookieContainer.Add(cookie);
            HttpClientHandler handler = new HttpClientHandler() { CookieContainer = cookieContainer, AllowAutoRedirect = allowAutoRedirect };

            return new HttpClient(handler);
        }

        private Cookie CreateGiteaSessionCookie(string giteaSession)
        {
            Cookie cookie;

            // TODO: Figure out how appsettings.json parses values and merges with environment variables and use these here
            // Since ":" is not valid in environment variables names in kubernetes, we can't use current docker-compose environment variables
<<<<<<< HEAD
            if (Environment.GetEnvironmentVariable("ServiceRepositorySettings__ApiEndPointHost") != null)
            {
                cookie = new Cookie(_settings.GiteaCookieName, giteaSession, "/", Environment.GetEnvironmentVariable("ServiceRepositorySettings__ApiEndPointHost"));
=======
            if (Environment.GetEnvironmentVariable("ServiceRepositorySettings__ApiEndpointHost") != null)
            {
                cookie = new Cookie(_settings.GiteaCookieName, giteaSession, "/", Environment.GetEnvironmentVariable("ServiceRepositorySettings__ApiEndpointHost"));
>>>>>>> c76751bb
            }
            else
            {
                cookie = new Cookie(_settings.GiteaCookieName, giteaSession, "/", _settings.ApiEndPointHost);
            }

            _logger.LogInformation($"Cookie name : {cookie.Name}");
            _logger.LogInformation($"Cookie value : {cookie.Value}");
            return cookie;
        }

        private Uri BuildGiteaUrl(string path)
        {
            Uri giteaUrl;

            if (Environment.GetEnvironmentVariable("ServiceRepositorySettings__RepositoryBaseURL") != null)
            {
                giteaUrl = new Uri(Environment.GetEnvironmentVariable("ServiceRepositorySettings__RepositoryBaseURL") + path);
            }
            else
            {
                giteaUrl = new Uri(_settings.RepositoryBaseURL + path);
            }

            return giteaUrl;
        }
    }
}<|MERGE_RESOLUTION|>--- conflicted
+++ resolved
@@ -50,11 +50,8 @@
             AltinnCore.RepositoryClient.Model.User user = null;
             DataContractJsonSerializer serializer = new DataContractJsonSerializer(typeof(AltinnCore.RepositoryClient.Model.User));
             Uri endpointUrl = new Uri(GetApiBaseUrl() + "/user");
-<<<<<<< HEAD
+            _logger.LogInformation($"GiteaApiWrapper // GetCurrentUser // endpoint = {endpointUrl}");
             _logger.LogInformation($"apibaseurl : {endpointUrl}");
-=======
-            _logger.LogInformation($"GiteaApiWrapper // GetCurrentUser // endpoint = {endpointUrl}");
->>>>>>> c76751bb
             using (HttpClient client = GetApiClient())
             {
                 HttpResponseMessage response = await client.GetAsync(endpointUrl);
@@ -390,11 +387,8 @@
 
             Uri giteaUrl = BuildGiteaUrl("/user/settings/applications");
 
-<<<<<<< HEAD
+            _logger.LogInformation($"GiteaApiWrapper // GetSessionAppKey // giteaUrl = {giteaUrl}");
             _logger.LogInformation($"Giteaurl : {giteaUrl}");
-=======
-            _logger.LogInformation($"GiteaApiWrapper // GetSessionAppKey // giteaUrl = {giteaUrl}");
->>>>>>> c76751bb
             List<KeyValuePair<string, string>> formValues = new List<KeyValuePair<string, string>>();
             formValues.Add(new KeyValuePair<string, string>("_csrf", csrf));
             formValues.Add(new KeyValuePair<string, string>("name", keyName == null ? "AltinnStudioAppKey" : keyName));
@@ -632,15 +626,9 @@
 
             // TODO: Figure out how appsettings.json parses values and merges with environment variables and use these here
             // Since ":" is not valid in environment variables names in kubernetes, we can't use current docker-compose environment variables
-<<<<<<< HEAD
-            if (Environment.GetEnvironmentVariable("ServiceRepositorySettings__ApiEndPointHost") != null)
-            {
-                cookie = new Cookie(_settings.GiteaCookieName, giteaSession, "/", Environment.GetEnvironmentVariable("ServiceRepositorySettings__ApiEndPointHost"));
-=======
             if (Environment.GetEnvironmentVariable("ServiceRepositorySettings__ApiEndpointHost") != null)
             {
                 cookie = new Cookie(_settings.GiteaCookieName, giteaSession, "/", Environment.GetEnvironmentVariable("ServiceRepositorySettings__ApiEndpointHost"));
->>>>>>> c76751bb
             }
             else
             {
