using System;
using System.Collections.Generic;
using System.IO;
using System.Linq;
using System.Net;
using System.Net.Http;
using System.Runtime.Serialization.Json;
using System.Threading.Tasks;
using AltinnCore.Common.Configuration;
using AltinnCore.Common.Helpers;
using AltinnCore.Common.Models;
using AltinnCore.Common.Services.Interfaces;
using AltinnCore.RepositoryClient.Model;
using Microsoft.AspNetCore.Http;
using Microsoft.Extensions.Caching.Memory;
using Microsoft.Extensions.Logging;
using Microsoft.Extensions.Options;

namespace AltinnCore.Common.Services.Implementation
{
    /// <summary>
    /// Implementation of the gitea wrapper service.
    /// </summary>
    public class GiteaAPIWrapper : IGitea
    {
        private readonly ServiceRepositorySettings _settings;
        private readonly IHttpContextAccessor _httpContextAccessor;
        private readonly IMemoryCache _cache;
        private readonly ILogger _logger;
        private readonly HttpClient _httpClient;

        /// <summary>
        /// Initializes a new instance of the <see cref="GiteaAPIWrapper"/> class
        /// </summary>
        /// <param name="repositorySettings">the repository settings</param>
        /// <param name="httpContextAccessor">the http context accessor</param>
        /// <param name="memoryCache">The configured memory cache</param>
        /// <param name="logger">The configured logger</param>
        /// <param name="httpClient">System.Net.Http.HttpClient</param>
        public GiteaAPIWrapper(
            IOptions<ServiceRepositorySettings> repositorySettings,
            IHttpContextAccessor httpContextAccessor,
            IMemoryCache memoryCache,
            ILogger<GiteaAPIWrapper> logger,
            HttpClient httpClient)
        {
            _settings = repositorySettings.Value;
            _httpContextAccessor = httpContextAccessor;
            _cache = memoryCache;
            _logger = logger;
            _httpClient = httpClient;
        }

        /// <inheritdoc/>
        public async Task<User> GetCurrentUser()
        {
            HttpResponseMessage response = await _httpClient.GetAsync("user");
            if (response.StatusCode == HttpStatusCode.OK)
            {
                return await response.Content.ReadAsAsync<User>();
            }

            _logger.LogError(
                "User " + AuthenticationHelper.GetDeveloperUserName(_httpContextAccessor.HttpContext) +
                " Get current user failed with statuscode " + response.StatusCode);

            return null;
        }

        /// <summary>
        /// Create repository
        /// </summary>
        /// <param name="org">Unique identifier of the organisation responsible for the app.</param>
        /// <param name="createRepoOption">the options for creating repository</param>
        /// <returns>The newly created repository</returns>
        public async Task<Repository> CreateRepository(string org, CreateRepoOption createRepoOption)
        {
<<<<<<< HEAD
            Repository repository = new Repository();
            string developerUserName = AuthenticationHelper.GetDeveloperUserName(_httpContextAccessor.HttpContext);
            string urlEnd = developerUserName == owner ? "user/repos" : "org/" + owner + "/repos";
            HttpResponseMessage response = await _httpClient.PostAsJsonAsync(urlEnd, createRepoOption);
            DataContractJsonSerializer serializer = new DataContractJsonSerializer(typeof(Repository));
            if (response.StatusCode == HttpStatusCode.Created)
            {
                Stream stream = await response.Content.ReadAsStreamAsync();
                repository = serializer.ReadObject(stream) as Repository;
=======
            AltinnCore.RepositoryClient.Model.Repository repository = new Repository();
            DataContractJsonSerializer serializer = new DataContractJsonSerializer(typeof(AltinnCore.RepositoryClient.Model.Repository));
            string urlEnd = AuthenticationHelper.GetDeveloperUserName(_httpContextAccessor.HttpContext) == org ? "/user/repos" : "/org/" + org + "/repos";
            Uri endpointUrl = new Uri(GetApiBaseUrl() + urlEnd);
            using (HttpClient client = GetApiClient())
            {
                HttpResponseMessage response = await client.PostAsJsonAsync<CreateRepoOption>(endpointUrl, createRepoOption);
                if (response.StatusCode == System.Net.HttpStatusCode.Created)
                {
                    Stream stream = await response.Content.ReadAsStreamAsync();
                    repository = serializer.ReadObject(stream) as AltinnCore.RepositoryClient.Model.Repository;
                }
                else
                {
                    _logger.LogError("User " + AuthenticationHelper.GetDeveloperUserName(_httpContextAccessor.HttpContext) + " Create repository failed with statuscode " + response.StatusCode + " for " + org + " and reponame " + createRepoOption.Name);
                }

                repository.RepositoryCreatedStatus = response.StatusCode;
>>>>>>> 994f1f5e
            }
            else
            {
                _logger.LogError("User " + developerUserName + " Create repository failed with statuscode " + response.StatusCode + " for " + owner + " and reponame " + createRepoOption.Name);
            }

            repository.RepositoryCreatedStatus = HttpStatusCode.Created;

            return repository;
        }

        /// <inheritdoc/>
        public async Task<RepositoryReleaseModel> CreateReleaseAsync(string owner, string repository, RepositoryCreateReleaseOption createReleaseOption)
        {
            string requestUri = $"repos/{owner}/{repository}/releases";
            HttpResponseMessage response = await _httpClient.PostAsJsonAsync(requestUri, createReleaseOption);
            if (response.StatusCode == HttpStatusCode.Created)
            {
                return await response.Content.ReadAsAsync<RepositoryReleaseModel>();
            }

            _logger.LogError("User " + AuthenticationHelper.GetDeveloperUserName(_httpContextAccessor.HttpContext) + " Create repository failed with statuscode " + response.StatusCode + " for " + owner + " and reponame " + repository);

            return null;
        }

        /// <inheritdoc/>
        public async Task<SearchResults> SearchRepository(bool onlyAdmin, string keyWord, int page)
        {
            User user = GetCurrentUser().Result;

            SearchResults repository = new SearchResults();
            DataContractJsonSerializer serializer = new DataContractJsonSerializer(typeof(SearchResults));

            string giteaSearchUriString = $"repos/search?limit={_settings.RepoSearchPageCount}";
            if (onlyAdmin)
            {
                giteaSearchUriString += $"&uid={user.Id}";
            }

            if (!string.IsNullOrEmpty(keyWord))
            {
                giteaSearchUriString += $"&q={keyWord}";
            }

            bool allElementsRetrieved = false;

            int resultPage = 1;
            if (page != 0)
            {
                resultPage = page;
            }

            int totalCount = 0;

            while (!allElementsRetrieved)
            {
                HttpResponseMessage response = await _httpClient.GetAsync($"{giteaSearchUriString}&page={resultPage}");
                if (response.StatusCode == HttpStatusCode.OK)
                {
                    Stream stream = await response.Content.ReadAsStreamAsync();
                    if (resultPage == 1 || page == resultPage)
                    {
                        // This is the first or a specific page requested
                        repository = serializer.ReadObject(stream) as SearchResults;
                    }
                    else
                    {
                        SearchResults pageResultRepository = serializer.ReadObject(stream) as SearchResults;
                        repository.Data.AddRange(pageResultRepository.Data);
                    }

                    if (response.Headers.TryGetValues("X-Total-Count", out IEnumerable<string> values))
                    {
                        totalCount = Convert.ToInt32(values.First());
                    }

                    if (page == resultPage
                        || (repository?.Data != null && repository.Data.Count >= totalCount)
                        || (repository?.Data != null && repository.Data.Count >= _settings.RepoSearchPageCount))
                    {
                        allElementsRetrieved = true;
                    }
                    else
                    {
                        resultPage++;
                    }
                }
                else
                {
                    _logger.LogError("User " + AuthenticationHelper.GetDeveloperUserName(_httpContextAccessor.HttpContext) + " SearchRepository failed with statuscode " + response.StatusCode);
                    allElementsRetrieved = true;
                }
            }

            if (repository?.Data != null && repository.Data.Any())
            {
                foreach (Repository repo in repository.Data)
                {
                    if (repo.Owner != null && !string.IsNullOrEmpty(repo.Owner.Login))
                    {
                        repo.IsClonedToLocal = IsLocalRepo(repo.Owner.Login, repo.Name);
                        Organization org = await GetCachedOrg(repo.Owner.Login);
                        if (org.Id != -1)
                        {
                            repo.Owner.UserType = UserType.Org;
                        }
                    }
                }
            }

            return repository;
        }

        /// <inheritdoc/>
        public async Task<Repository> GetRepository(string org, string repository)
        {
            Repository returnRepository = null;
            DataContractJsonSerializer serializer = new DataContractJsonSerializer(typeof(Repository));

<<<<<<< HEAD
            string giteaUrl = $"repos/{owner}/{repository}";
            HttpResponseMessage response = await _httpClient.GetAsync(giteaUrl);
            if (response.StatusCode == HttpStatusCode.OK)
=======
            Uri giteaUrl = new Uri(GetApiBaseUrl() + $"/repos/{org}/{repository}");

            using (HttpClient client = GetApiClient())
>>>>>>> 994f1f5e
            {
                Stream stream = await response.Content.ReadAsStreamAsync();
                {
<<<<<<< HEAD
                    returnRepository = serializer.ReadObject(stream) as Repository;
=======
                    _logger.LogError($"User {AuthenticationHelper.GetDeveloperUserName(_httpContextAccessor.HttpContext)} fetching app {org}/{repository} failed with reponsecode {response.StatusCode}");
>>>>>>> 994f1f5e
                }
            }
            else
            {
                _logger.LogError($"User {AuthenticationHelper.GetDeveloperUserName(_httpContextAccessor.HttpContext)} fetching app {owner}/{repository} failed with reponsecode {response.StatusCode}");
            }

            var watchOwnerType = System.Diagnostics.Stopwatch.StartNew();
            if (returnRepository?.Owner != null && !string.IsNullOrEmpty(returnRepository.Owner.Login))
            {
                var watch = System.Diagnostics.Stopwatch.StartNew();
                returnRepository.IsClonedToLocal = IsLocalRepo(returnRepository.Owner.Login, returnRepository.Name);
                watch.Stop();
                _logger.Log(LogLevel.Information, "Islocalrepo - {0} ", watch.ElapsedMilliseconds);
                watch = System.Diagnostics.Stopwatch.StartNew();
                Organization organisation = await GetCachedOrg(returnRepository.Owner.Login);
                watch.Stop();
<<<<<<< HEAD
                _logger.Log(LogLevel.Information, "Getcachedorg - {0} ", watch.ElapsedMilliseconds);
                if (org.Id != -1)
=======
                _logger.Log(Microsoft.Extensions.Logging.LogLevel.Information, "Getcachedorg - {0} ", watch.ElapsedMilliseconds);
                if (organisation.Id != -1)
>>>>>>> 994f1f5e
                {
                    returnRepository.Owner.UserType = UserType.Org;
                }
            }

            watchOwnerType.Stop();
            _logger.Log(LogLevel.Information, "To find if local repo and owner type - {0} ", watchOwnerType.ElapsedMilliseconds);
            return returnRepository;
        }

        /// <summary>
        /// Gets a list over the organisations that the current user has access to.
        /// </summary>
        /// <returns>A list over all</returns>
        public async Task<List<Organization>> GetUserOrganizations()
        {
<<<<<<< HEAD
            HttpResponseMessage response = await _httpClient.GetAsync("user/orgs");
            if (response.StatusCode == HttpStatusCode.OK)
            {
                return await response.Content.ReadAsAsync<List<Organization>>();
            }

            _logger.LogError("User " + AuthenticationHelper.GetDeveloperUserName(_httpContextAccessor.HttpContext) + " Get Organizations failed with statuscode " + response.StatusCode);

            return null;
=======
            List<AltinnCore.RepositoryClient.Model.Organization> organisations = null;
            DataContractJsonSerializer serializer = new DataContractJsonSerializer(typeof(List<AltinnCore.RepositoryClient.Model.Organization>));
            Uri giteaUrl = new Uri(GetApiBaseUrl() + "/user/orgs");

            using (HttpClient client = GetApiClient())
            {
                HttpResponseMessage response = await client.GetAsync(giteaUrl);
                if (response.StatusCode == System.Net.HttpStatusCode.OK)
                {
                    Stream stream = await response.Content.ReadAsStreamAsync();
                    organisations = serializer.ReadObject(stream) as List<AltinnCore.RepositoryClient.Model.Organization>;
                }
                else
                {
                    _logger.LogError("User " + AuthenticationHelper.GetDeveloperUserName(_httpContextAccessor.HttpContext) + " Get Organizations failed with statuscode " + response.StatusCode);
                }
            }

            return organisations;
        }

        /// <summary>
        /// Returns information about an organisation based on name
        /// </summary>
        /// <param name="org">Unique identifier of the organisation responsible for the app.</param>
        /// <returns>The organisation object</returns>
        public async Task<AltinnCore.RepositoryClient.Model.Organization> GetOrganization(string org)
        {
            AltinnCore.RepositoryClient.Model.Organization organisation = null;
            DataContractJsonSerializer serializer = new DataContractJsonSerializer(typeof(AltinnCore.RepositoryClient.Model.Organization));
            Uri giteaUrl = new Uri(GetApiBaseUrl() + "/orgs/" + org);
            using (HttpClient client = GetApiClient())
            {
                HttpResponseMessage response = await client.GetAsync(giteaUrl);
                if (response.StatusCode == System.Net.HttpStatusCode.OK)
                {
                    Stream stream = await response.Content.ReadAsStreamAsync();
                    organisation = serializer.ReadObject(stream) as AltinnCore.RepositoryClient.Model.Organization;
                }
                else
                {
                    _logger.LogError("User " + AuthenticationHelper.GetDeveloperUserName(_httpContextAccessor.HttpContext) + " GetOrganization failed with statuscode " + response.StatusCode + "for " + org);
                }
            }

            return organisation;
>>>>>>> 994f1f5e
        }

        /// <summary>
        /// Returns all branch information for a repository
        /// </summary>
        /// <param name="org">Unique identifier of the organisation responsible for the app.</param>
        /// <param name="repo">The name of the repo</param>
        /// <returns>The branches</returns>
        public async Task<List<Branch>> GetBranches(string org, string repo)
        {
<<<<<<< HEAD
            HttpResponseMessage response = await _httpClient.GetAsync($"repos/{owner}/{repo}/branches");
            if (response.StatusCode == HttpStatusCode.OK)
            {
                return await response.Content.ReadAsAsync<List<Branch>>();
=======
            List<Branch> branches = null;
            DataContractJsonSerializer serializer = new DataContractJsonSerializer(typeof(List<Branch>));
            Uri giteaUrl = new Uri(GetApiBaseUrl() + "/repos/" + org + "/" + repo + "/branches");
            using (HttpClient client = GetApiClient())
            {
                HttpResponseMessage response = await client.GetAsync(giteaUrl);
                if (response.StatusCode == System.Net.HttpStatusCode.OK)
                {
                    Stream stream = await response.Content.ReadAsStreamAsync();
                    branches = serializer.ReadObject(stream) as List<Branch>;
                }
                else
                {
                    _logger.LogError("User " + AuthenticationHelper.GetDeveloperUserName(_httpContextAccessor.HttpContext) + " GetBranches response failed with statuscode " + response.StatusCode + " for " + org + " " + repo);
                }
>>>>>>> 994f1f5e
            }

            _logger.LogError("User " + AuthenticationHelper.GetDeveloperUserName(_httpContextAccessor.HttpContext) + " GetBranches response failed with statuscode " + response.StatusCode + " for " + owner + " " + repo);

            return new List<Branch>();
        }

        /// <inheritdoc />
        public async Task<Branch> GetBranch(string org, string repository, string branch)
        {
<<<<<<< HEAD
            HttpResponseMessage response = await _httpClient.GetAsync($"repos/{owner}/{repository}/branches/{branch}");
            if (response.StatusCode == HttpStatusCode.OK)
            {
                return await response.Content.ReadAsAsync<Branch>();
=======
            Branch branchinfo = null;
            DataContractJsonSerializer serializer = new DataContractJsonSerializer(typeof(Branch));
            Uri giteaUrl = new Uri($"{GetApiBaseUrl()}/repos/{org}/{repository}/branches/{branch}");
            using (HttpClient client = GetApiClient())
            {
                HttpResponseMessage response = await client.GetAsync(giteaUrl);
                if (response.StatusCode == System.Net.HttpStatusCode.OK)
                {
                    Stream stream = await response.Content.ReadAsStreamAsync();
                    branchinfo = serializer.ReadObject(stream) as Branch;
                }
                else
                {
                    _logger.LogError("User " + AuthenticationHelper.GetDeveloperUserName(_httpContextAccessor.HttpContext) + " GetBranch response failed with statuscode " + response.StatusCode + " for " + org + " / " + repository + " branch: " + branch);
                }
>>>>>>> 994f1f5e
            }

            _logger.LogError("User " + AuthenticationHelper.GetDeveloperUserName(_httpContextAccessor.HttpContext) + " GetBranch response failed with statuscode " + response.StatusCode + " for " + owner + " / " + repository + " branch: " + branch);

            return null;
        }

        /// <summary>
        /// This method screen scrapes the user from the profile ui in GITEA.
        /// This was needed when GITEA changed their API policy in 1.5.2 and requiring
        /// only API calls with token. This is currently the only known way to get
        /// info about the logged in user in GITEA.
        /// </summary>
        /// <returns>Returns the logged in user</returns>
        public async Task<string> GetUserNameFromUI()
        {
            Uri giteaUrl = BuildGiteaUrl("/user/settings/");
            using (HttpClient client = GetWebHtmlClient(false))
            {
                HttpResponseMessage response = await client.GetAsync(giteaUrl);
                if (response.StatusCode == HttpStatusCode.OK)
                {
                    string htmlContent = await response.Content.ReadAsStringAsync();

                    return GetStringFromHtmlContent(htmlContent, "<input id=\"username\" name=\"name\" value=\"", "\"");
                }
            }

            return null;
        }

        /// <summary>
        /// This method generates a application key in GITEA with
        /// help of screen scraping the Application form in GITEA
        /// This is the only  way (currently) to generate a APP key without involving the user in
        /// </summary>
        /// <returns>A newly generated token</returns>
        public async Task<KeyValuePair<string, string>?> GetSessionAppKey(string keyName = null)
        {
            string csrf = GetCsrf().Result;

            await Task.Run(() => DeleteCurrentAppKeys(csrf, keyName));

            Uri giteaUrl = BuildGiteaUrl("/user/settings/applications");

            List<KeyValuePair<string, string>> formValues = new List<KeyValuePair<string, string>>();
            formValues.Add(new KeyValuePair<string, string>("_csrf", csrf));
            formValues.Add(new KeyValuePair<string, string>("name", keyName == null ? "AltinnStudioAppKey" : keyName));
            FormUrlEncodedContent content = new FormUrlEncodedContent(formValues);

            using (HttpClient client = GetWebHtmlClient(false))
            {
                // creating new API key
                HttpResponseMessage response = await client.PostAsync(giteaUrl, content);

                if (response.StatusCode == System.Net.HttpStatusCode.Redirect)
                {
                    Cookie cookie = StealMacaronCookie(response);

                    using (HttpClient clientWithToken = GetWebHtmlClient(false, cookie))
                    {
                        // reading the API key value
                        HttpResponseMessage tokenResponse = await clientWithToken.GetAsync(giteaUrl);
                        string htmlContent = await tokenResponse.Content.ReadAsStringAsync();
                        string token = GetStringFromHtmlContent(htmlContent, "<div class=\"ui info message\">\n\t\t<p>", "</p>");
                        List<string> keys = FindAllAppKeysId(htmlContent, keyName);

                        KeyValuePair<string, string> keyValuePair = new KeyValuePair<string, string>(keys.FirstOrDefault() ?? "1", token);

                        return keyValuePair;
                    }
                }
            }

            return null;
        }

        private async Task<Organization> GetOrganization(string name)
        {
            HttpResponseMessage response = await _httpClient.GetAsync($"orgs/{name}");
            if (response.StatusCode == HttpStatusCode.OK)
            {
                return await response.Content.ReadAsAsync<Organization>();
            }

            _logger.LogError("User " + AuthenticationHelper.GetDeveloperUserName(_httpContextAccessor.HttpContext) + " GetOrganization failed with statuscode " + response.StatusCode + "for " + name);

            return null;
        }

        private async Task<string> GetCsrf()
        {
            Uri giteaUrl = BuildGiteaUrl("/user/settings/applications");

            using (HttpClient client = GetWebHtmlClient())
            {
                HttpResponseMessage response = await client.GetAsync(giteaUrl);

                if (response.StatusCode == System.Net.HttpStatusCode.OK)
                {
                    string htmlContent = await response.Content.ReadAsStringAsync();

                    return GetStringFromHtmlContent(htmlContent, "<input type=\"hidden\" name=\"_csrf\" value=\"", "\"");
                }
            }

            return null;
        }

        private async Task DeleteCurrentAppKeys(string csrf, string keyName = null)
        {
            Uri giteaUrl = BuildGiteaUrl("/user/settings/applications");
            List<string> appKeyIds = new List<string>();

            using (HttpClient client = GetWebHtmlClient())
            {
                HttpResponseMessage response = await client.GetAsync(giteaUrl);
                if (response.StatusCode == System.Net.HttpStatusCode.OK)
                {
                    string htmlContent = await response.Content.ReadAsStringAsync();
                    appKeyIds = FindAllAppKeysId(htmlContent, keyName);
                }
            }

            await Task.Run(() => DeleteAllAppKeys(appKeyIds, csrf));
        }

        private async Task DeleteAllAppKeys(List<string> appKeys, string csrf)
        {
            Uri giteaUrl = BuildGiteaUrl("/user/settings/applications/delete");

            using (HttpClient client = GetWebHtmlClient())
            {
                foreach (string key in appKeys)
                {
                    _logger.LogInformation("Deleting appkey with id " + key);
                    List<KeyValuePair<string, string>> formValues = new List<KeyValuePair<string, string>>();
                    formValues.Add(new KeyValuePair<string, string>("_csrf", csrf));
                    formValues.Add(new KeyValuePair<string, string>("id", key));

                    FormUrlEncodedContent content = new FormUrlEncodedContent(formValues);
                    HttpResponseMessage response = await client.PostAsync(giteaUrl, content);
                    if (!response.StatusCode.Equals(HttpStatusCode.OK))
                    {
                        break;
                    }
                }
            }
        }

        private List<string> FindAllAppKeysId(string htmlContent, string keyName = null)
        {
            List<string> htmlValues = new List<string>();
            HtmlAgilityPack.HtmlDocument htmlDocument = new HtmlAgilityPack.HtmlDocument();
            htmlDocument.LoadHtml(htmlContent);

            HtmlAgilityPack.HtmlNode node = htmlDocument.DocumentNode.SelectSingleNode("//div[contains(@class, 'ui key list')]");

            HtmlAgilityPack.HtmlNodeCollection nodes = node.ChildNodes;

            foreach (HtmlAgilityPack.HtmlNode keyNode in nodes)
            {
                if (keyNode.OuterHtml.Contains(keyName == null ? "AltinnStudioAppKey" : keyName))
                {
                    // Returns the button node
                    HtmlAgilityPack.HtmlNode deleteButtonNode = keyNode.SelectSingleNode("./div/button");
                    string dataId = deleteButtonNode.GetAttributeValue("data-id", string.Empty);
                    htmlValues.Add(dataId);
                }
            }

            return htmlValues;
        }

        private bool IsLocalRepo(string org, string app)
        {
            string localAppRepoFolder = _settings.GetServicePath(org, app, AuthenticationHelper.GetDeveloperUserName(_httpContextAccessor.HttpContext));
            if (Directory.Exists(localAppRepoFolder))
            {
                try
                {
                    using (LibGit2Sharp.Repository repo = new LibGit2Sharp.Repository(localAppRepoFolder))
                    {
                        return true;
                    }
                }
                catch (Exception)
                {
                    return false;
                }
            }

            return false;
        }

        private string GetStringFromHtmlContent(string htmlContent, string inputSearchTextBefore, string inputSearchTextAfter)
        {
            int start = htmlContent.IndexOf(inputSearchTextBefore);

            // Add the lengt of the search string to find the start place for form vlaue
            start += inputSearchTextBefore.Length;

            // Find the end of the input value content in html (input element with " as end)
            int stop = htmlContent.IndexOf(inputSearchTextAfter, start);

            if (start > 0 && stop > 0 && stop > start)
            {
                string formValue = htmlContent.Substring(start, stop - start);
                return formValue;
            }

            return null;
        }

        private async Task<Organization> GetCachedOrg(string org)
        {
            Organization organisation = null;
            string cachekey = "org_" + org;

            if (!_cache.TryGetValue(cachekey, out organisation))
            {
<<<<<<< HEAD
                try
                {
                    org = await GetOrganization(orgName);
                }
                catch
                {
                    org = new Organization
                    {
                        Id = -1
                    };
=======
                organisation = await GetOrganization(org);

                // Null value is not cached. so set id property to -1
                if (organisation == null)
                {
                    organisation = new Organization();
                    organisation.Id = -1;
>>>>>>> 994f1f5e
                }

                // Null value is not cached. so set id property to -1
                ////if (org == null)
                ////{
                ////    org = new Organization();
                ////    org.Id = -1;
                ////}

                var cacheEntryOptions = new MemoryCacheEntryOptions()

                // Keep in cache for this time, reset time if accessed.
                .SetSlidingExpiration(TimeSpan.FromSeconds(3600));

                // Save data in cache.
                _cache.Set(cachekey, organisation, cacheEntryOptions);
            }

            return organisation;
        }

        private HttpClient GetWebHtmlClient(bool allowAutoRedirect = true, Cookie tokenCookie = null)
        {
            string giteaSession = AuthenticationHelper.GetGiteaSession(_httpContextAccessor.HttpContext, _settings.GiteaCookieName);
            Cookie cookie = CreateGiteaSessionCookie(giteaSession);
            CookieContainer cookieContainer = new CookieContainer();
            cookieContainer.Add(cookie);

            if (tokenCookie != null)
            {
                cookieContainer.Add(tokenCookie);
            }

            HttpClientHandler handler = new HttpClientHandler() { CookieContainer = cookieContainer, AllowAutoRedirect = allowAutoRedirect };

            return new HttpClient(handler);
        }

        private Cookie CreateGiteaSessionCookie(string giteaSession)
        {
            // TODO: Figure out how appsettings.json parses values and merges with environment variables and use these here
            // Since ":" is not valid in environment variables names in kubernetes, we can't use current docker-compose environment variables
            return (Environment.GetEnvironmentVariable("ServiceRepositorySettings__ApiEndpointHost") != null)
                    ? new Cookie(_settings.GiteaCookieName, giteaSession, "/", Environment.GetEnvironmentVariable("ServiceRepositorySettings__ApiEndpointHost"))
                    : new Cookie(_settings.GiteaCookieName, giteaSession, "/", _settings.ApiEndPointHost);
        }

        private Uri BuildGiteaUrl(string path)
        {
            return (Environment.GetEnvironmentVariable("ServiceRepositorySettings__RepositoryBaseURL") != null)
                     ? new Uri(Environment.GetEnvironmentVariable("ServiceRepositorySettings__RepositoryBaseURL") + path)
                     : new Uri(_settings.RepositoryBaseURL + path);
        }

        private string GetApiEndpointHost()
        {
            return Environment.GetEnvironmentVariable("ServiceRepositorySettings__ApiEndPointHost") ?? _settings.ApiEndPointHost;
        }

        private Cookie StealMacaronCookie(HttpResponseMessage response)
        {
            string macaronFlashKey = "macaron_flash";
            string setCookieHeader = response.Headers.GetValues("Set-Cookie")
                .Where(s => s.Contains(macaronFlashKey))
                .First()
                .Split(";")[0];

            var splitSetCookieHeader = setCookieHeader.Split("=");
            string macaronFlashValue = splitSetCookieHeader[1];

            return new Cookie(macaronFlashKey, macaronFlashValue, "/", GetApiEndpointHost());
        }
    }
}<|MERGE_RESOLUTION|>--- conflicted
+++ resolved
@@ -75,7 +75,6 @@
         /// <returns>The newly created repository</returns>
         public async Task<Repository> CreateRepository(string org, CreateRepoOption createRepoOption)
         {
-<<<<<<< HEAD
             Repository repository = new Repository();
             string developerUserName = AuthenticationHelper.GetDeveloperUserName(_httpContextAccessor.HttpContext);
             string urlEnd = developerUserName == owner ? "user/repos" : "org/" + owner + "/repos";
@@ -85,26 +84,6 @@
             {
                 Stream stream = await response.Content.ReadAsStreamAsync();
                 repository = serializer.ReadObject(stream) as Repository;
-=======
-            AltinnCore.RepositoryClient.Model.Repository repository = new Repository();
-            DataContractJsonSerializer serializer = new DataContractJsonSerializer(typeof(AltinnCore.RepositoryClient.Model.Repository));
-            string urlEnd = AuthenticationHelper.GetDeveloperUserName(_httpContextAccessor.HttpContext) == org ? "/user/repos" : "/org/" + org + "/repos";
-            Uri endpointUrl = new Uri(GetApiBaseUrl() + urlEnd);
-            using (HttpClient client = GetApiClient())
-            {
-                HttpResponseMessage response = await client.PostAsJsonAsync<CreateRepoOption>(endpointUrl, createRepoOption);
-                if (response.StatusCode == System.Net.HttpStatusCode.Created)
-                {
-                    Stream stream = await response.Content.ReadAsStreamAsync();
-                    repository = serializer.ReadObject(stream) as AltinnCore.RepositoryClient.Model.Repository;
-                }
-                else
-                {
-                    _logger.LogError("User " + AuthenticationHelper.GetDeveloperUserName(_httpContextAccessor.HttpContext) + " Create repository failed with statuscode " + response.StatusCode + " for " + org + " and reponame " + createRepoOption.Name);
-                }
-
-                repository.RepositoryCreatedStatus = response.StatusCode;
->>>>>>> 994f1f5e
             }
             else
             {
@@ -225,23 +204,13 @@
             Repository returnRepository = null;
             DataContractJsonSerializer serializer = new DataContractJsonSerializer(typeof(Repository));
 
-<<<<<<< HEAD
             string giteaUrl = $"repos/{owner}/{repository}";
             HttpResponseMessage response = await _httpClient.GetAsync(giteaUrl);
             if (response.StatusCode == HttpStatusCode.OK)
-=======
-            Uri giteaUrl = new Uri(GetApiBaseUrl() + $"/repos/{org}/{repository}");
-
-            using (HttpClient client = GetApiClient())
->>>>>>> 994f1f5e
             {
                 Stream stream = await response.Content.ReadAsStreamAsync();
                 {
-<<<<<<< HEAD
                     returnRepository = serializer.ReadObject(stream) as Repository;
-=======
-                    _logger.LogError($"User {AuthenticationHelper.GetDeveloperUserName(_httpContextAccessor.HttpContext)} fetching app {org}/{repository} failed with reponsecode {response.StatusCode}");
->>>>>>> 994f1f5e
                 }
             }
             else
@@ -259,13 +228,8 @@
                 watch = System.Diagnostics.Stopwatch.StartNew();
                 Organization organisation = await GetCachedOrg(returnRepository.Owner.Login);
                 watch.Stop();
-<<<<<<< HEAD
                 _logger.Log(LogLevel.Information, "Getcachedorg - {0} ", watch.ElapsedMilliseconds);
                 if (org.Id != -1)
-=======
-                _logger.Log(Microsoft.Extensions.Logging.LogLevel.Information, "Getcachedorg - {0} ", watch.ElapsedMilliseconds);
-                if (organisation.Id != -1)
->>>>>>> 994f1f5e
                 {
                     returnRepository.Owner.UserType = UserType.Org;
                 }
@@ -282,7 +246,6 @@
         /// <returns>A list over all</returns>
         public async Task<List<Organization>> GetUserOrganizations()
         {
-<<<<<<< HEAD
             HttpResponseMessage response = await _httpClient.GetAsync("user/orgs");
             if (response.StatusCode == HttpStatusCode.OK)
             {
@@ -292,54 +255,6 @@
             _logger.LogError("User " + AuthenticationHelper.GetDeveloperUserName(_httpContextAccessor.HttpContext) + " Get Organizations failed with statuscode " + response.StatusCode);
 
             return null;
-=======
-            List<AltinnCore.RepositoryClient.Model.Organization> organisations = null;
-            DataContractJsonSerializer serializer = new DataContractJsonSerializer(typeof(List<AltinnCore.RepositoryClient.Model.Organization>));
-            Uri giteaUrl = new Uri(GetApiBaseUrl() + "/user/orgs");
-
-            using (HttpClient client = GetApiClient())
-            {
-                HttpResponseMessage response = await client.GetAsync(giteaUrl);
-                if (response.StatusCode == System.Net.HttpStatusCode.OK)
-                {
-                    Stream stream = await response.Content.ReadAsStreamAsync();
-                    organisations = serializer.ReadObject(stream) as List<AltinnCore.RepositoryClient.Model.Organization>;
-                }
-                else
-                {
-                    _logger.LogError("User " + AuthenticationHelper.GetDeveloperUserName(_httpContextAccessor.HttpContext) + " Get Organizations failed with statuscode " + response.StatusCode);
-                }
-            }
-
-            return organisations;
-        }
-
-        /// <summary>
-        /// Returns information about an organisation based on name
-        /// </summary>
-        /// <param name="org">Unique identifier of the organisation responsible for the app.</param>
-        /// <returns>The organisation object</returns>
-        public async Task<AltinnCore.RepositoryClient.Model.Organization> GetOrganization(string org)
-        {
-            AltinnCore.RepositoryClient.Model.Organization organisation = null;
-            DataContractJsonSerializer serializer = new DataContractJsonSerializer(typeof(AltinnCore.RepositoryClient.Model.Organization));
-            Uri giteaUrl = new Uri(GetApiBaseUrl() + "/orgs/" + org);
-            using (HttpClient client = GetApiClient())
-            {
-                HttpResponseMessage response = await client.GetAsync(giteaUrl);
-                if (response.StatusCode == System.Net.HttpStatusCode.OK)
-                {
-                    Stream stream = await response.Content.ReadAsStreamAsync();
-                    organisation = serializer.ReadObject(stream) as AltinnCore.RepositoryClient.Model.Organization;
-                }
-                else
-                {
-                    _logger.LogError("User " + AuthenticationHelper.GetDeveloperUserName(_httpContextAccessor.HttpContext) + " GetOrganization failed with statuscode " + response.StatusCode + "for " + org);
-                }
-            }
-
-            return organisation;
->>>>>>> 994f1f5e
         }
 
         /// <summary>
@@ -350,28 +265,10 @@
         /// <returns>The branches</returns>
         public async Task<List<Branch>> GetBranches(string org, string repo)
         {
-<<<<<<< HEAD
             HttpResponseMessage response = await _httpClient.GetAsync($"repos/{owner}/{repo}/branches");
             if (response.StatusCode == HttpStatusCode.OK)
             {
                 return await response.Content.ReadAsAsync<List<Branch>>();
-=======
-            List<Branch> branches = null;
-            DataContractJsonSerializer serializer = new DataContractJsonSerializer(typeof(List<Branch>));
-            Uri giteaUrl = new Uri(GetApiBaseUrl() + "/repos/" + org + "/" + repo + "/branches");
-            using (HttpClient client = GetApiClient())
-            {
-                HttpResponseMessage response = await client.GetAsync(giteaUrl);
-                if (response.StatusCode == System.Net.HttpStatusCode.OK)
-                {
-                    Stream stream = await response.Content.ReadAsStreamAsync();
-                    branches = serializer.ReadObject(stream) as List<Branch>;
-                }
-                else
-                {
-                    _logger.LogError("User " + AuthenticationHelper.GetDeveloperUserName(_httpContextAccessor.HttpContext) + " GetBranches response failed with statuscode " + response.StatusCode + " for " + org + " " + repo);
-                }
->>>>>>> 994f1f5e
             }
 
             _logger.LogError("User " + AuthenticationHelper.GetDeveloperUserName(_httpContextAccessor.HttpContext) + " GetBranches response failed with statuscode " + response.StatusCode + " for " + owner + " " + repo);
@@ -382,28 +279,10 @@
         /// <inheritdoc />
         public async Task<Branch> GetBranch(string org, string repository, string branch)
         {
-<<<<<<< HEAD
             HttpResponseMessage response = await _httpClient.GetAsync($"repos/{owner}/{repository}/branches/{branch}");
             if (response.StatusCode == HttpStatusCode.OK)
             {
                 return await response.Content.ReadAsAsync<Branch>();
-=======
-            Branch branchinfo = null;
-            DataContractJsonSerializer serializer = new DataContractJsonSerializer(typeof(Branch));
-            Uri giteaUrl = new Uri($"{GetApiBaseUrl()}/repos/{org}/{repository}/branches/{branch}");
-            using (HttpClient client = GetApiClient())
-            {
-                HttpResponseMessage response = await client.GetAsync(giteaUrl);
-                if (response.StatusCode == System.Net.HttpStatusCode.OK)
-                {
-                    Stream stream = await response.Content.ReadAsStreamAsync();
-                    branchinfo = serializer.ReadObject(stream) as Branch;
-                }
-                else
-                {
-                    _logger.LogError("User " + AuthenticationHelper.GetDeveloperUserName(_httpContextAccessor.HttpContext) + " GetBranch response failed with statuscode " + response.StatusCode + " for " + org + " / " + repository + " branch: " + branch);
-                }
->>>>>>> 994f1f5e
             }
 
             _logger.LogError("User " + AuthenticationHelper.GetDeveloperUserName(_httpContextAccessor.HttpContext) + " GetBranch response failed with statuscode " + response.StatusCode + " for " + owner + " / " + repository + " branch: " + branch);
@@ -625,7 +504,6 @@
 
             if (!_cache.TryGetValue(cachekey, out organisation))
             {
-<<<<<<< HEAD
                 try
                 {
                     org = await GetOrganization(orgName);
@@ -636,23 +514,14 @@
                     {
                         Id = -1
                     };
-=======
-                organisation = await GetOrganization(org);
+                }
 
                 // Null value is not cached. so set id property to -1
-                if (organisation == null)
-                {
-                    organisation = new Organization();
-                    organisation.Id = -1;
->>>>>>> 994f1f5e
-                }
-
-                // Null value is not cached. so set id property to -1
-                ////if (org == null)
-                ////{
-                ////    org = new Organization();
-                ////    org.Id = -1;
-                ////}
+                if (org == null)
+                {
+                    org = new Organization();
+                    org.Id = -1;
+                }
 
                 var cacheEntryOptions = new MemoryCacheEntryOptions()
 
