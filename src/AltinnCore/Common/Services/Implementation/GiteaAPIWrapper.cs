using System;
using System.Collections.Generic;
using System.IO;
using System.Linq;
using System.Net;
using System.Net.Http;
using System.Runtime.Serialization.Json;
using System.Threading.Tasks;
using AltinnCore.Common.Configuration;
using AltinnCore.Common.Helpers;
using AltinnCore.Common.Services.Interfaces;
using AltinnCore.RepositoryClient.Model;
using Microsoft.AspNetCore.Http;
using Microsoft.Extensions.Options;

namespace AltinnCore.Common.Services.Implementation
{
    /// <summary>
    /// Implementation for gitea wrapper
    /// </summary>
    public class GiteaAPIWrapper : IGitea
    {
        private readonly ServiceRepositorySettings _settings;
        private readonly IHttpContextAccessor _httpContextAccessor;

        /// <summary>
        /// Initializes a new instance of the <see cref="GiteaAPIWrapper"/> class
        /// </summary>
        /// <param name="repositorySettings">the repository settings</param>
        /// <param name="httpContextAccessor">the http context accessor</param>
        public GiteaAPIWrapper(IOptions<ServiceRepositorySettings> repositorySettings, IHttpContextAccessor httpContextAccessor)
        {
            _settings = repositorySettings.Value;
            _httpContextAccessor = httpContextAccessor;
        }

        /// <inheritdoc/>
        public async Task<AltinnCore.RepositoryClient.Model.User> GetCurrentUser(string giteaSession)
        {
            AltinnCore.RepositoryClient.Model.User user = null;
            DataContractJsonSerializer serializer = new DataContractJsonSerializer(typeof(AltinnCore.RepositoryClient.Model.User));
            Uri giteaUrl = null;
            Cookie cookie = null;

            // TODO: Figure out how appsettings.json parses values and merges with environment variables and use these here
            // Since ":" is not valid in environment variables names in kubernetes, we can't use current docker-compose environment variables
            if (Environment.GetEnvironmentVariable("GiteaApiEndpoint") != null && Environment.GetEnvironmentVariable("GiteaEndpoint") != null)
            {
                giteaUrl = new Uri(Environment.GetEnvironmentVariable("GiteaApiEndpoint") + "/user");
                cookie = new Cookie(_settings.GiteaCookieName, giteaSession, "/", Environment.GetEnvironmentVariable("GiteaEndpoint"));
            }
            else
            {
                giteaUrl = new Uri(_settings.ApiEndPoint + "/user");
                cookie = new Cookie(_settings.GiteaCookieName, giteaSession, "/", _settings.ApiEndPointHost);
            }

            CookieContainer cookieContainer = new CookieContainer();
            cookieContainer.Add(cookie);
            HttpClientHandler handler = new HttpClientHandler() { CookieContainer = cookieContainer };
            using (HttpClient client = new HttpClient(handler))
            {
                var response = client.GetAsync(giteaUrl);
                if (response.Result.StatusCode == System.Net.HttpStatusCode.OK)
                {
                    Stream stream = await response.Result.Content.ReadAsStreamAsync();
                    user = serializer.ReadObject(stream) as AltinnCore.RepositoryClient.Model.User;
                }
                else if (response.Result.StatusCode == System.Net.HttpStatusCode.Forbidden ||
                response.Result.StatusCode == System.Net.HttpStatusCode.Unauthorized)
                {
                    // User is not logged in.
                    return null;
                }
                else
                {
                    // Will cause an exception Temporary workaround
                    Stream stream = await response.Result.Content.ReadAsStreamAsync();
                    user = serializer.ReadObject(stream) as AltinnCore.RepositoryClient.Model.User;
                }
            }

            return user;
        }

        /// <summary>
        /// Create repository
        /// </summary>
<<<<<<< HEAD
        /// <param name="giteaSession"></param>
        /// <param name="org"></param>
        /// <param name="createRepoOption"></param>
        /// <returns>The newly created repository</returns>
=======
        /// <param name="giteaSession">the gitea session</param>
        /// <param name="org">the organisation</param>
        /// <param name="createRepoOption">the options for creating repository</param>
        /// <returns></returns>
>>>>>>> dfbe45b1
        public async Task<Repository> CreateRepositoryForOrg(string giteaSession, string org, CreateRepoOption createRepoOption)
        {
            AltinnCore.RepositoryClient.Model.Repository repository = null;
            DataContractJsonSerializer serializer = new DataContractJsonSerializer(typeof(AltinnCore.RepositoryClient.Model.Repository));

            Uri giteaUrl = new Uri(_settings.ApiEndPoint + "/org/" + org + "/repos");
            Cookie cookie = new Cookie(_settings.GiteaCookieName, giteaSession, "/", _settings.ApiEndPointHost);

            if (Environment.GetEnvironmentVariable("GiteaApiEndpoint") != null && Environment.GetEnvironmentVariable("GiteaEndpoint") != null)
            {
                giteaUrl = new Uri(Environment.GetEnvironmentVariable("GiteaApiEndpoint") + "/org/" + org + "/repos");
                cookie = new Cookie(_settings.GiteaCookieName, giteaSession, "/", Environment.GetEnvironmentVariable("GiteaEndpoint"));
            }

            CookieContainer cookieContainer = new CookieContainer();
            cookieContainer.Add(cookie);
            HttpClientHandler handler = new HttpClientHandler() { CookieContainer = cookieContainer };

            using (HttpClient client = new HttpClient(handler))
            {
                var response = client.PostAsJsonAsync<CreateRepoOption>(giteaUrl, createRepoOption);
                if (response.Result.StatusCode == System.Net.HttpStatusCode.Created)
                {
                    Stream stream = await response.Result.Content.ReadAsStreamAsync();
                    repository = serializer.ReadObject(stream) as AltinnCore.RepositoryClient.Model.Repository;
                }
                else if (response.Result.StatusCode == System.Net.HttpStatusCode.Forbidden ||
                response.Result.StatusCode == System.Net.HttpStatusCode.Unauthorized)
                {
                    // User is not logged in.
                    return null;
                }
                else
                {
                    // Will cause an exception Temporary workaround
                    Stream stream = await response.Result.Content.ReadAsStreamAsync();
                    repository = serializer.ReadObject(stream) as AltinnCore.RepositoryClient.Model.Repository;
                }
            }

            return repository;
        }

        /// <inheritdoc/>
        public async Task<SearchResults> SearchRepository(bool onlyAdmin, string keyWord, int page)
        {
            string giteaSession = AuthenticationHelper.GetGiteaSession(_httpContextAccessor.HttpContext, _settings.GiteaCookieName);
            User user = GetCurrentUser(giteaSession).Result;

            SearchResults repository = null;
            DataContractJsonSerializer serializer = new DataContractJsonSerializer(typeof(SearchResults));

            Uri giteaUrl = null;
            if (Environment.GetEnvironmentVariable("GiteaApiEndpoint") != null)
            {
                giteaUrl = new Uri(Environment.GetEnvironmentVariable("GiteaApiEndpoint") + "/repos/search?");
            }
            else
            {
                giteaUrl = new Uri(_settings.ApiEndPoint + "/repos/search?");
            }

            giteaUrl = new Uri(giteaUrl.OriginalString + "limit=" + 50);
            giteaUrl = new Uri(giteaUrl.OriginalString + "&page=" + page);
            if (onlyAdmin)
            {
                giteaUrl = new Uri(giteaUrl.OriginalString + "&uid=" + user.Id);
            }

            if (!string.IsNullOrEmpty(keyWord))
            {
                giteaUrl = new Uri(giteaUrl.OriginalString + "&q=" + keyWord);
            }

            Cookie cookie = null;
            if (Environment.GetEnvironmentVariable("GiteaEndpoint") != null)
            {
                cookie = new Cookie(_settings.GiteaCookieName, giteaSession, "/", Environment.GetEnvironmentVariable("GiteaEndpoint"));
            }
            else
            {
                cookie = new Cookie(_settings.GiteaCookieName, giteaSession, "/", _settings.ApiEndPointHost);
            }

            CookieContainer cookieContainer = new CookieContainer();
            cookieContainer.Add(cookie);
            HttpClientHandler handler = new HttpClientHandler() { CookieContainer = cookieContainer };

            using (HttpClient client = new HttpClient(handler))
            {
                var response = client.GetAsync(giteaUrl);
                if (response.Result.StatusCode == System.Net.HttpStatusCode.OK)
                {
                    Stream stream = await response.Result.Content.ReadAsStreamAsync();
                    repository = serializer.ReadObject(stream) as SearchResults;
                }
                else if (response.Result.StatusCode == System.Net.HttpStatusCode.Forbidden ||
                response.Result.StatusCode == System.Net.HttpStatusCode.Unauthorized)
                {
                    // User is not logged in.
                    return null;
                }
                else
                {
                    // Will cause an exception Temporary workaround
                    Stream stream = await response.Result.Content.ReadAsStreamAsync();
                    repository = serializer.ReadObject(stream) as SearchResults;
                }
            }

            return repository;
        }

        /// <summary>
        /// Does not work because of GITEA BUG. Will create Issue for the one mentioned here
        /// https://github.com/go-gitea/gitea/issues/3842
        /// </summary>
<<<<<<< HEAD
        /// <param name="name"></param>
        /// <returns>null</returns>
=======
        /// <param name="name">app token name</param>
        /// <returns></returns>
>>>>>>> dfbe45b1
        public string CreateAppToken(string name)
        {
            string token = null;

            string giteaSession = AuthenticationHelper.GetGiteaSession(_httpContextAccessor.HttpContext, _settings.GiteaCookieName);
            User user = GetCurrentUser(giteaSession).Result;

            Uri giteaUrl = new Uri(_settings.ApiEndPoint + "/users/" + user.Login + "/tokens?name=" + name);
            Cookie cookie = new Cookie(_settings.GiteaCookieName, giteaSession, "/", _settings.ApiEndPointHost);
            if (Environment.GetEnvironmentVariable("GiteaApiEndpoint") != null && Environment.GetEnvironmentVariable("GiteaEndpoint") != null)
            {
                giteaUrl = new Uri(Environment.GetEnvironmentVariable("GiteaApiEndpoint") + "/users/" + user.Login + "/tokens?name=" + name);
                cookie = new Cookie(_settings.GiteaCookieName, giteaSession, "/", Environment.GetEnvironmentVariable("GiteaEndpoint"));
            }

            CookieContainer cookieContainer = new CookieContainer();
            cookieContainer.Add(cookie);
            HttpClientHandler handler = new HttpClientHandler() { CookieContainer = cookieContainer };

            using (HttpClient client = new HttpClient(handler))
            {
                var response = client.PostAsync(giteaUrl, null);
                if (response.Result.StatusCode == System.Net.HttpStatusCode.Created)
                {
                    token = response.Result.Headers.GetValues("sha1").FirstOrDefault();
                }
                else if (response.Result.StatusCode == System.Net.HttpStatusCode.Forbidden ||
                response.Result.StatusCode == System.Net.HttpStatusCode.Unauthorized)
                {
                    // User is not logged in.
                    return null;
                }

                return null;
            }
        }
    }
}<|MERGE_RESOLUTION|>--- conflicted
+++ resolved
@@ -86,17 +86,10 @@
         /// <summary>
         /// Create repository
         /// </summary>
-<<<<<<< HEAD
-        /// <param name="giteaSession"></param>
-        /// <param name="org"></param>
-        /// <param name="createRepoOption"></param>
-        /// <returns>The newly created repository</returns>
-=======
         /// <param name="giteaSession">the gitea session</param>
         /// <param name="org">the organisation</param>
         /// <param name="createRepoOption">the options for creating repository</param>
-        /// <returns></returns>
->>>>>>> dfbe45b1
+        /// <returns>The newly created repository</returns>
         public async Task<Repository> CreateRepositoryForOrg(string giteaSession, string org, CreateRepoOption createRepoOption)
         {
             AltinnCore.RepositoryClient.Model.Repository repository = null;
@@ -214,13 +207,8 @@
         /// Does not work because of GITEA BUG. Will create Issue for the one mentioned here
         /// https://github.com/go-gitea/gitea/issues/3842
         /// </summary>
-<<<<<<< HEAD
-        /// <param name="name"></param>
+        /// <param name="name">app token name</param>
         /// <returns>null</returns>
-=======
-        /// <param name="name">app token name</param>
-        /// <returns></returns>
->>>>>>> dfbe45b1
         public string CreateAppToken(string name)
         {
             string token = null;
