using System;
using System.Collections.Generic;
using System.Globalization;
using System.IO;
using System.Linq;
using AltinnCore.Common.Backend;
using AltinnCore.Common.Configuration;
using AltinnCore.Common.Constants;
using AltinnCore.Common.Services.Interfaces;
using AltinnCore.ServiceLibrary;
using AltinnCore.ServiceLibrary.Configuration;
using AltinnCore.ServiceLibrary.ServiceMetadata;
using Microsoft.AspNetCore.Mvc.ApplicationParts;
using Microsoft.AspNetCore.Mvc.Razor.Compilation;
using Microsoft.Extensions.Options;
using Newtonsoft.Json;

namespace AltinnCore.Common.Services.Implementation
{
    using System.Reflection;
    using System.Runtime.Loader;
    using System.Text;
    using AltinnCore.Common.Helpers;
    using AltinnCore.Common.Helpers.Extensions;
    using Microsoft.AspNetCore.Http;

    /// <summary>
    /// Service that handle functionality needed for executing a Altinn Core Service (Functional term)
    /// </summary>
    public class ExecutionSIContainer : IExecution
    {
        private const string SERVICE_IMPLEMENTATION = "AltinnCoreServiceImpl.{0}.{1}_{2}.ServiceImplementation";

        private readonly ServiceRepositorySettings _settings;
        private readonly IRepository _repository;
        private readonly IHttpContextAccessor _httpContextAccessor;

        private Dictionary<string, string> _assemblyNames = new Dictionary<string, string>();

        /// <summary>
        /// Initializes a new instance of the <see cref="ExecutionSIContainer"/> class
        /// </summary>
        /// <param name="settings">The repository setting service needed (set in startup.cs)</param>
        /// <param name="repositoryService">The repository service needed (set in startup.cs)</param>
        /// <param name="compilationService">The service compilation service needed (set in startup.cs)</param>
        /// <param name="partManager">The part manager</param>
        /// <param name="httpContextAccessor">the http context accessor</param>
        public ExecutionSIContainer(
            IOptions<ServiceRepositorySettings> settings,
            IRepository repositoryService,
            ApplicationPartManager partManager,
            IHttpContextAccessor httpContextAccessor)
        {
            _settings = settings.Value;
            _repository = repositoryService;
            _httpContextAccessor = httpContextAccessor;
        }

        /// <summary>
        /// Returns the serviceImplementation for a given service
        /// </summary>
        /// <param name="org">The Organization code for the service owner</param>
        /// <param name="service">The service code for the current service</param>
        /// <returns>The service Implementation</returns>
        public IServiceImplementation GetServiceImplementation(string org, string service)
        {
            string assemblykey = org + "_" + service;
            string implementationTypeName = null;
            Type type = null;

            if (_assemblyNames.ContainsKey(assemblykey))
            {
                implementationTypeName = string.Format(CodeGeneration.ServiceNamespaceTemplate, org, service) + ".ServiceImplementation," + _assemblyNames[assemblykey];

                type = Type.GetType(implementationTypeName);

                if (type != null)
                {
                    return (IServiceImplementation)Activator.CreateInstance(Type.GetType(implementationTypeName));
                }
            }

            implementationTypeName = string.Format(CodeGeneration.ServiceNamespaceTemplate, org, service) + ".ServiceImplementation";

            Assembly asm = AssemblyLoadContext.Default.LoadFromAssemblyPath(_settings.BaseResourceFolderContainer + _settings.GetBinaryFolder() + "AltinnService.dll");

            type = asm.GetType(implementationTypeName);

            if (type != null)
            {
                _assemblyNames.Add(assemblykey, asm.FullName);
            }

            dynamic serviceImplementation = Activator.CreateInstance(type);
            return (IServiceImplementation)serviceImplementation;
        }

        /// <summary>
        /// Creates the service context made available for the Altinn Core services and views.
        /// </summary>
        /// <param name="org">The Organization code for the service owner</param>
        /// <param name="service">The service code for the current service</param>
        /// <returns>The service context</returns>
        public ServiceContext GetServiceContext(string org, string service)
        {
            var context = new ServiceContext
            {
                ServiceModelType = GetServiceImplementation(org, service).GetServiceModelType(),
                ServiceMetaData = _repository.GetServiceMetaData(org, service),
                CurrentCulture = CultureInfo.CurrentUICulture.Name,
                WorkFlow = _repository.GetWorkFlow(org, service),
            };

            if (context.ServiceMetaData != null && context.ServiceMetaData.Elements != null)
            {
                context.RootName = context.ServiceMetaData.Elements.Values.First(e => e.ParentElement == null).Name;
            }

            return context;
        }

        /// <summary>
        /// Generates a new service instanceID for a service
        /// </summary>
        /// <param name="org">The Organization code for the service owner</param>
        /// <param name="service">The service code for the current service</param>
        /// <returns>A new instanceId</returns>
        public int GetNewServiceInstanceID(string org, string service)
        {
            int value = 1000;
            Random rnd = new Random();
            value += rnd.Next(1, 999);
            return value;
        }

        /// <summary>
        /// Returns the list of code list for a service
        /// </summary>
        /// <param name="org">The Organization code for the service owner</param>
        /// <param name="service">The service code for the current service</param>
        /// <returns>List of code lists</returns>
        public Dictionary<string, CodeList> GetCodelists(string org, string service)
        {
            Dictionary<string, CodeList> codeLists = new Dictionary<string, CodeList>();

            ServiceMetadata metaData = _repository.GetServiceMetaData(org, service);

            return codeLists;
        }

        /// <summary>
        /// Return a given code list
        /// </summary>
        /// <param name="org">The Organization code for the service owner</param>
        /// <param name="service">The service code for the current service</param>
        /// <param name="name">The name of the code list</param>
        /// <returns>The code list</returns>
        public CodeList GetCodeListByName(string org, string service, string name)
        {
            CodeList codeList = null;
            string textData = File.ReadAllText(_settings.BaseResourceFolderContainer + _settings.GetCodeListFolder() + name + ".json");
            codeList = JsonConvert.DeserializeObject<CodeList>(textData);

            return codeList;
        }

        /// <summary>
        /// Returns the basic service owner configuration
        /// </summary>
        /// <param name="org">The Organization code for the service owner</param>
        /// <returns>The basic service owner configuration</returns>
        public OrgConfiguration GetServiceOwnerConfiguration(string org)
        {
            OrgConfiguration config;
            string textData = File.ReadAllText(_settings.BaseResourceFolderContainer + org + "/" + org + "/config.json");
            config = JsonConvert.DeserializeObject<OrgConfiguration>(textData);
            return config;
        }

        /// <summary>
        /// Returns the basic service configuration
        /// </summary>
        /// <param name="org">The organization code for the service owner</param>
        /// <param name="service">The service code for the current service</param>
        /// <returns>The basic service configuration</returns>
        public ServiceConfiguration GetServiceConfiguration(string org, string service)
        {
            ServiceConfiguration config;
            string textData = null;
            textData = File.ReadAllText(_settings.BaseResourceFolderContainer + "config.json");

            config = JsonConvert.DeserializeObject<ServiceConfiguration>(textData);
            return config;
        }

        /// <summary>
        /// Gets the raw content of a code list
        /// </summary>
        /// <param name="org">The organization code of the service owner</param>
        /// <param name="service">The service code of the current service</param
        /// <param name="name">The name of the code list to retrieve</param>
        /// <returns>Raw contents of a code list file</returns>
        public string GetCodelist(string org, string service, string name)
        {
            // Not relevant in a container scenario.
            return null;
        }

        /// <inheritdoc/>
        public byte[] GetServiceResource(string org, string service, string resource)
        {
            byte[] fileContent = null;

            if (File.Exists(_settings.BaseResourceFolderContainer + _settings.GetResourceFolder() + resource))
            {
                fileContent = File.ReadAllBytes(_settings.BaseResourceFolderContainer + _settings.GetResourceFolder() + resource);
            }

            return fileContent;
        }

        /// <summary>
        /// Returns the service metadata for a service
        /// </summary>
        /// <param name="org">The Organization code for the service owner</param>
        /// <param name="service">The service code for the current service</param>
        /// <returns>The service metadata for a service</returns>
        public ServiceMetadata GetServiceMetaData(string org, string service)
        {
            string filename = _settings.BaseResourceFolderContainer + _settings.GetMetadataFolder() + _settings.ServiceMetadataFileName;
            string filedata = File.ReadAllText(filename, Encoding.UTF8);
            return JsonConvert.DeserializeObject<ServiceMetadata>(filedata);
        }

        /// <summary>
        /// Get workflow for the service
        /// </summary>
<<<<<<< HEAD
        /// <param name="org"></param>
        /// <param name="service"></param>
        /// <param name="edition"></param>
        /// <returns>The workflow for the service</returns>
=======
        /// <param name="org">the organisation</param>
        /// <param name="service">the service</param>
        /// <param name="edition">the service edition</param>
        /// <returns></returns>
>>>>>>> dfbe45b1
        public List<WorkFlowStep> GetWorkFlow(string org, string service, string edition)
        {
            string filename = _settings.BaseResourceFolderContainer + _settings.GetMetadataFolder() + _settings.WorkFlowFileName;
            string textData = File.ReadAllText(filename, Encoding.UTF8);
            return JsonConvert.DeserializeObject<List<WorkFlowStep>>(textData);
        }
    }
}<|MERGE_RESOLUTION|>--- conflicted
+++ resolved
@@ -235,17 +235,10 @@
         /// <summary>
         /// Get workflow for the service
         /// </summary>
-<<<<<<< HEAD
-        /// <param name="org"></param>
-        /// <param name="service"></param>
-        /// <param name="edition"></param>
-        /// <returns>The workflow for the service</returns>
-=======
         /// <param name="org">the organisation</param>
         /// <param name="service">the service</param>
         /// <param name="edition">the service edition</param>
-        /// <returns></returns>
->>>>>>> dfbe45b1
+        /// <returns>The workflow for the service</returns>
         public List<WorkFlowStep> GetWorkFlow(string org, string service, string edition)
         {
             string filename = _settings.BaseResourceFolderContainer + _settings.GetMetadataFolder() + _settings.WorkFlowFileName;
