--- conflicted
+++ resolved
@@ -18,29 +18,17 @@
 
 namespace AltinnCore.Common.Services.Implementation
 {
-  using AltinnCore.Common.Helpers;
-  using AltinnCore.Common.Helpers.Extensions;
-  using Microsoft.AspNetCore.Http;
-  using System.Reflection;
-  using System.Runtime.Loader;
-  using System.Text;
+    using AltinnCore.Common.Helpers;
+    using AltinnCore.Common.Helpers.Extensions;
+    using Microsoft.AspNetCore.Http;
+    using System.Reflection;
+    using System.Runtime.Loader;
+    using System.Text;
 
     /// <summary>
     /// Service that handle functionality needed for executing a Altinn Core Service (Functional term)
     /// </summary>
-<<<<<<< HEAD
-    /// <param name="settings">The repository setting service needed (set in startup.cs)</param>
-    /// <param name="repositoryService">The repository service needed (set in startup.cs)</param>
-    /// <param name="compilationService">The service compilation service needed (set in startup.cs)</param>
-    /// <param name="partManager">The part manager</param>
-    public ExecutionSIContainer(
-        IOptions<ServiceRepositorySettings> settings,
-        IRepository repositoryService,
-        ApplicationPartManager partManager,
-        IHttpContextAccessor httpContextAccessor)
-=======
     public class ExecutionSIContainer : IExecution
->>>>>>> 80fec4e2
     {
         private const string SERVICE_IMPLEMENTATION = "AltinnCoreServiceImpl.{0}.{1}_{2}.ServiceImplementation";
 
@@ -57,54 +45,33 @@
         /// <param name="repositoryService">The repository service needed (set in startup.cs)</param>
         /// <param name="compilationService">The service compilation service needed (set in startup.cs)</param>
         /// <param name="partManager">The part manager</param>
-        /// <param name="viewRepository">The view Repository</param>
         public ExecutionSIContainer(
             IOptions<ServiceRepositorySettings> settings,
             IRepository repositoryService,
             ApplicationPartManager partManager,
-            IViewRepository viewRepository, IHttpContextAccessor httpContextAccessor)
+            IHttpContextAccessor httpContextAccessor)
         {
             _settings = settings.Value;
             _repository = repositoryService;
             _httpContextAccessor = httpContextAccessor;
         }
 
-<<<<<<< HEAD
-    /// <summary>
-    /// Returns the serviceImplementation for a given service
-    /// </summary>
-    /// <param name="org">The Organization code for the service owner</param>
-    /// <param name="service">The service code for the current service</param>
-    /// <returns>The service Implementation</returns>
-    public IServiceImplementation GetServiceImplementation(string org, string service)
-    {
-
-      string assemblykey = org + "_" + service;
-      string implementationTypeName = null;
-      Type type = null;
-
-      if (_assemblyNames.ContainsKey(assemblykey))
-      {
-        implementationTypeName = string.Format(CodeGeneration.ServiceNamespaceTemplate, org, service) + ".ServiceImplementation," + _assemblyNames[assemblykey];
-=======
         /// <summary>
         /// Returns the serviceImplementation for a given service
         /// </summary>
         /// <param name="org">The Organization code for the service owner</param>
         /// <param name="service">The service code for the current service</param>
-        /// <param name="edition">The edition code for the current service</param>
         /// <returns>The service Implementation</returns>
-        public IServiceImplementation GetServiceImplementation(string org, string service, string edition)
-        {
-
-            string assemblykey = org + "_" + service + "_" + edition;
+        public IServiceImplementation GetServiceImplementation(string org, string service)
+        {
+
+            string assemblykey = org + "_" + service;
             string implementationTypeName = null;
             Type type = null;
 
             if (_assemblyNames.ContainsKey(assemblykey))
             {
-                implementationTypeName = string.Format(CodeGeneration.ServiceNamespaceTemplate, org, service, edition) + ".ServiceImplementation," + _assemblyNames[assemblykey];
->>>>>>> 80fec4e2
+                implementationTypeName = string.Format(CodeGeneration.ServiceNamespaceTemplate, org, service) + ".ServiceImplementation," + _assemblyNames[assemblykey];
 
                 type = Type.GetType(implementationTypeName);
 
@@ -114,11 +81,7 @@
                 }
             }
 
-<<<<<<< HEAD
-      implementationTypeName = string.Format(CodeGeneration.ServiceNamespaceTemplate, org, service) + ".ServiceImplementation";
-=======
-            implementationTypeName = string.Format(CodeGeneration.ServiceNamespaceTemplate, org, service, edition) + ".ServiceImplementation";
->>>>>>> 80fec4e2
+            implementationTypeName = string.Format(CodeGeneration.ServiceNamespaceTemplate, org, service) + ".ServiceImplementation";
 
             Assembly asm = AssemblyLoadContext.Default.LoadFromAssemblyPath(_settings.BaseResourceFolderContainer + _settings.GetBinaryFolder() + "AltinnService.dll");
 
@@ -133,73 +96,20 @@
             return (IServiceImplementation)serviceImplementation;
         }
 
-<<<<<<< HEAD
-    /// <summary>
-    /// Creates the service context made available for the Altinn Core services and views.
-    /// </summary>
-    /// <param name="org">The Organization code for the service owner</param>
-    /// <param name="service">The service code for the current service</param>
-    /// <returns>The service context</returns>
-    public ServiceContext GetServiceContext(string org, string service)
-    {
-      var context = new ServiceContext
-      {
-        ServiceModelType = GetServiceImplementation(org, service).GetServiceModelType(),
-        ServiceText = _repository.GetServiceTexts(org, service),
-        ServiceMetaData = _repository.GetServiceMetaData(org, service),
-        CurrentCulture = CultureInfo.CurrentUICulture.Name,
-        WorkFlow = _repository.GetWorkFlow(org, service)
-      };
-
-      if (context.ServiceMetaData != null && context.ServiceMetaData.Elements != null)
-      {
-        context.RootName = context.ServiceMetaData.Elements.Values.First(e => e.ParentElement == null).Name;
-      }
-
-      return context;
-    }
-
-    /// <summary>
-    /// Generates a new service instanceID for a service
-    /// </summary>
-    /// <param name="org">The Organization code for the service owner</param>
-    /// <param name="service">The service code for the current service</param>
-    /// <returns>A new instanceId</returns>
-    public int GetNewServiceInstanceID(string org, string service)
-    {
-      int value = 1000;
-      Random rnd = new Random();
-      value += rnd.Next(1, 999);
-      return value;
-    }
-
-    /// <summary>
-    /// Returns the list of code list for a service
-    /// </summary>
-    /// <param name="org">The Organization code for the service owner</param>
-    /// <param name="service">The service code for the current service</param>
-    /// <returns>List of code lists</returns>
-    public Dictionary<string, CodeList> GetCodelists(string org, string service)
-    {
-      Dictionary<string, CodeList> codeLists = new Dictionary<string, CodeList>();
-
-      ServiceMetadata metaData = _repository.GetServiceMetaData(org, service);
-=======
         /// <summary>
         /// Creates the service context made available for the Altinn Core services and views.
         /// </summary>
         /// <param name="org">The Organization code for the service owner</param>
         /// <param name="service">The service code for the current service</param>
-        /// <param name="edition">The edition code for the current service</param>
         /// <returns>The service context</returns>
-        public ServiceContext GetServiceContext(string org, string service, string edition)
+        public ServiceContext GetServiceContext(string org, string service)
         {
             var context = new ServiceContext
             {
-                ServiceModelType = GetServiceImplementation(org, service, edition).GetServiceModelType(),
-                ServiceMetaData = GetServiceMetaData(org, service, edition),
+                ServiceModelType = GetServiceImplementation(org, service).GetServiceModelType(),
+                ServiceMetaData = _repository.GetServiceMetaData(org, service),
                 CurrentCulture = CultureInfo.CurrentUICulture.Name,
-                WorkFlow = GetWorkFlow(org, service, edition)
+                WorkFlow = _repository.GetWorkFlow(org, service)
             };
 
             if (context.ServiceMetaData != null && context.ServiceMetaData.Elements != null)
@@ -215,9 +125,8 @@
         /// </summary>
         /// <param name="org">The Organization code for the service owner</param>
         /// <param name="service">The service code for the current service</param>
-        /// <param name="edition">The edition code for the current service</param>
         /// <returns>A new instanceId</returns>
-        public int GetNewServiceInstanceID(string org, string service, string edition)
+        public int GetNewServiceInstanceID(string org, string service)
         {
             int value = 1000;
             Random rnd = new Random();
@@ -230,46 +139,28 @@
         /// </summary>
         /// <param name="org">The Organization code for the service owner</param>
         /// <param name="service">The service code for the current service</param>
-        /// <param name="edition">The edition code for the current service</param>
         /// <returns>List of code lists</returns>
-        public Dictionary<string, CodeList> GetCodelists(string org, string service, string edition)
+        public Dictionary<string, CodeList> GetCodelists(string org, string service)
         {
             Dictionary<string, CodeList> codeLists = new Dictionary<string, CodeList>();
 
-            ServiceMetadata metaData = _repository.GetServiceMetaData(org, service, edition);
->>>>>>> 80fec4e2
+            ServiceMetadata metaData = _repository.GetServiceMetaData(org, service);
 
             return codeLists;
         }
 
-<<<<<<< HEAD
-    /// <summary>
-    /// Return a given code list
-    /// </summary>
-    /// <param name="org">The Organization code for the service owner</param>
-    /// <param name="service">The service code for the current service</param>
-    /// <param name="name">The name of the code list</param>
-    /// <returns>The code list</returns>
-    public CodeList GetCodeListByName(string org, string service, string name)
-    {
-      CodeList codeList = null;
-      string textData = File.ReadAllText(_settings.BaseResourceFolderContainer + _settings.GetCodeListFolder()  + name + ".json");
-      codeList = JsonConvert.DeserializeObject<CodeList>(textData);
-=======
         /// <summary>
         /// Return a given code list
         /// </summary>
         /// <param name="org">The Organization code for the service owner</param>
         /// <param name="service">The service code for the current service</param>
-        /// <param name="edition">The edition code for the current service</param>
         /// <param name="name">The name of the code list</param>
         /// <returns>The code list</returns>
-        public CodeList GetCodeListByName(string org, string service, string edition, string name)
+        public CodeList GetCodeListByName(string org, string service, string name)
         {
             CodeList codeList = null;
             string textData = File.ReadAllText(_settings.BaseResourceFolderContainer + _settings.GetCodeListFolder() + name + ".json");
             codeList = JsonConvert.DeserializeObject<CodeList>(textData);
->>>>>>> 80fec4e2
 
             return codeList;
         }
@@ -287,66 +178,19 @@
             return config;
         }
 
-<<<<<<< HEAD
-    /// <summary>
-    /// Returns the basic service configuration
-    /// </summary>
-    /// <param name="org">The organization code for the service owner</param>
-    /// <param name="service">The service code for the current service</param>
-    /// <returns>The basic service configuration</returns>
-    public ServiceConfiguration GetServiceConfiguration(string org, string service)
-    {
-      ServiceConfiguration config;
-      string textData = null;
-      textData = File.ReadAllText(_settings.BaseResourceFolderContainer + "config.json");
-     
-      config = JsonConvert.DeserializeObject<ServiceConfiguration>(textData);
-      return config;
-    }
-
-    /// <summary>
-    /// Gets the raw content of a code list
-    /// </summary>
-    /// <param name="org">The organization code of the service owner</param>
-    /// <param name="service">The service code of the current service</param
-    /// <param name="name">The name of the code list to retrieve</param>
-    /// <returns>Raw contents of a code list file</returns>
-    public string GetCodelist(string org, string service, string name)
-    {
-        // Not relevant in a container scenario. 
-      return null;
-    }
-
-    public byte[] GetServiceResource(string org, string service, string resource)
-    {
-      byte[] fileContent = null;
-=======
         /// <summary>
         /// Returns the basic service configuration
         /// </summary>
-        /// <param name="org">The Organization code for the service owner</param>
+        /// <param name="org">The organization code for the service owner</param>
         /// <param name="service">The service code for the current service</param>
         /// <returns>The basic service configuration</returns>
         public ServiceConfiguration GetServiceConfiguration(string org, string service)
         {
-            // TODO: Probably not needed when we restructure the service/edition concept. 
-            return null;
-        }
-
-        /// <summary>
-        /// Returns the basic service edition configuration
-        /// </summary>
-        /// <param name="org">The organization code for the service owner</param>
-        /// <param name="service">The service code for the current service</param>
-        /// <param name="edition">The edition code for the current service</param>
-        /// <returns>The basic service edition configuration</returns>
-        public EditionConfiguration GetEditionConfiguration(string org, string service, string edition)
-        {
-            EditionConfiguration config;
+            ServiceConfiguration config;
             string textData = null;
             textData = File.ReadAllText(_settings.BaseResourceFolderContainer + "config.json");
 
-            config = JsonConvert.DeserializeObject<EditionConfiguration>(textData);
+            config = JsonConvert.DeserializeObject<ServiceConfiguration>(textData);
             return config;
         }
 
@@ -354,18 +198,16 @@
         /// Gets the raw content of a code list
         /// </summary>
         /// <param name="org">The organization code of the service owner</param>
-        /// <param name="service">The service code of the current service</param>
-        /// <param name="edition">The edition code of the current service</param>
+        /// <param name="service">The service code of the current service</param
         /// <param name="name">The name of the code list to retrieve</param>
         /// <returns>Raw contents of a code list file</returns>
-        public string GetCodelist(string org, string service, string edition, string name)
+        public string GetCodelist(string org, string service, string name)
         {
             // Not relevant in a container scenario. 
             return null;
         }
->>>>>>> 80fec4e2
-
-        public byte[] GetServiceResource(string org, string service, string edition, string resource)
+
+        public byte[] GetServiceResource(string org, string service, string resource)
         {
             byte[] fileContent = null;
 
@@ -374,19 +216,6 @@
                 fileContent = File.ReadAllBytes(_settings.BaseResourceFolderContainer + _settings.GetResourceFolder() + resource);
             }
 
-<<<<<<< HEAD
-    /// <summary>
-    /// Returns the service metadata for a service
-    /// </summary>
-    /// <param name="org">The Organization code for the service owner</param>
-    /// <param name="service">The service code for the current service</param>
-    /// <returns>The service metadata for a service</returns>
-    public ServiceMetadata GetServiceMetaData(string org, string service)
-    {
-      string filename = _settings.BaseResourceFolderContainer + _settings.GetMetadataFolder()  + _settings.ServiceMetadataFileName;
-      string filedata = File.ReadAllText(filename, Encoding.UTF8);
-      return JsonConvert.DeserializeObject<ServiceMetadata>(filedata);
-=======
             return fileContent;
         }
 
@@ -395,22 +224,19 @@
         /// </summary>
         /// <param name="org">The Organization code for the service owner</param>
         /// <param name="service">The service code for the current service</param>
-        /// <param name="edition">The edition code for the current service</param>
         /// <returns>The service metadata for a service</returns>
-        public ServiceMetadata GetServiceMetaData(string org, string service, string edition)
+        public ServiceMetadata GetServiceMetaData(string org, string service)
         {
             string filename = _settings.BaseResourceFolderContainer + _settings.GetMetadataFolder() + _settings.ServiceMetadataFileName;
             string filedata = File.ReadAllText(filename, Encoding.UTF8);
             return JsonConvert.DeserializeObject<ServiceMetadata>(filedata);
         }
 
-
         public List<WorkFlowStep> GetWorkFlow(string org, string service, string edition)
         {
             string filename = _settings.BaseResourceFolderContainer + _settings.GetMetadataFolder() + _settings.WorkFlowFileName;
             string textData = File.ReadAllText(filename, Encoding.UTF8);
             return JsonConvert.DeserializeObject<List<WorkFlowStep>>(textData);
         }
->>>>>>> 80fec4e2
     }
 }