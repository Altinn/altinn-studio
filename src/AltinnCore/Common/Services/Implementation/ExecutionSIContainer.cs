using System;
using System.Collections.Generic;
using System.Globalization;
using System.IO;
using System.Linq;
using AltinnCore.Common.Configuration;
using AltinnCore.Common.Constants;
using AltinnCore.Common.Services.Interfaces;
using AltinnCore.ServiceLibrary;
using AltinnCore.ServiceLibrary.Configuration;
using AltinnCore.ServiceLibrary.ServiceMetadata;
using Microsoft.AspNetCore.Mvc.ApplicationParts;
using Microsoft.Extensions.Options;
using Newtonsoft.Json;

namespace AltinnCore.Common.Services.Implementation
{
    using System.Reflection;
    using System.Runtime.Loader;
    using System.Text;
    using AltinnCore.Common.Helpers;
    using AltinnCore.Common.Helpers.Extensions;
    using Microsoft.AspNetCore.Hosting;
    using Microsoft.AspNetCore.Http;
    using static AltinnCore.Common.Services.Implementation.RepositorySI;

    /// <summary>
    /// Service that handle functionality needed for executing a Altinn Core Service (Functional term)
    /// </summary>
    public class ExecutionSIContainer : IExecution
    {
        private const string SERVICE_IMPLEMENTATION = "AltinnCoreServiceImpl.{0}.{1}_{2}.ServiceImplementation";

        private readonly ServiceRepositorySettings _settings;
        private readonly IRepository _repository;
        private readonly IHttpContextAccessor _httpContextAccessor;
        private readonly IHostingEnvironment _hostingEnvironment;

        private Dictionary<string, string> _assemblyNames = new Dictionary<string, string>();

        /// <summary>
        /// Initializes a new instance of the <see cref="ExecutionSIContainer"/> class.
        /// </summary>
<<<<<<< HEAD
        /// <param name="settings">The repository setting service needed (set in startup.cs)</param>
        /// <param name="repositoryService">The repository service needed (set in startup.cs)</param>
        /// <param name="partManager">The part manager</param>
        /// <param name="httpContextAccessor">the http context accessor</param>
        /// <param name="hostingEnvironment">The hosting environment</param>
=======
        /// <param name="settings">The repository setting service needed (set in startup.cs).</param>
        /// <param name="repositoryService">The repository service needed (set in startup.cs).</param>
        /// <param name="compilationService">The service compilation service needed (set in startup.cs).</param>
        /// <param name="partManager">The part manager.</param>
        /// <param name="httpContextAccessor">the http context accessor.</param>
>>>>>>> 733febb5
        public ExecutionSIContainer(
            IOptions<ServiceRepositorySettings> settings,
            IRepository repositoryService,
            ApplicationPartManager partManager,
            IHttpContextAccessor httpContextAccessor,
            IHostingEnvironment hostingEnvironment)
        {
            _settings = settings.Value;
            _repository = repositoryService;
            _httpContextAccessor = httpContextAccessor;
            _hostingEnvironment = hostingEnvironment;
        }

        /// <summary>
        /// Returns the serviceImplementation for a given service.
        /// </summary>
        /// <param name="org">The Organization code for the service owner.</param>
        /// <param name="service">The service code for the current service.</param>
        /// <param name="startServiceFlag">Flag to determine if the service should run/re-run.</param>
        /// <returns>The service Implementation</returns>
        public IServiceImplementation GetServiceImplementation(string org, string service, bool startServiceFlag)
        {
            string assemblykey = org + "_" + service;
            string implementationTypeName = null;
            Type type = null;

            if (_assemblyNames.ContainsKey(assemblykey))
            {
                implementationTypeName = string.Format(CodeGeneration.ServiceNamespaceTemplate, org, service) + ".ServiceImplementation," + _assemblyNames[assemblykey];

                type = Type.GetType(implementationTypeName);

                if (type != null)
                {
                    return (IServiceImplementation)Activator.CreateInstance(Type.GetType(implementationTypeName));
                }
            }

            implementationTypeName = string.Format(CodeGeneration.ServiceNamespaceTemplate, org, service) + ".ServiceImplementation";

            Assembly asm = AssemblyLoadContext.Default.LoadFromAssemblyPath(_settings.BaseResourceFolderContainer + _settings.GetBinaryFolder() + "AltinnService.dll");

            type = asm.GetType(implementationTypeName);

            if (type != null)
            {
                _assemblyNames.Add(assemblykey, asm.FullName);
            }

            dynamic serviceImplementation = Activator.CreateInstance(type);
            return (IServiceImplementation)serviceImplementation;
        }

        /// <summary>
        /// Creates the service context made available for the Altinn Core services and views.
        /// </summary>
        /// <param name="org">The Organization code for the service owner.</param>
        /// <param name="service">The service code for the current service.</param>
        /// <param name="startServiceFlag">Flag to determine if the service should run/re-run.</param>
        /// <returns>The service context.</returns>
        public ServiceContext GetServiceContext(string org, string service, bool startServiceFlag)
        {
            var context = new ServiceContext
            {
                ServiceModelType = GetServiceImplementation(org, service, startServiceFlag).GetServiceModelType(),
                ServiceMetaData = _repository.GetServiceMetaData(org, service),
                CurrentCulture = CultureInfo.CurrentUICulture.Name,
                WorkFlow = _repository.GetWorkFlow(org, service),
            };

            if (context.ServiceMetaData != null && context.ServiceMetaData.Elements != null)
            {
                context.RootName = context.ServiceMetaData.Elements.Values.First(e => e.ParentElement == null).Name;
            }

            return context;
        }

        /// <summary>
        /// Generates a new service instanceID for a service.
        /// </summary>
        /// <param name="org">The Organization code for the service owner.</param>
        /// <param name="service">The service code for the current service.</param>
        /// <returns>A new instanceId.</returns>
        public int GetNewServiceInstanceID(string org, string service)
        {
            int value = 1000;
            Random rnd = new Random();
            value += rnd.Next(1, 999);
            return value;
        }

        /// <summary>
        /// Returns the list of code list for a service.
        /// </summary>
        /// <param name="org">The Organization code for the service owner.</param>
        /// <param name="service">The service code for the current service.</param>
        /// <returns>List of code lists.</returns>
        public Dictionary<string, CodeList> GetCodelists(string org, string service)
        {
            Dictionary<string, CodeList> codeLists = new Dictionary<string, CodeList>();

            ServiceMetadata metaData = _repository.GetServiceMetaData(org, service);

            return codeLists;
        }

        /// <summary>
        /// Return a given code list.
        /// </summary>
        /// <param name="org">The Organization code for the service owner.</param>
        /// <param name="service">The service code for the current service.</param>
        /// <param name="name">The name of the code list.</param>
        /// <returns>The code list.</returns>
        public CodeList GetCodeListByName(string org, string service, string name)
        {
            CodeList codeList = null;
            string textData = File.ReadAllText(_settings.BaseResourceFolderContainer + _settings.GetCodeListFolder() + name + ".json");
            codeList = JsonConvert.DeserializeObject<CodeList>(textData);

            return codeList;
        }

        /// <summary>
        /// Returns the basic service owner configuration.
        /// </summary>
        /// <param name="org">The Organization code for the service owner.</param>
        /// <returns>The basic service owner configuration.</returns>
        public OrgConfiguration GetServiceOwnerConfiguration(string org)
        {
            OrgConfiguration config;
            string textData = File.ReadAllText(_settings.BaseResourceFolderContainer + org + "/" + org + "/config.json");
            config = JsonConvert.DeserializeObject<OrgConfiguration>(textData);
            return config;
        }

        /// <summary>
        /// Returns the basic service configuration.
        /// </summary>
        /// <param name="org">The organization code for the service owner.</param>
        /// <param name="service">The service code for the current service.</param>
        /// <returns>The basic service configuration.</returns>
        public ServiceConfiguration GetServiceConfiguration(string org, string service)
        {
            ServiceConfiguration config;
            string textData = null;
            textData = File.ReadAllText(_settings.BaseResourceFolderContainer + "config.json");

            config = JsonConvert.DeserializeObject<ServiceConfiguration>(textData);
            return config;
        }

        /// <summary>
        /// Gets the raw content of a code list.
        /// </summary>
        /// <param name="org">The organization code of the service owner.</param>
        /// <param name="service">The service code of the current service.</param>
        /// <param name="name">The name of the code list to retrieve.</param>
        /// <returns>Raw contents of a code list file.</returns>
        public string GetCodelist(string org, string service, string name)
        {
            // Not relevant in a container scenario.
            return null;
        }

        /// <inheritdoc/>
        public byte[] GetServiceResource(string org, string service, string resource)
        {
            byte[] fileContent = null;

            if (resource == _settings.RuleHandlerFileName)
            {
                if (File.Exists(_settings.BaseResourceFolderContainer + _settings.GetDynamicsPath(org, service, AuthenticationHelper.GetDeveloperUserName(_httpContextAccessor.HttpContext)) + resource))
                {
                    fileContent = File.ReadAllBytes(_settings.BaseResourceFolderContainer + _settings.GetDynamicsPath(org, service, AuthenticationHelper.GetDeveloperUserName(_httpContextAccessor.HttpContext)) + resource);
                }
            }
            else
            {
                if (File.Exists(_settings.BaseResourceFolderContainer + _settings.GetResourceFolder() + resource))
                {
                    fileContent = File.ReadAllBytes(_settings.BaseResourceFolderContainer + _settings.GetResourceFolder() + resource);
                }
            }

            return fileContent;
        }

        /// <summary>
        /// Returns the service metadata for a service.
        /// </summary>
        /// <param name="org">The Organization code for the service owner.</param>
        /// <param name="service">The service code for the current service.</param>
        /// <returns>The service metadata for a service.</returns>
        public ServiceMetadata GetServiceMetaData(string org, string service)
        {
            string filename = _settings.BaseResourceFolderContainer + _settings.GetMetadataFolder() + _settings.ServiceMetadataFileName;
            string filedata = File.ReadAllText(filename, Encoding.UTF8);
            return JsonConvert.DeserializeObject<ServiceMetadata>(filedata);
        }

        /// <summary>
        /// Get workflow for the service.
        /// </summary>
        /// <param name="org">the organisation.</param>
        /// <param name="service">the service.</param>
        /// <param name="edition">the service edition.</param>
        /// <returns>The workflow for the service.</returns>
        public List<WorkFlowStep> GetWorkFlow(string org, string service, string edition)
        {
            string filename = _settings.BaseResourceFolderContainer + _settings.GetMetadataFolder() + _settings.WorkFlowFileName;
            string textData = File.ReadAllText(filename, Encoding.UTF8);
            return JsonConvert.DeserializeObject<List<WorkFlowStep>>(textData);
        }

        /// <inheritdoc/>
        public void SaveToFile(string path, Stream streamToSave)
        {
            throw new NotImplementedException();
        }

        /// <inheritdoc/>
        public FileStream ZipAndReturnFile(string org, string service, string developer)
        {
            throw new NotImplementedException();
        }

        /// <inheritdoc/>
        public FileStream GetFileStream(string path)
        {
            throw new NotImplementedException();
        }

        /// <inheritdoc/>
        public byte[] GetRuntimeResource(string resource)
        {
            byte[] fileContent = null;
            string path = string.Empty;
            if (resource == _settings.RuntimeAppFileName)
            {
                path = Path.Combine(_hostingEnvironment.WebRootPath, "runtime", "js", "react", _settings.RuntimeAppFileName);
            }
            else if (resource == _settings.ServiceStylesConfigFileName)
            {
                return Encoding.UTF8.GetBytes(_settings.GetStylesConfig());
            }
            else
            {
                path = Path.Combine(_hostingEnvironment.WebRootPath, "runtime", "css", "react", _settings.RuntimeCssFileName);
            }

            if (File.Exists(path))
            {
                fileContent = File.ReadAllBytes(path);
            }

            return fileContent;
        }
    }
}<|MERGE_RESOLUTION|>--- conflicted
+++ resolved
@@ -41,19 +41,11 @@
         /// <summary>
         /// Initializes a new instance of the <see cref="ExecutionSIContainer"/> class.
         /// </summary>
-<<<<<<< HEAD
         /// <param name="settings">The repository setting service needed (set in startup.cs)</param>
         /// <param name="repositoryService">The repository service needed (set in startup.cs)</param>
         /// <param name="partManager">The part manager</param>
         /// <param name="httpContextAccessor">the http context accessor</param>
         /// <param name="hostingEnvironment">The hosting environment</param>
-=======
-        /// <param name="settings">The repository setting service needed (set in startup.cs).</param>
-        /// <param name="repositoryService">The repository service needed (set in startup.cs).</param>
-        /// <param name="compilationService">The service compilation service needed (set in startup.cs).</param>
-        /// <param name="partManager">The part manager.</param>
-        /// <param name="httpContextAccessor">the http context accessor.</param>
->>>>>>> 733febb5
         public ExecutionSIContainer(
             IOptions<ServiceRepositorySettings> settings,
             IRepository repositoryService,
