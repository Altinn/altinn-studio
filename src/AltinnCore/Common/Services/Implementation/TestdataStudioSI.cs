--- conflicted
+++ resolved
@@ -65,11 +65,7 @@
                 }
             }
 
-<<<<<<< HEAD
-            return returnList;
-=======
             return returnList;            
->>>>>>> fd29454f
         }
 
         /// <inheritdoc />
