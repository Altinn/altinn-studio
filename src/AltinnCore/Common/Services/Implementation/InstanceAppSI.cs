using System;
using System.Collections.Generic;
using System.IO;
using System.Net.Http;
using System.Runtime.Serialization.Json;
using System.Text;
using System.Threading.Tasks;
using Altinn.Platform.Storage.Models;
using AltinnCore.Authentication.JwtCookie;
using AltinnCore.Authentication.Utils;
using AltinnCore.Common.Clients;
using AltinnCore.Common.Configuration;
using AltinnCore.Common.Helpers;
using AltinnCore.Common.Models;
using AltinnCore.Common.Services.Interfaces;
using AltinnCore.ServiceLibrary;
using AltinnCore.ServiceLibrary.Enums;
using AltinnCore.ServiceLibrary.Models;
using AltinnCore.ServiceLibrary.Models.Workflow;
using AltinnCore.ServiceLibrary.Services.Interfaces;
using Microsoft.AspNetCore.Http;
using Microsoft.Extensions.Logging;
using Microsoft.Extensions.Options;
using Newtonsoft.Json;

namespace AltinnCore.Common.Services.Implementation
{
    /// <summary>
    /// service implementation for instance
    /// </summary>
    public class InstanceAppSI : IInstance
    {
        private readonly IData _data;
        private readonly PlatformSettings _platformSettings;
        private readonly IWorkflow _workflow;
        private readonly ILogger _logger;
        private readonly IHttpContextAccessor _httpContextAccessor;
        private readonly JwtCookieOptions _cookieOptions;
        private readonly HttpClient _client;

        /// <summary>
        /// Initializes a new instance of the <see cref="InstanceAppSI"/> class.
        /// </summary>
        /// <param name="data">form service</param>
        /// <param name="platformSettings">the platform settings</param>
        /// <param name="workflowSI">the workflow service</param>
        /// <param name="logger">the logger</param>
        /// <param name="httpContextAccessor">The http context accessor </param>
        /// <param name="cookieOptions">The cookie options </param>
        /// <param name="httpClientAccessor">The Http client accessor </param>
        public InstanceAppSI(
            IData data,
            IOptions<PlatformSettings> platformSettings,
            IWorkflow workflowSI,
            ILogger<InstanceAppSI> logger,
            IHttpContextAccessor httpContextAccessor,
            IOptions<JwtCookieOptions> cookieOptions,
            IHttpClientAccessor httpClientAccessor)
        {
            _data = data;
            _platformSettings = platformSettings.Value;
            _workflow = workflowSI;
            _logger = logger;
            _httpContextAccessor = httpContextAccessor;
            _cookieOptions = cookieOptions.Value;
            _client = httpClientAccessor.StorageClient;
        }

        /// <inheritdoc />
        public async Task<Instance> InstantiateInstance(StartServiceModel startServiceModel, object serviceModel, IServiceImplementation serviceImplementation)
        {
            Guid instanceId;
            Instance instance = null;
            string org = startServiceModel.Org;
            string appId = ApplicationHelper.GetFormattedApplicationId(org, startServiceModel.Service);
            string appName = startServiceModel.Service;
            int instanceOwnerId = startServiceModel.ReporteeID;

            string apiUrl = $"instances/?applicationId={applicationId}&instanceOwnerId={instanceOwnerId}";
            string token = JwtTokenUtil.GetTokenFromContext(_httpContextAccessor.HttpContext, _cookieOptions.Cookie.Name);
            JwtTokenUtil.AddTokenToRequestHeader(_client, token);

            try
            {
                HttpResponseMessage response = await _client.PostAsync(apiUrl, null);
                string id = await response.Content.ReadAsAsync<string>();
                instanceId = Guid.Parse(id);
            }
            catch
            {
<<<<<<< HEAD
                return instance;
=======
                string apiUrl = $"{_platformSettings.GetApiStorageEndpoint}instances/?appId={appId}&instanceOwnerId={instanceOwnerId}";
                client.BaseAddress = new Uri(apiUrl);
                client.DefaultRequestHeaders.Accept.Clear();
                client.DefaultRequestHeaders.Accept.Add(new System.Net.Http.Headers.MediaTypeWithQualityHeaderValue("application/json"));
                try
                {
                    HttpResponseMessage response = await client.PostAsync(apiUrl, null);
                    Instance createdInstance = await response.Content.ReadAsAsync<Instance>();
                    instanceId = Guid.Parse(createdInstance.Id.Split("/")[1]);
                }
                catch
                {
                    return instance;
                }                
>>>>>>> 6fd66f00
            }

            // Save instantiated form model
            instance = await _data.InsertData(
                serviceModel,
                instanceId,
                serviceImplementation.GetServiceModelType(),
                org,
                appName,
                instanceOwnerId);

            ServiceState currentState = _workflow.GetInitialServiceState(org, appName);

            // set initial workflow state
            instance.Workflow = new Storage.Interface.Models.WorkflowState()
            {
                CurrentStep = currentState.State.ToString(),
                IsComplete = false,
            };

            instance = await UpdateInstance(instance, appName, org, instanceOwnerId, instanceId);

            return instance;
        }

        /// <inheritdoc />
        public async Task<Instance> GetInstance(string appName, string org, int instanceOwnerId, Guid instanceId)
        {
            string instanceIdentifier = $"{instanceOwnerId}/{instanceId}";

            Instance instance = new Instance();
<<<<<<< HEAD
            string apiUrl = $"instances/{instanceId}/?instanceOwnerId={instanceOwnerId}";
            string token = JwtTokenUtil.GetTokenFromContext(_httpContextAccessor.HttpContext, _cookieOptions.Cookie.Name);
            JwtTokenUtil.AddTokenToRequestHeader(_client, token);
=======
            DataContractJsonSerializer serializer = new DataContractJsonSerializer(typeof(Instance));
            string apiUrl = $"{_platformSettings.GetApiStorageEndpoint}instances/{instanceIdentifier}";
            using (HttpClient client = new HttpClient())
            {
                client.BaseAddress = new Uri(apiUrl);

                HttpResponseMessage response = await client.GetAsync(apiUrl);
                if (response.StatusCode == System.Net.HttpStatusCode.OK)
                {
                    string instanceData = await response.Content.ReadAsStringAsync();
                    instance = JsonConvert.DeserializeObject<Instance>(instanceData);
                }
                else
                {
                    _logger.LogError($"Unable to fetch instance with instance id {instanceId}");
                }
>>>>>>> 6fd66f00

            HttpResponseMessage response = await _client.GetAsync(apiUrl);
            if (response.StatusCode == System.Net.HttpStatusCode.OK)
            {
                string instanceData = await response.Content.ReadAsStringAsync();
                instance = JsonConvert.DeserializeObject<Instance>(instanceData);
            }
            else
            {
                _logger.LogError($"Unable to fetch instance with instance id {instanceId}");
            }

            return instance;
        }

        /// <inheritdoc />
        /// TODO - fix logic, what are you using this for? It will only get instances for a instance owners the way storage is implemented now
        public async Task<List<Instance>> GetInstances(string appName, string org, int instanceOwnerId)
        {
            List<Instance> instances = null;
<<<<<<< HEAD
            applicationId = ApplicationHelper.GetFormattedApplicationId(applicationOwnerId, applicationId);
            string apiUrl = $"{_platformSettings.GetApiStorageEndpoint}instances?instanceOwnerId={instanceOwnerId}&applicationId={applicationId}";
            string token = JwtTokenUtil.GetTokenFromContext(_httpContextAccessor.HttpContext, _cookieOptions.Cookie.Name);
            JwtTokenUtil.AddTokenToRequestHeader(_client, token);
=======
            DataContractJsonSerializer serializer = new DataContractJsonSerializer(typeof(Instance));
            appName = ApplicationHelper.GetFormattedApplicationId(org, appName);
            string apiUrl = $"{_platformSettings.GetApiStorageEndpoint}instances?instanceOwnerId={instanceOwnerId}&appId={appName}";
            using (HttpClient client = new HttpClient())
            {
                client.BaseAddress = new Uri(apiUrl);

                HttpResponseMessage response = await client.GetAsync(apiUrl);
                if (response.StatusCode == System.Net.HttpStatusCode.OK)
                {
                    string instanceData = await response.Content.ReadAsStringAsync();
                    instances = JsonConvert.DeserializeObject<List<Instance>>(instanceData);
                }
                else if (response.StatusCode == System.Net.HttpStatusCode.NotFound)
                {
                    return instances;
                }
                else
                {
                    _logger.LogError("Unable to fetch instances");
                }
>>>>>>> 6fd66f00

            HttpResponseMessage response = await _client.GetAsync(apiUrl);
            if (response.StatusCode == System.Net.HttpStatusCode.OK)
            {
                string instanceData = await response.Content.ReadAsStringAsync();
                instances = JsonConvert.DeserializeObject<List<Instance>>(instanceData);
            }
            else if (response.StatusCode == System.Net.HttpStatusCode.NotFound)
            {
                return instances;
            }
            else
            {
                _logger.LogError("Unable to fetch instances");
            }

            return instances;
        }

        /// <inheritdoc />
        public async Task<Instance> UpdateInstance(object dataToSerialize, string appName, string org, int instanceOwnerId, Guid instanceId)
        {
            string instanceIdentifier = $"{instanceOwnerId}/{instanceId}";

            Instance instance = new Instance();
<<<<<<< HEAD
            string apiUrl = $"{_platformSettings.GetApiStorageEndpoint}instances/{instanceId}/?instanceOwnerId={instanceOwnerId}";
            string token = JwtTokenUtil.GetTokenFromContext(_httpContextAccessor.HttpContext, _cookieOptions.Cookie.Name);
            JwtTokenUtil.AddTokenToRequestHeader(_client, token);
=======
            string apiUrl = $"{_platformSettings.GetApiStorageEndpoint}instances/{instanceIdentifier}";
            using (HttpClient client = new HttpClient())
            {
                client.BaseAddress = new Uri(apiUrl);
                client.DefaultRequestHeaders.Accept.Clear();
                client.DefaultRequestHeaders.Accept.Add(new System.Net.Http.Headers.MediaTypeWithQualityHeaderValue("application/json"));
                string jsonData = JsonConvert.SerializeObject(dataToSerialize);
                StringContent httpContent = new StringContent(jsonData, Encoding.UTF8, "application/json");
                HttpResponseMessage response = await client.PutAsync(apiUrl, httpContent);
                if (response.StatusCode == System.Net.HttpStatusCode.OK)
                {
                    string instanceData = await response.Content.ReadAsStringAsync();
                    instance = JsonConvert.DeserializeObject<Instance>(instanceData);
                }
                else
                {
                    _logger.LogError($"Unable to update instance with instance id {instanceId}");
                }
>>>>>>> 6fd66f00

            string jsonData = JsonConvert.SerializeObject(dataToSerialize);
            StringContent httpContent = new StringContent(jsonData, Encoding.UTF8, "application/json");
            HttpResponseMessage response = await _client.PutAsync(apiUrl, httpContent);
            if (response.StatusCode == System.Net.HttpStatusCode.OK)
            {
                string instanceData = await response.Content.ReadAsStringAsync();
                instance = JsonConvert.DeserializeObject<Instance>(instanceData);
            }
            else
            {
                _logger.LogError($"Unable to update instance with instance id {instanceId}");
            }

            return instance;
        }

        /// <inheritdoc/>
        public async Task<Instance> ArchiveInstance<T>(T dataToSerialize, Type type, string appName, string org, int instanceOwnerId, Guid instanceId)
        {
            Instance instance = GetInstance(appName, org, instanceOwnerId, instanceId).Result;

            instance.Workflow.IsComplete = true;
            instance.Workflow.CurrentStep = WorkflowStep.Archived.ToString();

            instance = await UpdateInstance(instance, appName, org, instanceOwnerId, instanceId);
            return instance;
        }
    }
}<|MERGE_RESOLUTION|>--- conflicted
+++ resolved
@@ -76,36 +76,19 @@
             string appName = startServiceModel.Service;
             int instanceOwnerId = startServiceModel.ReporteeID;
 
-            string apiUrl = $"instances/?applicationId={applicationId}&instanceOwnerId={instanceOwnerId}";
+            string apiUrl = $"instances/?appId={appId}&instanceOwnerId={instanceOwnerId}";
             string token = JwtTokenUtil.GetTokenFromContext(_httpContextAccessor.HttpContext, _cookieOptions.Cookie.Name);
             JwtTokenUtil.AddTokenToRequestHeader(_client, token);
 
             try
             {
-                HttpResponseMessage response = await _client.PostAsync(apiUrl, null);
-                string id = await response.Content.ReadAsAsync<string>();
-                instanceId = Guid.Parse(id);
+                HttpResponseMessage response = await client.PostAsync(apiUrl, null);
+                Instance createdInstance = await response.Content.ReadAsAsync<Instance>();
+                instanceId = Guid.Parse(createdInstance.Id.Split("/")[1]);
             }
             catch
             {
-<<<<<<< HEAD
                 return instance;
-=======
-                string apiUrl = $"{_platformSettings.GetApiStorageEndpoint}instances/?appId={appId}&instanceOwnerId={instanceOwnerId}";
-                client.BaseAddress = new Uri(apiUrl);
-                client.DefaultRequestHeaders.Accept.Clear();
-                client.DefaultRequestHeaders.Accept.Add(new System.Net.Http.Headers.MediaTypeWithQualityHeaderValue("application/json"));
-                try
-                {
-                    HttpResponseMessage response = await client.PostAsync(apiUrl, null);
-                    Instance createdInstance = await response.Content.ReadAsAsync<Instance>();
-                    instanceId = Guid.Parse(createdInstance.Id.Split("/")[1]);
-                }
-                catch
-                {
-                    return instance;
-                }                
->>>>>>> 6fd66f00
             }
 
             // Save instantiated form model
@@ -137,28 +120,11 @@
             string instanceIdentifier = $"{instanceOwnerId}/{instanceId}";
 
             Instance instance = new Instance();
-<<<<<<< HEAD
-            string apiUrl = $"instances/{instanceId}/?instanceOwnerId={instanceOwnerId}";
-            string token = JwtTokenUtil.GetTokenFromContext(_httpContextAccessor.HttpContext, _cookieOptions.Cookie.Name);
-            JwtTokenUtil.AddTokenToRequestHeader(_client, token);
-=======
             DataContractJsonSerializer serializer = new DataContractJsonSerializer(typeof(Instance));
-            string apiUrl = $"{_platformSettings.GetApiStorageEndpoint}instances/{instanceIdentifier}";
-            using (HttpClient client = new HttpClient())
-            {
-                client.BaseAddress = new Uri(apiUrl);
-
-                HttpResponseMessage response = await client.GetAsync(apiUrl);
-                if (response.StatusCode == System.Net.HttpStatusCode.OK)
-                {
-                    string instanceData = await response.Content.ReadAsStringAsync();
-                    instance = JsonConvert.DeserializeObject<Instance>(instanceData);
-                }
-                else
-                {
-                    _logger.LogError($"Unable to fetch instance with instance id {instanceId}");
-                }
->>>>>>> 6fd66f00
+
+            string apiUrl = $"instances/{instanceIdentifier}";
+            string token = JwtTokenUtil.GetTokenFromContext(_httpContextAccessor.HttpContext, _cookieOptions.Cookie.Name);
+            JwtTokenUtil.AddTokenToRequestHeader(_client, token);
 
             HttpResponseMessage response = await _client.GetAsync(apiUrl);
             if (response.StatusCode == System.Net.HttpStatusCode.OK)
@@ -179,34 +145,11 @@
         public async Task<List<Instance>> GetInstances(string appName, string org, int instanceOwnerId)
         {
             List<Instance> instances = null;
-<<<<<<< HEAD
-            applicationId = ApplicationHelper.GetFormattedApplicationId(applicationOwnerId, applicationId);
-            string apiUrl = $"{_platformSettings.GetApiStorageEndpoint}instances?instanceOwnerId={instanceOwnerId}&applicationId={applicationId}";
-            string token = JwtTokenUtil.GetTokenFromContext(_httpContextAccessor.HttpContext, _cookieOptions.Cookie.Name);
-            JwtTokenUtil.AddTokenToRequestHeader(_client, token);
-=======
             DataContractJsonSerializer serializer = new DataContractJsonSerializer(typeof(Instance));
             appName = ApplicationHelper.GetFormattedApplicationId(org, appName);
-            string apiUrl = $"{_platformSettings.GetApiStorageEndpoint}instances?instanceOwnerId={instanceOwnerId}&appId={appName}";
-            using (HttpClient client = new HttpClient())
-            {
-                client.BaseAddress = new Uri(apiUrl);
-
-                HttpResponseMessage response = await client.GetAsync(apiUrl);
-                if (response.StatusCode == System.Net.HttpStatusCode.OK)
-                {
-                    string instanceData = await response.Content.ReadAsStringAsync();
-                    instances = JsonConvert.DeserializeObject<List<Instance>>(instanceData);
-                }
-                else if (response.StatusCode == System.Net.HttpStatusCode.NotFound)
-                {
-                    return instances;
-                }
-                else
-                {
-                    _logger.LogError("Unable to fetch instances");
-                }
->>>>>>> 6fd66f00
+            string apiUrl = $"instances?instanceOwnerId={instanceOwnerId}&appId={appName}";
+            string token = JwtTokenUtil.GetTokenFromContext(_httpContextAccessor.HttpContext, _cookieOptions.Cookie.Name);
+            JwtTokenUtil.AddTokenToRequestHeader(_client, token);
 
             HttpResponseMessage response = await _client.GetAsync(apiUrl);
             if (response.StatusCode == System.Net.HttpStatusCode.OK)
@@ -230,32 +173,10 @@
         public async Task<Instance> UpdateInstance(object dataToSerialize, string appName, string org, int instanceOwnerId, Guid instanceId)
         {
             string instanceIdentifier = $"{instanceOwnerId}/{instanceId}";
-
             Instance instance = new Instance();
-<<<<<<< HEAD
-            string apiUrl = $"{_platformSettings.GetApiStorageEndpoint}instances/{instanceId}/?instanceOwnerId={instanceOwnerId}";
-            string token = JwtTokenUtil.GetTokenFromContext(_httpContextAccessor.HttpContext, _cookieOptions.Cookie.Name);
-            JwtTokenUtil.AddTokenToRequestHeader(_client, token);
-=======
-            string apiUrl = $"{_platformSettings.GetApiStorageEndpoint}instances/{instanceIdentifier}";
-            using (HttpClient client = new HttpClient())
-            {
-                client.BaseAddress = new Uri(apiUrl);
-                client.DefaultRequestHeaders.Accept.Clear();
-                client.DefaultRequestHeaders.Accept.Add(new System.Net.Http.Headers.MediaTypeWithQualityHeaderValue("application/json"));
-                string jsonData = JsonConvert.SerializeObject(dataToSerialize);
-                StringContent httpContent = new StringContent(jsonData, Encoding.UTF8, "application/json");
-                HttpResponseMessage response = await client.PutAsync(apiUrl, httpContent);
-                if (response.StatusCode == System.Net.HttpStatusCode.OK)
-                {
-                    string instanceData = await response.Content.ReadAsStringAsync();
-                    instance = JsonConvert.DeserializeObject<Instance>(instanceData);
-                }
-                else
-                {
-                    _logger.LogError($"Unable to update instance with instance id {instanceId}");
-                }
->>>>>>> 6fd66f00
+            string apiUrl = $"instances/{instanceIdentifier}";
+            string token = JwtTokenUtil.GetTokenFromContext(_httpContextAccessor.HttpContext, _cookieOptions.Cookie.Name);
+            JwtTokenUtil.AddTokenToRequestHeader(_client, token);
 
             string jsonData = JsonConvert.SerializeObject(dataToSerialize);
             StringContent httpContent = new StringContent(jsonData, Encoding.UTF8, "application/json");
