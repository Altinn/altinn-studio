--- conflicted
+++ resolved
@@ -104,20 +104,7 @@
                 app,
                 instanceOwnerId);
 
-<<<<<<< HEAD
-            ServiceState currentState = _workflow.GetInitialServiceState(org, app);
-
-            // set initial workflow state
-            instance.Process = new Storage.Interface.Models.ProcessState()
-            {
-                CurrentTask = currentState.State.ToString(),
-                IsComplete = false,
-            };
-
             instance = await UpdateInstance(instance, app, org, instanceOwnerId, instanceId);
-=======
-            instance = await UpdateInstance(instance, appName, org, instanceOwnerId, instanceId);
->>>>>>> 244d87a4
 
             return instance;
         }
