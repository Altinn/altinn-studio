using System;
using System.IO;
using System.Net.Http;
using System.Threading.Tasks;
using System.Xml.Serialization;
using AltinnCore.Common.Configuration;
using AltinnCore.Common.Helpers;
using AltinnCore.Common.Services.Interfaces;
using Microsoft.AspNetCore.Http;
using Microsoft.Extensions.Options;

namespace AltinnCore.Common.Services.Implementation
{
    /// <summary>
    /// Implementation for archive service
    /// </summary>
    public class ArchiveSILocalDev : IArchive
    {
        private readonly ServiceRepositorySettings _settings;
        private readonly IHttpContextAccessor _httpContextAccessor;
        private const string archiveServiceModelApiMethod = "ArchiveServiceModel";
        private const string getArchivedServiceModelApiMethod = "GetArchivedServiceModel";

        /// <summary>
        /// Initializes a new instance of the <see cref="ArchiveSILocalDev"/> class
        /// </summary>
        /// <param name="repositorySettings">the repository settings</param>
        /// <param name="httpContextAccessor">the http context accessor</param>
        public ArchiveSILocalDev(IOptions<ServiceRepositorySettings> repositorySettings, IHttpContextAccessor httpContextAccessor)
        {
            _settings = repositorySettings.Value;
            _httpContextAccessor = httpContextAccessor;
        }

        /// <inheritdoc/>
        public void ArchiveServiceModel<T>(T dataToSerialize, int instanceId, Type type, string org, string service, int partyId)
        {
<<<<<<< HEAD
            string archiveDirectory = _settings.GetServicePath(org, service, AuthenticationHelper.GetDeveloperUserName(_httpContextAccessor.HttpContext)) + "Testdataforparty/" + partyId + "/Archive/";

            if (!Directory.Exists(archiveDirectory))
            {
                Directory.CreateDirectory(archiveDirectory);
            }

            string formDataFilePath = archiveDirectory + instanceId + ".xml";

            using (Stream stream = File.Open(formDataFilePath, FileMode.Create, FileAccess.ReadWrite))
=======
            string developer = AuthenticationHelper.GetDeveloperUserName(_httpContextAccessor.HttpContext);
            string apiUrl = $"{_settings.GetRuntimeAPIPath(archiveServiceModelApiMethod, org, service, developer, partyId)}&instanceId={instanceId}";
            using (HttpClient client = new HttpClient())
>>>>>>> 76392f22
            {
                client.BaseAddress = new Uri(apiUrl);
                XmlSerializer serializer = new XmlSerializer(type);
                using (MemoryStream stream = new MemoryStream())
                {
                    serializer.Serialize(stream, dataToSerialize);
                    stream.Position = 0;
                    Task<HttpResponseMessage> response = client.PostAsync(apiUrl, new StreamContent(stream));
                    if (!response.Result.IsSuccessStatusCode)
                    {
                        throw new Exception("Unable to archive service model");
                    }
                }
            }
        }

        /// <inheritdoc/>
        public object GetArchivedServiceModel(int instanceId, Type type, string org, string service, int partyId)
        {
            string developer = AuthenticationHelper.GetDeveloperUserName(_httpContextAccessor.HttpContext);
            string apiUrl = $"{_settings.GetRuntimeAPIPath(getArchivedServiceModelApiMethod, org, service, developer, partyId)}&instanceId={instanceId}";
            using (HttpClient client = new HttpClient())
            {
                client.BaseAddress = new Uri(apiUrl);
                Task<HttpResponseMessage> response = client.GetAsync(apiUrl);
                if (response.Result.IsSuccessStatusCode)
                {
                    XmlSerializer serializer = new XmlSerializer(type);
                    try
                    {
                        using (Stream stream = response.Result.Content.ReadAsStreamAsync().Result)
                        {
                            return serializer.Deserialize(stream);
                        }
                    }
                    catch
                    {
                        return Activator.CreateInstance(type);
                    }
                }
                else
                {
                    return Activator.CreateInstance(type);
                }

            }
        }
    }
}<|MERGE_RESOLUTION|>--- conflicted
+++ resolved
@@ -35,22 +35,9 @@
         /// <inheritdoc/>
         public void ArchiveServiceModel<T>(T dataToSerialize, int instanceId, Type type, string org, string service, int partyId)
         {
-<<<<<<< HEAD
-            string archiveDirectory = _settings.GetServicePath(org, service, AuthenticationHelper.GetDeveloperUserName(_httpContextAccessor.HttpContext)) + "Testdataforparty/" + partyId + "/Archive/";
-
-            if (!Directory.Exists(archiveDirectory))
-            {
-                Directory.CreateDirectory(archiveDirectory);
-            }
-
-            string formDataFilePath = archiveDirectory + instanceId + ".xml";
-
-            using (Stream stream = File.Open(formDataFilePath, FileMode.Create, FileAccess.ReadWrite))
-=======
             string developer = AuthenticationHelper.GetDeveloperUserName(_httpContextAccessor.HttpContext);
             string apiUrl = $"{_settings.GetRuntimeAPIPath(archiveServiceModelApiMethod, org, service, developer, partyId)}&instanceId={instanceId}";
             using (HttpClient client = new HttpClient())
->>>>>>> 76392f22
             {
                 client.BaseAddress = new Uri(apiUrl);
                 XmlSerializer serializer = new XmlSerializer(type);
