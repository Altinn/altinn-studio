using System;
using System.IO;
using System.Net.Http;
using System.Threading.Tasks;
using System.Xml.Serialization;
using AltinnCore.Common.Configuration;
using AltinnCore.Common.Helpers;
using AltinnCore.Common.Services.Interfaces;
using Microsoft.AspNetCore.Http;
using Microsoft.Extensions.Options;

namespace AltinnCore.Common.Services.Implementation
{
    /// <summary>
    /// Service implementation for form service
    /// </summary>
    public class FormSILocalDev : IForm
    {
        private readonly ServiceRepositorySettings _settings;
        private readonly IHttpContextAccessor _httpContextAccessor;
        private const string getFormModelApiMethod = "GetFormModel";
        private const string saveFormModelApiMethod = "SaveFormModel";
        private const string getPrefillApiMethod = "GetPrefill";

        /// <summary>
        /// Initializes a new instance of the <see cref="FormSILocalDev"/> class.
        /// </summary>
        /// <param name="repositorySettings">The service repository settings</param>
<<<<<<< HEAD
        /// <param name="httpContextAccessor">the http context accessor</param>
=======
        /// <param name="httpContextAccessor">The http context accessor</param>
>>>>>>> 76392f22
        public FormSILocalDev(IOptions<ServiceRepositorySettings> repositorySettings, IHttpContextAccessor httpContextAccessor)
        {
            _settings = repositorySettings.Value;
            _httpContextAccessor = httpContextAccessor;
        }

        /// <summary>
        /// Method that creates the form model object based on serialized data on disk.
        /// </summary>
        /// <param name="formID">The formId</param>
        /// <param name="type">The type that form data will be serialized to</param>
        /// <param name="org">The Organization code for the service owner</param>
        /// <param name="service">The service code for the current service</param>
        /// <param name="partyId">The partyId used to find the party on disc</param>
        /// <param name="developer">The name of the developer if any</param>
        /// <returns>The deserialized form model</returns>
        public object GetFormModel(int formID, Type type, string org, string service, int partyId, string developer = null)
        {
            string apiUrl = $"{_settings.GetRuntimeAPIPath(getFormModelApiMethod, org, service, developer, partyId)}&formID={formID}";
            using (HttpClient client = new HttpClient())
            {
                client.BaseAddress = new Uri(apiUrl);
                Task<HttpResponseMessage> response = client.GetAsync(apiUrl);
                if (response.Result.IsSuccessStatusCode)
                {
                    XmlSerializer serializer = new XmlSerializer(type);
                    try
                    {
                        using (Stream stream = response.Result.Content.ReadAsStreamAsync().Result)
                        {
                            return serializer.Deserialize(stream);
                        }
                    }
                    catch
                    {
                        return Activator.CreateInstance(type);
                    }
                }
                else
                {
                    return Activator.CreateInstance(type);
                }
            }
        }

        /// <summary>
        /// Method that builds the deserialized object from prefill on disc
        /// </summary>
        /// <param name="org">The Organization code for the service owner</param>
        /// <param name="service">The service code for the current service</param>
        /// <param name="type">The type</param>
        /// <param name="partyId">The partyId</param>
        /// <param name="prefillkey">The prefill key</param>
        /// <returns>A deserialized prefilled form model</returns>
        public object GetPrefill(string org, string service, Type type, int partyId, string prefillkey)
        {
            string developer = AuthenticationHelper.GetDeveloperUserName(_httpContextAccessor.HttpContext);
            string apiUrl = $"{_settings.GetRuntimeAPIPath(getPrefillApiMethod, org, service, developer, partyId)}&prefillkey={prefillkey}";
            using (HttpClient client = new HttpClient())
            {
                client.BaseAddress = new Uri(apiUrl);
                Task<HttpResponseMessage> response = client.GetAsync(apiUrl);
                if (response.Result.IsSuccessStatusCode){
                    XmlSerializer serializer = new XmlSerializer(type);
                    try
                    {
                        using (Stream stream = response.Result.Content.ReadAsStreamAsync().Result)
                        {
                            return serializer.Deserialize(stream);
                        }
                    }
                    catch
                    {
                        return null;
                    }
                }
                else
                {
                    return null;
                }
            }
        }

        /// <summary>
        /// This method serialized the form model and store it in test data folder based on serviceId and partyId
        /// </summary>
        /// <typeparam name="T">The input type</typeparam>
        /// <param name="dataToSerialize">The data to serialize</param>
        /// <param name="formId">The formId</param>
        /// <param name="type">The type</param>
        /// <param name="org">The Organization code for the service owner</param>
        /// <param name="service">The service code for the current service</param>
        /// <param name="partyId">The partyId</param>
        public void SaveFormModel<T>(T dataToSerialize, int formId, Type type, string org, string service, int partyId)
        {
            string developer = AuthenticationHelper.GetDeveloperUserName(_httpContextAccessor.HttpContext);
            string apiUrl = $"{_settings.GetRuntimeAPIPath(saveFormModelApiMethod, org, service, developer, partyId)}&formId={formId}";
            using (HttpClient client = new HttpClient())
            {
                client.BaseAddress = new Uri(apiUrl);
                XmlSerializer serializer = new XmlSerializer(type);
                using (MemoryStream stream = new MemoryStream())
                {
                    serializer.Serialize(stream, dataToSerialize);
                    stream.Position = 0;
                    Task<HttpResponseMessage> response = client.PostAsync(apiUrl, new StreamContent(stream));
                    if (!response.Result.IsSuccessStatusCode)
                    {
                        throw new Exception("Unable to save form model");
                    }
                }
            }
        }
    }
}<|MERGE_RESOLUTION|>--- conflicted
+++ resolved
@@ -26,11 +26,7 @@
         /// Initializes a new instance of the <see cref="FormSILocalDev"/> class.
         /// </summary>
         /// <param name="repositorySettings">The service repository settings</param>
-<<<<<<< HEAD
-        /// <param name="httpContextAccessor">the http context accessor</param>
-=======
         /// <param name="httpContextAccessor">The http context accessor</param>
->>>>>>> 76392f22
         public FormSILocalDev(IOptions<ServiceRepositorySettings> repositorySettings, IHttpContextAccessor httpContextAccessor)
         {
             _settings = repositorySettings.Value;
