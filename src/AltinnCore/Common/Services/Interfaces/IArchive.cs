using System;

namespace AltinnCore.Common.Services.Interfaces
{
    /// <summary>
    /// archive interface
    /// </summary>
    public interface IArchive
    {
        /// <summary>
        /// the archive service model
        /// </summary>
        /// <param name="dataToSerialize">data to be serialized</param>
        /// <param name="instanceId">the instance id</param>
        /// <param name="type">the type</param>
        /// <param name="org">the organisation</param>
        /// <param name="service">the service</param>
        /// <param name="partyId">the party id</param>
        /// <typeparam name="T">the generic type parameter</typeparam>
        void ArchiveServiceModel<T>(T dataToSerialize, int instanceId, Type type, string org, string service, int partyId);

        /// <summary>
        /// Get the archive service model
        /// </summary>
<<<<<<< HEAD
        /// <param name="instanceId"></param>
        /// <param name="type"></param>
        /// <param name="org"></param>
        /// <param name="service"></param>
        /// <param name="partyId"></param>
        /// <returns>The archived service model</returns>
=======
        /// <param name="instanceId">the instance id</param>
        /// <param name="type">the type</param>
        /// <param name="org">the organisation</param>
        /// <param name="service">the service></param>
        /// <param name="partyId">the party id</param>
        /// <returns></returns>
>>>>>>> dfbe45b1
        object GetArchivedServiceModel(int instanceId, Type type, string org, string service, int partyId);
    }
}<|MERGE_RESOLUTION|>--- conflicted
+++ resolved
@@ -22,21 +22,12 @@
         /// <summary>
         /// Get the archive service model
         /// </summary>
-<<<<<<< HEAD
-        /// <param name="instanceId"></param>
-        /// <param name="type"></param>
-        /// <param name="org"></param>
-        /// <param name="service"></param>
-        /// <param name="partyId"></param>
-        /// <returns>The archived service model</returns>
-=======
         /// <param name="instanceId">the instance id</param>
         /// <param name="type">the type</param>
         /// <param name="org">the organisation</param>
         /// <param name="service">the service></param>
         /// <param name="partyId">the party id</param>
-        /// <returns></returns>
->>>>>>> dfbe45b1
+        /// <returns>The archived service model</returns>
         object GetArchivedServiceModel(int instanceId, Type type, string org, string service, int partyId);
     }
 }