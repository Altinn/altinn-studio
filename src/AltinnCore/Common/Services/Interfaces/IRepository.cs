--- conflicted
+++ resolved
@@ -458,17 +458,13 @@
         /// <param name="org">the organisation that owns the application</param>
         /// <param name="appName">the application name</param>
         /// <returns>The application  metadata for an application</returns>
-<<<<<<< HEAD
         Application GetApplication(string org, string appName);
-=======
-        ApplicationMetadata GetApplicationMetadata(string org, string applicationId);
-
+    
         /// <summary>
         /// creates application  metadata for attachment
         /// </summary>
         /// <param name="org">the organisation that owns the application</param>
-        /// <param name="applicationId">the application id</param>
-        void CreateApplicationMetadata(string org, string applicationId);
->>>>>>> 3fa152bd
+        /// <param name="appName">the application name</param>
+        void CreateApplication(string org, string appName);
     }
 }