--- conflicted
+++ resolved
@@ -8,788 +8,365 @@
 
 namespace AltinnCore.Common.Services.Interfaces
 {
-    /// <summary>
-<<<<<<< HEAD
-    /// Creates the service model from XSD
-    /// </summary>
-    /// <param name="org">The Organization code for the service owner</param>
-    /// <param name="service">The service code for the current service</param>
-    /// <param name="serviceMetadata">The service metadata to generate the model based on</param>
-    /// <param name="mainXsd">The main XSD for the current service</param>
-    /// <returns>A boolean indicating the result</returns>
-    bool CreateModel(string org, string service, ServiceMetadata serviceMetadata, XDocument mainXsd);
-
-    /// <summary>
-    /// Creates a new service
-    /// </summary>
-    /// <param name="serviceMetadata">The service metadata</param>
-    /// <returns>The new serviceId</returns>
-    bool CreateServiceMetadata(ServiceMetadata serviceMetadata);
-
-    /// <summary>
-    /// Returns serviceMetadata for a service
-    /// </summary>
-    /// <param name="org">The Organization code for the service owner</param>
-    /// <param name="service">The service code for the current service</param>
-    /// <returns>The service meta data</returns>
-    ServiceMetadata GetServiceMetaData(string org, string service);
-
-    /// <summary>
-    /// Returns a list of available services
-    /// </summary>
-    /// <returns>List of services</returns>
-    List<ServiceMetadata> GetAvailableServices();
-
-    /// <summary>
-    /// Get content of configuration file
-    /// </summary>
-    /// <param name="org">The Organization code for the service owner</param>
-    /// <param name="service">The service code for the current service</param>
-    /// <param name="name">The name of configuration file</param>
-    /// <returns>The fileContent</returns>
-    string GetConfiguration(string org, string service, string name);
-
-    /// <summary>
-    /// Get content of resource file
-    /// </summary>
-    /// <param name="org">The Organization code for the service owner</param>
-    /// <param name="service">The service code for the current service</param>
-    /// <param name="id">The resource language id (for example <code>nb-NO, en</code>)</param>
-    /// <returns>The resource file content</returns>
-    string GetResource(string org, string service, string id);
-
-    /// <summary>
-    /// Gets the raw content of a code list
-    /// </summary>
-    /// <param name="org">The organization code of the service owner</param>
-    /// <param name="service">The service code of the current service</param>
-    /// <param name="name">The name of the code list to retrieve</param>
-    /// <returns>Raw contents of a code list file</returns>
-    string GetCodelist(string org, string service, string name);
-
-    /// <summary>
-    /// Update text resource
-    /// </summary>
-    /// <param name="org">The Organization code for the service owner</param>
-    /// <param name="service">The service code for the current service</param>
-    /// <param name="currentName">The current name of the view</param>
-    /// <param name="newName">The new name of the view</param>
-    void UpdateViewNameTextResource(string org, string service, string currentName, string newName);
-
-    /// <summary>
-    /// Get the content of the service model
-    /// </summary>
-    /// <param name="org">The Organization code for the service owner</param>
-    /// <param name="service">The service code for the current service</param>
-    /// <returns>The content of a service model (c# code and comments)</returns>
-    string GetServiceModel(string org, string service);
-
-    /// <summary>
-    /// Returns the workflow of a service
-    /// </summary>
-    /// <param name="org">The Organization code for the service owner</param>
-    /// <param name="service">The service code for the current service</param>
-    /// <returns>The list of workflow steps</returns>
-    List<WorkFlowStep> GetWorkFlow(string org, string service);
-
-    /// <summary>
-    /// Delete text resource
-    /// </summary>
-    /// <param name="org">The Organization code for the service owner</param>
-    /// <param name="service">The service code for the current service</param>
-    /// <param name="name">The name of the view</param>
-    void DeleteTextResource(string org, string service, string name);
-
-    /// <summary>
-    /// Stores the configuration for a given fileName
-    /// </summary>
-    /// <param name="org">The Organization code for the service owner</param>
-    /// <param name="service">The service code for the current service</param>
-    /// <param name="name">The configuration name</param>
-    /// <param name="config">The content of the config file</param>
-    /// <returns>A boolean indicating if saving was ok</returns>
-    bool SaveConfiguration(string org, string service, string name, string config);
-
-    /// <summary>
-    /// Stores the resource for a given language id
-    /// </summary>
-    /// <param name="org">The Organization code for the service owner</param>
-    /// <param name="service">The service code for the current service</param>
-    /// <param name="id">The resource language id (for example <code>nb-NO, en</code>)</param>
-    /// <param name="resource">The content of the resource file</param>
-    /// <returns>A boolean indicating if saving was ok</returns>
-    bool SaveResource(string org, string service, string id, string resource);
-
-    /// <summary>
-    /// Deletes the resource for a given language id
-    /// </summary>
-    /// <param name="org">The Organization code for the service owner</param>
-    /// <param name="service">The service code for the current service</param>
-    /// <param name="id">The resource language id (for example <code>nb-NO, en</code>)</param>
-    /// <returns>A boolean indicating if delete was ok</returns>
-    bool DeleteLanguage(string org, string service, string id);
-
-    /// <summary>
-    /// Method that stores a code list to disk
-    /// </summary>
-    /// <param name="org">The Organization code for the service owner</param>
-    /// <param name="service">The service code for the current service</param>
-    /// <param name="name">The name on config</param>
-    /// <param name="codelist">The content</param>
-    /// <returns>A boolean indicating if the code list was successfully saved</returns>
-    bool SaveCodeList(string org, string service, string name, string codelist);
-
-    /// <summary>
-    /// Method that deletes a code list from disk
-    /// </summary>
-    /// <param name="org">The Organization code for the service owner</param>
-    /// <param name="service">The service code for the current service</param>
-    /// <param name="name">The name on config</param>
-    /// <returns>A boolean indicating the result</returns>
-    bool DeleteCodeList(string org, string service, string name);
-
-    /// <summary>
-    /// Updates the serviceMetadata
-    /// </summary>
-    /// <param name="org">The Organization code for the service owner</param>
-    /// <param name="service">The service code for the current service</param>
-    /// <param name="serviceMetadata">The serviceMetadata</param>
-    /// <returns>A boolean indicating if saving was ok</returns>
-    bool UpdateServiceMetadata(string org, string service, ServiceMetadata serviceMetadata);
-
-    /// <summary>
-    /// Updates rules for a service
-    /// </summary>
-    /// <param name="org">The Organization code for the service owner</param>
-    /// <param name="service">The service code for the current service</param>
-    /// <param name="rules">The rules to save</param>
-    /// <returns>A boolean indicating if saving was ok</returns>
-    bool UpdateRules(string org, string service, List<RuleContainer> rules);
-
-    /// <summary>
-    /// Returns the rules for a service
-    /// </summary>
-    /// <param name="org">The Organization code for the service owner</param>
-    /// <param name="service">The service code for the current service</param>
-    /// <returns>The rules for a service</returns>
-    List<RuleContainer> GetRules(string org, string service);
-
-    /// <summary>
-    /// Returns a list of all service owners present in the local repository
-    /// </summary>
-    /// <returns>A list of all service owners</returns>
-    IList<OrgConfiguration> GetOwners();
-
-    /// <summary>
-    /// Returns a list of all services for a given service owner present in the local repository
-    /// </summary>
-    /// <param name="org">The service owner code to use when getting services</param>
-    /// <returns>A list of all services for the given org</returns>
-    IList<ServiceConfiguration> GetServices(string org);
-
-    /// <summary>
-    /// Creates a new service owner folder in the repository location and saves the given configuration
-    /// </summary>
-    /// <param name="ownerConfig">The service owner configuration</param>
-    /// <returns>Was the creation successful</returns>
-    bool CreateOrg(OrgConfiguration ownerConfig);
-
-    /// <summary>
-    /// Creates a new service folder under the given <paramref name="org">service owner</paramref> and saves the
-    /// given <paramref name="serviceConfiguration"/>
-    /// </summary>
-    /// <param name="org">The service owner to create the new service under</param>
-    /// <param name="serviceConfig">The service configuration to save</param>
-    /// <returns>Was the service creation successful</returns>
-    bool CreateService(string org, ServiceConfiguration serviceConfig);
-
-    /// <summary>
-    ///  Deletes a service folder from disk
-    /// </summary>
-    /// <param name="org">The service owner to delete the new service from</param>
-    /// <param name="service">The service to delete</param>
-    /// <returns>True if success, false otherwise</returns>
-    bool DeleteService(string org, string service);
-
-    /// <summary>
-    /// Gets all code lists at service owner or service level
-    /// </summary>
-    /// <param name="org">The service owner code of the service owner to get code lists for</param>
-    /// <param name="service">The service code of the service to get code lists for</param>
-    /// <returns>All code lists for at the given location</returns>
-    Dictionary<string, string> GetCodelists(string org, string service);
-
-    /// <summary>
-    /// Returns the service texts
-    /// </summary>
-    /// <param name="org">The Organization code for the service owner</param>
-    /// <param name="service">The service code for the current service</param>
-    /// <returns>The text</returns>
-    Dictionary<string, Dictionary<string, string>> GetServiceTexts(string org, string service);
-
-    /// <summary>
-    /// Returns the service languages
-    /// </summary>
-    /// <param name="org">The Organization code for the service owner</param>
-    /// <param name="service">The service code for the current service</param>
-    /// <returns>The text</returns>
-    List<string> GetLanguages(string org, string service);
-
-    /// <summary>
-    /// Returns the list over files in the implementation directory
-    /// </summary>
-    /// <param name="org">The Organization code for the service owner</param>
-    /// <param name="service">The service code for the current service</param>
-    /// <returns>The list of files</returns>
-    List<AltinnCoreFile> GetImplementationFiles(string org, string service);
-
-    /// <summary>
-    /// Returns the file Content of a 
-    /// </summary>
-    /// <param name="org">The Organization code for the service owner</param>
-    /// <param name="service">The service code for the current service</param>
-    /// <param name="fileName">The fileName</param>
-    /// <returns>Content of a implementation file</returns>
-    string GetImplementationFile(string org, string service, string fileName);
-
-    /// <summary>
-    /// Returns content of a resource file
-    /// </summary>
-    /// <param name="org">The Organization code for the service owner</param>
-    /// <param name="service">The service code for the current service</param>
-    /// <param name="fileName">The file Name</param>
-    /// <returns>The file content</returns>
-    string GetResourceFile(string org, string service, string fileName);
-
-    /// <summary>
-    /// Saving a implementation file
-    /// </summary>
-    /// <param name="org">The Organization code for the service owner</param>
-    /// <param name="service">The service code for the current service</param>
-    /// <param name="fileName">The fileName</param>
-    /// <param name="fileContent">The file content</param>
-    void SaveImplementationFile(string org, string service, string fileName, string fileContent);
-
-    /// <summary>
-    /// Saving a resource file
-    /// </summary>
-    /// <param name="org">The Organization code for the service owner</param>
-    /// <param name="service">The service code for the current service</param>
-    /// <param name="fileName">The fileName</param>
-    /// <param name="fileContent">The file content</param>
-    void SaveResourceFile(string org, string service, string fileName, string fileContent);
-
-    /// <summary>
-    /// Save service texts to resource files
-    /// </summary>
-    /// <param name="org">The Organization code for the service owner</param>
-    /// <param name="service">The service code for the current service</param>
-    /// <param name="texts">The texts to be saved</param>
-    void SaveServiceTexts(string org, string service, Dictionary<string, Dictionary<string, string>> texts);
-
-    /// <summary>
-    /// Get XSD model from disk
-    /// </summary>
-    /// <param name="org">The Organization code for the service owner</param>
-    /// <param name="service">The service code for the current service</param>
-    /// <returns>Returns the XSD from file as a string.</returns>
-    string GetXsdModel(string org, string service);
-
-    /// <summary>
-    /// Returns a given service resource embedded in a service
-    /// </summary>
-    /// <param name="org">The Organization code for the service owner</param>
-    /// <param name="service">The service code for the current service</param>
-    /// <param name="resource">The name of the resource</param>
-    /// <returns>The content of the resource</returns>
-    byte[] GetServiceResource(string org, string service, string resource);
-
-    /// <summary>
-    /// Get the Json form model from disk
-    /// </summary>
-    /// <param name="org">The Organization code for the service owner</param>
-    /// <param name="service">The service code for the current service</param>
-    /// <returns>Returns the json object as a string</returns>
-    string GetJsonFormLayout(string org, string service);
-
-    /// <summary>
-    /// Get the Json third party components from disk
-    /// </summary>
-    /// <param name="org">The Organization code for the service owner</param>
-    /// <param name="service">The service code for the current service</param>
-    /// <returns>Returns the json object as a string</returns>
-    string GetJsonThirdPartyComponents(string org, string service);
-
-    /// <summary>
-    /// Get the rule handler Json form model from disk
-    /// </summary>
-    /// <param name="org">The Organization code for the service owner</param>
-    /// <param name="service">The service code for the current service</param>
-    /// <returns>Returns the json object as a string</returns>
-    string GetRuleHandler(string org, string service);
-
-    /// <summary>
-    /// Save the JSON form layout to disk
-    /// </summary>
-    /// <param name="org">The Organization code for the service owner</param>
-    /// <param name="service">The service code for the current service</param>
-    /// <param name="resource">The content of the resource file</param>
-    /// <returns>A boolean indicating if saving was ok</returns>
-    bool SaveJsonFormLayout(string org, string service, string resource);
-
-    /// <summary>
-    /// Save the JSON third party components to disk
-    /// </summary>
-    /// <param name="org">The Organization code for the service owner</param>
-    /// <param name="service">The service code for the current service</param>
-    /// <param name="resource">The content of the resource file</param>
-    /// <returns>A boolean indicating if saving was ok</returns>
-    bool SaveJsonThirdPartyComponents(string org, string service, string resource);
-
-    /// <summary>
-    /// Save the JSON form layout to disk
-    /// </summary>
-    /// <param name="org">The Organization code for the service owner</param>
-    /// <param name="service">The service code for the current service</param>
-    /// <param name="resource">The content of the resource file</param>
-    /// <returns>A boolean indicating if saving was ok</returns>
-    bool SaveJsonFile(string org, string service, string resource, string fileName);
-
-    /// <summary>
-    /// Get the Json file from disk
-    /// </summary>
-    /// <param name="org">The Organization code for the service owner</param>
-    /// <param name="service">The service code for the current service</param>
-    /// <param name="fileName">The file name</param>
-    /// <returns>Returns the json object as a string</returns>
-    string GetJsonFile(string org, string service, string fileName);
-
-  }
-=======
-    /// Interface for the repository service
-    /// </summary>
-    public interface IRepository : IServicePackageRepository
-    {
-        /// <summary>
-        /// Creates the service model from XSD
-        /// </summary>
-        /// <param name="org">The Organization code for the service owner</param>
-        /// <param name="service">The service code for the current service</param>
-        /// <param name="edition">The edition code for the current service</param>
-        /// <param name="serviceMetadata">The service metadata to generate the model based on</param>
-        /// <param name="mainXsd">The main XSD for the current service</param>
-        /// <returns>A boolean indicating the result</returns>
-        bool CreateModel(string org, string service, string edition, ServiceMetadata serviceMetadata, XDocument mainXsd);
-
-        /// <summary>
-        /// Creates a new service
-        /// </summary>
-        /// <param name="serviceMetadata">The service metadata</param>
-        /// <returns>The new serviceId</returns>
-        bool CreateServiceMetadata(ServiceMetadata serviceMetadata);
-
-        /// <summary>
-        /// Returns serviceMetadata for a service
-        /// </summary>
-        /// <param name="org">The Organization code for the service owner</param>
-        /// <param name="service">The service code for the current service</param>
-        /// <param name="edition">The edition code for the current service</param>
-        /// <returns>The service meta data</returns>
-        ServiceMetadata GetServiceMetaData(string org, string service, string edition);
-
-        /// <summary>
-        /// Returns a list of available services
-        /// </summary>
-        /// <returns>List of services</returns>
-        List<ServiceMetadata> GetAvailableServices();
-
-        /// <summary>
-        /// Get content of configuration file
-        /// </summary>
-        /// <param name="org">The Organization code for the service owner</param>
-        /// <param name="service">The service code for the current service</param>
-        /// <param name="edition">The edition code for the current service</param>
-        /// <param name="name">The name of configuration file</param>
-        /// <returns>The fileContent</returns>
-        string GetConfiguration(string org, string service, string edition, string name);
-
-        /// <summary>
-        /// Get content of resource file
-        /// </summary>
-        /// <param name="org">The Organization code for the service owner</param>
-        /// <param name="service">The service code for the current service</param>
-        /// <param name="edition">The edition code for the current service</param>
-        /// <param name="id">The resource language id (for example <code>nb-NO, en</code>)</param>
-        /// <returns>The resource file content</returns>
-        string GetResource(string org, string service, string edition, string id);
-
-        /// <summary>
-        /// Gets the raw content of a code list
-        /// </summary>
-        /// <param name="org">The organization code of the service owner</param>
-        /// <param name="service">The service code of the current service</param>
-        /// <param name="edition">The edition code of the current service</param>
-        /// <param name="name">The name of the code list to retrieve</param>
-        /// <returns>Raw contents of a code list file</returns>
-        string GetCodelist(string org, string service, string edition, string name);
-
-        /// <summary>
-        /// Update text resource
-        /// </summary>
-        /// <param name="org">The Organization code for the service owner</param>
-        /// <param name="service">The service code for the current service</param>
-        /// <param name="edition">The edition code for the current service</param>
-        /// <param name="currentName">The current name of the view</param>
-        /// <param name="newName">The new name of the view</param>
-        void UpdateViewNameTextResource(string org, string service, string edition, string currentName, string newName);
-
-        /// <summary>
-        /// Get the content of the service model
-        /// </summary>
-        /// <param name="org">The Organization code for the service owner</param>
-        /// <param name="service">The service code for the current service</param>
-        /// <param name="edition">The edition code for the current service</param>
-        /// <returns>The content of a service model (c# code and comments)</returns>
-        string GetServiceModel(string org, string service, string edition);
-
-        /// <summary>
-        /// Returns the workflow of a service
-        /// </summary>
-        /// <param name="org">The Organization code for the service owner</param>
-        /// <param name="service">The service code for the current service</param>
-        /// <param name="edition">The edition code for the current service</param>
-        /// <returns>The list of workflow steps</returns>
-        List<WorkFlowStep> GetWorkFlow(string org, string service, string edition);
-
-        /// <summary>
-        /// The add view name text resource.
-        /// "view." + viewName for each text resource in the service/edition
-        /// </summary>
-        /// <param name="org">The Organization code for the service owner</param>
-        /// <param name="service">The service code for the current service</param>
-        /// <param name="edition">The edition code for the current service</param>
-        /// <param name="viewMetadatas"> The view metadata list. </param>
-        void AddViewNameTextResource(string org, string service, string edition, IEnumerable<ViewMetadata> viewMetadatas);
-
-
-        /// <summary>
-        /// Delete text resource
-        /// </summary>
-        /// <param name="org">The Organization code for the service owner</param>
-        /// <param name="service">The service code for the current service</param>
-        /// <param name="edition">The edition code for the current service</param>
-        /// <param name="name">The name of the view</param>
-        void DeleteTextResource(string org, string service, string edition, string name);
-
-        /// <summary>
-        /// Stores the configuration for a given fileName
-        /// </summary>
-        /// <param name="org">The Organization code for the service owner</param>
-        /// <param name="service">The service code for the current service</param>
-        /// <param name="edition">The edition code for the current service</param>
-        /// <param name="name">The configuration name</param>
-        /// <param name="config">The content of the config file</param>
-        /// <returns>A boolean indicating if saving was ok</returns>
-        bool SaveConfiguration(string org, string service, string edition, string name, string config);
-
-        /// <summary>
-        /// Stores the resource for a given language id
-        /// </summary>
-        /// <param name="org">The Organization code for the service owner</param>
-        /// <param name="service">The service code for the current service</param>
-        /// <param name="edition">The edition code for the current service</param>
-        /// <param name="id">The resource language id (for example <code>nb-NO, en</code>)</param>
-        /// <param name="resource">The content of the resource file</param>
-        /// <returns>A boolean indicating if saving was ok</returns>
-        bool SaveResource(string org, string service, string edition, string id, string resource);
-
-        /// <summary>
-        /// Deletes the resource for a given language id
-        /// </summary>
-        /// <param name="org">The Organization code for the service owner</param>
-        /// <param name="service">The service code for the current service</param>
-        /// <param name="edition">The edition code for the current service</param>
-        /// <param name="id">The resource language id (for example <code>nb-NO, en</code>)</param>
-        /// <returns>A boolean indicating if delete was ok</returns>
-        bool DeleteLanguage(string org, string service, string edition, string id);
-
-        /// <summary>
-        /// Method that stores a code list to disk
-        /// </summary>
-        /// <param name="org">The Organization code for the service owner</param>
-        /// <param name="service">The service code for the current service</param>
-        /// <param name="edition">The edition code for the current service</param>
-        /// <param name="name">The name on config</param>
-        /// <param name="codelist">The content</param>
-        /// <returns>A boolean indicating if the code list was successfully saved</returns>
-        bool SaveCodeList(string org, string service, string edition, string name, string codelist);
-
-        /// <summary>
-        /// Method that deletes a code list from disk
-        /// </summary>
-        /// <param name="org">The Organization code for the service owner</param>
-        /// <param name="service">The service code for the current service</param>
-        /// <param name="edition">The edition code for the current service</param>
-        /// <param name="name">The name on config</param>
-        /// <returns>A boolean indicating the result</returns>
-        bool DeleteCodeList(string org, string service, string edition, string name);
-
-        /// <summary>
-        /// Updates the serviceMetadata
-        /// </summary>
-        /// <param name="org">The Organization code for the service owner</param>
-        /// <param name="service">The service code for the current service</param>
-        /// <param name="edition">The edition code for the current service</param>
-        /// <param name="serviceMetadata">The serviceMetadata</param>
-        /// <returns>A boolean indicating if saving was ok</returns>
-        bool UpdateServiceMetadata(string org, string service, string edition, ServiceMetadata serviceMetadata);
-
-        /// <summary>
-        /// Updates rules for a service
-        /// </summary>
-        /// <param name="org">The Organization code for the service owner</param>
-        /// <param name="service">The service code for the current service</param>
-        /// <param name="edition">The edition code for the current service</param>
-        /// <param name="rules">The rules to save</param>
-        /// <returns>A boolean indicating if saving was ok</returns>
-        bool UpdateRules(string org, string service, string edition, List<RuleContainer> rules);
-
-        /// <summary>
-        /// Returns the rules for a service
-        /// </summary>
-        /// <param name="org">The Organization code for the service owner</param>
-        /// <param name="service">The service code for the current service</param>
-        /// <param name="edition">The edition code for the current service</param>
-        /// <returns>The rules for a service</returns>
-        List<RuleContainer> GetRules(string org, string service, string edition);
-
-        /// <summary>
-        /// Returns a list of all service owners present in the local repository
-        /// </summary>
-        /// <returns>A list of all service owners</returns>
-        IList<OrgConfiguration> GetOwners();
-
-        /// <summary>
-        /// Returns a list of all services for a given service owner present in the local repository
-        /// </summary>
-        /// <param name="org">The service owner code to use when getting services</param>
-        /// <returns>A list of all services for the given org</returns>
-        IList<ServiceConfiguration> GetServices(string org);
-
-        /// <summary>
-        /// Returns a list of all service editions for a given service
-        /// </summary>
-        /// <param name="org">The service owner the service belongs to</param>
-        /// <param name="service">The service to get editions for</param>
-        /// <returns>A list of all service editions for the given service</returns>
-        IList<EditionConfiguration> GetEditions(string org, string service);
-
-        /// <summary>
-        /// Creates a new service owner folder in the repository location and saves the given configuration
-        /// </summary>
-        /// <param name="ownerConfig">The service owner configuration</param>
-        /// <returns>Was the creation successful</returns>
-        bool CreateOrg(OrgConfiguration ownerConfig);
-
-        /// <summary>
-        /// Creates a new service folder under the given <paramref name="org">service owner</paramref> and saves the
-        /// given <paramref name="serviceConfiguration"/>
-        /// </summary>
-        /// <param name="org">The service owner to create the new service under</param>
-        /// <param name="serviceConfig">The service configuration to save</param>
-        /// <returns>Was the service creation successful</returns>
-        bool CreateService(string org, ServiceConfiguration serviceConfig);
-
-        /// <summary>
-        ///  Deletes a service edition folder from disk
-        /// </summary>
-        /// <param name="org">The service owner to delete the new service edition from</param>
-        /// <param name="service">The service to delete the new service edition from</param>
-        /// <param name="edition">The service edition to delete</param>
-        /// <returns>True if success, false otherwise</returns>
-        bool DeleteEdition(string org, string service, string edition);
-
-        /// <summary>
-        /// Creates a new service edition folder under the given <paramref name="org">service owner</paramref> and <paramref name="service">service</paramref>,
-        /// and saves the given <paramref name="serviceEditionConfiguration"/>
-        /// </summary>
-        /// <param name="org">The service owner to create the new service edition under</param>
-        /// <param name="service">The service to create the new service edition under</param>
-        /// <param name="editionConfig">The service edition configuration to save</param>
-        /// <returns>Was the service edition creation successful</returns>
-        bool CreateEdition(string org, string service, EditionConfiguration editionConfig);
-
-        /// <summary>
-        /// Gets all code lists at service owner, service or service edition level
-        /// </summary>
-        /// <param name="org">The service owner code of the service owner to get code lists for</param>
-        /// <param name="service">The service code of the service to get code lists for</param>
-        /// <param name="edition">The service edition code of the edition to get code lists for</param>
-        /// <returns>All code lists for at the given location</returns>
-        Dictionary<string, string> GetCodelists(string org, string service, string edition);
-
-        /// <summary>
-        /// Returns the service texts
-        /// </summary>
-        /// <param name="org">The Organization code for the service owner</param>
-        /// <param name="service">The service code for the current service</param>
-        /// <param name="edition">The edition code for the current service</param>
-        /// <returns>The text</returns>
-        Dictionary<string, Dictionary<string, string>> GetServiceTexts(string org, string service, string edition);
-
-        /// <summary>
-        /// Returns the edition languages
-        /// </summary>
-        /// <param name="org">The Organization code for the service owner</param>
-        /// <param name="service">The service code for the current service</param>
-        /// <param name="edition">The edition code for the current service</param>
-        /// <returns>The text</returns>
-        List<string> GetLanguages(string org, string service, string edition);
-
-        /// <summary>
-        /// Returns the list over files in the implementation directory
-        /// </summary>
-        /// <param name="org">The Organization code for the service owner</param>
-        /// <param name="service">The service code for the current service</param>
-        /// <param name="edition">The edition code for the current service</param>
-        /// <returns>The list of files</returns>
-        List<AltinnCoreFile> GetImplementationFiles(string org, string service, string edition);
-
-        /// <summary>
-        /// Returns the file Content of a 
-        /// </summary>
-        /// <param name="org">The Organization code for the service owner</param>
-        /// <param name="service">The service code for the current service</param>
-        /// <param name="edition">The edition code for the current service</param>
-        /// <param name="fileName">The fileName</param>
-        /// <returns>Content of a implementation file</returns>
-        string GetImplementationFile(string org, string service, string edition, string fileName);
-
-        /// <summary>
-        /// Returns content of a resource file
-        /// </summary>
-        /// <param name="org">The Organization code for the service owner</param>
-        /// <param name="service">The service code for the current service</param>
-        /// <param name="edition">The edition code for the current service</param>
-        /// <param name="fileName">The file Name</param>
-        /// <returns>The file content</returns>
-        string GetResourceFile(string org, string service, string edition, string fileName);
-
-        /// <summary>
-        /// Saving a implementation file
-        /// </summary>
-        /// <param name="org">The Organization code for the service owner</param>
-        /// <param name="service">The service code for the current service</param>
-        /// <param name="edition">The edition code for the current service</param>
-        /// <param name="fileName">The fileName</param>
-        /// <param name="fileContent">The file content</param>
-        void SaveImplementationFile(string org, string service, string edition, string fileName, string fileContent);
-
-        /// <summary>
-        /// Saving a resource file
-        /// </summary>
-        /// <param name="org">The Organization code for the service owner</param>
-        /// <param name="service">The service code for the current service</param>
-        /// <param name="edition">The edition code for the current service</param>
-        /// <param name="fileName">The fileName</param>
-        /// <param name="fileContent">The file content</param>
-        void SaveResourceFile(string org, string service, string edition, string fileName, string fileContent);
-
-        /// <summary>
-        /// Save service texts to resource files
-        /// </summary>
-        /// <param name="org">The Organization code for the service owner</param>
-        /// <param name="service">The service code for the current service</param>
-        /// <param name="edition">The edition code for the current service</param>
-        /// <param name="texts">The texts to be saved</param>
-        void SaveServiceTexts(string org, string service, string edition, Dictionary<string, Dictionary<string, string>> texts);
-
-        /// <summary>
-        /// Get XSD model from disk
-        /// </summary>
-        /// <param name="org">The Organization code for the service owner</param>
-        /// <param name="service">The service code for the current service</param>
-        /// <param name="edition">The edition code for the current service</param>
-        /// <returns>Returns the XSD from file as a string.</returns>
-        string GetXsdModel(string org, string service, string edition);
-
-        /// <summary>
-        /// Returns a given service resource embedded in a service
-        /// </summary>
-        /// <param name="org">The Organization code for the service owner</param>
-        /// <param name="service">The service code for the current service</param>
-        /// <param name="edition">The edition code for the current service</param>
-        /// <param name="resource">The name of the resource</param>
-        /// <returns>The content of the resource</returns>
-        byte[] GetServiceResource(string org, string service, string edition, string resource);
-
-        /// <summary>
-        /// Get the Json form model from disk
-        /// </summary>
-        /// <param name="org">The Organization code for the service owner</param>
-        /// <param name="service">The service code for the current service</param>
-        /// <param name="edition">The edition code for the current service</param>
-        /// <returns>Returns the json object as a string</returns>
-        string GetJsonFormLayout(string org, string service, string edition);
-
-        /// <summary>
-        /// Get the Json third party components from disk
-        /// </summary>
-        /// <param name="org">The Organization code for the service owner</param>
-        /// <param name="service">The service code for the current service</param>
-        /// <param name="edition">The edition code for the current service</param>
-        /// <returns>Returns the json object as a string</returns>
-        string GetJsonThirdPartyComponents(string org, string service, string edition);
-
-        /// <summary>
-        /// Get the rule handler Json form model from disk
-        /// </summary>
-        /// <param name="org">The Organization code for the service owner</param>
-        /// <param name="service">The service code for the current service</param>
-        /// <param name="edition">The edition code for the current service</param>
-        /// <returns>Returns the json object as a string</returns>
-        string GetRuleHandler(string org, string service, string edition);
-
-        /// <summary>
-        /// Save the JSON form layout to disk
-        /// </summary>
-        /// <param name="org">The Organization code for the service owner</param>
-        /// <param name="service">The service code for the current service</param>
-        /// <param name="edition">The edition code for the current service</param>
-        /// <param name="resource">The content of the resource file</param>
-        /// <returns>A boolean indicating if saving was ok</returns>
-        bool SaveJsonFormLayout(string org, string service, string edition, string resource);
-
-        /// <summary>
-        /// Save the JSON third party components to disk
-        /// </summary>
-        /// <param name="org">The Organization code for the service owner</param>
-        /// <param name="service">The service code for the current service</param>
-        /// <param name="edition">The edition code for the current service</param>
-        /// <param name="resource">The content of the resource file</param>
-        /// <returns>A boolean indicating if saving was ok</returns>
-        bool SaveJsonThirdPartyComponents(string org, string service, string edition, string resource);
-
-        /// <summary>
-        /// Save the JSON form layout to disk
-        /// </summary>
-        /// <param name="org">The Organization code for the service owner</param>
-        /// <param name="service">The service code for the current service</param>
-        /// <param name="edition">The edition code for the current service</param>
-        /// <param name="resource">The content of the resource file</param>
-        /// <returns>A boolean indicating if saving was ok</returns>
-        bool SaveJsonFile(string org, string service, string edition, string resource, string fileName);
-
-        /// <summary>
-        /// Get the Json file from disk
-        /// </summary>
-        /// <param name="org">The Organization code for the service owner</param>
-        /// <param name="service">The service code for the current service</param>
-        /// <param name="edition">The edition code for the current service</param>
-        /// <param name="fileName">The edition code for the current service</param>
-        /// <returns>Returns the json object as a string</returns>
-        string GetJsonFile(string org, string service, string edition, string fileName);
-
-    }
->>>>>>> 5dd8a3e8
+	/// <summary>
+	/// Interface for the repository service
+	/// </summary>
+	public interface IRepository : IServicePackageRepository
+	{
+		/// <summary>
+		/// Creates the service model from XSD
+		/// </summary>
+		/// <param name="org">The Organization code for the service owner</param>
+		/// <param name="service">The service code for the current service</param>
+		/// <param name="serviceMetadata">The service metadata to generate the model based on</param>
+		/// <param name="mainXsd">The main XSD for the current service</param>
+		/// <returns>A boolean indicating the result</returns>
+		bool CreateModel(string org, string service, ServiceMetadata serviceMetadata, XDocument mainXsd);
+
+		/// <summary>
+		/// Creates a new service
+		/// </summary>
+		/// <param name="serviceMetadata">The service metadata</param>
+		/// <returns>The new serviceId</returns>
+		bool CreateServiceMetadata(ServiceMetadata serviceMetadata);
+
+		/// <summary>
+		/// Returns serviceMetadata for a service
+		/// </summary>
+		/// <param name="org">The Organization code for the service owner</param>
+		/// <param name="service">The service code for the current service</param>
+		/// <returns>The service meta data</returns>
+		ServiceMetadata GetServiceMetaData(string org, string service);
+
+		/// <summary>
+		/// Returns a list of available services
+		/// </summary>
+		/// <returns>List of services</returns>
+		List<ServiceMetadata> GetAvailableServices();
+
+		/// <summary>
+		/// Get content of configuration file
+		/// </summary>
+		/// <param name="org">The Organization code for the service owner</param>
+		/// <param name="service">The service code for the current service</param>
+		/// <param name="name">The name of configuration file</param>
+		/// <returns>The fileContent</returns>
+		string GetConfiguration(string org, string service, string name);
+
+		/// <summary>
+		/// Get content of resource file
+		/// </summary>
+		/// <param name="org">The Organization code for the service owner</param>
+		/// <param name="service">The service code for the current service</param>
+		/// <param name="id">The resource language id (for example <code>nb-NO, en</code>)</param>
+		/// <returns>The resource file content</returns>
+		string GetResource(string org, string service, string id);
+
+		/// <summary>
+		/// Gets the raw content of a code list
+		/// </summary>
+		/// <param name="org">The organization code of the service owner</param>
+		/// <param name="service">The service code of the current service</param>
+		/// <param name="name">The name of the code list to retrieve</param>
+		/// <returns>Raw contents of a code list file</returns>
+		string GetCodelist(string org, string service, string name);
+
+		/// <summary>
+		/// Update text resource
+		/// </summary>
+		/// <param name="org">The Organization code for the service owner</param>
+		/// <param name="service">The service code for the current service</param>
+		/// <param name="currentName">The current name of the view</param>
+		/// <param name="newName">The new name of the view</param>
+		void UpdateViewNameTextResource(string org, string service, string currentName, string newName);
+
+		/// <summary>
+		/// Get the content of the service model
+		/// </summary>
+		/// <param name="org">The Organization code for the service owner</param>
+		/// <param name="service">The service code for the current service</param>
+		/// <returns>The content of a service model (c# code and comments)</returns>
+		string GetServiceModel(string org, string service);
+
+		/// <summary>
+		/// Returns the workflow of a service
+		/// </summary>
+		/// <param name="org">The Organization code for the service owner</param>
+		/// <param name="service">The service code for the current service</param>
+		/// <returns>The list of workflow steps</returns>
+		List<WorkFlowStep> GetWorkFlow(string org, string service);
+
+		/// <summary>
+		/// Delete text resource
+		/// </summary>
+		/// <param name="org">The Organization code for the service owner</param>
+		/// <param name="service">The service code for the current service</param>
+		/// <param name="name">The name of the view</param>
+		void DeleteTextResource(string org, string service, string name);
+
+		/// <summary>
+		/// Stores the configuration for a given fileName
+		/// </summary>
+		/// <param name="org">The Organization code for the service owner</param>
+		/// <param name="service">The service code for the current service</param>
+		/// <param name="name">The configuration name</param>
+		/// <param name="config">The content of the config file</param>
+		/// <returns>A boolean indicating if saving was ok</returns>
+		bool SaveConfiguration(string org, string service, string name, string config);
+
+		/// <summary>
+		/// Stores the resource for a given language id
+		/// </summary>
+		/// <param name="org">The Organization code for the service owner</param>
+		/// <param name="service">The service code for the current service</param>
+		/// <param name="id">The resource language id (for example <code>nb-NO, en</code>)</param>
+		/// <param name="resource">The content of the resource file</param>
+		/// <returns>A boolean indicating if saving was ok</returns>
+		bool SaveResource(string org, string service, string id, string resource);
+
+		/// <summary>
+		/// Deletes the resource for a given language id
+		/// </summary>
+		/// <param name="org">The Organization code for the service owner</param>
+		/// <param name="service">The service code for the current service</param>
+		/// <param name="id">The resource language id (for example <code>nb-NO, en</code>)</param>
+		/// <returns>A boolean indicating if delete was ok</returns>
+		bool DeleteLanguage(string org, string service, string id);
+
+		/// <summary>
+		/// Method that stores a code list to disk
+		/// </summary>
+		/// <param name="org">The Organization code for the service owner</param>
+		/// <param name="service">The service code for the current service</param>
+		/// <param name="name">The name on config</param>
+		/// <param name="codelist">The content</param>
+		/// <returns>A boolean indicating if the code list was successfully saved</returns>
+		bool SaveCodeList(string org, string service, string name, string codelist);
+
+		/// <summary>
+		/// Method that deletes a code list from disk
+		/// </summary>
+		/// <param name="org">The Organization code for the service owner</param>
+		/// <param name="service">The service code for the current service</param>
+		/// <param name="name">The name on config</param>
+		/// <returns>A boolean indicating the result</returns>
+		bool DeleteCodeList(string org, string service, string name);
+
+		/// <summary>
+		/// Updates the serviceMetadata
+		/// </summary>
+		/// <param name="org">The Organization code for the service owner</param>
+		/// <param name="service">The service code for the current service</param>
+		/// <param name="serviceMetadata">The serviceMetadata</param>
+		/// <returns>A boolean indicating if saving was ok</returns>
+		bool UpdateServiceMetadata(string org, string service, ServiceMetadata serviceMetadata);
+
+		/// <summary>
+		/// Updates rules for a service
+		/// </summary>
+		/// <param name="org">The Organization code for the service owner</param>
+		/// <param name="service">The service code for the current service</param>
+		/// <param name="rules">The rules to save</param>
+		/// <returns>A boolean indicating if saving was ok</returns>
+		bool UpdateRules(string org, string service, List<RuleContainer> rules);
+
+		/// <summary>
+		/// Returns the rules for a service
+		/// </summary>
+		/// <param name="org">The Organization code for the service owner</param>
+		/// <param name="service">The service code for the current service</param>
+		/// <returns>The rules for a service</returns>
+		List<RuleContainer> GetRules(string org, string service);
+
+		/// <summary>
+		/// Returns a list of all service owners present in the local repository
+		/// </summary>
+		/// <returns>A list of all service owners</returns>
+		IList<OrgConfiguration> GetOwners();
+
+		/// <summary>
+		/// Returns a list of all services for a given service owner present in the local repository
+		/// </summary>
+		/// <param name="org">The service owner code to use when getting services</param>
+		/// <returns>A list of all services for the given org</returns>
+		IList<ServiceConfiguration> GetServices(string org);
+
+		/// <summary>
+		/// Creates a new service owner folder in the repository location and saves the given configuration
+		/// </summary>
+		/// <param name="ownerConfig">The service owner configuration</param>
+		/// <returns>Was the creation successful</returns>
+		bool CreateOrg(OrgConfiguration ownerConfig);
+
+		/// <summary>
+		/// Creates a new service folder under the given <paramref name="org">service owner</paramref> and saves the
+		/// given <paramref name="serviceConfiguration"/>
+		/// </summary>
+		/// <param name="org">The service owner to create the new service under</param>
+		/// <param name="serviceConfig">The service configuration to save</param>
+		/// <returns>Was the service creation successful</returns>
+		bool CreateService(string org, ServiceConfiguration serviceConfig);
+
+		/// <summary>
+		///  Deletes a service folder from disk
+		/// </summary>
+		/// <param name="org">The service owner to delete the new service from</param>
+		/// <param name="service">The service to delete</param>
+		/// <returns>True if success, false otherwise</returns>
+		bool DeleteService(string org, string service);
+
+		/// <summary>
+		/// Gets all code lists at service owner or service level
+		/// </summary>
+		/// <param name="org">The service owner code of the service owner to get code lists for</param>
+		/// <param name="service">The service code of the service to get code lists for</param>
+		/// <returns>All code lists for at the given location</returns>
+		Dictionary<string, string> GetCodelists(string org, string service);
+
+		/// <summary>
+		/// Returns the service texts
+		/// </summary>
+		/// <param name="org">The Organization code for the service owner</param>
+		/// <param name="service">The service code for the current service</param>
+		/// <returns>The text</returns>
+		Dictionary<string, Dictionary<string, string>> GetServiceTexts(string org, string service);
+
+		/// <summary>
+		/// Returns the service languages
+		/// </summary>
+		/// <param name="org">The Organization code for the service owner</param>
+		/// <param name="service">The service code for the current service</param>
+		/// <returns>The text</returns>
+		List<string> GetLanguages(string org, string service);
+
+		/// <summary>
+		/// Returns the list over files in the implementation directory
+		/// </summary>
+		/// <param name="org">The Organization code for the service owner</param>
+		/// <param name="service">The service code for the current service</param>
+		/// <returns>The list of files</returns>
+		List<AltinnCoreFile> GetImplementationFiles(string org, string service);
+
+		/// <summary>
+		/// Returns the file Content of a 
+		/// </summary>
+		/// <param name="org">The Organization code for the service owner</param>
+		/// <param name="service">The service code for the current service</param>
+		/// <param name="fileName">The fileName</param>
+		/// <returns>Content of a implementation file</returns>
+		string GetImplementationFile(string org, string service, string fileName);
+
+		/// <summary>
+		/// Returns content of a resource file
+		/// </summary>
+		/// <param name="org">The Organization code for the service owner</param>
+		/// <param name="service">The service code for the current service</param>
+		/// <param name="fileName">The file Name</param>
+		/// <returns>The file content</returns>
+		string GetResourceFile(string org, string service, string fileName);
+
+		/// <summary>
+		/// Saving a implementation file
+		/// </summary>
+		/// <param name="org">The Organization code for the service owner</param>
+		/// <param name="service">The service code for the current service</param>
+		/// <param name="fileName">The fileName</param>
+		/// <param name="fileContent">The file content</param>
+		void SaveImplementationFile(string org, string service, string fileName, string fileContent);
+
+		/// <summary>
+		/// Saving a resource file
+		/// </summary>
+		/// <param name="org">The Organization code for the service owner</param>
+		/// <param name="service">The service code for the current service</param>
+		/// <param name="fileName">The fileName</param>
+		/// <param name="fileContent">The file content</param>
+		void SaveResourceFile(string org, string service, string fileName, string fileContent);
+
+		/// <summary>
+		/// Save service texts to resource files
+		/// </summary>
+		/// <param name="org">The Organization code for the service owner</param>
+		/// <param name="service">The service code for the current service</param>
+		/// <param name="texts">The texts to be saved</param>
+		void SaveServiceTexts(string org, string service, Dictionary<string, Dictionary<string, string>> texts);
+
+		/// <summary>
+		/// Get XSD model from disk
+		/// </summary>
+		/// <param name="org">The Organization code for the service owner</param>
+		/// <param name="service">The service code for the current service</param>
+		/// <returns>Returns the XSD from file as a string.</returns>
+		string GetXsdModel(string org, string service);
+
+		/// <summary>
+		/// Returns a given service resource embedded in a service
+		/// </summary>
+		/// <param name="org">The Organization code for the service owner</param>
+		/// <param name="service">The service code for the current service</param>
+		/// <param name="resource">The name of the resource</param>
+		/// <returns>The content of the resource</returns>
+		byte[] GetServiceResource(string org, string service, string resource);
+
+		/// <summary>
+		/// Get the Json form model from disk
+		/// </summary>
+		/// <param name="org">The Organization code for the service owner</param>
+		/// <param name="service">The service code for the current service</param>
+		/// <returns>Returns the json object as a string</returns>
+		string GetJsonFormLayout(string org, string service);
+
+		/// <summary>
+		/// Get the Json third party components from disk
+		/// </summary>
+		/// <param name="org">The Organization code for the service owner</param>
+		/// <param name="service">The service code for the current service</param>
+		/// <returns>Returns the json object as a string</returns>
+		string GetJsonThirdPartyComponents(string org, string service);
+
+		/// <summary>
+		/// Get the rule handler Json form model from disk
+		/// </summary>
+		/// <param name="org">The Organization code for the service owner</param>
+		/// <param name="service">The service code for the current service</param>
+		/// <returns>Returns the json object as a string</returns>
+		string GetRuleHandler(string org, string service);
+
+		/// <summary>
+		/// Save the JSON form layout to disk
+		/// </summary>
+		/// <param name="org">The Organization code for the service owner</param>
+		/// <param name="service">The service code for the current service</param>
+		/// <param name="resource">The content of the resource file</param>
+		/// <returns>A boolean indicating if saving was ok</returns>
+		bool SaveJsonFormLayout(string org, string service, string resource);
+
+		/// <summary>
+		/// Save the JSON third party components to disk
+		/// </summary>
+		/// <param name="org">The Organization code for the service owner</param>
+		/// <param name="service">The service code for the current service</param>
+		/// <param name="resource">The content of the resource file</param>
+		/// <returns>A boolean indicating if saving was ok</returns>
+		bool SaveJsonThirdPartyComponents(string org, string service, string resource);
+
+		/// <summary>
+		/// Save the JSON form layout to disk
+		/// </summary>
+		/// <param name="org">The Organization code for the service owner</param>
+		/// <param name="service">The service code for the current service</param>
+		/// <param name="resource">The content of the resource file</param>
+		/// <returns>A boolean indicating if saving was ok</returns>
+		bool SaveJsonFile(string org, string service, string resource, string fileName);
+
+		/// <summary>
+		/// Get the Json file from disk
+		/// </summary>
+		/// <param name="org">The Organization code for the service owner</param>
+		/// <param name="service">The service code for the current service</param>
+		/// <param name="fileName">The file name</param>
+		/// <returns>Returns the json object as a string</returns>
+		string GetJsonFile(string org, string service, string fileName);
+
+	}
 }