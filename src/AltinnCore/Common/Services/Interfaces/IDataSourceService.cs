using System.Collections.Generic;
using System.Threading.Tasks;
using AltinnCore.Common.Models;

namespace AltinnCore.Common.Services.Interfaces
{
    /// <summary>
    /// This service will be handling the external JSON REST API's
    /// </summary>
    public interface IDataSourceService
    {
        /// <summary>
        /// Interface method.
        /// </summary>
        /// <param name="org">The Organization code for the service owner</param>
        /// <param name="service">The service code for the current service</param>
        /// <returns>List of Objects</returns>
        IList<DataSourceModel> GetDatasources(string org, string service);

        /// <summary>
        /// Interface method.
        /// </summary>
        /// <param name="org">The Organization code for the service owner</param>
        /// <param name="service">The service code for the current service</param>
        /// <param name="name">The name of the data source</param>
        /// <param name="url">JSON URL</param>
        /// <returns>True if save ok.</returns>
        bool Save(string org, string service, string name, string url);

        /// <summary>
        /// interface method
        /// </summary>
        /// <param name="org">The Organization code for the service owner</param>
        /// <param name="service">The service code for the current service</param>
        /// <param name="id">The data source model</param>
        /// <returns>True if delete was ok</returns>
        bool Delete(string org, string service, string id);

        /// <summary>
        /// Interface method.
        /// </summary>
        /// <param name="org">The Organization code for the service owner</param>
        /// <param name="service">The service code for the current service</param>
        /// <param name="description">Description of the rest service</param>
        /// <param name="url">JSON URL</param>
        /// <returns>JSON model</returns>
        DataSourceModel Create(string org, string service, string description, string url);

        /// <summary>
        /// Interface method.
        /// </summary>
        /// <param name="org">The Organization code for the service owner</param>
        /// <param name="service">The service code for the current service</param>
        /// <param name="model">The datasource model</param>
        void Update(string org, string service, DataSourceModel model);

        /// <summary>
        /// test the rest api with the url
        /// </summary>
<<<<<<< HEAD
        /// <param name="url"></param>
        /// <returns>The jason from the test api</returns>
=======
        /// <param name="url">the api url to be tested</param>
        /// <returns></returns>
>>>>>>> dfbe45b1
        Task<string> TestRestApi(string url);
    }
}<|MERGE_RESOLUTION|>--- conflicted
+++ resolved
@@ -57,13 +57,8 @@
         /// <summary>
         /// test the rest api with the url
         /// </summary>
-<<<<<<< HEAD
-        /// <param name="url"></param>
+        /// <param name="url">the api url to be tested</param>
         /// <returns>The jason from the test api</returns>
-=======
-        /// <param name="url">the api url to be tested</param>
-        /// <returns></returns>
->>>>>>> dfbe45b1
         Task<string> TestRestApi(string url);
     }
 }