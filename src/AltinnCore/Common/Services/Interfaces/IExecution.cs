--- conflicted
+++ resolved
@@ -44,17 +44,10 @@
         /// <summary>
         /// Get the resource for the given parameters
         /// </summary>
-<<<<<<< HEAD
-        /// <param name="org"></param>
-        /// <param name="service"></param>
-        /// <param name="resource"></param>
-        /// <returns>The service resource</returns>
-=======
         /// <param name="org">the organisation</param>
         /// <param name="service">the service</param>
         /// <param name="resource">the resource</param>
-        /// <returns></returns>
->>>>>>> dfbe45b1
+        /// <returns>The service resource</returns>
         byte[] GetServiceResource(string org, string service, string resource);
 
         /// <summary>
