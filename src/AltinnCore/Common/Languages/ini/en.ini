--- conflicted
+++ resolved
@@ -45,15 +45,12 @@
 service_name_has_illegal_characters = Service name is illegal. Service name can only contain alphanumeric and underscore ('_') characters, and must begin with a alphanumeric character
 service_name_is_too_long = Service name must contain at most 100 characters
 service_name_already_exist = Service name is already in use
-<<<<<<< HEAD
+creating_your_service = Your service is being created
 created_time = Created:
 last_changed_by = Last changed by:
 description_header = Description
 edit_service = Edit service
 see_source_code = See source code
-=======
-creating_your_service = Your service is being created
->>>>>>> 4baced7e
 
 [sync_header]
 fetch_changes = Fetch changes
