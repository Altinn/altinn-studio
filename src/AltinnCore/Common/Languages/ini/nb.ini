[general]
action = Handling
add = Legg til
add_connection = Legg til tilkobling
back = Tilbake
cancel = Avbryt
choose = Velg
choose_label = Velg navn
choose_method = Velg metode
close = Lukk
control_submit = Kontroller og send inn
create = Opprett
create_new = Opprett ny
delete = Slett
disabled = Deaktivert
edit = Endre
enabled = Aktivert
error_message_with_colon = Feilmelding:
for = for
label = Navn
no_options = Ingen alternativer tilgjenglig
optional = Valgfri
required = Obligatorisk
save = Lagre
search = Søk
select_field = Velg felt
service_description_header = Beskrivelse
service_name = Tjenestenavn
service_owner = Tjenesteeier
service_saved_name = Lagringsnavn
submit = Send inn
validate_changes = Validér endringer
value = Verdi
version = Versjon
contains = Inneholder
customer_service_phone_number = 67 00 60 00

[dashboard]
category_service_read = Du har rettigheter til å se på, men ikke endre, disse tjenestene
category_service_write = Du har rettigheter til å endre disse tjenestene
create_service_btn = Opprett
created_time = Opprettet:
creating_your_service = Oppretter tjenesten din
edit_service = Rediger tjeneste
error_when_creating_service = Noe gikk galt ved oppretting av tjenesten
field_cannot_be_empty = Dette feltet kan ikke være tomt
filter_your_services = Dine tjenester
known_issues_header = Kjente feil
known_issues_link = Les mer
known_issues_loading_text = Laster inn kjente feil
known_issues_subheader = Altinn Studio er i startfasen og i begynnelsen kan det hende det dukker opp noen feil og mangler. Vi vil holde deg oppdatert på de feilene vi finner her:
last_changed_by = Sist endret av:
last_changed_service = Endret:
loading_service = Laster inn tjenesten
main_header = Tjenesteoversikt
main_subheader = Her er en oversikt over tjenestene du har rettigheter til å endre og tjenestene du har mulighet til å utforske:
new_service = ny tjeneste
new_service_header = Ny tjeneste
no_category_service_read = Du har ikke tilgang til noen tjenester uten skriverettigheter (som samsvarer med eventuelle filter)
no_category_service_write = Du har ikke skriverettigheter til noen tjenester (som samsvarer med eventuelle filter)
no_description = Tjenesten har ikke en beskrivelse
search_service = Søk etter tjeneste
see_source_code = Se kildekode
service_name_already_exist = Lagringsnavnet finnes allerede
service_name_description = Dette navnet vil vises for sluttbrukeren og bør være beskrivende for hva tjenesten handler om. Dette navnet kan endres senere.
service_name_has_illegal_characters = Lagringsnavnet er ugyldig. Lagringsnavnet kan kun inneholde alfanumeriske tegn og bindestrek ('-'), og det må begynne på en bokstav.
service_name_is_too_long = Lagringsnavnet kan maks bestå av 100 tegn
service_owner_description = Tjenesten vil bli synlig på tjenesteeierens dashboard. Alle medlemmer i tjenesteeierens organisasjon vil kunne se og redigere tjenesten.
service_saved_name_description = Dette navnet brukes kun for å opprette tjenesten teknisk i løsningen. Navnet må begynne på en bokstav og kan kun inneholde alfanumeriske tegn og bindestrek. Dette navnet kan ikke endres senere.
sorte_services = Sorter

[administration]
administration = Administrasjon
created_by = Opprettet av:
service_comment = Kommentarer
service_comment_description = Her kan du beskrive tjenesten, oppgi viktig informasjon til andre som skal jobbe med den, eller notere andre ting som er relevante.
service_id = Tjeneste-id
service_id_description = Dette kan benyttes dersom tjenesten din har en id i tillegg til tjenestenavnet, for eks: REF nummer
service_name_administration_description = Dette navnet vil vises for sluttbrukeren og bør være beskrivende for hva tjenesten handler om. Pass på at det er forståelig og gjenkjenbart i listen over tjenester. Om mulig bruk nøkkelord som man kan søke etter
service_name_empty_message = Tjenestenavnet må fylles ut. Navnet kan endres helt frem til publisering.
service_owner_is = Denne tjenesten er opprettet for:
service_saved_name_administration_description = Dette navnet vil kun vises på dashbordet og i Gitea, og er ikke mulig å endre. Navnet ble satt da tjenesten ble opprettet.

[handle_merge_conflict]
abort_merge_button = Avslutt uten å løse konflikt
abort_merge_button_cancel = Avbryt
abort_merge_button_confirm = Avslutt uten å løse konflikt
abort_merge_message = Hvis du ønsker å avslutte, vil du gå tilbake til din tidligere lokale versjon av tjenesten. Husk at mergekonflikten kan skje igjen neste gang du henter eller deler endringer.
container_message_has_conflict = Det har blitt gjort endringer i samme fil du har arbeidet på og du må velge hvilke endringer du vil beholde. Her ser du alle filer med mergekonflikter, åpne dem og ta vekk den koden du ikke ønsker. Konflikten er løst når alle filene er lagret og alle krokodilletegn (>,<) og likhetstegn (=) er fjernet.
container_message_no_conflict = Du har løst mergekonflikten og du kan velge å dele endringene med organisasjonen din eller arbeide videre med tjenesten.
container_message_no_files = Du har ingen filer med mergekonflikt
container_title = Filer med mergekonflikt
discard_changes_button = Forkast alle mine endringer
discard_changes_button_cancel = Avbryt
discard_changes_button_confirm = Forkast alle mine endringer
discard_changes_message = Om du velger å forkaste alle dine endringer vil alt ditt arbeide siden siste deling bli permanent slettet.

[sync_header]
changes_made_samme_place_as_user = Det ser ut som om noen andre har gjort endringer på tjenesten på samme sted som deg.
changes_made_samme_place_submessage = Du må beskrive de endringer du gjort før du kan hente ned den siste versjonen.
changes_made_samme_place_subsubmessage = Gode beskrivelser av hva som er endret gjør det enklere å finne tilbake til tidligere versjoner.
changes_to_share = Push
clone = Clone
clone_https = Klone med HTTPS
clone_https_button = Kopier Lenke
controlling_service_status = Sjekker status på tjenesten din
data_model_missing = Datamodell mangler
data_model_missing_helper = Det er anbefalt å laste opp en datamodell før du kloner tjenesten.
data_model_missing_link = Gå til datamodell side
describe_and_validate = Beskriv og valider endringene som er gjort
describe_and_validate_btnText = Valider endringer
describe_and_validate_submessage = Gode beskrivelser av hva som er endret gjør det enklere å finne tilbake til tidligere versjoner.
describe_and_validate_subsubmessage = Før endringene kan deles må du validere slik at ingen andre har gjort uppdateringer på samme sted.
favourite_tool = Jobb i ditt foretrukne utviklerverktøy.
favourite_tool_link = Lær mer på Altinn Studio docs
fetch_changes = Pull
fetch_changes_btn = Pull
fetching_latest_version = Henter den siste versjonen av tjenesten din
merge_conflict = Mergekonflikt
merge_conflict_btn = Løs konflikt
merge_conflict_occured = En annen har gjort endringer på tjenesten på samme sted som deg.
merge_conflict_occured_submessage = Åpne kodeeditoren for å bestemme hvilke endringer du ønsker å beholde
no_changes_to_share = Push
nothing_to_push = Du har delt dine siste endringer
repo_is_offline = Repo er utilgjengelig
service_updated_to_latest = Tjenesten din er oppdatert til siste versjon
service_updated_to_latest_submessage = Hvis det er flere personer som jobber på samme tjeneste er det viktig å hente endringer ofte. På denne måten reduserer du sjansen for mergekonflikter.
share_changes = Push
sharing_changes = Deler endringene dine
sharing_changes_completed = Du har delt dine endringer og tjenesten er oppdatert til siste versjon
sharing_changes_completed_submessage = Du har delt dine endringer og alle som arbeider på tjenesten kan se dem. Du har siste versjonen av tjenesten.
sharing_changes_no_access = Du har ikke skriverettigheter til denne tjenesten og kan ikke dele dine endringer med andre
sharing_changes_no_access_submessage = Du kan fortsatt arbeide med tjenesten og lagre endringer lokalt, men du kan ikke dele endringene med din organisasjon
validating_changes = Validerer endringene dine
validation_completed = Endringene er validert og kan deles med andre

[testing]
testing_in_testenv_body = Her kan du teste tjenesten din fra a til å i et produksjonslikt testmiljø.
testing_in_testenv_title = Test i testmiljø

[deploy_to_test]
altinn_test_env_url = URL til Altinn testmiljø:
available_version = Tilgjengelig versjon:
changes_made_by_others_in_your_organisation_is_not_visible_in_altinn_studio = Disse er ikke synlige for deg i Altinn Studio men vil synes i testmiljøet
changes_made_by_others_in_your_organisation_title = En annen har gjort endringer på tjenesten din
check_csharp_compiles_false_body_part1 = Du kan redigere disse på
check_csharp_compiles_false_body_part2 = organisasjonens filområde
check_csharp_compiles_false_title = Tjenesten din kompilerer ikke. Disse filene inneholder feil:
check_csharp_compiles_true_title = Tjenestens C#-filer kompilerer
current_version_title = Tjenesten i testmiljø
deploy_button_text_deploy_to_test_env = Legg ut tjenesten i testmiljø
deploy_helper_text_service_will_be_replaced = Den tidligere versjonen vil bli erstattet når du legger ut tjenesten på nytt
deploy_in_progress = Legger ut tjenesten i testmiljøet, det vil ta ca. 1 minutt.
error_a_problem_has_occured = Det har oppstått et problem
error_service_was_not_deployed_check_title = Noe gikk galt og tjenesten ble ikke lagt ut i testmiljøet. Prøv å legge den ut på nytt.
error_service_was_not_deployed_title = Tjenesten ble ikke lagt ut i testmiljøet
error_there_is_something_wrong_with_your_environment_part1 = Det er noe galt med ditt
error_there_is_something_wrong_with_your_environment_part2 = -miljø. Vennligst kontakt support.
general_click_to_see_error_log = Klikk her for å se error log.
general_service_is_deployed_from_org = Tjenesten som er lagt ut er hentet fra din organisasjon
general_service_will_be_deployed_from_org = Tjenesten som plasseres ut hentes fra organisasjonen
master_and_deploy_in_sync_title = Siste versjon av tjenesten ligger i testmiljø
service_is_ready_for_test = Tjenesten din er klar for test
service_is_ready_for_test_open_service_in_new_window = Åpne tjenesten i et nytt vindu
service_is_ready_to_deploy_title_false = Tjenesten er ikke klar til å legges ut i testmiljø
service_is_ready_to_deploy_title_true = Tjenesten er klar til å legges ut i testmiljø
service_not_available_in_test_env = Tjenesten din er ikke tilgjengelig i testmiljø
service_url = URL til tjenesten:
shared_with_org_false = Du har ikke delt dine endringer med din organisasjon
shared_with_org_false_changes_will_not_be_visible_in_test_env = Dine endringer vil dermed ikke bli synlige i testmiljøet.
shared_with_org_true = Du har delt dine endringer med din organisasjon
write_permission_checking = Sjekker om du har tilgang til å legge ut tjenesten
write_permission_false = Du har ikke tilgang til å legge ut tjenesten

[ux_editor]
api_connection_header = Api-tilkoblinger
collapsable_schema_components = Skjemakomponenter
collapsable_text_advanced_components = Avanserte komponenter
collapsable_text_components = Tekster
component_advanced_address = Adresse
component_button = Knapp
component_checkbox = Avkrysningsboks
component_container = Container
component_datepicker = Dato
component_dropdown = Nedtrekksliste
component_file_upload = Vedlegg
component_header = Tittel
component_input = Kort svar
component_paragraph = Paragraf
component_radio_button = Radioknapp
component_text_area = Langt svar
conditional_rendering_connection_header = Betingede renderingstilkoblinger
container_empty = Tomt, dra noe inn her...
form_designer = Skjema designer
helper_text_default = Mer informasjon om denne komponenten vil komme på et senere tidspunkt.
helper_text_for_check_box = Avkrysningsbokser brukes når brukeren skal kunne svare på flere svaralternativer. Om brukeren kun skal kunne svare på et bruker man radioknapper.
helper_text_for_header = Bruk titler konsistent for å etablere en tydelig hierarki i tjenesten. H1 er brukt som tjenestetittel mens H2 og under kan brukes i tjenesten for å strukturere innhold. Skriv alle titler med stor forbokstav.
helper_text_for_input = Inputfelt brukes når brukeren skal føre inn tekst eller tall. Når du velger type inputfelt bestemmer du hvordan komponenten oppfører seg. Dette gjelder både visuelt og validering.
helper_text_for_radio_button = Bruk radioknapper når du vil at brukeren kun skal kunne svare på ett av alternativene. Om brukeren skal kunne svare på flere må du bruke avkrysningsbokser. Er det veldig mange alternativer kan det lønne seg og bruke en nedtrekksmeny.
helper_text_for_select = Dette er et komponent som ligger i Altinns designsystem. Fungerer som en avkrysningsboks.
information_altinn_library = Dette er en komponent som inngår i Altinns faste bibliotek
information_more_info_link = Les mer om erfaringer og hvor elementet er i bruk
information_third_party_library = Dette er en komoponent som er utviklet av en tredjepart, og inngår ikke i Altinns faste bibliotek.
list_all = ALLE
list_favourites = FAVORITTER
modal_add_options_codelist = Kodeliste
modal_add_options_manual = Manuelt
modal_check_box_increment = Avkrysningsboks
modal_check_box_set_preselected = Sett forhåndsvalgt avkrysningsboks
modal_configure_address_component_address = Gateadresse
modal_configure_address_component_care_of = C/O eller annen tilleggsadresse
modal_configure_address_component_house_number = Bolignummer
modal_configure_address_component_house_number_helper = Om addressen er felles for flere boenhenter må du oppgi bolignummer. Den består av en bokstav og fire tall og skal være ført opp ved/på inngangsdøren din.
modal_configure_address_component_post_place = Poststed
modal_configure_address_component_simplified = Enkel
modal_configure_address_component_title_text_binding = Søk etter ledetekst for Adressekomponenten
modal_configure_address_component_zip_code = Postnr
modal_configure_api_code_list = Kodeliste
modal_configure_api_extermnal_api = Eksternt API
modal_configure_api_header = Konfigurer API tilkobling
modal_configure_conditional_rendering_configure_add_new_field_mapping = Legg til nytt felt som skal påvirkes
modal_configure_conditional_rendering_configure_input_data_model_helper = Velg felt i datamodellen
modal_configure_conditional_rendering_configure_input_header = Konfigurer input parametre
modal_configure_conditional_rendering_configure_input_param_helper = Input param navn
modal_configure_conditional_rendering_configure_output_action_helper = Velg handling
modal_configure_conditional_rendering_configure_output_field_helper = som skal utføres på følgende felt hvis metoden returnerer "true"
modal_configure_conditional_rendering_configure_output_header = Konfigurer output og handling
modal_configure_conditional_rendering_header = Konfigurer betingede renderingsregler
modal_configure_conditional_rendering_helper = Betinget rendringsregel
modal_configure_rules_configure_input_data_model_helper = Velg felt i datamodellen
modal_configure_rules_configure_input_header = Konfigurer input parametre
modal_configure_rules_configure_input_param_helper = Input param navn
modal_configure_rules_configure_output_header = Konfigurer output parametre
modal_configure_rules_configure_output_param_helper = Out param navn
modal_configure_rules_header = Konfigurer regler
modal_configure_rules_helper = Regel
modal_data_model_helper = Velg felt i datamodellen
modal_data_model_input = Velg knytning
modal_header_type_h2 = Seksjonstittel (H2)
modal_header_type_h3 = Undertittel (H3)
modal_header_type_h4 = Undertittel (H4)
modal_header_type_helper = Velg titteltype
modal_new_option = Legg til flere
modal_options = Valg
modal_properties_add_check_box_options = Hvordan vil du legge til avkrysningsbokser?
modal_properties_add_radio_button_options = Hvordan vil du legge til radioknapper?
modal_properties_button_helper = Søk etter tekst til knappen
modal_properties_button_type_helper = Type knapp
modal_properties_button_type_submit = Send inn
modal_properties_codelist_helper = Velg kodeliste
modal_properties_data_model_helper = Lenke til datamodell
modal_properties_description_helper = Søk etter beskrivelse
modal_properties_file_upload_list = Liste (Forventer flere vedlegg)
modal_properties_file_upload_simple = Enkel (Forventer et vedlegg)
modal_properties_header = Endre egenskaper
modal_properties_header_helper = Søk etter tittel
modal_properties_label_helper = Søk etter ledetekst
modal_properties_maximum_file_size = Maks filstørrelse
modal_properties_maximum_file_size_helper = MB
modal_properties_maximum_files = Maks antall filvedlegg
modal_properties_minimum_files = Minst antall filvedlegg
modal_properties_paragraph_edit_helper = Eller skriv inn avsnittekst
modal_properties_paragraph_helper = Søk etter avsnittekst
modal_properties_read_only = Read-only.
modal_properties_read_only_description = Om dette feltet ikke skal kunne editeres kan du skru på read-only.
modal_properties_trigger_validation_label = Skal feltet trigge en validering?
modal_properties_valid_file_endings = Gyldige filtyper
modal_properties_valid_file_endings_all = Alle filtyper
modal_properties_valid_file_endings_custom = Egendefinerte filtyper
modal_properties_valid_file_endings_helper = Skriv inn gyldige filtyper (Eksempel: .jpeg, .pdf, .png)
modal_radio_button_increment = Radioknapp
modal_radio_button_set_preselected = Sett forhåndsvalgt radioknapp
modal_restrictions = Restriksjoner fra datamodellen
modal_restrictions_empty = Ingen restriksjoner
modal_restrictions_helper = Velg et felt fra datamodellen
modal_selection_set_preselected_placeholder =  Velg indeks (0-indeksert)
modal_text = Tekst
modal_text_input = Velg tekst
modal_text_key = Tekst nøkkel
read_only = Read-only
repeating = Repeterende
repeating_group_add = Legg til gruppe
repeating_group_delete = Fjern gruppe
rule_connection_header = Regler
service_logic = Tjenestelogikk
service_logic_calculations = Kalkuleringer
service_logic_dynamics = Dynamikk
service_logic_edit_calculations = Rediger kalkuleringer
service_logic_edit_dynamics = Rediger dynamikk
service_logic_edit_validations = Rediger valideringer
service_logic_icon_aria_label = Logikkknapp
service_logic_icon_title = Logikkikon
service_logic_validations = Valideringer
toolbar_add_container = Legg til container
toolbar_component_search = Finn komponent...
toolbar_file_upload = Filopplaster
toolbar_header = Overskrift

[address_component]
validation_error_zipcode = Postnummer er ugyldig
validation_error_house_number = Bolignummer er ugyldig

[shared]
wip_link_github_url = https://github.com/Altinn/altinn-studio
wip_link_text = Gå til Altinn Studio github
wip_subtext_1 = Det er ikke alle deler av Altinn Studio som er klart enda. Her vil det komme en ny side.
wip_subtext_2 = Vil du følge med på hva vi jobber med, så kan du følge oss på github og få oversikt over alt som er på vei inn i løsningen.
wip_title = Her kommer det noe...

[instantiate]
all_forms = alle skjema
inbox = innboks
profile = profil
unknown_error_title = Ukjent feil
unknown_error_text = Det har skjedd en ukjent feil, vennligst prøv igjen senere.
unknown_error_status = Ukjent feil
<<<<<<< HEAD
unknown_error_customer_support = Om problemet vedvarer, ta kontakt med oss på brukerservice {1}.
=======
>>>>>>> c0d254a8
authorization_error_main_title = Du mangler rettigheter for å se denne tjenesten.
authorization_error_rights = Det ser ut til at du ikke har rettigheter til å starte denne tjenesten for {1}
authorization_error_ask = Du kan be om de nødvendige rettighetene fra personer med tilgangsstyring i organisasjonen din.
authorization_error_check_rights = <a href="https://{1}/ui/Profile/" target="_blank">Se hvem som har rollen tilgangsstyring under "Andre med rettigheter til virksomheten"</a>.
authorization_error_info_rights = <a href="https://{1}/hjelp/profil/roller-og-rettigheter/" target="_blank">Her finner du mer informasjon om roller og rettigheter</a>.
authorization_error_info_customer_service = Du kan også kontakte oss på brukerservice {1}.

[party_selection]
error_caption_prefix = Feil
invalid_selection_first_part = Du har startet tjenesten som
invalid_selection_second_part = Denne tjenesten er kun for tilgjengelig for
invalid_selection_third_part = Velg ny aktør under.
no_valid_selection_first_part = Dette er en tjeneste for {1}
no_valid_selection_second_part = Det ser ut som du ikke har tilgang til en aktør som har lov til å starte {1}.
no_valid_selection_third_part = For å starte denne tjenesten må du ha tilganger som knytter deg til en {1}.
no_valid_selection_binding_word = og
change_party = skift aktør her
read_more_roles_link = Her finner du mer informasjon om roller og rettigheter
binding_word = eller
header = Hvem vil du sende inn for?
load_more = Last flere
search_placeholder = Søk etter aktør
subheader = Dine aktører som kan starte tjenesten:
unit_type_private_person = privat person
unit_type_company = organisasjon
unit_type_bankruptcy_state = konkursbo
unit_type_subunit = underenhet
unit_type_subunit_plural = underenheter
unit_deleted = slettet
unit_org_number = org.nr.
unit_personal_number = personnr.
show_deleted = Vis slettede
show_sub_unit= Vis underenheter

[form_filler]
error_report_header = Det er et problem
error_required = Feltet er påkrevd
file_upload_valid_file_format_all = alle
file_uploader_add_attachment = Legg til flere vedlegg
file_uploader_drag = Dra og slipp eller
file_uploader_find = let etter fil
file_uploader_list_delete = Slett vedlegg
file_uploader_list_header_file_size = Filstørrelse
file_uploader_list_header_name = Navn
file_uploader_list_header_status = Status
file_uploader_list_status_done = Ferdig lastet
file_uploader_max_size = Maks filstørrelse
file_uploader_mb = MB
file_uploader_number_of_files = Antall filer
file_uploader_valid_file_format = Tillate filformater er:
file_uploader_validation_error_delete = Noe gikk galt under slettingen av filen, prøv igjen senere.
file_uploader_validation_error_exceeds_max_files_1 = Du kan ikke laste opp flere enn
file_uploader_validation_error_exceeds_max_files_2 = filer. Ingen filer ble lastet opp.
file_uploader_validation_error_file_ending = er ikke blant de tillatte filtypene.
file_uploader_validation_error_file_number_1 = For å fortsette må du laste opp
file_uploader_validation_error_file_number_2 = vedlegg
file_uploader_validation_error_file_size = overskrider tillatt filstørrelse.
file_uploader_validation_error_general_1 = Det var et problem med filen
file_uploader_validation_error_general_2 = . Forsikre deg om at filen har rett filtype og ikke overskrider maks filstørrelse.
file_uploader_validation_error_upload = Noe gikk galt under opplastingen av filen, prøv igjen senere.
placeholder_receipt_header = Skjemaet er nå fullført og sendt inn.
placeholder_user = OLA PRIVATPERSON

[access_control]
about_header = Om tilgang
bankruptcy_estate = Konkursbo
header = Administrer tilgangsstyring
organisation = Virksomhet
party_type = Velg hvilke aktører som kan starte tjenesten. Velger du ingen, vil alle aktører kunne starte tjenesten.
party_type_header = Aktørkrav
person = Privatperson
sub_unit = Underenhet
test_initiation = For å teste alle instillinger på instansiering av tjenesten anbefaler vi at du tester dette i et testmiljø
test_initiation_header = Test av instansiering
test_what = Aktørlisten vil bli filtrert i Altinn Studio preview basert på aktørkrav.
test_what_header = Hva kan du teste i Altinn Studio?
hooks_header = Regler (hooks)
hooks = Gjenbruk abonnementfunksjonalitet fra dagens TUL tjeneste
service_code = Tjenestekode
edition_code = Tjenesteutgavekode
subscription_text_helper = For å endre feilmeldingsteksten presentert for sluttbruker kan du benytte tekstnøkkeler som starter med "subscription_hook_error". Denne er tilgjengelig på språksiden i Altinn Studio.

[receipt_platform]
attachments = Vedlegg
date_sent = Dato sendt
helper_text = Det er gjennomført en maskinell kontroll under utfylling, men vi tar forbehold om at det kan bli oppdaget feil under saksbehandlingen og at annen dokumentasjon kan være nødvendig. Vennligst oppgi referansenummer ved eventuelle henvendelser til etaten.
is_sent = er sendt inn
receipt = Kvittering
receiver = Mottaker
reference_number = Referansenummer:
sender = Avsender
sent_content = Følgende er sendt inn:

[receipt]
attachments = Vedlegg
body = Det er gjennomført en maskinell kontroll under utfylling, men vi tar forbehold om at det kan bli oppdaget feil under saksbehandlingen og at annen dokumentasjon kan være nødvendig. Vennligst oppgi referansenummer ved eventuelle henvendelser til etaten.
date_sent = Dato sendt
receiver = Mottager
receipt = Kvittering
ref_num = Referansenummer
sender = Avsender
subtitle = Kopi av din kvittering er sendt til din innboks
title_part_is_submitted = er sendt inn
title_submitted = Følgende er sendt inn:

[app_publish]
no_env_1 = For å opprette miljøer, slik at du kan teste og produksjonssette må du ta kontakt med <a href="mailto:tjenesteeier@altinn.no">Altinn servicedesk</a>
no_env_2 = Det er viktig at du oppgir organisasjonnavn og hvilke miljøer du ønsker tilgang til. Du kan lese mer om de ulike miljøene i <a href="https://docs.altinn.studio/solutions/altinn-studio/functional/deployment/" target="_new" rel="noopener noreferrer">vår dokumentasjon</a>
no_env_title = Din organisasjon har ikke bestilt test- og produksjonsmiljø

[app_release]
earlier_releases = Tidligere bygg av applikasjonen
release_build_log = Bygglogg
release_header = Tilgjengelige versjoner av applikasjonen
release_see_commit = Se commit
release_tab_versions = Versjoner
release_title = Applikasjonen bygges basert på
release_title_link = siste commit til master
release_version = Versjon:

[app_create_release]
application_builds_based_on = Applikasjonen bygges basert på
build_version = Bygg versjon
check_status= Sjekker status på applikasjonen din...
last_commit_to_master= siste commit til master
local_changes_can_build = Alle endringer er ikke pushet til master. Du må pushe dine lokale endringer til master for å innkludere disse i en ny versjon.
local_changes_cant_build = Alle endringer er ikke pushet til master. Du må pushe dine lokale endringer til master før du kan bygge en ny versjon.
release_creating = Bygger en ny versjon av applikasjonen, startet av
release_description = Beskriv innholdet i versjonen
release_versionnumber = Versjonsnummer
release_versionnumber_validation = Må være en unik kombinasjon av tall, små bokstaver (a-z) og spesialtegnene "." og "-". Maks 128 tegn.

[app_create_release_errors]
check_status_on_build_error = Oi! Vi opplever en teknisk feil og får derfor ikke oppdatert status på bygget. Vi forsøker å sjekke status på nytt...
build_cannot_start = Huff da, vi opplever en teknisk feil som fører til at bygget ikke starter. Forsøk å laste på nytt (f5). Dersom problemet vedvarer, kontakt
build_cannot_be_saved = Huff da, vi opplever en teknisk feil som fører til at applikasjonen ikke blir bygget. Forsøk å laste siden på nytt (f5). Dersom problemet vedvarer, kontakt
altinn_servicedesk = Altinn servicedesk
technical_error_code = Teknisk feilkode
fetch_release_failed = Huff da, vi opplever en teknisk feil som ikke gjør det mulig for deg å bygge versjoner eller deploye en applikasjon til miljøene akkurat nå. Prøv igjen senere. Dersom problemet vedvarer, kontakt <a href={1} target='_newTab'>Altinn servicedesk</a>

[app_deploy]
deployed_version = Ute i miljøet: versjon {1}
deployed_version_unavailable = Ute i miljøet: Midlertidig utilgjengelig
environment = {1}-miljøet
no_app_deployed = Ingen app er ute i miljøet

[app_deploy_table]
available_version_col = Tilgjengelig i miljøet
deploy_table_aria = Liste over versjoner deployet til {1}-miljøet
deployed_by_col = Deployet av
deployed_version_history = Tidligere versjoner deployet til {1}-miljøet
deployed_version_history_empty = Det er ingen deploy historikk i {1}-miljøet
version_col = Versjon

[app_deploy_messages]
btn_deploy_new_version = Deploy ny versjon
canceled = Vi opplever en feil og har derfor stoppet din deploy av versjon {1} kl. {2} til {3}. For mer informasjon se <a href="{4}" target="_newTab" rel="noopener noreferrer">byggloggen</a>
choose_version = Velg ønsket versjon for deploy
deploy_confirmation = Er du sikker på at du vil deploye versjon {1} til miljøet. Dette vil overskrive eksisterende versjon {2}
deploy_in_progress = {1} deployer versjon {2}. Se <a href="{3}" target="_blank" rel="noopener noreferrer">bygglogg</a>.
failed = Noe gikk galt under deploy av versjon {1} kl. {2} til {3}-miljøet. For mer informasjon se <a href="{5}" target="_newTab" rel="noopener noreferrer">byggloggen</a>
none = Vi klarte ikke å gjennomføre din deploy av versjon {1} kl. {2} til {3}-miljøet. For mer informasjon se <a href="{4}" target="_newTab" rel="noopener noreferrer">byggloggen</a>
partiallySucceeded = Versjon {1} er deployet til {2}-miljøet kl. {3}, men inneholderfeil / mangler. For mer informasjon se <a href="{4}" target="_newTab" rel="noopener noreferrer">byggloggen</a>
success = Versjon {1} er deployet kl. {2} til {3} av {4}. For mer informasjon se <a href="{5}" target="_newTab" rel="noopener noreferrer">byggloggen</a>
technical_error_1 = Huff da, vi opplever en teknisk feil og får derfor ikke startet deploy. Forsøk igjen senere. Dersom problemet vedvarer, kontakt <a href="mailto:tjenesteeier@altinn.no">Altinn servicedesk</a>.
technical_error_code = Teknisk feilkode {1}
unable_to_list_deploys = Huff da, vi opplever en teknisk feil og klarer derfor ikke å tilgjengeliggjøre deploy. Vennligst prøv igjen senere. Dersom problemet vedvarer, kontakt <a href="mailto:tjenesteeier@altinn.no">Altinn servicedesk</a>.

[validation_errors]
min = Minste gyldig verdi er {1}
max = Største gyldig verdi er {1}
minLength = Bruk {1} eller flere tegn
maxLength = Bruk {1} eller færre tegn
length = Antall tillatte tegn er {1}
pattern = Feil format eller verdi<|MERGE_RESOLUTION|>--- conflicted
+++ resolved
@@ -314,10 +314,7 @@
 unknown_error_title = Ukjent feil
 unknown_error_text = Det har skjedd en ukjent feil, vennligst prøv igjen senere.
 unknown_error_status = Ukjent feil
-<<<<<<< HEAD
 unknown_error_customer_support = Om problemet vedvarer, ta kontakt med oss på brukerservice {1}.
-=======
->>>>>>> c0d254a8
 authorization_error_main_title = Du mangler rettigheter for å se denne tjenesten.
 authorization_error_rights = Det ser ut til at du ikke har rettigheter til å starte denne tjenesten for {1}
 authorization_error_ask = Du kan be om de nødvendige rettighetene fra personer med tilgangsstyring i organisasjonen din.
