[general]
action = Handling
add = Legg til
add_connection = Legg til tilkobling
cancel = Avbryt
choose = Velg
choose_label = Velg navn
choose_method = Velg metode
control_submit = Kontroller og send inn
delete = Slett
disabled = Deaktivert
enabled = Aktivert
label = Navn
required = Obligatorisk
save = Lagre
select_field = Velg felt
submit = Send inn
value = Verdi

[ux_editor]
api_connection_header = Api-tilkoblinger
collapsable_schema_components = Skjemakomponenter
collapsable_text_components = Tekster
component_checkbox = Avkrysningsboks
component_container = Container
component_dropdown = Rullegardin
component_file_upload = Vedlegg
component_header = Tittel
component_input = Inputfelt
component_radio_button = Radioknapp
component_submit = Submit
component_text_area = Tekstområde
conditional_rendering_connection_header = Betingede renderingstilkoblinger
form_designer = Skjema designer
<<<<<<< HEAD
helper_text_default = Mer informasjon om denne komponenten vil komme på et senere tidspunkt.
helper_text_for_check_box = Avkrysningsbokser brukes når brukeren skal kunne svare på flere svaralternativer. Om brukeren kun skal kunne svare på et bruker man radioknapper.
helper_text_for_header = Bruk titler konsistent for å etablere en tydelig hierarki i tjenesten. H1 er brukt som tjenestetittel mens H2 og under kan brukes i tjenesten for å strukturere innhold. Skriv alle titler med stor forbokstav.
helper_text_for_input = Inputfelt brukes når brukeren skal føre inn tekst eller tall. Når du velger type inputfelt bestemmer du hvordan komponenten oppfører seg. Dette gjelder både visuelt og validering.
helper_text_for_radio_button = Bruk radioknapper når du vil at brukeren kun skal kunne svare på ett av alternativene. Om brukeren skal kunne svare på flere må du bruke avkrysningsbokser. Er det veldig mange alternativer kan det lønne seg og bruke en nedtrekksmeny.
helper_text_for_select = Dette er et komponent som ligger i Altinns designsystem. Fungerer som en avkrysningsboks.
information_altinn_library = Dette er en komponent som inngår i Altinns faste bibliotek
information_third_party_library = Dette er en komoponent som er utviklet av en tredjepart, og inngår ikke i Altinns faste bibliotek.
information_more_info_link = Les mer om erfaringer og hvor elementet er i bruk
list_all = ALLE
list_favourites = FAVORITTER
=======
formfiller_placeholder_user = OLA PRIVATPERSON
>>>>>>> e85cbd7e
modal_configure_api_code_list = Kodeliste
modal_configure_api_extermnal_api = Eksternt API
modal_configure_api_header = Konfigurer API tilkobling
modal_configure_conditional_rendering_configure_add_new_field_mapping = Legg til nytt felt som skal påvirkes
modal_configure_conditional_rendering_configure_input_data_model_helper = Velg felt i datamodellen
modal_configure_conditional_rendering_configure_input_header = Konfigurer input parametre
modal_configure_conditional_rendering_configure_input_param_helper = Input param navn
modal_configure_conditional_rendering_configure_output_action_helper = Velg handling
modal_configure_conditional_rendering_configure_output_field_helper = som skal utføres på følgende falt hvis metoden returnerer "true"
modal_configure_conditional_rendering_configure_output_header = Konfigurer output og handling
modal_configure_conditional_rendering_header = Konfigurer betingede renderingsregler
modal_configure_conditional_rendering_helper = Betinget rendringsregel
modal_configure_rules_configure_input_data_model_helper = Velg felt i datamodellen
modal_configure_rules_configure_input_header = Konfigurer input parametre
modal_configure_rules_configure_input_param_helper = Input param navn
modal_configure_rules_configure_output_header = Konfigurer output parametre
modal_configure_rules_configure_output_param_helper = Out param navn
modal_configure_rules_header = Konfigurer regler
modal_configure_rules_helper = Regel
modal_data_model_helper = Velg felt i datamodellen
modal_data_model_input = Velg knytning
modal_new_option = Legg til nytt valg
modal_options = Valg
modal_properties_header = Endre egenskaper
modal_restrictions = Restriksjoner fra datamodellen
modal_restrictions_empty = Ingen restriksjoner
modal_restrictions_helper = Velg et felt fra datamodellen
modal_text = Tekst
modal_text_input = Velg tekst
modal_text_key = Tekst nøkkel
repeating = Repeterende
repeating_group_add = Legg til gruppe
repeating_group_delete = Fjern gruppe
rule_connection_header = Regler
toolbar_add_container = Legg til container
toolbar_component_search = Finn komponent...
toolbar_header = Overskrift
toolbar_file_upload = Filopplaster
<|MERGE_RESOLUTION|>--- conflicted
+++ resolved
@@ -32,7 +32,7 @@
 component_text_area = Tekstområde
 conditional_rendering_connection_header = Betingede renderingstilkoblinger
 form_designer = Skjema designer
-<<<<<<< HEAD
+formfiller_placeholder_user = OLA PRIVATPERSON
 helper_text_default = Mer informasjon om denne komponenten vil komme på et senere tidspunkt.
 helper_text_for_check_box = Avkrysningsbokser brukes når brukeren skal kunne svare på flere svaralternativer. Om brukeren kun skal kunne svare på et bruker man radioknapper.
 helper_text_for_header = Bruk titler konsistent for å etablere en tydelig hierarki i tjenesten. H1 er brukt som tjenestetittel mens H2 og under kan brukes i tjenesten for å strukturere innhold. Skriv alle titler med stor forbokstav.
@@ -44,9 +44,6 @@
 information_more_info_link = Les mer om erfaringer og hvor elementet er i bruk
 list_all = ALLE
 list_favourites = FAVORITTER
-=======
-formfiller_placeholder_user = OLA PRIVATPERSON
->>>>>>> e85cbd7e
 modal_configure_api_code_list = Kodeliste
 modal_configure_api_extermnal_api = Eksternt API
 modal_configure_api_header = Konfigurer API tilkobling
