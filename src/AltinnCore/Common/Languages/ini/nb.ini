[general]
action = Handling
add = Legg til
add_connection = Legg til tilkobling
cancel = Avbryt
choose = Velg
choose_label = Velg navn
choose_method = Velg metode
control_submit = Kontroller og send inn
create = Opprett
create_new = Opprett ny
delete = Slett
disabled = Deaktivert
edit = Endre
enabled = Aktivert
for = for
label = Navn
no_options = Ingen alternativer tilgjenglig
required = Obligatorisk
save = Lagre
search = Søk
select_field = Velg felt
service_description_header = Beskrivelse
service_name = Tjenestenavn
service_owner = Tjenesteeier
service_saved_name = Lagringsnavn
submit = Send inn
validate_changes = Validér endringer
value = Verdi

[dashboard]
category_service_read = Andre tjenester
category_service_write = Du har rettigheter til å endre disse tjenestene
create_service_btn = Opprett
created_time = Opprettet:
creating_your_service = Oppretter tjenesten din
edit_service = Rediger tjeneste
error_when_creating_service = Noe gikk galt ved oppretting av tjenesten
field_cannot_be_empty = Dette feltet kan ikke være tomt
filter_your_services = Dine tjenester
last_changed_by = Sist endret av:
last_changed_service = Endret:
loading_service = Laster inn tjenesten
main_header = Tjenesteoversikt
main_subheader = Her er en oversikt over tjenestene du har rettigheter til å endre og tjenestene du har mulighet til å utforske:
new_service = ny tjeneste
new_service_header = Ny tjeneste
no_category_service_read = Du har ikke rettigheter til noen andre tjenester (som samsvarer med eventuelle filter)
no_category_service_write = Du har ikke skriverettigheter til noen tjenester (som samsvarer med eventuelle filter)
no_description = Tjenesten har ikke en beskrivelse
search_service = Søk etter tjeneste
see_source_code = Se kildekode
service_name_already_exist = Lagringsnavnet finnes allerede
service_name_description = Dette navnet vil vises for sluttbrukeren og bør være beskrivende for hva tjenesten handler om. Dette navnet kan endres senere.
service_name_has_illegal_characters = Lagringsnavnet er ugyldig. Lagringsnavnet kan kun inneholde alfanumeriske og understrek ('_') tegn, og det må begynne på en bokstav.
service_name_is_too_long = Lagringsnavnet kan maks bestå av 100 tegn
service_owner_description = Tjenesten vil bli synlig på tjenesteeierens dashboard. Alle medlemmer i tjenesteeierens organisasjon vil kunne se og redigere tjenesten.
service_saved_name_description = Dette navnet brukes kun for å opprette tjenesten teknisk i løsningen. Navnet må begynne på en bokstav og kan kun inneholde alfanumeriske tegn og understrek. Dette navnet kan ikke endres senere.
sorte_services = Sorter

[administration]
administration = Administrasjon
created_by = Opprettet av:
service_comment = Kommentarer
service_comment_description = Her kan du beskrive tjenesten, oppgi viktig informasjon til andre som skal jobbe med den, eller notere andre ting som er relevante.
service_id = Tjeneste-id
service_id_description = Dette kan benyttes dersom tjenesten din har en id i tillegg til tjenestenavnet, for eks: REF nummer
service_name_administration_description = Dette navnet vil vises for sluttbrukeren og bør være beskrivende for hva tjenesten handler om. Pass på at det er forståelig og gjenkjenbart i listen over tjenester. Om mulig bruk nøkkelord som man kan søke etter
service_name_empty_message = Tjenestenavnet må fylles ut. Navnet kan endres helt frem til publisering.
service_owner_is = Denne tjenesten er opprettet for:
service_saved_name_administration_description = Dette navnet vil kun vises på dashbordet og i Gitea, og er ikke mulig å endre. Navnet ble satt da tjenesten ble opprettet.

[handle_merge_conflict]
abort_merge_button = Avslutt uten å løse konflikt
abort_merge_button_cancel = Avbryt
abort_merge_button_confirm = Avslutt uten å løse konflikt
abort_merge_message = Hvis du ønsker å avslutte, vil du gå tilbake til din tidligere lokale versjon av tjenesten. Husk at mergekonflikten kan skje igjen neste gang du henter eller deler endringer.
container_message_has_conflict = Det har blitt gjort endringer i samme fil du har arbeidet på og du må velge hvilke endringer du vil beholde. Her ser du alle filer med mergekonflikter, åpne dem og ta vekk den koden du ikke ønsker. Konflikten er løst når alle filene er lagret og alle krokodilletegn (>,<) og likhetstegn (=) er fjernet.
container_message_no_conflict = Du har løst mergekonflikten og du kan velge å dele endringene med organisasjonen din eller arbeide videre med tjenesten.
container_message_no_files = Du har ingen filer med mergekonflikt
container_title = Filer med mergekonflikt
discard_changes_button = Forkast alle mine endringer
discard_changes_button_cancel = Avbryt
discard_changes_button_confirm = Forkast alle mine endringer
discard_changes_message = Om du velger å forkaste alle dine endringer vil alt ditt arbeide siden siste deling bli permanent slettet.


[sync_header]
changes_made_samme_place_as_user = Det ser ut som om noen andre har gjort endringer på tjenesten på samme sted som deg.
changes_made_samme_place_submessage = Du må beskrive de endringer du gjort før du kan hente ned den siste versjonen.
changes_made_samme_place_subsubmessage = Gode beskrivelser av hva som er endret gjør det enklere å finne tilbake til tidligere versjoner.
changes_to_share = Del endringer
controlling_service_status = Sjekker status på tjenesten din
describe_and_validate = Beskriv og valider endringene som er gjort
describe_and_validate_btnText = Valider endringer
describe_and_validate_submessage = Gode beskrivelser av hva som er endret gjør det enklere å finne tilbake til tidligere versjoner.
describe_and_validate_subsubmessage = Før endringene kan deles må du validere slik at ingen andre har gjort uppdateringer på samme sted.
fetch_changes = Hent endringer
fetching_latest_version = Henter den siste versjonen av tjenesten din
hent_endringer_btn = Hent endringer
merge_conflict = Mergekonflikt
merge_conflict_btn = Løs konflikt
merge_conflict_occured = En annen har gjort endringer på tjenesten på samme sted som deg.
merge_conflict_occured_submessage = Åpne kodeeditoren for å bestemme hvilke endringer du ønsker å beholde
no_changes_to_share = Du har ingen endringer å dele
service_updated_to_latest = Tjenesten din er oppdatert til siste versjon
service_updated_to_latest_submessage = Hvis det er flere personer som jobber på samme tjeneste er det viktig å hente endringer ofte. På denne måten reduserer du sjansen for mergekonflikter.
share_changes = Del endringer
sharing_changes = Deler endringene dine
sharing_changes_completed = Du har delt dine endringer og tjenesten er oppdatert til siste versjon
sharing_changes_completed_submessage = Du har delt dine endringer og alle som arbeider på tjenesten kan se dem. Du har siste versjonen av tjenesten.
sharing_changes_no_access = Du har ikke skriverettigheter til denne tjenesten og kan ikke dele dine endringer med andre
sharing_changes_no_access_submessage = Du kan fortsatt arbeide med tjenesten og lagre endringer lokalt, men du kan ikke dele endringene med din organisasjon
validating_changes = Validerer endringene dine
validation_completed = Endringene er validert og kan deles med andre

[testing]
testing_in_testenv_body = Her kan du teste tjenesten din fra a til å i et produksjonslikt testmiljø.
testing_in_testenv_title = Test i testmiljø

[ux_editor]
api_connection_header = Api-tilkoblinger
collapsable_schema_components = Skjemakomponenter
collapsable_text_advanced_components = Avanserte komponenter
collapsable_text_components = Tekster
component_advanced_address = Adresse
component_checkbox = Avkrysningsboks
component_container = Container
component_datepicker = Dato
component_dropdown = Nedtrekksliste
component_file_upload = Vedlegg
component_header = Tittel
<<<<<<< HEAD
component_input = Inputfelt
component_datepicker = Datovelger
=======
component_input = Kort svar
>>>>>>> 6ad2f418
component_paragraph = Paragraf
component_radio_button = Radioknapp
component_submit = Submit
component_text_area = Langt svar
conditional_rendering_connection_header = Betingede renderingstilkoblinger
container_empty = Tomt, dra noe inn her...
form_designer = Skjema designer
helper_text_default = Mer informasjon om denne komponenten vil komme på et senere tidspunkt.
helper_text_for_check_box = Avkrysningsbokser brukes når brukeren skal kunne svare på flere svaralternativer. Om brukeren kun skal kunne svare på et bruker man radioknapper.
helper_text_for_header = Bruk titler konsistent for å etablere en tydelig hierarki i tjenesten. H1 er brukt som tjenestetittel mens H2 og under kan brukes i tjenesten for å strukturere innhold. Skriv alle titler med stor forbokstav.
helper_text_for_input = Inputfelt brukes når brukeren skal føre inn tekst eller tall. Når du velger type inputfelt bestemmer du hvordan komponenten oppfører seg. Dette gjelder både visuelt og validering.
helper_text_for_radio_button = Bruk radioknapper når du vil at brukeren kun skal kunne svare på ett av alternativene. Om brukeren skal kunne svare på flere må du bruke avkrysningsbokser. Er det veldig mange alternativer kan det lønne seg og bruke en nedtrekksmeny.
helper_text_for_select = Dette er et komponent som ligger i Altinns designsystem. Fungerer som en avkrysningsboks.
information_altinn_library = Dette er en komponent som inngår i Altinns faste bibliotek
information_more_info_link = Les mer om erfaringer og hvor elementet er i bruk
information_third_party_library = Dette er en komoponent som er utviklet av en tredjepart, og inngår ikke i Altinns faste bibliotek.
list_all = ALLE
list_favourites = FAVORITTER
modal_add_options_codelist = Kodeliste
modal_add_options_manual = Manuelt
modal_check_box_increment = Avkrysningsboks
modal_check_box_set_preselected = Sett forhåndsvalgt avkrysningsboks
modal_configure_address_component_address = Adresse
modal_configure_address_component_address_text_binding = Søk etter ledetekst for Adresse-feltet
modal_configure_address_component_care_of = C/O eller annen tilleggsadresse
modal_configure_address_component_house_number = Bolignummer
modal_configure_address_component_post_place = Poststed
modal_configure_address_component_simplified = Enkel
modal_configure_address_component_zip_code = Postnr
modal_configure_api_code_list = Kodeliste
modal_configure_api_extermnal_api = Eksternt API
modal_configure_api_header = Konfigurer API tilkobling
modal_configure_conditional_rendering_configure_add_new_field_mapping = Legg til nytt felt som skal påvirkes
modal_configure_conditional_rendering_configure_input_data_model_helper = Velg felt i datamodellen
modal_configure_conditional_rendering_configure_input_header = Konfigurer input parametre
modal_configure_conditional_rendering_configure_input_param_helper = Input param navn
modal_configure_conditional_rendering_configure_output_action_helper = Velg handling
modal_configure_conditional_rendering_configure_output_field_helper = som skal utføres på følgende falt hvis metoden returnerer "true"
modal_configure_conditional_rendering_configure_output_header = Konfigurer output og handling
modal_configure_conditional_rendering_header = Konfigurer betingede renderingsregler
modal_configure_conditional_rendering_helper = Betinget rendringsregel
modal_configure_rules_configure_input_data_model_helper = Velg felt i datamodellen
modal_configure_rules_configure_input_header = Konfigurer input parametre
modal_configure_rules_configure_input_param_helper = Input param navn
modal_configure_rules_configure_output_header = Konfigurer output parametre
modal_configure_rules_configure_output_param_helper = Out param navn
modal_configure_rules_header = Konfigurer regler
modal_configure_rules_helper = Regel
modal_data_model_helper = Velg felt i datamodellen
modal_data_model_input = Velg knytning
modal_header_type_h2 = Seksjonstittel (H2)
modal_header_type_h3 = Undertittel (H3)
modal_header_type_h4 = Undertittel (H4)
modal_header_type_helper = Velg titteltype
modal_new_option = Legg til flere
modal_options = Valg
modal_properties_add_check_box_options = Hvordan vil du legge til avkrysningsbokser?
modal_properties_add_radio_button_options = Hvordan vil du legge til radioknapper?
modal_properties_codelist_helper = Velg kodeliste
modal_properties_data_model_helper = Lenke til datamodell
modal_properties_description_helper = Søk etter beskrivelse
modal_properties_file_upload_list = Liste (Forventer flere vedlegg)
modal_properties_file_upload_simple = Enkel (Forventer et vedlegg)
modal_properties_header = Endre egenskaper
modal_properties_header_helper = Søk etter tittel
modal_properties_label_helper = Søk etter ledetekst
modal_properties_maximum_file_size = Maks filstørrelse
modal_properties_maximum_file_size_helper = MB
modal_properties_maximum_files = Maks antall filvedlegg
modal_properties_paragraph_edit_helper = Eller skriv inn avsnittekst
modal_properties_paragraph_helper = Søk etter avsnittekst
modal_properties_read_only = Read-only.
modal_properties_read_only_description = Om dette feltet ikke skal kunne editeres kan du skru på read-only.
modal_properties_trigger_validation_label = Skal feltet trigge en validering?
modal_properties_valid_file_endings = Gyldige filtyper
modal_properties_valid_file_endings_all = Alle filtyper
modal_properties_valid_file_endings_custom = Egendefinerte filtyper
modal_properties_valid_file_endings_helper = Skriv inn gyldige filtyper
modal_radio_button_increment = Radioknapp
modal_radio_button_set_preselected = Sett forhåndsvalgt radioknapp
modal_restrictions = Restriksjoner fra datamodellen
modal_restrictions_empty = Ingen restriksjoner
modal_restrictions_helper = Velg et felt fra datamodellen
modal_selection_set_preselected_placeholder =  Velg indeks (0-indeksert)
modal_text = Tekst
modal_text_input = Velg tekst
modal_text_key = Tekst nøkkel
optional = Valgfri
read_only = Read-only
repeating = Repeterende
repeating_group_add = Legg til gruppe
repeating_group_delete = Fjern gruppe
rule_connection_header = Regler
service_logic = Tjenestelogikk
service_logic_calculations = Kalkuleringer
service_logic_dynamics = Dynamikk
service_logic_edit_calculations = Rediger kalkuleringer
service_logic_edit_dynamics = Rediger dynamikk
service_logic_edit_validations = Rediger valideringer
service_logic_validations = Valideringer
toolbar_add_container = Legg til container
toolbar_component_search = Finn komponent...
toolbar_file_upload = Filopplaster
toolbar_header = Overskrift

[shared]
wip_link_github_url = https://github.com/Altinn/altinn-studio
wip_link_text = Gå til Altinn Studio github
wip_subtext_1 = Det er ikke alle deler av Altinn Studio som er klart enda. Her vil det komme en ny side.
wip_subtext_2 = Vil du følge med på hva vi jobber med, så kan du følge oss på github og få oversikt over alt som er på vei inn i løsningen.
wip_title = Her kommer det noe...

[form_filler]
error_report_header = Det er et problem
file_upload_valid_file_format_all = alle
file_uploader_add_attachment = Legg til flere vedlegg
file_uploader_drag = Dra og slipp eller
file_uploader_find = let etter fil
file_uploader_list_delete = Slett vedlegg
file_uploader_list_header_file_size = Filstørrelse
file_uploader_list_header_name = Navn
file_uploader_list_header_status = Status
file_uploader_list_status_done = Ferdig lastet
file_uploader_max_size = Maks filstørrelse
file_uploader_mb = MB
file_uploader_valid_file_format = Tillate filformater er:
file_uploader_validation_error_delete = Noe gikk galt under slettingen av filen, prøv igjen senere.
file_uploader_validation_error_file_ending = er ikke blant de tillatte filtypene.
file_uploader_validation_error_file_size = overskrider tillatt filstørrelse.
file_uploader_validation_error_general_1 = Det var et problem med filen
file_uploader_validation_error_general_2 = . Forsikre deg om at filen har rett filtype og ikke overskrider maks filstørrelse.
file_uploader_validation_error_upload = Noe gikk galt under opplastingen av filen, prøv igjen senere.
placeholder_receipt_header = Skjemaet er nå fullført og sendt inn.
placeholder_user = OLA PRIVATPERSON<|MERGE_RESOLUTION|>--- conflicted
+++ resolved
@@ -130,12 +130,7 @@
 component_dropdown = Nedtrekksliste
 component_file_upload = Vedlegg
 component_header = Tittel
-<<<<<<< HEAD
-component_input = Inputfelt
-component_datepicker = Datovelger
-=======
 component_input = Kort svar
->>>>>>> 6ad2f418
 component_paragraph = Paragraf
 component_radio_button = Radioknapp
 component_submit = Submit
