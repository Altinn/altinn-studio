--- conflicted
+++ resolved
@@ -17,23 +17,14 @@
   </ItemGroup>
 
   <PropertyGroup>
-<<<<<<< HEAD
-    <Version>1.0.5-alpha</Version>
-=======
     <Version>1.0.6-alpha</Version>
->>>>>>> 1889b0ed
     <Description>JWTCookieAuthentication is a package for usage of JWT token for authentication both as bearer token and inside cookie</Description>
     <PackageTags>altinn studio, authentication, jwt, JWTCookieAuthentication</PackageTags>
     <PackageId>JWTCookieAuthentication</PackageId>
     <Company>Altinn</Company>
     <Product>JWTCookieAuthentication</Product>
-<<<<<<< HEAD
-    <AssemblyVersion>1.0.5.0</AssemblyVersion>
-    <FileVersion>1.0.5.0</FileVersion>
-=======
     <AssemblyVersion>1.0.6.0</AssemblyVersion>
     <FileVersion>1.0.6.0</FileVersion>
->>>>>>> 1889b0ed
     <ApplicationIcon />
     <OutputType>Library</OutputType>
     <StartupObject />
