using System;
using Microsoft.AspNetCore.Authentication.Cookies;
using Microsoft.Extensions.Options;
using Microsoft.IdentityModel.Protocols;
using Microsoft.IdentityModel.Protocols.OpenIdConnect;

namespace AltinnCore.Authentication.JwtCookie
{
    /// <summary>
    /// Post configures the Jwt Cookie options
    /// </summary>
    public class JwtCookiePostConfigureOptions: IPostConfigureOptions<JwtCookieOptions>
    {
        /// <summary>
        /// Invoked to post configure a TOptions instance.
        /// </summary>
        /// <param name="name">The name of the options instance being configured.</param>
        /// <param name="options">The options instance to configure.</param>
        public void PostConfigure(string name, JwtCookieOptions options)
        {
            if (string.IsNullOrEmpty(options.Cookie.Name))
            {
                options.Cookie.Name = JwtCookieDefaults.CookiePrefix + name;
            }

            if (options.CookieManager == null)
            {
                options.CookieManager = new ChunkingCookieManager();
            }

            if (!options.LoginPath.HasValue)
            {
                options.LoginPath = JwtCookieDefaults.LoginPath;
            }

            if (!options.LogoutPath.HasValue)
            {
                options.LogoutPath = JwtCookieDefaults.LogoutPath;
            }

            if (!options.AccessDeniedPath.HasValue)
            {
                options.AccessDeniedPath = JwtCookieDefaults.AccessDeniedPath;
            }

            if (!string.IsNullOrEmpty(options.MetadataAddress))
            {
                if (!options.MetadataAddress.EndsWith("/", StringComparison.Ordinal))
                {
                    options.MetadataAddress += "/";
                }

<<<<<<< HEAD
            options.MetadataAddress += ".well-known/openid-configuration";

            options.ConfigurationManager = new ConfigurationManager<OpenIdConnectConfiguration>(
                    options.MetadataAddress,
                    new OpenIdConnectConfigurationRetriever(),
                    new HttpDocumentRetriever() { RequireHttps = options.RequireHttpsMetadata }); 
=======
                options.MetadataAddress += ".well-known/openid-configuration";
                options.ConfigurationManager = new ConfigurationManager<OpenIdConnectConfiguration>(
                    options.MetadataAddress,
                    new OpenIdConnectConfigurationRetriever(),
                    new HttpDocumentRetriever());
            }
>>>>>>> 79838b27
        }
    }
}<|MERGE_RESOLUTION|>--- conflicted
+++ resolved
@@ -50,21 +50,12 @@
                     options.MetadataAddress += "/";
                 }
 
-<<<<<<< HEAD
-            options.MetadataAddress += ".well-known/openid-configuration";
-
-            options.ConfigurationManager = new ConfigurationManager<OpenIdConnectConfiguration>(
-                    options.MetadataAddress,
-                    new OpenIdConnectConfigurationRetriever(),
-                    new HttpDocumentRetriever() { RequireHttps = options.RequireHttpsMetadata }); 
-=======
                 options.MetadataAddress += ".well-known/openid-configuration";
                 options.ConfigurationManager = new ConfigurationManager<OpenIdConnectConfiguration>(
                     options.MetadataAddress,
                     new OpenIdConnectConfigurationRetriever(),
                     new HttpDocumentRetriever());
             }
->>>>>>> 79838b27
         }
     }
 }