[
	{
		"partyTypeName": "Person",
		"orgNumber": null,
		"person": null,
		"organization": null,
		"partyID": "50003",
		"organizationNumber": null,
		"unitType": null,
		"ssn": "01039012345",
		"name": "Anne Sophie Næringsdrivende",
		"isDeleted": false,
		"onlyHierarchyElementWithNoAccess": false,
		"childActors": null
	},
	{
		"partyTypeName": "Organization",
		"orgNumber": "900000002",
		"person": null,
    "organization": {
      "orgNumber": "900000002"
    },
		"partyID": "10002",
		"organizationNumber": null,
		"unitType": null,
		"ssn": null,
		"name": "Frisk & Sporty Oslo",
		"isDeleted": false,
		"onlyHierarchyElementWithNoAccess": false,
		"childActors": null
	},
<<<<<<< HEAD
  {
    "partyTypeName": "Organization",
    "orgNumber": "900000003",
    "person": null,
    "organization": {
      "orgNumber": "900000003"
    },
    "partyID": "10003",
    "organizationNumber": null,
    "unitType": null,
    "ssn": null,
    "name": "Frisk & Sporty Bergen",
    "isDeleted": false,
    "onlyHiearhyElementWithNoAccess": false,
    "childActors": null
  },
  {
    "partyTypeName": "Organization",
    "orgNumber": "900000004",
    "person": null,
    "organization": {
      "orgNumber": "900000004"
    },
    "partyID": "10004",
    "organizationNumber": null,
    "unitType": null,
    "ssn": null,
    "name": "Frisk & Sporty Trondheim",
    "isDeleted": false,
    "onlyHiearhyElementWithNoAccess": false,
    "childActors": null
  }
=======
	{
		"partyTypeName": "Organization",
		"orgNumber": "900000003",
		"person": null,
		"organization": null,
		"partyID": "10003",
		"organizationNumber": null,
		"unitType": null,
		"ssn": null,
		"name": "Frisk & Sporty Bergen",
		"isDeleted": false,
		"onlyHierarchyElementWithNoAccess": false,
		"childActors": null
	},
	{
		"partyTypeName": "Organization",
		"orgNumber": "900000004",
		"person": null,
		"organization": null,
		"partyID": "10004",
		"organizationNumber": null,
		"unitType": null,
		"ssn": null,
		"name": "Frisk & Sporty Trondheim",
		"isDeleted": false,
		"onlyHierarchyElementWithNoAccess": false,
		"childActors": null
	}
>>>>>>> 841e3cf3
]<|MERGE_RESOLUTION|>--- conflicted
+++ resolved
@@ -17,9 +17,7 @@
 		"partyTypeName": "Organization",
 		"orgNumber": "900000002",
 		"person": null,
-    "organization": {
-      "orgNumber": "900000002"
-    },
+		"organization": null,
 		"partyID": "10002",
 		"organizationNumber": null,
 		"unitType": null,
@@ -29,40 +27,6 @@
 		"onlyHierarchyElementWithNoAccess": false,
 		"childActors": null
 	},
-<<<<<<< HEAD
-  {
-    "partyTypeName": "Organization",
-    "orgNumber": "900000003",
-    "person": null,
-    "organization": {
-      "orgNumber": "900000003"
-    },
-    "partyID": "10003",
-    "organizationNumber": null,
-    "unitType": null,
-    "ssn": null,
-    "name": "Frisk & Sporty Bergen",
-    "isDeleted": false,
-    "onlyHiearhyElementWithNoAccess": false,
-    "childActors": null
-  },
-  {
-    "partyTypeName": "Organization",
-    "orgNumber": "900000004",
-    "person": null,
-    "organization": {
-      "orgNumber": "900000004"
-    },
-    "partyID": "10004",
-    "organizationNumber": null,
-    "unitType": null,
-    "ssn": null,
-    "name": "Frisk & Sporty Trondheim",
-    "isDeleted": false,
-    "onlyHiearhyElementWithNoAccess": false,
-    "childActors": null
-  }
-=======
 	{
 		"partyTypeName": "Organization",
 		"orgNumber": "900000003",
@@ -91,5 +55,4 @@
 		"onlyHierarchyElementWithNoAccess": false,
 		"childActors": null
 	}
->>>>>>> 841e3cf3
 ]