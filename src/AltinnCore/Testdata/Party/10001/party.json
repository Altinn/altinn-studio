--- conflicted
+++ resolved
@@ -1,16 +1,3 @@
-<<<<<<< HEAD
-{
-  "PartyId": "10001",
-  "PartyTypeName": "Organization",
-  "Name": "Kari Consulting",
-  "OrgNumber": "900000001",
-  "Organization": {
-    "OrganizationId": "1",
-    "OrganizationNumber": "900000001",
-    "OrgNumber": "900000001",
-    "OrganizationName": "Kari Consulting"
-  }
-=======
 ﻿{
 	"partyId": "10001",
 	"partyTypeName": 2,
@@ -23,5 +10,4 @@
 	"person": null,
 	"organization": null,
 	"childParties": null
->>>>>>> 841e3cf3
 }