<<<<<<< HEAD
{
  "PartyId": "10003",
  "PartyTypeName": "Organization",
  "Name": "Frisk & Sporty Bergen",
  "OrgNumber": "900000003",
  "Organization": {
    "OrganizationId": "3",
    "OrganizationNumber": "900000003",
    "OrgNumber": "900000003",
    "OrganizationName": "Frisk & Sporty Bergen"
  }
=======
﻿{
	"partyId": 10003,
	"partyTypeName": 2,
	"orgNumber": "900000003",
	"ssn": null,
	"unitType": "BEDR",
	"name": "Frisk & Sporty Bergen",
	"isDeleted": false,
	"onlyHierarchyElementWithNoAccess": false,
	"person": null,
	"organization": null,
	"childParties": null
>>>>>>> 841e3cf3
}<|MERGE_RESOLUTION|>--- conflicted
+++ resolved
@@ -1,16 +1,3 @@
-<<<<<<< HEAD
-{
-  "PartyId": "10003",
-  "PartyTypeName": "Organization",
-  "Name": "Frisk & Sporty Bergen",
-  "OrgNumber": "900000003",
-  "Organization": {
-    "OrganizationId": "3",
-    "OrganizationNumber": "900000003",
-    "OrgNumber": "900000003",
-    "OrganizationName": "Frisk & Sporty Bergen"
-  }
-=======
 ﻿{
 	"partyId": 10003,
 	"partyTypeName": 2,
@@ -23,5 +10,4 @@
 	"person": null,
 	"organization": null,
 	"childParties": null
->>>>>>> 841e3cf3
 }