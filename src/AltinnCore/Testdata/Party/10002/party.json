<<<<<<< HEAD
{
  "PartyId": "10002",
  "PartyTypeName": "Organization",
  "Name": "Frisk & Sporty Oslo",
  "OrgNumber": "900000002",
  "Organization": {
    "OrganizationId": "2",
    "OrganizationNumber": "900000002",
    "OrgNumber": "900000002",
    "OrganizationName": "Frisk & Sporty Oslo"
  }
=======
﻿{
	"partyId": 10002,
	"partyTypeName": 2,
	"orgNumber": "900000002",
	"ssn": null,
	"unitType": "BEDR",
	"name": "Frisk & Sporty Oslo",
	"isDeleted": false,
	"onlyHierarchyElementWithNoAccess": false,
	"person": null,
	"organization": null,
	"childParties": null
>>>>>>> 841e3cf3
}<|MERGE_RESOLUTION|>--- conflicted
+++ resolved
@@ -1,16 +1,3 @@
-<<<<<<< HEAD
-{
-  "PartyId": "10002",
-  "PartyTypeName": "Organization",
-  "Name": "Frisk & Sporty Oslo",
-  "OrgNumber": "900000002",
-  "Organization": {
-    "OrganizationId": "2",
-    "OrganizationNumber": "900000002",
-    "OrgNumber": "900000002",
-    "OrganizationName": "Frisk & Sporty Oslo"
-  }
-=======
 ﻿{
 	"partyId": 10002,
 	"partyTypeName": 2,
@@ -23,5 +10,4 @@
 	"person": null,
 	"organization": null,
 	"childParties": null
->>>>>>> 841e3cf3
 }