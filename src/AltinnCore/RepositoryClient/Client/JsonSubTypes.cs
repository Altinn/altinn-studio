--- conflicted
+++ resolved
@@ -236,15 +236,9 @@
         /// <summary>
         /// Get type of json object
         /// </summary>
-<<<<<<< HEAD
-        /// <param name="jObject"></param>
-        /// <param name="parentType"></param>
-        /// <returns>The type</returns>
-=======
         /// <param name="jObject">the json oject</param>
         /// <param name="parentType">the parent type</param>
-        /// <returns></returns>
->>>>>>> dfbe45b1
+        /// <returns>The type</returns>
         public Type GetType(JObject jObject, Type parentType)
         {
             if (_typeMappingPropertyName == null)
@@ -338,19 +332,11 @@
         /// <summary>
         /// read json object
         /// </summary>
-<<<<<<< HEAD
-        /// <param name="reader"></param>
-        /// <param name="objectType"></param>
-        /// <param name="existingValue"></param>
-        /// <param name="serializer"></param>
-        /// <returns>returns deserialized object?</returns>
-=======
         /// <param name="reader">the json reader</param>
         /// <param name="objectType">the type</param>
         /// <param name="existingValue">existing value</param>
         /// <param name="serializer">the json serializer</param>
-        /// <returns></returns>
->>>>>>> dfbe45b1
+        /// <returns>returns deserialized object?</returns>
         protected object ReadJsonObject(JsonReader reader, Type objectType, object existingValue, JsonSerializer serializer)
         {
             _reader = reader;
