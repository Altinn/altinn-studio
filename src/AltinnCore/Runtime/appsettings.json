{
  "Kestrel": {
    "EndPoints": {
      "Http": {
        "Url": "http://*:5005"
      }
    }
  },
  "Backend": {
    "DatabaseConnectionString": "Data Source=AltinnCoreDatabase.sqlite"
  },
  "ServiceRepositorySettings": {
<<<<<<< HEAD
    "RepositoryLocation": "C:/AltinnRuntime/Repos/"
=======
    "RepositoryLocation": "C:/AltinnCore/Repos/",
>>>>>>> 59b79f8b
    "BaseResourceFolderContainer": "C:/AltinnService/",
    "EnableGiteaIntegration": true,
    "ApiEndPoint": "http://altinn3.no/api/v1",
    "ApiEndPointHost": "altinn3.no",
    "RepositoryBaseURL": "http://altinn3.no/",
    "InternalRepositoryBaseURL": "http://altinn3.no/",
    "EnableGitAutentication": true,
    "ForceGiteaAuthentication": true,
    "GiteaCookieName": "i_like_gitea",
    "GiteaLoginUrl": "http://altinn3.no/user/login",
    "ShouldFetchFromDatabase": false
  },
  "TestdataRepositorySettings": {
    "RepositoryLocation": "../Testdata",
    "DesignerHost": "altinn3.no"
  },
  "GeneralSettings": {
    "TemplateLocation": "../Templates",
    "RuntimeMode": "AltinnStudio",
    "LanguageFilesLocation": "../Common/Languages/ini/",
    "SoftValidationPrefix": "*WARNING*",
    "AltinnStudioEndpoint": "http://altinn3.no/",
    "AuthenticationMode" :  "JwtCookie"
  },
  "PlatformSettings": {
    "ApiBaseEndpoint": "http://platform.altinn.cloud/api/"
  },
  "PlatformStorageSettings": {
    "ApiEndPoint": "http://localhost:5010/api/storage/v1",
    "ApiEndPointHost": "localhost:5010"
  },
  "ApplicationInsights": {
    "InstrumentationKey": "b1020135-1b69-4e4d-8b8e-217072c70879"
  },
  "Serilog": {
    "MinimumLevel": {
      "Default": "Debug",
      "Override": {
        "System": "Information",
        "Microsoft": "Information"
      }
    },
    "WriteTo": [{
      "Name": "Console"
    }],
    "Enrich": [
      "FromLogContext"
    ]
  }
}<|MERGE_RESOLUTION|>--- conflicted
+++ resolved
@@ -10,11 +10,7 @@
     "DatabaseConnectionString": "Data Source=AltinnCoreDatabase.sqlite"
   },
   "ServiceRepositorySettings": {
-<<<<<<< HEAD
-    "RepositoryLocation": "C:/AltinnRuntime/Repos/"
-=======
     "RepositoryLocation": "C:/AltinnCore/Repos/",
->>>>>>> 59b79f8b
     "BaseResourceFolderContainer": "C:/AltinnService/",
     "EnableGiteaIntegration": true,
     "ApiEndPoint": "http://altinn3.no/api/v1",
