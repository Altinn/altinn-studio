--- conflicted
+++ resolved
@@ -13,10 +13,7 @@
   
   <ItemGroup>
     <PackageReference Include="Altinn.Platform.Storage.Interface" Version="1.1.3-alpha" />
-<<<<<<< HEAD
-=======
     <PackageReference Include="JWTCookieAuthentication" Version="0.8.8-alpha" />
->>>>>>> dd9e6bf4
     <PackageReference Include="Microsoft.AspNetCore.App" />
     <PackageReference Include="Microsoft.AspNetCore.Http.Abstractions" Version="2.2.0" />
     <PackageReference Include="Microsoft.VisualStudio.Web.BrowserLink" Version="2.2.0" />
