<Project Sdk="Microsoft.NET.Sdk.Web">

  <PropertyGroup>
    <TargetFramework>netcoreapp2.2</TargetFramework>
    <PreserveCompilationContext>true</PreserveCompilationContext>
    <AssemblyName>AltinnCore.Runtime</AssemblyName>
    <RootNamespace>AltinnCore.Runtime</RootNamespace>
    <DockerComposeProjectPath>..\..\docker-compose.dcproj</DockerComposeProjectPath>
    <MvcRazorExcludeRefAssembliesFromPublish>false</MvcRazorExcludeRefAssembliesFromPublish>
    <!-- SonarCloud needs this -->
    <ProjectGuid>{05798ABD-2FDC-48B4-8D69-780A0A4D4977}</ProjectGuid>
  </PropertyGroup>

  <ItemGroup>
<<<<<<< HEAD
    <PackageReference Include="Altinn.Platform.Storage.Interface" Version="1.2.2-alpha" />
=======
    <PackageReference Include="Altinn.Platform.Storage.Interface" Version="1.2.3-alpha" />
>>>>>>> 682458d3
    <PackageReference Include="Microsoft.ApplicationInsights.AspNetCore" Version="2.8.0" />
    <PackageReference Include="Microsoft.ApplicationInsights.Kubernetes" Version="1.1.1" />
    <PackageReference Include="Microsoft.AspNetCore.App" />
    <PackageReference Include="Microsoft.AspNetCore.Http.Abstractions" Version="2.2.0" />
    <PackageReference Include="Microsoft.Azure.KeyVault" Version="3.0.3" />
    <PackageReference Include="Microsoft.Azure.Services.AppAuthentication" Version="1.0.3" />
    <PackageReference Include="Microsoft.Extensions.Configuration.AzureKeyVault" Version="2.2.0" />
    <PackageReference Include="Microsoft.VisualStudio.Web.BrowserLink" Version="2.2.0" />
    <PackageReference Include="Microsoft.VisualStudio.Web.CodeGeneration.Design" Version="2.2.3" />
    <PackageReference Include="Serilog.Extensions.Hosting" Version="2.0.0" />
    <PackageReference Include="Serilog.Extensions.Logging" Version="2.0.4" />
    <PackageReference Include="Serilog.Sinks.Console" Version="3.1.1" />
    <PackageReference Include="Serilog.Sinks.Seq" Version="4.0.0" />
    <PackageReference Include="Serilog.Settings.Configuration" Version="2.6.1" />
    <PackageReference Include="JWTCookieAuthentication" Version="0.9.0-alpha" />
    <PackageReference Include="Swashbuckle.AspNetCore" Version="4.0.1" />
  </ItemGroup>

  <ItemGroup>
    <ProjectReference Include="../Common/AltinnCore.Common.csproj" />
    <ProjectReference Include="../ServiceLibrary/AltinnCore.ServiceLibrary.csproj" />
    <ProjectReference Include="../RepositoryClient/AltinnCore.RepositoryClient.csproj" />
    <ProjectReference Include="..\..\Altinn.Process\Altinn.Process.csproj" />

  </ItemGroup>

  <ItemGroup>
    <CoreTestdata Include="../Testdata/**/*.*" />
	<CoreLanguage Include="../Common/Languages/ini/*" />
  </ItemGroup>

  <Target Name="AfterPublishScript" AfterTargets="Publish">
    <MakeDir Directories="$(PublishDir)Testdata" Condition="!Exists('$(PublishDir)Testdata')" />
	<MakeDir Directories="$(PublishDir)Languages" Condition="!Exists('$(PublishDir)Languages')" />
    <Copy SourceFiles="@(CoreTestdata)" DestinationFolder="$(PublishDir)Testdata\%(RecursiveDir)" />
	<Copy SourceFiles="@(CoreLanguage)" DestinationFolder="$(PublishDir)Languages" />
  </Target>

  <ItemGroup>
    <None Remove="JWTValidationCert.cer" />
    <None Remove="stylecop.json" />
  </ItemGroup>

  <ItemGroup Condition="'$(Configuration)'=='Debug'">
    <PackageReference Include="StyleCop.Analyzers" Version="1.1.118">
      <PrivateAssets>all</PrivateAssets>
      <IncludeAssets>runtime; build; native; contentfiles; analyzers</IncludeAssets>
    </PackageReference>
    <AdditionalFiles Include="..\..\..\stylecop.json">
      <Link>stylecop.json</Link>
    </AdditionalFiles>
  </ItemGroup>

  <ItemGroup>
    <Content Include="JWTValidationCert.cer">
      <CopyToOutputDirectory>PreserveNewest</CopyToOutputDirectory>
    </Content>
  </ItemGroup>

  <PropertyGroup Condition="'$(Configuration)'=='Debug'">
    <CodeAnalysisRuleSet>..\..\..\Altinn3.ruleset</CodeAnalysisRuleSet>
  </PropertyGroup>

  <PropertyGroup>
    <GenerateDocumentationFile>true</GenerateDocumentationFile>
    <NoWarn>$(NoWarn);1591</NoWarn>
  </PropertyGroup>

</Project><|MERGE_RESOLUTION|>--- conflicted
+++ resolved
@@ -12,11 +12,7 @@
   </PropertyGroup>
 
   <ItemGroup>
-<<<<<<< HEAD
-    <PackageReference Include="Altinn.Platform.Storage.Interface" Version="1.2.2-alpha" />
-=======
     <PackageReference Include="Altinn.Platform.Storage.Interface" Version="1.2.3-alpha" />
->>>>>>> 682458d3
     <PackageReference Include="Microsoft.ApplicationInsights.AspNetCore" Version="2.8.0" />
     <PackageReference Include="Microsoft.ApplicationInsights.Kubernetes" Version="1.1.1" />
     <PackageReference Include="Microsoft.AspNetCore.App" />
