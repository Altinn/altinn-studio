--- conflicted
+++ resolved
@@ -12,12 +12,7 @@
   </PropertyGroup>
   
   <ItemGroup>
-<<<<<<< HEAD
-    <PackageReference Include="Altinn.Platform.Storage.Interface" Version="1.0.1-alpha" />
-=======
     <PackageReference Include="Altinn.Platform.Storage.Interface" Version="1.1.3-alpha" />
-    <PackageReference Include="JWTCookieAuthentication" Version="0.8.6-alpha" />
->>>>>>> 6fd66f00
     <PackageReference Include="Microsoft.AspNetCore.App" />
     <PackageReference Include="Microsoft.AspNetCore.Http.Abstractions" Version="2.2.0" />
     <PackageReference Include="Microsoft.VisualStudio.Web.BrowserLink" Version="2.2.0" />
@@ -27,12 +22,8 @@
     <PackageReference Include="Serilog.Sinks.Console" Version="3.1.1" />
     <PackageReference Include="Serilog.Sinks.Seq" Version="4.0.0" />
     <PackageReference Include="Serilog.Settings.Configuration" Version="2.6.1" />
-<<<<<<< HEAD
     <PackageReference Include="JWTCookieAuthentication" Version="0.8.7-alpha" />
-=======
-    <PackageReference Include="JWTCookieAuthentication" Version="0.8.1-alpha" />
     <PackageReference Include="Swashbuckle.AspNetCore" Version="4.0.1" />
->>>>>>> 6fd66f00
   </ItemGroup>
 
   <ItemGroup>
