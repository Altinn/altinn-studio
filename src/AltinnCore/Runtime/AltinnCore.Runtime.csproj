--- conflicted
+++ resolved
@@ -12,12 +12,8 @@
   </PropertyGroup>
   
   <ItemGroup>
-<<<<<<< HEAD
     <PackageReference Include="Altinn.Platform.Storage.Interface" Version="1.1.2-alpha" />
-=======
-    <PackageReference Include="Altinn.Platform.Storage.Interface" Version="1.0.1-alpha" />
     <PackageReference Include="JWTCookieAuthentication" Version="0.8.6-alpha" />
->>>>>>> a72a274a
     <PackageReference Include="Microsoft.AspNetCore.App" />
     <PackageReference Include="Microsoft.AspNetCore.Http.Abstractions" Version="2.2.0" />
     <PackageReference Include="Microsoft.VisualStudio.Web.BrowserLink" Version="2.2.0" />
