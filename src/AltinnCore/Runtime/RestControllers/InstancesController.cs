--- conflicted
+++ resolved
@@ -1,23 +1,23 @@
 using System;
+using System.IO;
+using System.Linq;
+using System.Text;
 using System.Threading.Tasks;
 using Altinn.Platform.Storage.Models;
 using AltinnCore.Common.Configuration;
-using AltinnCore.Common.Enums;
 using AltinnCore.Common.Helpers;
 using AltinnCore.Common.Services.Interfaces;
-<<<<<<< HEAD
+using AltinnCore.Runtime.RequestHandling;
 using AltinnCore.ServiceLibrary.Models;
 using AltinnCore.ServiceLibrary.Services.Interfaces;
 using Common.Helpers;
-=======
-using AltinnCore.Runtime.RequestHandling;
-using AltinnCore.Runtime.RestControllers;
->>>>>>> 87cfbffc
 using Microsoft.AspNetCore.Authorization;
 using Microsoft.AspNetCore.Http;
 using Microsoft.AspNetCore.Mvc;
 using Microsoft.Extensions.Logging;
 using Microsoft.Extensions.Options;
+using Newtonsoft.Json;
+using Storage.Interface.Enums;
 using Storage.Interface.Models;
 
 namespace AltinnCore.Runtime.RestControllers
@@ -168,45 +168,39 @@
 
             string appId = $"{org}/{app}";           
 
-<<<<<<< HEAD
             Application application = repositoryService.GetApplication(org, app);
             if (application == null)
-=======
-            MultipartRequestReader multipartRequestReader = new MultipartRequestReader(Request);
-            multipartRequestReader.Read().Wait();
-
-            //// TODO: Validate multipartRequestReader.Parts
-
-            Uri storageUri = GetStorageUri(appId, instanceOwnerId);
-
-            // dispatch request to platform storage
-            Instance instance = DispatchCreateInstanceToStorage(storageUri, Request, out ActionResult dispatchError);
-            if (dispatchError != null)
->>>>>>> 87cfbffc
             {
                 return NotFound($"AppId {org}/{app} was not found");
             }
 
-            // If this is a multipart request we assume the creation is by application owner or client system.
-            if (Request.ContentType != null && Request.ContentType.StartsWith("multipart"))
-            {
-                if (!instanceOwnerId.HasValue)
-                {
-                    return BadRequest("Multipart is currently not supported");
-                }
-
-                // 1) TODO handle multipart and instanceTemplate
-            }
-
-            if (!instanceOwnerId.HasValue)
-            {
-                return BadRequest("InstanceOwnerId must currently have a value");
-            }
-
-            Instance instanceTemplate = new Instance()
-            {
-                InstanceOwnerId = instanceOwnerId.Value.ToString(),
-            };
+            MultipartRequestReader parsedRequest = new MultipartRequestReader(Request);
+            parsedRequest.Read().Wait();
+
+            if (parsedRequest.Errors.Any())
+            {
+                return BadRequest($"Error when reading content: {parsedRequest.Errors}");
+            }
+
+            Instance instanceTemplate = ExtractInstanceTemplate(parsedRequest, instanceOwnerId);
+            if (instanceTemplate == null)
+            {
+                return BadRequest("Cannot create a valid instance template, you must provide an instanceOwnerId");
+            }
+
+            RequestPartValidator requestValidator = new RequestPartValidator(application);
+
+            string multipartError = requestValidator.ValidateParts(parsedRequest.Parts);
+
+            if (!string.IsNullOrEmpty(multipartError))
+            {
+                return BadRequest($"Error when comparting content to application metadata: {multipartError}");
+            }            
+
+            if (instanceTemplate != null && string.IsNullOrEmpty(instanceTemplate.InstanceOwnerId))
+            {
+                return BadRequest($"Error instanceOwnerId must have value");
+            }
 
             Party party = await registerService.GetParty(instanceOwnerId.Value);
 
@@ -222,12 +216,77 @@
                 return StatusCode(500, "Unknown error!");                
             }
 
+            Guid instanceGuid = Guid.Parse(instance.Id.Split("/")[1]);
+            int instanceOwnerInt = int.Parse(instance.InstanceOwnerId);
+            Instance instanceWithData = null;
+
+            try
+            {
+                foreach (RequestPart part in parsedRequest.Parts)
+                {
+                    object data = new StreamReader(part.Stream).ReadToEnd();
+                    IServiceImplementation serviceImplementation = await PrepareServiceImplementation(org, app, part.Name, true);
+                    instanceWithData = await dataService.InsertData(data, instanceGuid, serviceImplementation.GetServiceModelType(), org, app, instanceOwnerInt);
+
+                    if (instanceWithData == null)
+                    {
+                        throw new ApplicationException("Unable to store data element");
+                    }
+                }
+            }
+            catch (Exception ex)
+            {
+                logger.LogError($"Failure storing multpart prefil of {instanceOwnerId}/{instanceGuid}. Because {ex}");
+
+                // todo add compensating transaction
+                return StatusCode(500, $"Failure storing multpart prefil of {instanceOwnerId}/{instanceGuid}. Because {ex.Message}");
+            }
+
+            if (instanceWithData != null)
+            {
+                instance = instanceWithData;
+            }
+
             SetAppSelfLinks(instance, Request);
             string url = instance.SelfLinks.Apps;
 
             DispatchEvent(InstanceEventType.Created.ToString(), instance);
 
             return Created(url, instance);
+        }
+
+        private Instance ExtractInstanceTemplate(MultipartRequestReader reader, int? instanceOwnerId)
+        {
+            Instance instanceTemplate = null;
+            RequestPart instancePart = null;
+
+            // assume that first part with no name is an instanceTemplate
+            if (reader.Parts.Count == 1 && reader.Parts[0].ContentType.Contains("application/json") && reader.Parts[0].Name == null)
+            {
+                instancePart = reader.Parts[0];
+            }
+            else
+            {
+                instancePart = reader.Parts.Find(part => part.Name == "instance");
+            }
+
+            if (instancePart != null)
+            {
+                reader.Parts.Remove(instancePart);
+
+                StreamReader streamReader = new StreamReader(instancePart.Stream, Encoding.UTF8);
+                string content = streamReader.ReadToEnd();
+
+                instanceTemplate = JsonConvert.DeserializeObject<Instance>(content);                
+            }
+
+            if (instanceOwnerId.HasValue)
+            {
+                instanceTemplate = instanceTemplate ?? new Instance();
+                instanceTemplate.InstanceOwnerId = instanceOwnerId.Value.ToString();
+            }
+
+            return instanceTemplate;
         }
 
         /// <summary>
@@ -250,18 +309,13 @@
 
             selfLink += $"/{instance.Id}";            
 
-<<<<<<< HEAD
-            if (!appSelfLink.EndsWith(instance.Id))
-            {
-                appSelfLink += instance.Id;
+            if (!selfLink.EndsWith(instance.Id))
+            {
+                selfLink += instance.Id;
             }
 
             instance.SelfLinks = instance.SelfLinks ?? new ResourceLinks();
-            instance.SelfLinks.Apps = appSelfLink;
-=======
-            instance.SelfLinks = instance.SelfLinks ?? new Storage.Interface.Models.ResourceLinks();
             instance.SelfLinks.Apps = selfLink;
->>>>>>> 87cfbffc
 
             if (instance.Data != null)
             {
@@ -272,20 +326,37 @@
                     dataElement.DataLinks.Apps = $"{selfLink}/data/{dataElement.Id}";
                 }
             }
-        }  
-
-<<<<<<< HEAD
+        }
+
+        /// <summary>
+        /// Prepares the service implementation for a given dataElement, that has an xsd or json-schema.
+        /// </summary>
+        /// <param name="org">the organisation id</param>
+        /// <param name="app">the app name</param>
+        /// <param name="elementType">the data element type</param>
+        /// <param name="startService">indicates if the servcie should be started or just opened</param>
+        /// <returns>the serviceImplementation object which represents the application business logic</returns>
+        private async Task<IServiceImplementation> PrepareServiceImplementation(string org, string app, string elementType, bool startService = false)
+        {
+            IServiceImplementation serviceImplementation = executionService.GetServiceImplementation(org, app, startService);
+
+            RequestContext requestContext = RequestHelper.GetRequestContext(Request.Query, Guid.Empty);
+            requestContext.UserContext = await userHelper.GetUserContext(HttpContext);
+            requestContext.Party = requestContext.UserContext.Party;
+
+            ServiceContext serviceContext = executionService.GetServiceContext(org, app, startService);
+
+            serviceImplementation.SetContext(requestContext, serviceContext, null, ModelState);
+            serviceImplementation.SetPlatformServices(platformService);
+
+            return serviceImplementation;
+        }
+
         /// <summary>
         /// Creates an event and dispatches it to the eventService for storage.
         /// </summary>
         private async void DispatchEvent(string eventType, Instance instance)
-=======
-            return selfLink;
-        }
-
-        private Instance CalculateAndValidate(Instance instance, out ActionResult calculateOrValidateError)
->>>>>>> 87cfbffc
-        {
+        { 
             UserContext userContext = await userHelper.GetUserContext(HttpContext);
 
             string app = instance.AppId.Split("/")[1];
