--- conflicted
+++ resolved
@@ -28,544 +28,296 @@
 
 namespace AltinnCore.Runtime
 {
-    public class Startup
-    {
-
-        public IConfiguration Configuration { get; }
-
-        public Startup(IConfiguration configuration)
-        {
-            Configuration = configuration;
-        }
-
-<<<<<<< HEAD
-    // This method gets called by the runtime. Use this method to add services to the container.
-    // For more information on how to configure your application, visit https://go.microsoft.com/fwlink/?LinkID=398940
-    /// <summary>
-    /// Configures the services available for the asp.net Core application
-    /// <see href="https://docs.microsoft.com/en-us/aspnet/core/fundamentals/startup#the-configureservices-method"/> 
-    /// </summary>
-    /// <param name="services">The services available for asp.net Core</param>
-    public void ConfigureServices(IServiceCollection services)
-    {
- 
-
-      string runtimeMode = string.Empty;
-      if (Environment.GetEnvironmentVariable("GeneralSettings__RuntimeMode") != null)
-      {
-          runtimeMode = Environment.GetEnvironmentVariable("GeneralSettings__RuntimeMode");
-      }
-      else
-      {
-          runtimeMode = Configuration["GeneralSettings:RuntimeMode"];
-      }
-
-      // Adding services to Dependency Injection TODO: Make this environment specific
-
-      if (string.IsNullOrEmpty(runtimeMode) || !runtimeMode.Equals("ServiceContainer"))
-      {
-        services.AddSingleton<IExecution, ExecutionSILocalDev>();
-      }
-      else
-      {
-        services.AddSingleton<IExecution, ExecutionSIContainer>();
-      }
-
-      services.AddSingleton<IArchive, ArchiveSILocalDev>();
-      services.AddSingleton<IAuthorization, AuthorizationSILocalDev>();
-      services.AddSingleton<IAuthorizationHandler, InstanceAccessHandler>();
-      services.AddSingleton<IAuthorizationHandler, ServiceAccessHandler>();
-      services.AddSingleton<ICodeGeneration, CodeGenerationSI>();
-      services.AddSingleton<ICompilation, CompilationSI>();
-      services.AddSingleton<IViewCompiler, CustomRoslynCompilationService>();
-      services.AddSingleton<IDataSourceService, DataSourceSI>();
-      services.AddTransient<IDefaultFileFactory, DefaultFileFactory>();
-      services.AddSingleton<IForm, FormSILocalDev>();
-      services.AddSingleton<IProfile, ProfileSILocalDev>();
-      services.AddSingleton<IRegister, RegisterSILocalDev>();
-      services.AddSingleton<IRepository, RepositorySI>();
-      services.AddSingleton<IServicePackageRepository, RepositorySI>();
-      services.AddSingleton<ITestdata, TestdataSILocalDev>();
-      services.AddSingleton<ITestingRepository, TestingRepository>();
-      services.AddSingleton<IGitea, GiteaAPIWrapper>();
-      services.AddSingleton<ISourceControl, SourceControlSI>();
-      services.AddSingleton(Configuration);
-      services.TryAddSingleton<IHttpContextAccessor, HttpContextAccessor>();
-
-      services.AddResponseCompression();
-
-      string repoLocation = null;
-      if (Environment.GetEnvironmentVariable("ServiceRepositorySettings__RepositoryLocation") != null)
-      {
-        repoLocation = Environment.GetEnvironmentVariable("ServiceRepositorySettings__RepositoryLocation");
-      }
-      else
-      {
-        repoLocation = Configuration["ServiceRepositorySettings:RepositoryLocation"];
-      }
-
-      if (!Directory.Exists(repoLocation))
-      {
-        Directory.CreateDirectory(repoLocation);
-      }
-
-      services.Configure<ServiceRepositorySettings>(Configuration.GetSection("ServiceRepositorySettings"));
-      services.Configure<TestdataRepositorySettings>(Configuration.GetSection("TestdataRepositorySettings"));
-      services.Configure<GeneralSettings>(Configuration.GetSection("GeneralSettings"));
-
-      // Configure Authentication
-      // Use [Authorize] to require login on MVC Controller Actions
-      services.AddAuthentication(CookieAuthenticationDefaults.AuthenticationScheme)
-          .AddCookie(options =>
-          {
-            options.AccessDeniedPath = "/runtime/ManualTesting/NotAuthorized/";
-            options.LoginPath = "/runtime/ManualTesting/Users/";
-            options.Cookie.Name = "RuntimeCookie";
-            options.Events = new CookieAuthenticationEvents
-=======
-        // This method gets called by the runtime. Use this method to add services to the container.
-        // For more information on how to configure your application, visit https://go.microsoft.com/fwlink/?LinkID=398940
-        /// <summary>
-        /// Configures the services available for the asp.net Core application
-        /// <see href="https://docs.microsoft.com/en-us/aspnet/core/fundamentals/startup#the-configureservices-method"/> 
-        /// </summary>
-        /// <param name="services">The services available for asp.net Core</param>
-        public void ConfigureServices(IServiceCollection services)
-        {
-
-
-            string runtimeMode = string.Empty;
-            if (Environment.GetEnvironmentVariable("GeneralSettings__RuntimeMode") != null)
->>>>>>> 5dd8a3e8
-            {
-                runtimeMode = Environment.GetEnvironmentVariable("GeneralSettings__RuntimeMode");
-            }
-            else
-            {
-                runtimeMode = Configuration["GeneralSettings:RuntimeMode"];
-            }
-
-            // Adding services to Dependency Injection TODO: Make this environment specific
-
-            if (string.IsNullOrEmpty(runtimeMode) || !runtimeMode.Equals("ServiceContainer"))
-            {
-                services.AddSingleton<IExecution, ExecutionSILocalDev>();
-            }
-            else
-            {
-                services.AddSingleton<IExecution, ExecutionSIContainer>();
-            }
-
-            services.AddSingleton<IArchive, ArchiveSILocalDev>();
-            services.AddSingleton<IAuthorization, AuthorizationSILocalDev>();
-            services.AddSingleton<IAuthorizationHandler, InstanceAccessHandler>();
-            services.AddSingleton<IAuthorizationHandler, ServiceAccessHandler>();
-            services.AddSingleton<ICodeGeneration, CodeGenerationSI>();
-            services.AddSingleton<ICompilation, CompilationSI>();
-            services.AddSingleton<IViewCompiler, CustomRoslynCompilationService>();
-            services.AddSingleton<IDataSourceService, DataSourceSI>();
-            services.AddTransient<IDefaultFileFactory, DefaultFileFactory>();
-            services.AddSingleton<IForm, FormSILocalDev>();
-            services.AddSingleton<IProfile, ProfileSILocalDev>();
-            services.AddSingleton<IRegister, RegisterSILocalDev>();
-            services.AddSingleton<IRepository, RepositorySI>();
-            services.AddSingleton<IServicePackageRepository, RepositorySI>();
-            services.AddSingleton<ITestdata, TestdataSILocalDev>();
-            services.AddSingleton<ITestingRepository, TestingRepository>();
-            services.AddSingleton<IViewRepository, ViewRepository>();
-            services.AddSingleton<IGitea, GiteaAPIWrapper>();
-            services.AddSingleton<ISourceControl, SourceControlSI>();
-            services.AddSingleton(Configuration);
-            services.TryAddSingleton<IHttpContextAccessor, HttpContextAccessor>();
-
-            services.AddResponseCompression();
-
-            string repoLocation = null;
-            if (Environment.GetEnvironmentVariable("ServiceRepositorySettings__RepositoryLocation") != null)
-            {
-                repoLocation = Environment.GetEnvironmentVariable("ServiceRepositorySettings__RepositoryLocation");
-            }
-            else
-            {
-                repoLocation = Configuration["ServiceRepositorySettings:RepositoryLocation"];
-            }
-
-            if (!Directory.Exists(repoLocation))
-            {
-                Directory.CreateDirectory(repoLocation);
-            }
-
-            services.Configure<ServiceRepositorySettings>(Configuration.GetSection("ServiceRepositorySettings"));
-            services.Configure<TestdataRepositorySettings>(Configuration.GetSection("TestdataRepositorySettings"));
-            services.Configure<GeneralSettings>(Configuration.GetSection("GeneralSettings"));
-
-            // Configure Authentication
-            // Use [Authorize] to require login on MVC Controller Actions
-            services.AddAuthentication(CookieAuthenticationDefaults.AuthenticationScheme)
-                .AddCookie(options =>
-                {
-                    options.AccessDeniedPath = "/runtime/ManualTesting/NotAuthorized/";
-                    options.LoginPath = "/runtime/ManualTesting/Users/";
-                    options.Cookie.Name = "RuntimeCookie";
-                    options.Events = new CookieAuthenticationEvents
-                    {
-                  // Add Custom Event handler to be able to redirect users for authentication upgrade
-                  OnRedirectToAccessDenied = NotAuthorizedHandler.RedirectToNotAuthorized
-                    };
-                });
-
-            var mvc = services.AddMvc().SetCompatibilityVersion(CompatibilityVersion.Version_2_1);
-            mvc.Services.Configure<MvcOptions>(options =>
-            {
-          // Adding custom modelbinders
-          options.ModelBinderProviders.Insert(0, new AltinnCoreApiModelBinderProvider());
-                options.ModelBinderProviders.Insert(1, new AltinnCoreCollectionModelBinderProvider());
-            });
-            mvc.AddXmlSerializerFormatters();
-
-            services.AddAuthorization(options =>
-            {
-                options.AddPolicy("InstanceRead", policy => policy.Requirements.Add(new InstanceAccessRequirement(ActionType.Read)));
-                options.AddPolicy("InstanceWrite", policy => policy.Requirements.Add(new InstanceAccessRequirement(ActionType.Write)));
-                options.AddPolicy("ServiceRead", policy => policy.Requirements.Add(new ServiceAccessRequirement(ActionType.Read)));
-            });
-
-            services.AddLocalization();
-            services.Configure<RequestLocalizationOptions>(
-                options =>
-                {
-                    var supportedCultures = new List<CultureInfo>
-                        {
+	public class Startup
+	{
+
+		public IConfiguration Configuration { get; }
+
+		public Startup(IConfiguration configuration)
+		{
+			Configuration = configuration;
+		}
+
+		// This method gets called by the runtime. Use this method to add services to the container.
+		// For more information on how to configure your application, visit https://go.microsoft.com/fwlink/?LinkID=398940
+		/// <summary>
+		/// Configures the services available for the asp.net Core application
+		/// <see href="https://docs.microsoft.com/en-us/aspnet/core/fundamentals/startup#the-configureservices-method"/> 
+		/// </summary>
+		/// <param name="services">The services available for asp.net Core</param>
+		public void ConfigureServices(IServiceCollection services)
+		{
+
+
+			string runtimeMode = string.Empty;
+			if (Environment.GetEnvironmentVariable("GeneralSettings__RuntimeMode") != null)
+			{
+				runtimeMode = Environment.GetEnvironmentVariable("GeneralSettings__RuntimeMode");
+			}
+			else
+			{
+				runtimeMode = Configuration["GeneralSettings:RuntimeMode"];
+			}
+
+			// Adding services to Dependency Injection TODO: Make this environment specific
+
+			if (string.IsNullOrEmpty(runtimeMode) || !runtimeMode.Equals("ServiceContainer"))
+			{
+				services.AddSingleton<IExecution, ExecutionSILocalDev>();
+			}
+			else
+			{
+				services.AddSingleton<IExecution, ExecutionSIContainer>();
+			}
+
+			services.AddSingleton<IArchive, ArchiveSILocalDev>();
+			services.AddSingleton<IAuthorization, AuthorizationSILocalDev>();
+			services.AddSingleton<IAuthorizationHandler, InstanceAccessHandler>();
+			services.AddSingleton<IAuthorizationHandler, ServiceAccessHandler>();
+			services.AddSingleton<ICodeGeneration, CodeGenerationSI>();
+			services.AddSingleton<ICompilation, CompilationSI>();
+			services.AddSingleton<IViewCompiler, CustomRoslynCompilationService>();
+			services.AddSingleton<IDataSourceService, DataSourceSI>();
+			services.AddTransient<IDefaultFileFactory, DefaultFileFactory>();
+			services.AddSingleton<IForm, FormSILocalDev>();
+			services.AddSingleton<IProfile, ProfileSILocalDev>();
+			services.AddSingleton<IRegister, RegisterSILocalDev>();
+			services.AddSingleton<IRepository, RepositorySI>();
+			services.AddSingleton<IServicePackageRepository, RepositorySI>();
+			services.AddSingleton<ITestdata, TestdataSILocalDev>();
+			services.AddSingleton<ITestingRepository, TestingRepository>();
+			services.AddSingleton<IGitea, GiteaAPIWrapper>();
+			services.AddSingleton<ISourceControl, SourceControlSI>();
+			services.AddSingleton(Configuration);
+			services.TryAddSingleton<IHttpContextAccessor, HttpContextAccessor>();
+
+			services.AddResponseCompression();
+
+			string repoLocation = null;
+			if (Environment.GetEnvironmentVariable("ServiceRepositorySettings__RepositoryLocation") != null)
+			{
+				repoLocation = Environment.GetEnvironmentVariable("ServiceRepositorySettings__RepositoryLocation");
+			}
+			else
+			{
+				repoLocation = Configuration["ServiceRepositorySettings:RepositoryLocation"];
+			}
+
+			if (!Directory.Exists(repoLocation))
+			{
+				Directory.CreateDirectory(repoLocation);
+			}
+
+			services.Configure<ServiceRepositorySettings>(Configuration.GetSection("ServiceRepositorySettings"));
+			services.Configure<TestdataRepositorySettings>(Configuration.GetSection("TestdataRepositorySettings"));
+			services.Configure<GeneralSettings>(Configuration.GetSection("GeneralSettings"));
+
+			// Configure Authentication
+			// Use [Authorize] to require login on MVC Controller Actions
+			services.AddAuthentication(CookieAuthenticationDefaults.AuthenticationScheme)
+				.AddCookie(options =>
+				{
+					options.AccessDeniedPath = "/runtime/ManualTesting/NotAuthorized/";
+					options.LoginPath = "/runtime/ManualTesting/Users/";
+					options.Cookie.Name = "RuntimeCookie";
+					options.Events = new CookieAuthenticationEvents
+					{
+						// Add Custom Event handler to be able to redirect users for authentication upgrade
+						OnRedirectToAccessDenied = NotAuthorizedHandler.RedirectToNotAuthorized
+					};
+				});
+
+			var mvc = services.AddMvc().SetCompatibilityVersion(CompatibilityVersion.Version_2_1);
+			mvc.Services.Configure<MvcOptions>(options =>
+			{
+				// Adding custom modelbinders
+				options.ModelBinderProviders.Insert(0, new AltinnCoreApiModelBinderProvider());
+				options.ModelBinderProviders.Insert(1, new AltinnCoreCollectionModelBinderProvider());
+			});
+			mvc.AddXmlSerializerFormatters();
+
+			services.AddAuthorization(options =>
+			{
+				options.AddPolicy("InstanceRead", policy => policy.Requirements.Add(new InstanceAccessRequirement(ActionType.Read)));
+				options.AddPolicy("InstanceWrite", policy => policy.Requirements.Add(new InstanceAccessRequirement(ActionType.Write)));
+				options.AddPolicy("ServiceRead", policy => policy.Requirements.Add(new ServiceAccessRequirement(ActionType.Read)));
+			});
+
+			services.AddLocalization();
+			services.Configure<RequestLocalizationOptions>(
+				options =>
+				{
+					var supportedCultures = new List<CultureInfo>
+						{
                             // The current supported languages. Can easily be added more. 
                             new CultureInfo("en-US"),
-                            new CultureInfo("nb-NO"),
-                            new CultureInfo("nn-NO")
-                        };
-
-                    options.DefaultRequestCulture = new RequestCulture(culture: "nb-NO", uiCulture: "nb-NO");
-                    options.SupportedCultures = supportedCultures;
-                    options.SupportedUICultures = supportedCultures;
-                });
-        }
-
-
-        // This method gets called by the runtime. Use this method to configure the HTTP request pipeline.
-        public void Configure(IApplicationBuilder app, IHostingEnvironment env)
-        {
-<<<<<<< HEAD
-          var headers = context.Context.Response.GetTypedHeaders();
-          headers.CacheControl = new CacheControlHeaderValue()
-          {
-            Public = true,
-            MaxAge = TimeSpan.FromMinutes(60)
-          };
-        }
-      });
-
-      app.UseMvc(routes =>
-      {
-        // ---------------------------- UI --------------------------- //
-        routes.MapRoute(
-            name: "uiRoute",
-            template: "runtime/{org}/{service}/{instanceId}/{action}/{view|validation?}/{itemId?}",
-            defaults: new { controller = "Instance" },
-            constraints: new
-            {
-              action = "CompleteAndSendIn|Lookup|ModelValidation|Receipt|StartService|ViewPrint|edit",
-              controller = "Instance",
-              service = "[a-zA-Z][a-zA-Z0-9_\\-]{2,30}",
-              instanceId = @"\d+"
-            });
-
-        routes.MapRoute(
-                 name: "uiEditRoute",
-                 template: "runtime/{org}/{service}/{instanceId}",
-                 defaults: new { action = "EditSPA", controller = "Instance" },
-                 constraints: new
-                 {
-                   action = "EditSPA",
-                   controller = "Instance",
-                   service = "[a-zA-Z][a-zA-Z0-9_\\-]{2,30}",
-                   instanceId = @"\d+"
-                 });
-
-        // ---------------------------- API -------------------------- //
-        routes.MapRoute(
-            name: "resourceRoute",
-            template: "runtime/api/resource/{org}/{service}/{id}",
-            defaults: new { action = "Index", controller = "Resource" },
-            constraints: new
-            {
-              controller = "Resource",
-              service = "[a-zA-Z][a-zA-Z0-9_\\-]{2,30}",
-            });
-
-
-
-        routes.MapRoute(
-        name: "textresourceRoute",
-        template: "runtime/api/textresources/{org}/{service}",
-        defaults: new { action = "TextResources", controller = "Resource" },
-        constraints: new
-        {
-          controller = "Resource",
-          service = "[a-zA-Z][a-zA-Z0-9_\\-]{2,30}",
-        });
-
-        routes.MapRoute(
-        name: "metadataRoute",
-        template: "runtime/api/metadata/{org}/{service}/{action=Index}",
-        defaults: new { controller = "Resource" },
-        constraints: new
-        {
-          controller = "Resource",
-          service = "[a-zA-Z][a-zA-Z0-9_\\-]{2,30}",
-        });
-
-        routes.MapRoute(
-              name: "apiPostRoute",
-              template: "runtime/api/{reportee}/{org}/{service}/{apiMode}",
-              defaults: new { action = "Index", controller = "ServiceAPI" },
-              constraints: new
-              {
-                controller = "ServiceAPI",
-                service = "[a-zA-Z][a-zA-Z0-9_\\-]{2,30}",
-              });
-
-        routes.MapRoute(
-               name: "apiPutRoute",
-               template: "runtime/api/{reportee}/{org}/{service}/{instanceId}/{apiMode}",
-               defaults: new { action = "Index", controller = "ServiceAPI" },
-               constraints: new
-               {
-                 controller = "ServiceAPI",
-                 service = "[a-zA-Z][a-zA-Z0-9_\\-]{2,30}",
-                 instanceId = @"\d+"
-               });
-
-
-        routes.MapRoute(
-         name: "codelistRoute",
-         template: "runtime/api/{controller}/{org}/{service}/{action=Index}/{name}",
-         defaults: new { controller = "Codelist" },
-         constraints: new
-         {
-           controller = "Codelist",
-           service = "[a-zA-Z][a-zA-Z0-9_\\-]{2,30}",
-         });
-
-        routes.MapRoute(
-              name: "apiRoute",
-              template: "runtime/api/{reportee}/{org}/{service}/{action=Index}/{instanceId?}",
-              defaults: new { controller = "ServiceAPI" },
-              constraints: new
-              {
-                controller = "ServiceAPI",
-                service = "[a-zA-Z][a-zA-Z0-9_\\-]{2,30}",
-              });
-
-        routes.MapRoute(
-          name: "serviceRoute",
-          template: "runtime/{org}/{service}/{controller}/{action=Index}/{id?}",
-          defaults: new { controller = "Service" },
-          constraints: new
-          {
-            controller = @"(Codelist|Config|DataSource|ManualTesting|Model|Rules|ServiceMetadata|Testing|Text|UI|Workflow|React)",
-            service = "[a-zA-Z][a-zA-Z0-9_\\-]{2,30}",
-            id = "[a-zA-Z0-9_\\-]{1,30}"
-          });
-
-
-        // -------------------------- DEFAULT ------------------------- //
-        routes.MapRoute(
-           name: "defaultRoute2",
-           template: "runtime/{controller}/{action=Index}/{id?}",
-           defaults: new { controller = "ServiceCatalogue" });
-
-        routes.MapRoute(
-                  name: "defaultRoute",
-                  template: "runtime/{action=Index}/{id?}",
-                  defaults: new { controller = "ServiceCatalogue" });
-      });
-=======
-            if (env.IsDevelopment())
-            {
-                app.UseDeveloperExceptionPage();
-            }
-            else
-            {
-                app.UseExceptionHandler("/Error");
-            }
-
-            //app.UseHsts();
-            //app.UseHttpsRedirection();
-            app.UseAuthentication();
-
-            app.UseResponseCompression();
-            app.UseRequestLocalization();
-            app.UseStaticFiles(new StaticFileOptions()
-            {
-                OnPrepareResponse = (context) =>
-                {
-                    var headers = context.Context.Response.GetTypedHeaders();
-                    headers.CacheControl = new CacheControlHeaderValue()
-                    {
-                        Public = true,
-                        MaxAge = TimeSpan.FromMinutes(60)
-                    };
-                }
-            });
-
-            app.UseMvc(routes =>
-            {
-          // ---------------------------- UI --------------------------- //
-          routes.MapRoute(
-              name: "uiRoute",
-              template: "runtime/{org}/{service}/{edition}/{instanceId}/{action}/{view|validation?}/{itemId?}",
-              defaults: new { controller = "Instance" },
-              constraints: new
-                  {
-                      action = "CompleteAndSendIn|Lookup|ModelValidation|Receipt|StartService|ViewPrint|edit",
-                      controller = "Instance",
-                      service = "[a-zA-Z][a-zA-Z0-9_\\-]{2,30}",
-                      edition = @"[1-9]\d{0,3}",
-                      instanceId = @"\d+"
-                  });
-
-                routes.MapRoute(
-                   name: "uiEditRoute",
-                   template: "runtime/{org}/{service}/{edition}/{instanceId}",
-                   defaults: new { action = "EditSPA", controller = "Instance" },
-                   constraints: new
-                       {
-                           action = "EditSPA",
-                           controller = "Instance",
-                           service = "[a-zA-Z][a-zA-Z0-9_\\-]{2,30}",
-                           edition = @"[1-9]\d{0,3}",
-                           instanceId = @"\d+"
-                       });
-
-          // TODO Remove when editions have been updated
-          routes.MapRoute(
-              name: "uiLegacyRoute",
-              template: "Service/{org}/{service}/{edition}/{instanceId}/{view?}/{itemId?}",
-              defaults: new { action = "Edit", controller = "Instance" },
-              constraints: new
-                  {
-                      action = "Edit",
-                      controller = "Instance",
-                      service = "[a-zA-Z][a-zA-Z0-9_\\-]{2,30}",
-                      edition = @"[1-9]\d{0,3}",
-                      instanceId = @"\d+"
-                  });
-
-          // ---------------------------- API -------------------------- //
-          routes.MapRoute(
-              name: "resourceRoute",
-              template: "runtime/api/resource/{org}/{service}/{edition}/{id}",
-              defaults: new { action = "Index", controller = "Resource" },
-              constraints: new
-                  {
-                      controller = "Resource",
-                      service = "[a-zA-Z][a-zA-Z0-9_\\-]{2,30}",
-                      edition = @"[1-9]\d{0,3}"
-                  });
-
-
-
-                routes.MapRoute(
-          name: "textresourceRoute",
-          template: "runtime/api/textresources/{org}/{service}/{edition}",
-          defaults: new { action = "TextResources", controller = "Resource" },
-          constraints: new
-              {
-                  controller = "Resource",
-                  service = "[a-zA-Z][a-zA-Z0-9_\\-]{2,30}",
-                  edition = @"[1-9]\d{0,3}"
-              });
-
-                routes.MapRoute(
-          name: "metadataRoute",
-          template: "runtime/api/metadata/{org}/{service}/{edition}/{action=Index}",
-          defaults: new { controller = "Resource" },
-          constraints: new
-              {
-                  controller = "Resource",
-                  service = "[a-zA-Z][a-zA-Z0-9_\\-]{2,30}",
-                  edition = @"[1-9]\d{0,3}"
-              });
-
-                routes.MapRoute(
-                name: "apiPostRoute",
-                template: "runtime/api/{reportee}/{org}/{service}/{edition}/{apiMode}",
-                defaults: new { action = "Index", controller = "ServiceAPI" },
-                constraints: new
-                    {
-                        controller = "ServiceAPI",
-                        service = "[a-zA-Z][a-zA-Z0-9_\\-]{2,30}",
-                        edition = @"[1-9]\d{0,3}"
-                    });
-
-                routes.MapRoute(
-                 name: "apiPutRoute",
-                 template: "runtime/api/{reportee}/{org}/{service}/{edition}/{instanceId}/{apiMode}",
-                 defaults: new { action = "Index", controller = "ServiceAPI" },
-                 constraints: new
-                     {
-                         controller = "ServiceAPI",
-                         service = "[a-zA-Z][a-zA-Z0-9_\\-]{2,30}",
-                         edition = @"[1-9]\d{0,3}",
-                         instanceId = @"\d+"
-                     });
-
-
-                routes.MapRoute(
-           name: "codelistRoute",
-           template: "runtime/api/{controller}/{org}/{service}/{edition}/{action=Index}/{name}",
-           defaults: new { controller = "Codelist" },
-           constraints: new
-               {
-                   controller = "Codelist",
-                   service = "[a-zA-Z][a-zA-Z0-9_\\-]{2,30}",
-                   edition = @"[1-9]\d{0,3}"
-               });
-
-                routes.MapRoute(
-                name: "apiRoute",
-                template: "runtime/api/{reportee}/{org}/{service}/{edition}/{action=Index}/{instanceId?}",
-                defaults: new { controller = "ServiceAPI" },
-                constraints: new
-                    {
-                        controller = "ServiceAPI",
-                        service = "[a-zA-Z][a-zA-Z0-9_\\-]{2,30}",
-                        edition = @"[1-9]\d{0,3}",
-                    });
-
-                routes.MapRoute(
-            name: "editionRoute",
-            template: "runtime/{org}/{service}/{edition}/{controller}/{action=Index}/{id?}",
-            defaults: new { controller = "Edition" },
-            constraints: new
-                {
-                    controller = @"(Codelist|Config|DataSource|Edition|ManualTesting|Model|Rules|ServiceMetadata|Testing|Text|UI|Workflow|React)",
-                    service = "[a-zA-Z][a-zA-Z0-9_\\-]{2,30}",
-                    edition = @"[1-9]\d{0,3}",
-                    id = "[a-zA-Z0-9_\\-]{1,30}"
-                });
-
-
-          // -------------------------- DEFAULT ------------------------- //
-          routes.MapRoute(
-             name: "defaultRoute2",
-             template: "runtime/{controller}/{action=Index}/{id?}",
-             defaults: new { controller = "ServiceCatalogue" });
-
-                routes.MapRoute(
-                    name: "defaultRoute",
-                    template: "runtime/{action=Index}/{id?}",
-                    defaults: new { controller = "ServiceCatalogue" });
-            });
-        }
->>>>>>> 5dd8a3e8
-    }
+							new CultureInfo("nb-NO"),
+							new CultureInfo("nn-NO")
+						};
+
+					options.DefaultRequestCulture = new RequestCulture(culture: "nb-NO", uiCulture: "nb-NO");
+					options.SupportedCultures = supportedCultures;
+					options.SupportedUICultures = supportedCultures;
+				});
+		}
+
+
+		// This method gets called by the runtime. Use this method to configure the HTTP request pipeline.
+		public void Configure(IApplicationBuilder app, IHostingEnvironment env)
+		{
+			if (env.IsDevelopment())
+			{
+				app.UseDeveloperExceptionPage();
+			}
+			else
+			{
+				app.UseExceptionHandler("/Error");
+			}
+
+			//app.UseHsts();
+			//app.UseHttpsRedirection();
+			app.UseAuthentication();
+
+			app.UseResponseCompression();
+			app.UseRequestLocalization();
+			app.UseStaticFiles(new StaticFileOptions()
+			{
+				OnPrepareResponse = (context) =>
+				{
+					var headers = context.Context.Response.GetTypedHeaders();
+					headers.CacheControl = new CacheControlHeaderValue()
+					{
+						Public = true,
+						MaxAge = TimeSpan.FromMinutes(60)
+					};
+				}
+			});
+
+			app.UseMvc(routes =>
+			{
+		  // ---------------------------- UI --------------------------- //
+		  routes.MapRoute(
+			  name: "uiRoute",
+			  template: "runtime/{org}/{service}/{instanceId}/{action}/{view|validation?}/{itemId?}",
+			  defaults: new { controller = "Instance" },
+			  constraints: new
+				  {
+					  action = "CompleteAndSendIn|Lookup|ModelValidation|Receipt|StartService|ViewPrint|edit",
+					  controller = "Instance",
+					  service = "[a-zA-Z][a-zA-Z0-9_\\-]{2,30}",
+					  instanceId = @"\d+"
+				  });
+
+				routes.MapRoute(
+				   name: "uiEditRoute",
+				   template: "runtime/{org}/{service}/{instanceId}",
+				   defaults: new { action = "EditSPA", controller = "Instance" },
+				   constraints: new
+					   {
+						   action = "EditSPA",
+						   controller = "Instance",
+						   service = "[a-zA-Z][a-zA-Z0-9_\\-]{2,30}",
+						   instanceId = @"\d+"
+					   });
+
+		  // ---------------------------- API -------------------------- //
+		  routes.MapRoute(
+			  name: "resourceRoute",
+			  template: "runtime/api/resource/{org}/{service}/{id}",
+			  defaults: new { action = "Index", controller = "Resource" },
+			  constraints: new
+				  {
+					  controller = "Resource",
+					  service = "[a-zA-Z][a-zA-Z0-9_\\-]{2,30}",
+				  });
+
+
+
+				routes.MapRoute(
+		  name: "textresourceRoute",
+		  template: "runtime/api/textresources/{org}/{service}",
+		  defaults: new { action = "TextResources", controller = "Resource" },
+		  constraints: new
+			  {
+				  controller = "Resource",
+				  service = "[a-zA-Z][a-zA-Z0-9_\\-]{2,30}",
+			  });
+
+				routes.MapRoute(
+		  name: "metadataRoute",
+		  template: "runtime/api/metadata/{org}/{service}/{action=Index}",
+		  defaults: new { controller = "Resource" },
+		  constraints: new
+			  {
+				  controller = "Resource",
+				  service = "[a-zA-Z][a-zA-Z0-9_\\-]{2,30}",
+			  });
+
+				routes.MapRoute(
+				name: "apiPostRoute",
+				template: "runtime/api/{reportee}/{org}/{service}/{apiMode}",
+				defaults: new { action = "Index", controller = "ServiceAPI" },
+				constraints: new
+					{
+						controller = "ServiceAPI",
+						service = "[a-zA-Z][a-zA-Z0-9_\\-]{2,30}",
+					});
+
+				routes.MapRoute(
+				 name: "apiPutRoute",
+				 template: "runtime/api/{reportee}/{org}/{service}/{instanceId}/{apiMode}",
+				 defaults: new { action = "Index", controller = "ServiceAPI" },
+				 constraints: new
+					 {
+						 controller = "ServiceAPI",
+						 service = "[a-zA-Z][a-zA-Z0-9_\\-]{2,30}",
+						 instanceId = @"\d+"
+					 });
+
+
+				routes.MapRoute(
+		   name: "codelistRoute",
+		   template: "runtime/api/{controller}/{org}/{service}/{action=Index}/{name}",
+		   defaults: new { controller = "Codelist" },
+		   constraints: new
+			   {
+				   controller = "Codelist",
+				   service = "[a-zA-Z][a-zA-Z0-9_\\-]{2,30}",
+			   });
+
+				routes.MapRoute(
+				name: "apiRoute",
+				template: "runtime/api/{reportee}/{org}/{service}/{action=Index}/{instanceId?}",
+				defaults: new { controller = "ServiceAPI" },
+				constraints: new
+					{
+						controller = "ServiceAPI",
+						service = "[a-zA-Z][a-zA-Z0-9_\\-]{2,30}",
+					});
+
+				routes.MapRoute(
+			name: "serviceRoute",
+			template: "runtime/{org}/{service}/{controller}/{action=Index}/{id?}",
+			defaults: new { controller = "Service" },
+			constraints: new
+				{
+					controller = @"(Codelist|Config|DataSource|ManualTesting|Model|Rules|ServiceMetadata|Testing|Text|UI|Workflow|React)",
+					service = "[a-zA-Z][a-zA-Z0-9_\\-]{2,30}",
+					id = "[a-zA-Z0-9_\\-]{1,30}"
+				});
+
+
+		  // -------------------------- DEFAULT ------------------------- //
+		  routes.MapRoute(
+				   name: "defaultRoute2",
+				   template: "runtime/{controller}/{action=Index}/{id?}",
+				   defaults: new { controller = "ServiceCatalogue" });
+
+				routes.MapRoute(
+			  name: "defaultRoute",
+			  template: "runtime/{action=Index}/{id?}",
+			  defaults: new { controller = "ServiceCatalogue" });
+			});
+		}
+	}
 }