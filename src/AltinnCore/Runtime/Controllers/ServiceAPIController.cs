--- conflicted
+++ resolved
@@ -271,21 +271,12 @@
         /// <summary>
         /// Default action for service api
         /// </summary>
-<<<<<<< HEAD
-        /// <param name="model"></param>
-        /// <param name="org"></param>
-        /// <param name="service"></param>
-        /// <param name="instanceId"></param>
-        /// <param name="apiMode"></param>
-        /// <returns>The api result</returns>
-=======
         /// <param name="model">the api model</param>
         /// <param name="org">the organisation</param>
         /// <param name="service">the service</param>
         /// <param name="instanceId">the instance id</param>
         /// <param name="apiMode">the mode of the api</param>
-        /// <returns></returns>
->>>>>>> dfbe45b1
+        /// <returns>The api result</returns>
         [Authorize]
         [HttpPut]
         public async Task<IActionResult> Index([FromBody] AltinnCoreApiModel model, string org, string service, int instanceId, ApiMode apiMode)
