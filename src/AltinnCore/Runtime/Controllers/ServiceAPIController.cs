--- conflicted
+++ resolved
@@ -155,11 +155,7 @@
 
             ViewBag.PlatformServices = _platformSI;
 
-<<<<<<< HEAD
-            Instance instance = await _instance.GetInstance(service, org, partyId, instanceId);
-=======
             Instance instance = await _instance.GetInstance(service, org, requestContext.UserContext.PartyId, instanceId);
->>>>>>> f3bd9f9c
             Guid dataId = Guid.Parse(instance.Data.Find(m => m.ElementType.Equals(FORM_ID)).Id);
 
             // Getting the Form Data from datastore
@@ -461,13 +457,8 @@
                     CurrentStep = currentState.State.ToString(),
                     IsComplete = false,
                 };
-<<<<<<< HEAD
-
-                await _instance.UpdateInstance(instance, service, org, requestContext.UserContext.ReporteeId, instanceId);
-=======
-                
+
                 await _instance.UpdateInstance(instance, service, org, requestContext.UserContext.PartyId, instanceId);
->>>>>>> f3bd9f9c
 
                 Response.StatusCode = 200;
                 apiResult.InstanceId = instanceId;
