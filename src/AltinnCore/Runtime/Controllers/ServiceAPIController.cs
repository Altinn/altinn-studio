using System;
using System.Collections.Generic;
using System.Diagnostics;
using System.IO;
using System.Text;
using System.Threading.Tasks;
using System.Xml.Serialization;
using AltinnCore.Common.Attributes;
using AltinnCore.Common.Configuration;
using AltinnCore.Common.Helpers;
using AltinnCore.Common.Models;
using AltinnCore.Common.Services;
using AltinnCore.Common.Services.Interfaces;
using AltinnCore.Runtime.ModelBinding;
using AltinnCore.ServiceLibrary.Api;
using AltinnCore.ServiceLibrary.Enums;
using AltinnCore.ServiceLibrary.Models;
using AltinnCore.ServiceLibrary.Models.Workflow;
using AltinnCore.ServiceLibrary.Services.Interfaces;
using Microsoft.AspNetCore.Authorization;
using Microsoft.AspNetCore.Http;
using Microsoft.AspNetCore.Mvc;
using Microsoft.AspNetCore.Mvc.ModelBinding;
using Microsoft.AspNetCore.WebUtilities;
using Microsoft.Extensions.Logging;
using Microsoft.Extensions.Options;
using Newtonsoft.Json;

namespace AltinnCore.Runtime.Controllers
{
    /// <summary>
    /// This is the API Controller used for REST
    /// </summary>
    public class ServiceAPIController : Controller
    {
        private readonly ServiceRepositorySettings _settings;
        private readonly GeneralSettings _generalSettings;
        private readonly ICompilation _compilation;
        private readonly IRepository _repository;
        private readonly IAuthorization _authorization;
        private readonly IRegister _register;
        private readonly ILogger _logger;
        private readonly IForm _form;
        private readonly IInstance _instance;
        private readonly IExecution _execution;
        private readonly IProfile _profile;
        private UserHelper _userHelper;
        private readonly IHttpContextAccessor _httpContextAccessor;
<<<<<<< HEAD
        private readonly IWorkflow _workflowSI;
        private readonly IData _data;
=======
        private readonly IWorkflowSI _workflowSI;
        private readonly IPlatformServices _platformSI;
>>>>>>> e62c4dcd

        private const string FORM_ID = "default";
        private const string VALIDATION_TRIGGER_FIELD = "ValidationTriggerField";

        /// <summary>
        /// Initializes a new instance of the <see cref="ServiceAPIController"/> class.
        /// </summary>
        /// <param name="settings">The repository settings (set in Startup.cs).</param>
        /// <param name="generalSettings">The general settings (set in Startup.cs).</param>
        /// <param name="compilationService">The compilation service (set in Startup.cs).</param>
        /// <param name="authorizationService">The authorization service (set in Startup.cs).</param>
        /// <param name="logger">The logger (set in Startup.cs).</param>
        /// <param name="registerService">The register service (set in Startup.cs).</param>
        /// <param name="formService">The form service.</param>
        /// <param name="repositoryService">The repository service (set in Startup.cs).</param>
        /// <param name="executionService">The execution service (set in Startup.cs).</param>
        /// <param name="profileService">The profile service (set in Startup.cs).</param>
        /// <param name="httpContextAccessor">The http context accessor.</param>
        /// <param name="workflowSI">The workflow service.</param>
        /// <param name="instanceSI">The instance si</param>
<<<<<<< HEAD
        /// <param name="data">the data service</param>
=======
        /// <param name="platformSI">The platform si</param>
>>>>>>> e62c4dcd
        public ServiceAPIController(
            IOptions<ServiceRepositorySettings> settings,
            IOptions<GeneralSettings> generalSettings,
            ICompilation compilationService,
            IAuthorization authorizationService,
            ILogger<ServiceAPIController> logger,
            IRegister registerService,
            IForm formService,
            IRepository repositoryService,
            IExecution executionService,
            IProfile profileService,
            IHttpContextAccessor httpContextAccessor,
<<<<<<< HEAD
            IWorkflow workflowSI,
            IInstance instanceSI,
            IData data)
=======
            IWorkflowSI workflowSI,
            IInstance instanceSI,
            IPlatformServices platformSI)
>>>>>>> e62c4dcd
        {
            _settings = settings.Value;
            _generalSettings = generalSettings.Value;
            _compilation = compilationService;
            _authorization = authorizationService;
            _logger = logger;
            _register = registerService;
            _form = formService;
            _repository = repositoryService;
            _execution = executionService;
            _profile = profileService;
            _userHelper = new UserHelper(_profile, _register);
            _httpContextAccessor = httpContextAccessor;
            _workflowSI = workflowSI;
            _instance = instanceSI;
<<<<<<< HEAD
            _data = data;
=======
            _platformSI = platformSI;
>>>>>>> e62c4dcd
        }

        /// <summary>
        /// This method returns the.
        /// </summary>
        /// <param name="org">The Organization code for the service owner.</param>
        /// <param name="service">The service code for the current service.</param>
        /// <param name="instanceId">The instanceId.</param>
        /// <returns>The Service model as JSON or XML for the given instanceId.</returns>
        [Authorize(Policy = "ServiceRead")]
        [HttpGet]
        public async Task<IActionResult> Index(string org, string service, Guid instanceId)
        {
            // Getting the Service Specific Implementation contained in external DLL migrated from TUL
            IServiceImplementation serviceImplementation = _execution.GetServiceImplementation(org, service, false);

            // Create and populate the RequestContext object and make it available for the service implementation so
            // service developer can implement logic based on information about the request and the user performing
            // the request
            RequestContext requestContext = RequestHelper.GetRequestContext(Request.Query, instanceId);
            requestContext.UserContext = await _userHelper.GetUserContext(HttpContext);
            requestContext.Reportee = requestContext.UserContext.Reportee;

            // Get the serviceContext containing all metadata about current service
            ServiceContext serviceContext = _execution.GetServiceContext(org, service, false);

            // Assign data to the ViewBag so it is available to the service views or service implementation
            ViewBag.ServiceContext = serviceContext;
            ViewBag.RequestContext = requestContext;
            ViewBag.Org = org;
            ViewBag.Service = service;
            ViewBag.FormID = instanceId;

            // Assign the RequestContext to the serviceImplementation so
            // service developer can use the information in any of the service events that is called
            serviceImplementation.SetContext(requestContext, serviceContext, null, ModelState);

            // Set the platform services to the ServiceImplementation so the AltinnCore service can take
            // use of the plattform services
            serviceImplementation.SetPlatformServices(_platformSI);

            ViewBag.PlatformServices = _platformSI;

            Instance instance = await _instance.GetInstance(service, org, requestContext.UserContext.ReporteeId, instanceId);
            Guid dataId = Guid.Parse(instance.Data.Find(m => m.FormId.Equals(FORM_ID)).Id);

            // Getting the Form Data from datastore
            object serviceModel = this._data.GetFormData(
                instanceId,
                serviceImplementation.GetServiceModelType(),
                org,
                service,
                requestContext.UserContext.ReporteeId,
                dataId);

            // Assing the populated service model to the service implementation
            serviceImplementation.SetServiceModel(serviceModel);

            // ServiceEvent 1: HandleGetDataEvent
            // Runs the event where the service developer can implement functionality to retrieve data from internal/external sources
            // based on the data in the service model
            await serviceImplementation.RunServiceEvent(AltinnCore.ServiceLibrary.Enums.ServiceEventType.DataRetrieval);

            // ServiceEvent 2: HandleCalculationEvent
            // Perform Calculation defined by the service developer
            await serviceImplementation.RunServiceEvent(AltinnCore.ServiceLibrary.Enums.ServiceEventType.Calculation);

            return Ok(serviceModel);
        }

        /// <summary>
        /// This method handles posts from REST clients
        /// It supports xml or JSON
        /// The binding is handled by a custom Model binder to support that
        /// the Deserialization of the ServiceModel will happen inside the controller.
        /// </summary>
        /// <param name="model">The model as JSON/xml in a string parameter.</param>
        /// <param name="org">The Organization code for the service owner.</param>
        /// <param name="service">The service code for the current service.</param>
        /// <param name="apiMode">The mode that data is submitted.</param>
        /// <returns>The result.</returns>
        [Authorize]
        [HttpPost]
        public async Task<IActionResult> Index([FromBody] AltinnCoreApiModel model, string org, string service, ApiMode apiMode)
        {
            Stopwatch stopwatch = new Stopwatch();
            stopwatch.Start();

            ApiResult apiResult = new ApiResult();

            // Getting the Service Specific Implementation contained in external DLL migrated from TUL
            IServiceImplementation serviceImplementation = _execution.GetServiceImplementation(org, service, false);

            // Create and populate the RequestContext object and make it available for the service implementation so
            // service developer can implement logic based on information about the request and the user performing
            // the request
            RequestContext requestContext = RequestHelper.GetRequestContext(Request.Query, Guid.Empty);
            requestContext.UserContext = await _userHelper.GetUserContext(HttpContext);
            requestContext.Reportee = requestContext.UserContext.Reportee;

            // Get the serviceContext containing all metadata about current service
            ServiceContext serviceContext = _execution.GetServiceContext(org, service, false);

            // Assign the Requestcontext and ViewBag to the serviceImplementation so
            // service developer can use the information in any of the service events that is called
            serviceImplementation.SetContext(requestContext, serviceContext, null, ModelState);

            // Set the platform services to the ServiceImplementation so the AltinnCore service can take
            // use of the plattform services
            serviceImplementation.SetPlatformServices(_platformSI);

            dynamic serviceModel = ParseApiBody(serviceImplementation.GetServiceModelType(), out apiResult, model);
            if (serviceModel == null)
            {
                // The parsing did not create any result
                Response.StatusCode = 403;
                return new ObjectResult(apiResult);
            }

            serviceImplementation.SetServiceModel(serviceModel);

            // ServiceEvent 1: Validate Instansiation. In the service the service developer can add verification to be run at this point
            await serviceImplementation.RunServiceEvent(ServiceEventType.ValidateInstantiation);

            if (!ModelState.IsValid)
            {
                // The validatate instansiation failed
                MapModelStateToApiResult(ModelState, apiResult, serviceContext);
                apiResult.Status = ApiStatusType.Rejected;
                Response.StatusCode = 403;

                return new ObjectResult(apiResult);
            }

            // ServiceEvent 2: HandleGetDataEvent
            // Runs the event where the service developer can implement functionality to retrieve data from internal/external sources
            // based on the data in the service model
            await serviceImplementation.RunServiceEvent(ServiceEventType.DataRetrieval);

            // ServiceEvent 3: HandleCalculationEvent
            // Perform Calculation defined by the service developer
            // Only perform when the mode is to create a new instance or to specific calculate
            if (apiMode.Equals(ApiMode.Calculate) || apiMode.Equals(ApiMode.Create))
            {
                await serviceImplementation.RunServiceEvent(ServiceEventType.Calculation);

                if (apiMode.Equals(ApiMode.Calculate))
                {
                    // Returns a updated Service model with new calculated data.
                    return Ok(serviceModel);
                }
            }

            // Run the model Validation that handles validation defined on the model
            TryValidateModel(serviceModel);

            // ServiceEvent 4: HandleValidationEvent
            // Perform additional Validation defined by the service developer. Runs when the ApiMode is set to Validate or Complete.
            if (apiMode.Equals(ApiMode.Validate) || apiMode.Equals(ApiMode.Complete))
            {
                await serviceImplementation.RunServiceEvent(AltinnCore.ServiceLibrary.Enums.ServiceEventType.Validation);
            }

            // If ApiMode is only validate the instance should not be created and only return any validation errors
            if (apiMode.Equals(ApiMode.Validate) || (!ModelState.IsValid && !apiMode.Equals(ApiMode.Create)))
            {
                MapModelStateToApiResult(ModelState, apiResult, serviceContext);

                if (apiResult.Status.Equals(ApiStatusType.ContainsError))
                {
                    if (apiMode.Equals(ApiMode.Validate))
                    {
                        Response.StatusCode = 202;
                    }
                    else
                    {
                        Response.StatusCode = 400;
                    }

                    return new ObjectResult(apiResult);
                }

                return Ok(apiResult);
            }

            Guid instanceId = _execution.GetNewServiceInstanceID();

            // Save Formdata to database
            this._data.InsertData(
                serviceModel,
                instanceId,
                serviceImplementation.GetServiceModelType(),
                org,
                service,
                requestContext.UserContext.ReporteeId);

            apiResult.InstanceId = instanceId;
            apiResult.Status = ApiStatusType.Ok;
            return Ok(apiResult);
        }

        /// <summary>
        /// Default action for service api.
        /// </summary>
        /// <param name="model">the api model.</param>
        /// <param name="org">the organisation.</param>
        /// <param name="service">the service.</param>
        /// <param name="instanceId">the instance id.</param>
        /// <param name="apiMode">the mode of the api.</param>
        /// <returns>The api result.</returns>
        [Authorize]
        [HttpPut]
        public async Task<IActionResult> Index([FromBody] AltinnCoreApiModel model, string org, string service, Guid instanceId, ApiMode apiMode)
        {
            Stopwatch stopwatch = new Stopwatch();
            stopwatch.Start();

            ApiResult apiResult = new ApiResult();

            // Getting the Service Specific Implementation contained in external DLL migrated from TUL
            IServiceImplementation serviceImplementation = _execution.GetServiceImplementation(org, service, false);

            // Create and populate the RequestContext object and make it available for the service implementation so
            // service developer can implement logic based on information about the request and the user performing
            // the request
            RequestContext requestContext = RequestHelper.GetRequestContext(Request.Query, Guid.Empty);
            requestContext.UserContext = await _userHelper.GetUserContext(HttpContext);
            requestContext.Reportee = requestContext.UserContext.Reportee;
            if (Request.Headers.Keys.Contains(VALIDATION_TRIGGER_FIELD))
            {
                requestContext.ValidationTriggerField = Request.Headers[VALIDATION_TRIGGER_FIELD];
            }

            // Get the serviceContext containing all metadata about current service
            ServiceContext serviceContext = _execution.GetServiceContext(org, service, false);

            // Assign the Requestcontext to the serviceImplementation so
            // service developer can use the information in any of the service events that is called
            serviceImplementation.SetContext(requestContext, serviceContext, null, ModelState);

            // Set the platform services to the ServiceImplementation so the AltinnCore service can take
            // use of the plattform services
            serviceImplementation.SetPlatformServices(_platformSI);

            ViewBag.PlatformServices = _platformSI;

            dynamic serviceModel = ParseApiBody(serviceImplementation.GetServiceModelType(), out apiResult, model);
            if (serviceModel == null)
            {
                // The parsing did not create any result
                Response.StatusCode = 403;
                return new ObjectResult(apiResult);
            }

            serviceImplementation.SetServiceModel(serviceModel);

            // ServiceEvent 2: HandleGetDataEvent
            // Runs the event where the service developer can implement functionality to retrieve data from internal/external sources
            // based on the data in the service model
            await serviceImplementation.RunServiceEvent(ServiceEventType.DataRetrieval);

            // RunService 3: Calcuation
            await serviceImplementation.RunServiceEvent(ServiceEventType.Calculation);

            // ServiceEvent 3: HandleCalculationEvent
            // Perform Calculation defined by the service developer
            // Only perform when the mode is to create a new instance or to specific calculate
            if (apiMode.Equals(ApiMode.Calculate) || apiMode.Equals(ApiMode.Create))
            {
                if (apiMode.Equals(ApiMode.Calculate))
                {
                    // Returns a updated Service model with new calculated data.
                    return Ok(serviceModel);
                }
            }

            // Run the model Validation that handles validation defined on the model
            TryValidateModel(serviceModel);

            // ServiceEvent 4: HandleValidationEvent
            // Perform additional Validation defined by the service developer. Runs when the ApiMode is set to Validate or Complete.
            if (apiMode.Equals(ApiMode.Validate) || apiMode.Equals(ApiMode.Complete))
            {
                await serviceImplementation.RunServiceEvent(AltinnCore.ServiceLibrary.Enums.ServiceEventType.Validation);
            }

            // If ApiMode is only validate the instance should not be created and only return any validation errors
            if (apiMode.Equals(ApiMode.Validate) || (!ModelState.IsValid && !apiMode.Equals(ApiMode.Create)))
            {
                MapModelStateToApiResultForClient(ModelState, apiResult, serviceContext);

                if (apiResult.Status.Equals(ApiStatusType.ContainsError))
                {
                    if (apiMode.Equals(ApiMode.Validate))
                    {
                        Response.StatusCode = 202;
                    }
                    else
                    {
                        Response.StatusCode = 400;
                    }

                    return new ObjectResult(apiResult);
                }

                return Ok(apiResult);
            }

            Instance instance = await _instance.GetInstance(service, org, requestContext.UserContext.ReporteeId, instanceId);
            Guid dataId = Guid.Parse(instance.Data.Find(m => m.FormId.Equals(FORM_ID)).Id);
            
            // Save Formdata to database
            this._data.UpdateData(
                serviceModel,
                instanceId,
                serviceImplementation.GetServiceModelType(),
                org,
                service,
                requestContext.UserContext.ReporteeId,
                dataId);

            if (apiMode.Equals(ApiMode.Complete))
            {
                ServiceState currentState = _workflowSI.MoveServiceForwardInWorkflow(instanceId, org, service, requestContext.UserContext.ReporteeId);
                instance.CurrentWorkflowStep = currentState.State.ToString();
                await _instance.UpdateInstance(instance, service, org, requestContext.UserContext.ReporteeId, instanceId);

                Response.StatusCode = 200;
                apiResult.InstanceId = instanceId;
                apiResult.Status = ApiStatusType.Ok;
                apiResult.NextStepUrl = _workflowSI.GetUrlForCurrentState(instanceId, org, service, currentState.State);
                apiResult.NextState = currentState.State;
                return new ObjectResult(apiResult);
            }

            apiResult.InstanceId = instanceId;
            apiResult.Status = ApiStatusType.Ok;
            if (!requestContext.RequiresClientSideReleoad)
            {
                return Ok(apiResult);
            }

            {
                Response.StatusCode = 303;
                return new ObjectResult(apiResult);
            }
        }

        /// <summary>
        /// A method to get data for a lookup service that does not require input from user.
        /// </summary>
        /// <param name="reportee">The reportee number (organization number or ssn).</param>
        /// <param name="org">The Organization code for the service owner.</param>
        /// <param name="service">The service code for the current service.</param>
        /// <returns>The lookup result.</returns>
        [Authorize(Policy = "ServiceRead")]
        [HttpGet]
        public async Task<IActionResult> Lookup(string reportee, string org, string service)
        {
            // Load the service implementation for the requested service
            IServiceImplementation serviceImplementation = _execution.GetServiceImplementation(org, service, false);

            // Get the service context containing metadata about the service
            ServiceContext serviceContext = _execution.GetServiceContext(org, service, false);

            // Create and populate the RequestContext object and make it available for the service implementation so
            // service developer can implement logic based on information about the request and the user performing
            // the request
            RequestContext requestContext = RequestHelper.GetRequestContext(Request.Query, Guid.Empty);
            requestContext.UserContext = await _userHelper.GetUserContext(HttpContext);
            requestContext.Reportee = requestContext.UserContext.Reportee;

            // Create platform service and assign to service implementation making it possible for the service implementation
            // to use plattform services. Also make it avaiable in ViewBag so it can be used from Views
            serviceImplementation.SetPlatformServices(_platformSI);
            ViewBag.PlatformServices = _platformSI;

            // Create a new instance of the service model (a Get to lookup will always create a new service model)
            dynamic serviceModel = serviceImplementation.CreateNewServiceModel();
            serviceImplementation.SetServiceModel(serviceModel);

            // Assign the different context information to the service implementation making it possible for
            // the service developer to take use of this information
            serviceImplementation.SetContext(requestContext, serviceContext, null, ModelState);

            // Run the Data Retriavel event where service developer can potensial load any data without any user input
            await serviceImplementation.RunServiceEvent(AltinnCore.ServiceLibrary.Enums.ServiceEventType.DataRetrieval);

            return Ok(serviceModel);
        }

        /// <summary>
        /// Operation for lookup that posts data to a lookup service that require input.
        /// </summary>
        /// <param name="model">The custom model containing the post body.</param>
        /// <param name="reportee">The reportee number (organization number or ssn).</param>
        /// <param name="org">The Organization code for the service owner.</param>
        /// <param name="service">The service code for the current service.</param>
        /// <returns>The lookup result.</returns>
        [Authorize(Policy = "ServiceRead")]
        [HttpPost]
        public async Task<IActionResult> Lookup([FromBody] AltinnCoreApiModel model, string reportee, string org, string service)
        {
            ApiResult apiResult = new ApiResult();

            // Load the service implementation for the requested service
            IServiceImplementation serviceImplementation = _execution.GetServiceImplementation(org, service, false);

            // Get the service context containing metadata about the service
            ServiceContext serviceContext = _execution.GetServiceContext(org, service, false);

            // Create and populate the RequestContext object and make it available for the service implementation so
            // service developer can implement logic based on information about the request and the user performing
            // the request
            RequestContext requestContext = RequestHelper.GetRequestContext(Request.Query, Guid.Empty);
            requestContext.UserContext = await _userHelper.GetUserContext(HttpContext);
            requestContext.Reportee = requestContext.UserContext.Reportee;

            // Create platform service and assign to service implementation making it possible for the service implementation
            // to use plattform services. Also make it avaiable in ViewBag so it can be used from Views
            serviceImplementation.SetPlatformServices(_platformSI);
            ViewBag.PlatformServices = _platformSI;

            // Create a new instance of the service model (a Get to lookup will always create a new service model)
            dynamic serviceModel = null;

            // Assign the different context information to the service implementation making it possible for
            // the service developer to take use of this information
            serviceImplementation.SetContext(requestContext, serviceContext, null, ModelState);

            // Do Model Binding and update form data
            serviceModel = ParseApiBody(serviceImplementation.GetServiceModelType(), out apiResult, model);
            if (serviceModel == null)
            {
                Response.StatusCode = 403;
                return new ObjectResult(apiResult);
            }

            serviceImplementation.SetServiceModel(serviceModel);

            // Run the Data Retriavel event where service developer can potensial load any data without any user input
            await serviceImplementation.RunServiceEvent(AltinnCore.ServiceLibrary.Enums.ServiceEventType.DataRetrieval);

            return Ok(serviceModel);
        }

        /// <summary>
        /// Gets url for uploading attachment
        /// </summary>
        /// <param name="reportee">The reportee</param>
        /// <param name="org">The organization code for the service owner</param>
        /// <param name="service">The service code for the current service</param>
        /// <param name="instanceId">The instance ID</param>
        /// <param name="attachmentType">The attachment type id</param>
        /// <param name="fileName">The name of the file to be uploaded</param>
        [Authorize]
        [HttpGet]
        public IActionResult GetAttachmentUploadUrl(int reportee, string org, string service, Guid instanceId, string attachmentType, string fileName)
        {
            return Content(_form.GetAttachmentUploadUrl(org, service, reportee, instanceId, attachmentType, fileName), "text/plain", Encoding.UTF8);
        }

        /// <summary>
        /// Gets url for deleting attachment
        /// </summary>
        /// <param name="reportee">The reportee</param>
        /// <param name="org">The organization code for the service owner</param>
        /// <param name="service">The service code for the current service</param>
        /// <param name="instanceId">The instance ID</param>
        /// <param name="attachmentType">The attachment type id</param>
        /// <param name="fileName">The name of the file to be deleted</param>
        /// <param name="fileId">The id of the file to be deleted</param>
        [Authorize]
        [HttpGet]
        public IActionResult GetAttachmentDeleteUrl(int reportee, string org, string service, Guid instanceId, string attachmentType, string fileName, string fileId)
        {
            return Content(_form.GetAttachmentDeleteUrl(org, service, reportee, instanceId, attachmentType, fileName, fileId), "text/plain", Encoding.UTF8);
        }

        /// <summary>
        /// Gets url for attachment list
        /// </summary>
        /// <param name="reportee">The reportee</param>
        /// <param name="org">The organization code for the service owner</param>
        /// <param name="service">The service code for the current service</param>
        /// <param name="instanceId">The instance ID</param>
        [Authorize]
        [HttpGet]
        public IActionResult GetAttachmentListUrl(int reportee, string org, string service, Guid instanceId)
        {
            return Content(_form.GetAttachmentListUrl(org, service, reportee, instanceId), "text/plain", Encoding.UTF8);
        }

        /// <summary>
        /// Method that maps the MVC Model state to the ApiResult for the client.
        /// </summary>
        /// <param name="modelState">The model state.</param>
        /// <param name="apiResult">The api result.</param>
        /// <param name="serviceContext">The service context.</param>
        private void MapModelStateToApiResultForClient(ModelStateDictionary modelState, ApiResult apiResult, ServiceContext serviceContext)
        {
            apiResult.ValidationResult = new ApiValidationResult
            {
                Messages = new Dictionary<string, ApiValidationMessages>()
            };

            bool containsErrors = false;
            bool containsWarnings = false;
            foreach (string modelKey in modelState.Keys)
            {
                ModelState.TryGetValue(modelKey, out ModelStateEntry entry);

                if (entry != null && entry.ValidationState == ModelValidationState.Invalid)
                {
                    foreach (ModelError error in entry.Errors)
                    {
                        if (error.ErrorMessage.StartsWith(_generalSettings.SoftValidationPrefix))
                        {
                            containsWarnings = true;

                            // Remove prefix for soft validation
                            string errorMesssage = error.ErrorMessage.Substring(9);
                            if (apiResult.ValidationResult.Messages.ContainsKey(modelKey))
                            {
                                apiResult.ValidationResult.Messages[modelKey].Warnings.Add(ServiceTextHelper.GetServiceText(errorMesssage, serviceContext.ServiceText, null, "nb-NO"));
                            }
                            else
                            {
                                apiResult.ValidationResult.Messages.Add(modelKey, new ApiValidationMessages
                                {
                                    Errors = new List<string>(),
                                    Warnings = new List<string>
                                    {
                                        ServiceTextHelper.GetServiceText(errorMesssage, serviceContext.ServiceText, null, "nb-NO")
                                    }
                                });
                            }
                        }
                        else
                        {
                            containsErrors = true;
                            if (apiResult.ValidationResult.Messages.ContainsKey(modelKey))
                            {
                                apiResult.ValidationResult.Messages[modelKey].Errors.Add(ServiceTextHelper.GetServiceText(error.ErrorMessage, serviceContext.ServiceText, null, "nb-NO"));
                            }
                            else
                            {
                                apiResult.ValidationResult.Messages.Add(modelKey, new ApiValidationMessages
                                {
                                    Errors = new List<string>
                                    {
                                        ServiceTextHelper.GetServiceText(error.ErrorMessage, serviceContext.ServiceText, null, "nb-NO")
                                    },
                                    Warnings = new List<string>(),
                                });
                            }
                        }
                    }
                }
            }

            if (containsErrors)
            {
                apiResult.Status = ApiStatusType.ContainsError;
            }
            else if (containsWarnings)
            {
                apiResult.Status = ApiStatusType.ContainsWarnings;
            }
        }

        /// <summary>
        /// Method that maps the MVC Model state to the ApiResult.
        /// </summary>
        /// <param name="modelState">The model state.</param>
        /// <param name="apiResult">The api result.</param>
        /// <param name="serviceContext">The service context.</param>
        private void MapModelStateToApiResult(ModelStateDictionary modelState, ApiResult apiResult, ServiceContext serviceContext)
        {
            apiResult.ModelStateEntries = new List<ApiModelStateEntry>();
            foreach (string modelKey in modelState.Keys)
            {
                ApiModelStateEntry apiEntry = null;
                ModelState.TryGetValue(modelKey, out ModelStateEntry entry);

                if (entry != null && entry.ValidationState == ModelValidationState.Invalid)
                {
                    apiEntry = new ApiModelStateEntry
                    {
                        Key = modelKey,
                        ValidationState = (ApiModelValidationState)(int)entry.ValidationState,
                        Errors = new List<ApiModelError>(),
                    };
                    foreach (ModelError error in entry.Errors)
                    {
                        apiEntry.Errors.Add(new ApiModelError() { ErrorMessage = ServiceTextHelper.GetServiceText(error.ErrorMessage, serviceContext.ServiceText, null, "nb-NO") });
                    }

                    apiResult.ModelStateEntries.Add(apiEntry);
                    apiResult.Status = ApiStatusType.ContainsError;
                }
            }
        }

        private object ParseApiBody(Type modelType, out ApiResult apiResult, AltinnCoreApiModel model)
        {
            apiResult = new ApiResult();

            object serviceModel = null;

            if (Request.ContentType.Contains("application/json"))
            {
                try
                {
                    serviceModel = JsonConvert.DeserializeObject(model.BodyContent, modelType);
                }
                catch (Exception ex)
                {
                    apiResult.Message = ex.Message;
                    apiResult.Status = ApiStatusType.Rejected;
                    if (ex.InnerException != null)
                    {
                        apiResult.Message += " " + ex.InnerException.Message;
                    }
                }
            }
            else if (Request.ContentType.Contains("application/xml"))
            {
                try
                {
                    using (TextReader sr = new StringReader(model.BodyContent))
                    {
                        XmlSerializer serializer = new XmlSerializer(modelType);
                        serviceModel = serializer.Deserialize(sr);
                    }
                }
                catch (Exception ex)
                {
                    apiResult.Message = ex.Message;
                    apiResult.Status = ApiStatusType.Rejected;
                    if (ex.InnerException != null)
                    {
                        apiResult.Message += " " + ex.InnerException.Message;
                    }
                }
            }

            return serviceModel;
        }
    }
}<|MERGE_RESOLUTION|>--- conflicted
+++ resolved
@@ -46,13 +46,9 @@
         private readonly IProfile _profile;
         private UserHelper _userHelper;
         private readonly IHttpContextAccessor _httpContextAccessor;
-<<<<<<< HEAD
-        private readonly IWorkflow _workflowSI;
-        private readonly IData _data;
-=======
         private readonly IWorkflowSI _workflowSI;
         private readonly IPlatformServices _platformSI;
->>>>>>> e62c4dcd
+        private readonly IData _data;
 
         private const string FORM_ID = "default";
         private const string VALIDATION_TRIGGER_FIELD = "ValidationTriggerField";
@@ -73,11 +69,8 @@
         /// <param name="httpContextAccessor">The http context accessor.</param>
         /// <param name="workflowSI">The workflow service.</param>
         /// <param name="instanceSI">The instance si</param>
-<<<<<<< HEAD
+        /// <param name="platformSI">The platform si</param>
         /// <param name="data">the data service</param>
-=======
-        /// <param name="platformSI">The platform si</param>
->>>>>>> e62c4dcd
         public ServiceAPIController(
             IOptions<ServiceRepositorySettings> settings,
             IOptions<GeneralSettings> generalSettings,
@@ -90,15 +83,10 @@
             IExecution executionService,
             IProfile profileService,
             IHttpContextAccessor httpContextAccessor,
-<<<<<<< HEAD
-            IWorkflow workflowSI,
-            IInstance instanceSI,
-            IData data)
-=======
             IWorkflowSI workflowSI,
             IInstance instanceSI,
-            IPlatformServices platformSI)
->>>>>>> e62c4dcd
+            IPlatformServices platformSI,
+            IData data)
         {
             _settings = settings.Value;
             _generalSettings = generalSettings.Value;
@@ -114,11 +102,8 @@
             _httpContextAccessor = httpContextAccessor;
             _workflowSI = workflowSI;
             _instance = instanceSI;
-<<<<<<< HEAD
+            _platformSI = platformSI;
             _data = data;
-=======
-            _platformSI = platformSI;
->>>>>>> e62c4dcd
         }
 
         /// <summary>
