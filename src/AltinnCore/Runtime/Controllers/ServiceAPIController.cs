using System;
using System.Collections.Generic;
using System.Diagnostics;
using System.IO;
using System.Threading.Tasks;
using System.Xml.Serialization;
using Altinn.Platform.Storage.Models;
using AltinnCore.Common.Configuration;
using AltinnCore.Common.Helpers;
using AltinnCore.Common.Services.Interfaces;
using AltinnCore.Runtime.ModelBinding;
using AltinnCore.ServiceLibrary.Api;
using AltinnCore.ServiceLibrary.Enums;
using AltinnCore.ServiceLibrary.Models;
using AltinnCore.ServiceLibrary.Models.Workflow;
using AltinnCore.ServiceLibrary.Services.Interfaces;
using Microsoft.AspNetCore.Authorization;
using Microsoft.AspNetCore.Http;
using Microsoft.AspNetCore.Mvc;
using Microsoft.AspNetCore.Mvc.ModelBinding;
using Microsoft.Extensions.Logging;
using Microsoft.Extensions.Options;
using Newtonsoft.Json;
using Storage.Interface.Enums;
using Storage.Interface.Models;

namespace AltinnCore.Runtime.Controllers
{
    /// <summary>
    /// This is the API Controller used for REST
    /// </summary>
    public class ServiceAPIController : Controller
    {
        private readonly ServiceRepositorySettings _settings;
        private readonly GeneralSettings _generalSettings;
        private readonly ICompilation _compilation;
        private readonly IRepository _repository;
        private readonly IAuthorization _authorization;
        private readonly IRegister _register;
        private readonly ILogger _logger;
        private readonly IForm _form;
        private readonly IInstance _instance;
        private readonly IExecution _execution;
        private readonly IProfile _profile;
        private readonly UserHelper _userHelper;
        private readonly IHttpContextAccessor _httpContextAccessor;
        private readonly IWorkflow _workflowSI;
        private readonly IPlatformServices _platformSI;
        private readonly IData _data;
        private readonly IInstanceEvent _event;

        private const string FORM_ID = "default";
        private const string VALIDATION_TRIGGER_FIELD = "ValidationTriggerField";

        /// <summary>
        /// Initializes a new instance of the <see cref="ServiceAPIController"/> class.
        /// </summary>
        /// <param name="settings">The repository settings (set in Startup.cs).</param>
        /// <param name="generalSettings">The general settings (set in Startup.cs).</param>
        /// <param name="compilationService">The compilation service (set in Startup.cs).</param>
        /// <param name="authorizationService">The authorization service (set in Startup.cs).</param>
        /// <param name="logger">The logger (set in Startup.cs).</param>
        /// <param name="registerService">The register service (set in Startup.cs).</param>
        /// <param name="formService">The form service.</param>
        /// <param name="repositoryService">The repository service (set in Startup.cs).</param>
        /// <param name="executionService">The execution service (set in Startup.cs).</param>
        /// <param name="profileService">The profile service (set in Startup.cs).</param>
        /// <param name="httpContextAccessor">The http context accessor.</param>
        /// <param name="workflowSI">The workflow service.</param>
        /// <param name="instanceSI">The instance si</param>
        /// <param name="platformSI">The platform si</param>
        /// <param name="data">the data service</param>
        /// <param name="eventSI">the instance event service handler</param>
        public ServiceAPIController(
            IOptions<ServiceRepositorySettings> settings,
            IOptions<GeneralSettings> generalSettings,
            ICompilation compilationService,
            IAuthorization authorizationService,
            ILogger<ServiceAPIController> logger,
            IRegister registerService,
            IForm formService,
            IRepository repositoryService,
            IExecution executionService,
            IProfile profileService,
            IHttpContextAccessor httpContextAccessor,
            IWorkflow workflowSI,
            IInstance instanceSI,
            IPlatformServices platformSI,
            IData data,
            IInstanceEvent eventSI)
        {
            _settings = settings.Value;
            _generalSettings = generalSettings.Value;
            _compilation = compilationService;
            _authorization = authorizationService;
            _logger = logger;
            _register = registerService;
            _form = formService;
            _repository = repositoryService;
            _execution = executionService;
            _profile = profileService;
            _userHelper = new UserHelper(_profile, _register, generalSettings);
            _httpContextAccessor = httpContextAccessor;
            _workflowSI = workflowSI;
            _instance = instanceSI;
            _platformSI = platformSI;
            _data = data;
            _event = eventSI;
        }

        /// <summary>
        /// This method returns the .
        /// </summary>
        /// <param name="org">Unique identifier of the organisation responsible for the app.</param>
        /// <param name="app">Application identifier which is unique within an organisation.</param>
        /// <param name="partyId">reportee</param>
        /// <param name="instanceId">The instanceId.</param>
        /// <returns>The Service model as JSON or XML for the given instanceId.</returns>
        [Authorize]
        [HttpGet]
        public async Task<IActionResult> Gindex(string org, string app, int partyId, Guid instanceId)
        {
            // Getting the Service Specific Implementation contained in external DLL migrated from TUL
            IServiceImplementation serviceImplementation = _execution.GetServiceImplementation(org, app, false);

            // Create and populate the RequestContext object and make it available for the service implementation so
            // app developer can implement logic based on information about the request and the user performing
            // the request
            RequestContext requestContext = RequestHelper.GetRequestContext(Request.Query, instanceId);
            requestContext.UserContext = await _userHelper.GetUserContext(HttpContext);
            requestContext.Party = requestContext.UserContext.Party;

            // Get the serviceContext containing all metadata about current service
            ServiceContext serviceContext = _execution.GetServiceContext(org, app, false);

            // Assign data to the ViewBag so it is available to the service views or service implementation
            ViewBag.ServiceContext = serviceContext;
            ViewBag.RequestContext = requestContext;
            ViewBag.Org = org;
            ViewBag.App = app;
            ViewBag.FormID = instanceId;

            // Assign the RequestContext to the serviceImplementation so
            // app developer can use the information in any of the service events that is called
            serviceImplementation.SetContext(requestContext, serviceContext, null, ModelState);

            // Set the platform services to the ServiceImplementation so the AltinnCore service can take
            // use of the plattform services
            serviceImplementation.SetPlatformServices(_platformSI);

            ViewBag.PlatformServices = _platformSI;

            Instance instance = await _instance.GetInstance(app, org, requestContext.UserContext.PartyId, instanceId);
            Guid dataId = Guid.Parse(instance.Data.Find(m => m.ElementType.Equals(FORM_ID)).Id);

            // Getting the Form Data from datastore
            object serviceModel = this._data.GetFormData(
                instanceId,
                serviceImplementation.GetServiceModelType(),
                org,
                app,
                requestContext.UserContext.PartyId,
                dataId);

            // Assing the populated service model to the service implementation
            serviceImplementation.SetServiceModel(serviceModel);

            // ServiceEvent 1: HandleGetDataEvent
            // Runs the event where the app developer can implement functionality to retrieve data from internal/external sources
            // based on the data in the service model
            await serviceImplementation.RunServiceEvent(AltinnCore.ServiceLibrary.Enums.ServiceEventType.DataRetrieval);

            // ServiceEvent 2: HandleCalculationEvent
            // Perform Calculation defined by the app developer
            await serviceImplementation.RunServiceEvent(AltinnCore.ServiceLibrary.Enums.ServiceEventType.Calculation);

            return Ok(serviceModel);
        }

        /// <summary>
        /// This method handles posts from REST clients
        /// It supports xml or JSON
        /// The binding is handled by a custom Model binder to support that
        /// the Deserialization of the ServiceModel will happen inside the controller.
        /// </summary>
        /// <param name="model">The model as JSON/xml in a string parameter.</param>
        /// <param name="org">Unique identifier of the organisation responsible for the app.</param>
        /// <param name="app">Application identifier which is unique within an organisation.</param>
        /// <param name="apiMode">The mode that data is submitted.</param>
        /// <returns>The result.</returns>
        [Authorize]
        [HttpPost]
        public async Task<IActionResult> Index([FromBody] AltinnCoreApiModel model, string org, string app, ApiMode apiMode)
        {
            Stopwatch stopwatch = new Stopwatch();
            stopwatch.Start();

            ApiResult apiResult = new ApiResult();

            // Getting the Service Specific Implementation contained in external DLL migrated from TUL
            IServiceImplementation serviceImplementation = _execution.GetServiceImplementation(org, app, false);

            // Create and populate the RequestContext object and make it available for the service implementation so
            // service developer can implement logic based on information about the request and the user performing
            // the request
            RequestContext requestContext = RequestHelper.GetRequestContext(Request.Query, Guid.Empty);
            requestContext.UserContext = await _userHelper.GetUserContext(HttpContext);
            requestContext.Party = requestContext.UserContext.Party;

            // Get the serviceContext containing all metadata about current service
            ServiceContext serviceContext = _execution.GetServiceContext(org, app, false);

            // Assign the Requestcontext and ViewBag to the serviceImplementation so
            // service developer can use the information in any of the service events that is called
            serviceImplementation.SetContext(requestContext, serviceContext, null, ModelState);

            // Set the platform services to the ServiceImplementation so the AltinnCore service can take
            // use of the plattform services
            serviceImplementation.SetPlatformServices(_platformSI);

            dynamic serviceModel = ParseApiBody(serviceImplementation.GetServiceModelType(), out apiResult, model);
            if (serviceModel == null)
            {
                // The parsing did not create any result
                Response.StatusCode = 403;
                return new ObjectResult(apiResult);
            }

            serviceImplementation.SetServiceModel(serviceModel);

            // ServiceEvent 1: Validate Instansiation. In the service the service developer can add verification to be run at this point
            await serviceImplementation.RunServiceEvent(ServiceEventType.ValidateInstantiation);

            if (!ModelState.IsValid)
            {
                // The validatate instansiation failed
                MapModelStateToApiResult(ModelState, apiResult, serviceContext);
                apiResult.Status = ApiStatusType.Rejected;
                Response.StatusCode = 403;

                return new ObjectResult(apiResult);
            }

            // ServiceEvent 2: HandleGetDataEvent
            // Runs the event where the service developer can implement functionality to retrieve data from internal/external sources
            // based on the data in the service model
            await serviceImplementation.RunServiceEvent(ServiceEventType.DataRetrieval);

            // ServiceEvent 3: HandleCalculationEvent
            // Perform Calculation defined by the service developer
            // Only perform when the mode is to create a new instance or to specific calculate
            if (apiMode.Equals(ApiMode.Calculate) || apiMode.Equals(ApiMode.Create))
            {
                await serviceImplementation.RunServiceEvent(ServiceEventType.Calculation);

                if (apiMode.Equals(ApiMode.Calculate))
                {
                    // Returns a updated Service model with new calculated data.
                    return Ok(serviceModel);
                }
            }

            // Run the model Validation that handles validation defined on the model
            TryValidateModel(serviceModel);

            // ServiceEvent 4: HandleValidationEvent
            // Perform additional Validation defined by the service developer. Runs when the ApiMode is set to Validate or Complete.
            if (apiMode.Equals(ApiMode.Validate) || apiMode.Equals(ApiMode.Complete))
            {
                await serviceImplementation.RunServiceEvent(AltinnCore.ServiceLibrary.Enums.ServiceEventType.Validation);
            }

            // If ApiMode is only validate the instance should not be created and only return any validation errors
            if (apiMode.Equals(ApiMode.Validate) || (!ModelState.IsValid && !apiMode.Equals(ApiMode.Create)))
            {
                MapModelStateToApiResult(ModelState, apiResult, serviceContext);

                if (apiResult.Status.Equals(ApiStatusType.ContainsError))
                {
                    if (apiMode.Equals(ApiMode.Validate))
                    {
                        Response.StatusCode = 202;
                    }
                    else
                    {
                        Response.StatusCode = 400;
                    }

                    return new ObjectResult(apiResult);
                }

                return Ok(apiResult);
            }

            Guid instanceId = _execution.GetNewServiceInstanceID();

            // Save Formdata to database
            Instance instance = this._data.InsertFormData(
                serviceModel,
                instanceId,
                serviceImplementation.GetServiceModelType(),
                org,
                app,
                requestContext.UserContext.PartyId);

            apiResult.InstanceId = instanceId;
            apiResult.Instance = instance;
            apiResult.Status = ApiStatusType.Ok;
            return Ok(apiResult);
        }

        /// <summary>
        /// Default action for service api.
        /// </summary>
        /// <param name="model">the api model.</param>
        /// <param name="org">Unique identifier of the organisation responsible for the app.</param>
        /// <param name="app">Application identifier which is unique within an organisation.</param>
        /// <param name="instanceId">the instance id.</param>
        /// <param name="apiMode">the mode of the api.</param>
        /// <returns>The api result.</returns>
        [Authorize]
        [HttpPut]
        public async Task<IActionResult> Index([FromBody] AltinnCoreApiModel model, string org, string app, Guid instanceId, ApiMode apiMode)
        {
            Stopwatch stopwatch = new Stopwatch();
            stopwatch.Start();

            ApiResult apiResult = new ApiResult();

            // Getting the Service Specific Implementation contained in external DLL migrated from TUL
            IServiceImplementation serviceImplementation = _execution.GetServiceImplementation(org, app, false);

            // Create and populate the RequestContext object and make it available for the service implementation so
            // app developer can implement logic based on information about the request and the user performing
            // the request
            RequestContext requestContext = RequestHelper.GetRequestContext(Request.Query, Guid.Empty);
            requestContext.UserContext = await _userHelper.GetUserContext(HttpContext);
            requestContext.Party = requestContext.UserContext.Party;
            if (Request.Headers.Keys.Contains(VALIDATION_TRIGGER_FIELD))
            {
                requestContext.ValidationTriggerField = Request.Headers[VALIDATION_TRIGGER_FIELD];
            }

            // Get the serviceContext containing all metadata about current app.
            ServiceContext serviceContext = _execution.GetServiceContext(org, app, false);

            // Assign the Requestcontext to the serviceImplementation so
            // app developer can use the information in any of the service events that is called
            serviceImplementation.SetContext(requestContext, serviceContext, null, ModelState);

            // Set the platform services to the ServiceImplementation so the AltinnCore service can take
            // use of the platform services
            serviceImplementation.SetPlatformServices(_platformSI);

            ViewBag.PlatformServices = _platformSI;

            dynamic serviceModel = ParseApiBody(serviceImplementation.GetServiceModelType(), out apiResult, model);
            if (serviceModel == null)
            {
                // The parsing did not create any result
                Response.StatusCode = 403;
                return new ObjectResult(apiResult);
            }

            serviceImplementation.SetServiceModel(serviceModel);

            // ServiceEvent 2: HandleGetDataEvent
            // Runs the event where the app developer can implement functionality to retrieve data from internal/external sources
            // based on the data in the service model
            await serviceImplementation.RunServiceEvent(ServiceEventType.DataRetrieval);

            // RunService 3: Calcuation
            await serviceImplementation.RunServiceEvent(ServiceEventType.Calculation);

            // ServiceEvent 3: HandleCalculationEvent
            // Perform Calculation defined by the app developer
            // Only perform when the mode is to create a new instance or to specific calculate
            if (apiMode.Equals(ApiMode.Calculate) || apiMode.Equals(ApiMode.Create))
            {
                if (apiMode.Equals(ApiMode.Calculate))
                {
                    // Returns a updated Service model with new calculated data.
                    return Ok(serviceModel);
                }
            }

            // Run the model Validation that handles validation defined on the model
            TryValidateModel(serviceModel);

            // ServiceEvent 4: HandleValidationEvent
            // Perform additional Validation defined by the app developer. Runs when the ApiMode is set to Validate or Complete.
            if (apiMode.Equals(ApiMode.Validate) || apiMode.Equals(ApiMode.Complete))
            {
                await serviceImplementation.RunServiceEvent(AltinnCore.ServiceLibrary.Enums.ServiceEventType.Validation);
            }

            // If ApiMode is only validate the instance should not be created and only return any validation errors
            if (apiMode.Equals(ApiMode.Validate) || (!ModelState.IsValid && !apiMode.Equals(ApiMode.Create)))
            {
                MapModelStateToApiResultForClient(ModelState, apiResult, serviceContext);

                if (apiResult.Status.Equals(ApiStatusType.ContainsError))
                {
                    if (apiMode.Equals(ApiMode.Validate))
                    {
                        Response.StatusCode = 202;
                    }
                    else
                    {
                        Response.StatusCode = 400;
                    }

                    return new ObjectResult(apiResult);
                }

                return Ok(apiResult);
            }

            Instance instance = await _instance.GetInstance(app, org, requestContext.UserContext.PartyId, instanceId);
            Guid dataId = Guid.Parse(instance.Data.Find(m => m.ElementType.Equals(FORM_ID)).Id);

            // Save Formdata to database
            this._data.UpdateData(
                serviceModel,
                instanceId,
                serviceImplementation.GetServiceModelType(),
                org,
                app,
                requestContext.UserContext.PartyId,
                dataId);

<<<<<<< HEAD
=======
            // Create and store instance saved event
            if (apiMode.Equals(ApiMode.Update))
            {
                InstanceEvent instanceEvent = new InstanceEvent
                {
                    AuthenticationLevel = requestContext.UserContext.AuthenticationLevel,
                    EventType = InstanceEventType.Saved.ToString(),
                    InstanceId = instance.Id,
                    InstanceOwnerId = instance.InstanceOwnerId.ToString(),
                    UserId = requestContext.UserContext.UserId,
                    ProcessInfo = instance.Process,
                };

                await _event.SaveInstanceEvent(instanceEvent, org, app);
            }

>>>>>>> 4d74e90f
            if (apiMode.Equals(ApiMode.Complete))
            {
                ServiceState currentState = _workflowSI.MoveServiceForwardInWorkflow(instanceId, org, app, requestContext.UserContext.PartyId);
                instance.Process = new ProcessState()
                {
                    Started = DateTime.UtcNow,
                    CurrentTask = new ProcessElementInfo
                    {
                        Started = DateTime.UtcNow,
                        ElementId = currentState.State.ToString(),
                    }
                };

                Instance updatedInstance = await _instance.UpdateInstance(instance, app, org, requestContext.UserContext.PartyId, instanceId);

                Response.StatusCode = 200;
                apiResult.InstanceId = instanceId;
                apiResult.Instance = updatedInstance;
                apiResult.Status = ApiStatusType.Ok;
                apiResult.NextStepUrl = _workflowSI.GetUrlForCurrentState(instanceId, org, app, currentState.State);
                apiResult.NextState = currentState.State;
                return new ObjectResult(apiResult);
            }

            apiResult.InstanceId = instanceId;
            apiResult.Status = ApiStatusType.Ok;
            if (!requestContext.RequiresClientSideReleoad)
            {
                return Ok(apiResult);
            }

            {
                Response.StatusCode = 303;
                return new ObjectResult(apiResult);
            }
        }

        /// <summary>
        /// A method to get data for a lookup service that does not require input from user.
        /// </summary>
        /// <param name="reportee">The reportee number (organization number or ssn).</param>
        /// <param name="org">Unique identifier of the organisation responsible for the app.</param>
        /// <param name="app">Application identifier which is unique within an organisation.</param>
        /// <returns>The lookup result.</returns>
        [Authorize(Policy = "ServiceRead")]
        [HttpGet]
        public async Task<IActionResult> Lookup(string reportee, string org, string app)
        {
            // Load the service implementation for the requested app.
            IServiceImplementation serviceImplementation = _execution.GetServiceImplementation(org, app, false);

            // Get the service context containing metadata about the app.
            ServiceContext serviceContext = _execution.GetServiceContext(org, app, false);

            // Create and populate the RequestContext object and make it available for the service implementation so
            // app developer can implement logic based on information about the request and the user performing
            // the request
            RequestContext requestContext = RequestHelper.GetRequestContext(Request.Query, Guid.Empty);
            requestContext.UserContext = await _userHelper.GetUserContext(HttpContext);
            requestContext.Party = requestContext.UserContext.Party;

            // Create platform service and assign to service implementation making it possible for the service implementation
            // to use platform services. Also make it avaiable in ViewBag so it can be used from Views
            serviceImplementation.SetPlatformServices(_platformSI);
            ViewBag.PlatformServices = _platformSI;

            // Create a new instance of the service model (a Get to lookup will always create a new service model)
            dynamic serviceModel = serviceImplementation.CreateNewServiceModel();
            serviceImplementation.SetServiceModel(serviceModel);

            // Assign the different context information to the service implementation making it possible for
            // the app developer to take use of this information
            serviceImplementation.SetContext(requestContext, serviceContext, null, ModelState);

            // Run the Data Retrieval event where app developer can potensial load any data without any user input
            await serviceImplementation.RunServiceEvent(AltinnCore.ServiceLibrary.Enums.ServiceEventType.DataRetrieval);

            return Ok(serviceModel);
        }

        /// <summary>
        /// Operation for lookup that posts data to a lookup service that require input.
        /// </summary>
        /// <param name="model">The custom model containing the post body.</param>
        /// <param name="reportee">The reportee number (organization number or ssn).</param>
        /// <param name="org">Unique identifier of the organisation responsible for the app.</param>
        /// <param name="app">Application identifier which is unique within an organisation.</param>
        /// <returns>The lookup result.</returns>
        [Authorize(Policy = "ServiceRead")]
        [HttpPost]
        public async Task<IActionResult> Lookup([FromBody] AltinnCoreApiModel model, string reportee, string org, string app)
        {
            ApiResult apiResult = new ApiResult();

            // Load the service implementation for the requested service
            IServiceImplementation serviceImplementation = _execution.GetServiceImplementation(org, app, false);

            // Get the service context containing metadata about the app.
            ServiceContext serviceContext = _execution.GetServiceContext(org, app, false);

            // Create and populate the RequestContext object and make it available for the service implementation so
            // app developer can implement logic based on information about the request and the user performing
            // the request
            RequestContext requestContext = RequestHelper.GetRequestContext(Request.Query, Guid.Empty);
            requestContext.UserContext = await _userHelper.GetUserContext(HttpContext);
            requestContext.Party = requestContext.UserContext.Party;

            // Create platform service and assign to service implementation making it possible for the service implementation
            // to use platform services. Also make it avaiable in ViewBag so it can be used from Views
            serviceImplementation.SetPlatformServices(_platformSI);
            ViewBag.PlatformServices = _platformSI;

            // Create a new instance of the service model (a Get to lookup will always create a new service model)
            dynamic serviceModel = null;

            // Assign the different context information to the service implementation making it possible for
            // the app developer to take use of this information
            serviceImplementation.SetContext(requestContext, serviceContext, null, ModelState);

            // Do Model Binding and update form data
            serviceModel = ParseApiBody(serviceImplementation.GetServiceModelType(), out apiResult, model);
            if (serviceModel == null)
            {
                Response.StatusCode = 403;
                return new ObjectResult(apiResult);
            }

            serviceImplementation.SetServiceModel(serviceModel);

            // Run the Data Retriavel event where app developer can potensial load any data without any user input
            await serviceImplementation.RunServiceEvent(AltinnCore.ServiceLibrary.Enums.ServiceEventType.DataRetrieval);

            return Ok(serviceModel);
        }

        /// <summary>
        /// Method that maps the MVC Model state to the ApiResult for the client.
        /// </summary>
        /// <param name="modelState">The model state.</param>
        /// <param name="apiResult">The api result.</param>
        /// <param name="serviceContext">The service context.</param>
        private void MapModelStateToApiResultForClient(ModelStateDictionary modelState, ApiResult apiResult, ServiceContext serviceContext)
        {
            apiResult.ValidationResult = new ApiValidationResult
            {
                Messages = new Dictionary<string, ApiValidationMessages>()
            };

            bool containsErrors = false;
            bool containsWarnings = false;
            foreach (string modelKey in modelState.Keys)
            {
                ModelState.TryGetValue(modelKey, out ModelStateEntry entry);

                if (entry != null && entry.ValidationState == ModelValidationState.Invalid)
                {
                    foreach (ModelError error in entry.Errors)
                    {
                        if (error.ErrorMessage.StartsWith(_generalSettings.SoftValidationPrefix))
                        {
                            containsWarnings = true;

                            // Remove prefix for soft validation
                            string errorMesssage = error.ErrorMessage.Substring(9);
                            if (apiResult.ValidationResult.Messages.ContainsKey(modelKey))
                            {
                                apiResult.ValidationResult.Messages[modelKey].Warnings.Add(ServiceTextHelper.GetServiceText(errorMesssage, serviceContext.ServiceText, null, "nb-NO"));
                            }
                            else
                            {
                                apiResult.ValidationResult.Messages.Add(modelKey, new ApiValidationMessages
                                {
                                    Errors = new List<string>(),
                                    Warnings = new List<string>
                                    {
                                        ServiceTextHelper.GetServiceText(errorMesssage, serviceContext.ServiceText, null, "nb-NO")
                                    }
                                });
                            }
                        }
                        else
                        {
                            containsErrors = true;
                            if (apiResult.ValidationResult.Messages.ContainsKey(modelKey))
                            {
                                apiResult.ValidationResult.Messages[modelKey].Errors.Add(ServiceTextHelper.GetServiceText(error.ErrorMessage, serviceContext.ServiceText, null, "nb-NO"));
                            }
                            else
                            {
                                apiResult.ValidationResult.Messages.Add(modelKey, new ApiValidationMessages
                                {
                                    Errors = new List<string>
                                    {
                                        ServiceTextHelper.GetServiceText(error.ErrorMessage, serviceContext.ServiceText, null, "nb-NO")
                                    },
                                    Warnings = new List<string>(),
                                });
                            }
                        }
                    }
                }
            }

            if (containsErrors)
            {
                apiResult.Status = ApiStatusType.ContainsError;
            }
            else if (containsWarnings)
            {
                apiResult.Status = ApiStatusType.ContainsWarnings;
            }
        }

        /// <summary>
        /// Method that maps the MVC Model state to the ApiResult.
        /// </summary>
        /// <param name="modelState">The model state.</param>
        /// <param name="apiResult">The api result.</param>
        /// <param name="serviceContext">The service context.</param>
        private void MapModelStateToApiResult(ModelStateDictionary modelState, ApiResult apiResult, ServiceContext serviceContext)
        {
            apiResult.ModelStateEntries = new List<ApiModelStateEntry>();
            foreach (string modelKey in modelState.Keys)
            {
                ApiModelStateEntry apiEntry = null;
                ModelState.TryGetValue(modelKey, out ModelStateEntry entry);

                if (entry != null && entry.ValidationState == ModelValidationState.Invalid)
                {
                    apiEntry = new ApiModelStateEntry
                    {
                        Key = modelKey,
                        ValidationState = (ApiModelValidationState)(int)entry.ValidationState,
                        Errors = new List<ApiModelError>(),
                    };
                    foreach (ModelError error in entry.Errors)
                    {
                        apiEntry.Errors.Add(new ApiModelError() { ErrorMessage = ServiceTextHelper.GetServiceText(error.ErrorMessage, serviceContext.ServiceText, null, "nb-NO") });
                    }

                    apiResult.ModelStateEntries.Add(apiEntry);
                    apiResult.Status = ApiStatusType.ContainsError;
                }
            }
        }

        private object ParseApiBody(Type modelType, out ApiResult apiResult, AltinnCoreApiModel model)
        {
            apiResult = new ApiResult();

            object serviceModel = null;

            if (Request.ContentType.Contains("application/json"))
            {
                try
                {
                    serviceModel = JsonConvert.DeserializeObject(model.BodyContent, modelType);
                }
                catch (Exception ex)
                {
                    apiResult.Message = ex.Message;
                    apiResult.Status = ApiStatusType.Rejected;
                    if (ex.InnerException != null)
                    {
                        apiResult.Message += " " + ex.InnerException.Message;
                    }
                }
            }
            else if (Request.ContentType.Contains("application/xml"))
            {
                try
                {
                    using (TextReader sr = new StringReader(model.BodyContent))
                    {
                        XmlSerializer serializer = new XmlSerializer(modelType);
                        serviceModel = serializer.Deserialize(sr);
                    }
                }
                catch (Exception ex)
                {
                    apiResult.Message = ex.Message;
                    apiResult.Status = ApiStatusType.Rejected;
                    if (ex.InnerException != null)
                    {
                        apiResult.Message += " " + ex.InnerException.Message;
                    }
                }
            }

            return serviceModel;
        }

        /// <summary>
        /// Method that gets the current state of an app instance.
        /// </summary>
        /// <param name="org">Unique identifier of the organisation responsible for the app.</param>
        /// <param name="app">Application identifier which is unique within an organisation.</param>
        /// <param name="partyId">The party id of the test user</param>
        /// <param name="instanceId">The form id</param>
        /// <returns>The current state object</returns>
        [HttpGet]
        [Authorize]
        public ServiceState GetCurrentState(string org, string app, int partyId, Guid instanceId)
        {
            return _workflowSI.GetCurrentState(instanceId, org, app, partyId);
        }
    }
}<|MERGE_RESOLUTION|>--- conflicted
+++ resolved
@@ -429,25 +429,6 @@
                 requestContext.UserContext.PartyId,
                 dataId);
 
-<<<<<<< HEAD
-=======
-            // Create and store instance saved event
-            if (apiMode.Equals(ApiMode.Update))
-            {
-                InstanceEvent instanceEvent = new InstanceEvent
-                {
-                    AuthenticationLevel = requestContext.UserContext.AuthenticationLevel,
-                    EventType = InstanceEventType.Saved.ToString(),
-                    InstanceId = instance.Id,
-                    InstanceOwnerId = instance.InstanceOwnerId.ToString(),
-                    UserId = requestContext.UserContext.UserId,
-                    ProcessInfo = instance.Process,
-                };
-
-                await _event.SaveInstanceEvent(instanceEvent, org, app);
-            }
-
->>>>>>> 4d74e90f
             if (apiMode.Equals(ApiMode.Complete))
             {
                 ServiceState currentState = _workflowSI.MoveServiceForwardInWorkflow(instanceId, org, app, requestContext.UserContext.PartyId);
