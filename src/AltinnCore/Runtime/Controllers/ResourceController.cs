using System.Globalization;
using System.IO;
using AltinnCore.Common.Helpers;
using AltinnCore.Common.Services.Interfaces;
using AltinnCore.ServiceLibrary.ServiceMetadata;
using Microsoft.AspNetCore.Mvc;
using Newtonsoft.Json;

/// <summary>
///
/// </summary>
namespace AltinnCore.Runtime.Controllers
{
    /// <summary>
    /// Controller to handle resources like css, images, javascript included in a service
    /// </summary>
    public class ResourceController : Controller
    {
        private readonly IExecution _execution;

        /// <summary>
        /// Initializes a new instance of the <see cref="ResourceController"/> class
        /// </summary>
        /// <param name="executionService">The execution service</param>
        public ResourceController(IExecution executionService)
        {
            _execution = executionService;
        }

        /// <summary>
        /// Method to retrieve embedded content in service like images, css, fonts, +++++
        /// </summary>
        /// <param name="org">The Organization code for the service owner</param>
        /// <param name="service">The service code for the current service</param>
        /// <param name="id">The name of the resource</param>
        /// <returns>File content with content type set</returns>
        public IActionResult Index(string org, string service, string id)
        {
            byte[] fileContent = _execution.GetServiceResource(org, service, id);
            if (fileContent != null)
            {
                return new FileContentResult(fileContent, MimeTypeMap.GetMimeType(Path.GetExtension(id).ToLower()));
            }

            return StatusCode(404);
        }

        /// <summary>
        /// Method to retrieve textresources
        /// </summary>
<<<<<<< HEAD
        /// <param name="org"></param>
        /// <param name="service"></param>
        /// <returns>The text resource file content or 404</returns>
=======
        /// <param name="org">the organisation</param>
        /// <param name="service">the service</param>
        /// <returns></returns>
>>>>>>> dfbe45b1
        public IActionResult TextResources(string org, string service)
        {
            string defaultLang = "nb-NO";
            string culture = CultureInfo.CurrentUICulture.Name;
            string id = $"resource.{culture}.json";
            byte[] fileContent = _execution.GetServiceResource(org, service, id);
            if (fileContent != null)
            {
              return new FileContentResult(fileContent, MimeTypeMap.GetMimeType(Path.GetExtension(id).ToLower()));
            }

            id = $"resource.{defaultLang}.json";
            fileContent = _execution.GetServiceResource(org, service, id);
            if (fileContent != null)
            {
              return new FileContentResult(fileContent, MimeTypeMap.GetMimeType(Path.GetExtension(id).ToLower()));
            }

            return StatusCode(404);
        }

        /// <summary>
        /// Get the service meta data
        /// </summary>
<<<<<<< HEAD
        /// <param name="org"></param>
        /// <param name="service"></param>
        /// <param name="texts"></param>
        /// <param name="restrictions"></param>
        /// <param name="attributes"></param>
        /// <returns>The service metadata</returns>
=======
        /// <param name="org">the organisation</param>
        /// <param name="service">the service</param>
        /// <param name="texts">whether text is set</param>
        /// <param name="restrictions">whether  restrictions are set</param>
        /// <param name="attributes">whether attributes are set</param>
        /// <returns></returns>
>>>>>>> dfbe45b1
        [HttpGet]
        public ActionResult ServiceMetaData(string org, string service, bool texts = true, bool restrictions = true, bool attributes = true)
        {
            ServiceMetadata metadata = _execution.GetServiceMetaData(org, service);
            return Json(metadata, new JsonSerializerSettings() { Formatting = Formatting.Indented });
        }
  }
}<|MERGE_RESOLUTION|>--- conflicted
+++ resolved
@@ -48,15 +48,9 @@
         /// <summary>
         /// Method to retrieve textresources
         /// </summary>
-<<<<<<< HEAD
-        /// <param name="org"></param>
-        /// <param name="service"></param>
-        /// <returns>The text resource file content or 404</returns>
-=======
         /// <param name="org">the organisation</param>
         /// <param name="service">the service</param>
-        /// <returns></returns>
->>>>>>> dfbe45b1
+        /// <returns>The text resource file content or 404</returns>
         public IActionResult TextResources(string org, string service)
         {
             string defaultLang = "nb-NO";
@@ -81,21 +75,12 @@
         /// <summary>
         /// Get the service meta data
         /// </summary>
-<<<<<<< HEAD
-        /// <param name="org"></param>
-        /// <param name="service"></param>
-        /// <param name="texts"></param>
-        /// <param name="restrictions"></param>
-        /// <param name="attributes"></param>
-        /// <returns>The service metadata</returns>
-=======
         /// <param name="org">the organisation</param>
         /// <param name="service">the service</param>
         /// <param name="texts">whether text is set</param>
         /// <param name="restrictions">whether  restrictions are set</param>
         /// <param name="attributes">whether attributes are set</param>
-        /// <returns></returns>
->>>>>>> dfbe45b1
+        /// <returns>The service metadata</returns>
         [HttpGet]
         public ActionResult ServiceMetaData(string org, string service, bool texts = true, bool restrictions = true, bool attributes = true)
         {
