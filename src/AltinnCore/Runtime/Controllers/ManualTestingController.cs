﻿using System;
using System.Collections.Generic;
using System.Linq;
using System.Security.Claims;
using System.Threading.Tasks;
using AltinnCore.Common.Constants;
using AltinnCore.Common.Helpers;
using AltinnCore.Common.Services.Interfaces;
using AltinnCore.ServiceLibrary;
using Microsoft.AspNetCore.Authorization;
using Microsoft.AspNetCore.Http;
using Microsoft.AspNetCore.Authentication;
using Microsoft.AspNetCore.Localization;
using Microsoft.AspNetCore.Mvc;
using Microsoft.AspNetCore.Mvc.Rendering;
using Microsoft.AspNetCore.Authentication.Cookies;
using AltinnCore.Common.Configuration;
using Microsoft.Extensions.Options;

namespace AltinnCore.Runtime.Controllers
{
    /// <summary>
    /// Controller with functionality for manual testing of services developed
    /// </summary>
    public class ManualTestingController : Controller
    {
        private readonly IProfile _profile;
        private readonly IRegister _register;
        private readonly IAuthorization _authorization;
        private ITestdata _testdata;
        private UserHelper _userHelper;
        private readonly ServiceRepositorySettings _settings;
        private readonly IGitea _giteaApi;

        /// <summary>
        /// Initializes a new instance of the <see cref="ManualTestingController"/> class
        /// </summary>
        /// <param name="testdataService">The testDataService (configured in Startup.cs)</param>
        /// <param name="profileService">The profileService (configured in Startup.cs)</param>
        /// <param name="registerService">The registerService (configured in Startup.cs)</param>
        /// <param name="authorizationService">The authorizationService (configured in Startup.cs)</param>
        public ManualTestingController(ITestdata testdataService, IProfile profileService, IRegister registerService,
            IAuthorization authorizationService, IOptions<ServiceRepositorySettings> repositorySettings, IGitea giteaWrapper)
        {
            _testdata = testdataService;
            _profile = profileService;
            _register = registerService;
            _authorization = authorizationService;
            _userHelper = new UserHelper(_profile, _register);
            _settings = repositorySettings.Value;
            _giteaApi = giteaWrapper;
        }

<<<<<<< HEAD
    /// <summary>
    /// This methods list the instances for a given reportee for a service. This can be looked 
    /// at as a simplified message box
    /// </summary>
    /// <param name="org">The Organization code for the service owner</param>
    /// <param name="service">The service code for the current service</param>
    /// <param name="reporteeId">The reporteeId</param>
    /// <returns>The test message box</returns>
    [Authorize]
    public IActionResult Index(string org, string service, int reporteeId)
    {
      RequestContext requestContext = RequestHelper.GetRequestContext(Request.Query, 0);
      requestContext.UserContext = _userHelper.GetUserContext(HttpContext);
      requestContext.Reportee = requestContext.UserContext.Reportee;

      var startServiceModel = new StartServiceModel
      {
        ServiceID = org + "_" + service,
        ReporteeList = _authorization.GetReporteeList(requestContext.UserContext.UserId)
              .Select(x => new SelectListItem { Text = x.ReporteeNumber + " " + x.ReporteeName, Value = x.PartyID.ToString() })
              .ToList(),
        PrefillList = _testdata.GetServicePrefill(requestContext.Reportee.PartyId, org, service)
              .Select(x => new SelectListItem { Text = x.PrefillKey + " " + x.LastChanged, Value = x.PrefillKey })
              .ToList(),
        ReporteeID = requestContext.Reportee.PartyId
      };
      if (reporteeId != 0 && reporteeId != startServiceModel.ReporteeID && startServiceModel.ReporteeList.Any(r => r.Value.Equals(reporteeId.ToString())))
      {
        startServiceModel.ReporteeID = reporteeId;
        requestContext.Reportee = _register.GetParty(startServiceModel.ReporteeID);
        requestContext.UserContext.ReporteeId = reporteeId;
        requestContext.UserContext.Reportee = requestContext.Reportee;
        HttpContext.Response.Cookies.Append("altinncorereportee", startServiceModel.ReporteeID.ToString());
      }

      List<ServiceInstance> formInstances = _testdata.GetFormInstances(requestContext.Reportee.PartyId, org, service);
      ViewBag.InstanceList = formInstances.OrderBy(r => r.LastChanged).ToList();

      return View(startServiceModel);
    }
=======
        /// <summary>
        /// This methods list the instances for a given reportee for a service. This can be looked 
        /// at as a simplified message box
        /// </summary>
        /// <param name="org">The Organization code for the service owner</param>
        /// <param name="service">The service code for the current service</param>
        /// <param name="edition">The edition code for the current service</param>
        /// <param name="reporteeId">The reporteeId</param>
        /// <returns>The test message box</returns>
        [Authorize]
        public IActionResult Index(string org, string service, string edition, int reporteeId)
        {
            RequestContext requestContext = RequestHelper.GetRequestContext(Request.Query, 0);
            requestContext.UserContext = _userHelper.GetUserContext(HttpContext);
            requestContext.Reportee = requestContext.UserContext.Reportee;
>>>>>>> 5dd8a3e8

            var startServiceModel = new StartServiceModel
            {
                ServiceID = org + "_" + service + "_" + edition,
                ReporteeList = _authorization.GetReporteeList(requestContext.UserContext.UserId)
                    .Select(x => new SelectListItem { Text = x.ReporteeNumber + " " + x.ReporteeName, Value = x.PartyID.ToString() })
                    .ToList(),
                PrefillList = _testdata.GetServicePrefill(requestContext.Reportee.PartyId, org, service, edition)
                    .Select(x => new SelectListItem { Text = x.PrefillKey + " " + x.LastChanged, Value = x.PrefillKey })
                    .ToList(),
                ReporteeID = requestContext.Reportee.PartyId
            };
            if (reporteeId != 0 && reporteeId != startServiceModel.ReporteeID && startServiceModel.ReporteeList.Any(r => r.Value.Equals(reporteeId.ToString())))
            {
                startServiceModel.ReporteeID = reporteeId;
                requestContext.Reportee = _register.GetParty(startServiceModel.ReporteeID);
                requestContext.UserContext.ReporteeId = reporteeId;
                requestContext.UserContext.Reportee = requestContext.Reportee;
                HttpContext.Response.Cookies.Append("altinncorereportee", startServiceModel.ReporteeID.ToString());
            }

            List<ServiceInstance> formInstances = _testdata.GetFormInstances(requestContext.Reportee.PartyId, org, service, edition);
            ViewBag.InstanceList = formInstances.OrderBy(r => r.LastChanged).ToList();

            return View(startServiceModel);
        }

        /// <summary>
        /// List the test users
        /// </summary>
        /// <param name="returnUrl">The return url to redirect user after login</param>
        /// <returns>The view presenting a list of test users</returns>
        public IActionResult Users(string returnUrl)
        {
            List<Testdata> testdata = _testdata.GetTestUsers();
            ViewBag.ReturnUrl = returnUrl;
            return View(testdata);
        }

        /// <summary>
        /// Action to set the language of the test user
        /// </summary>
        /// <param name="culture">The culture to set</param>
        /// <param name="returnUrl">The returnUrl</param>
        /// <returns>Redirect to returnUrl</returns>
        public IActionResult SetLanguage(string culture,
            string returnUrl)
        {
            Response.Cookies.Append(
                CookieRequestCultureProvider.DefaultCookieName,
                CookieRequestCultureProvider.MakeCookieValue(new RequestCulture(culture)),
                new CookieOptions { Expires = DateTimeOffset.UtcNow.AddYears(1) });

            return LocalRedirect(returnUrl);
        }

        /// <summary>
        /// Method that logs inn test user
        /// </summary>
        /// <param name="id">The testUserId</param>
        /// <param name="returnUrl">The returnUrl to redirect after login</param>
        /// <param name="reportee">The reportee chosen</param>
        /// <returns>Redirects to returnUrl</returns>
        public async Task<IActionResult> LoginTestUser(int id, string returnUrl, string reportee)
        {
            string developer = null;
            if (_settings.ForceGiteaAuthentication)
            {
                // Temporary catch errors until we figure out how to force this.
                try
                {
                    string sessionId = Request.Cookies[_settings.GiteaCookieName];
                    AltinnCore.RepositoryClient.Model.User user = _giteaApi.GetCurrentUser(sessionId).Result;
                    if (user == null)
                    {
                        if (Environment.GetEnvironmentVariable("GiteaEndpoint") != null)
                        {
                            return Redirect(Environment.GetEnvironmentVariable("GiteaEndpoint") + "/user/login");
                        }
                        return Redirect(_settings.GiteaLoginUrl);
                    }

                    developer = user.Login;
                }
                catch (Exception ex)
                {
                    return Content(ex.ToString());
                }
            }

            UserProfile profile = _profile.GetUserProfile(id);
            var claims = new List<Claim>();
            const string Issuer = "https://altinn.no";
            claims.Add(new Claim(AltinnCoreClaimTypes.UserName, profile.UserName, ClaimValueTypes.String, Issuer));
            if (profile.UserType.Equals(UserType.Identified))
            {
                claims.Add(new Claim(AltinnCoreClaimTypes.SSN, profile.Party.Person.SSN, ClaimValueTypes.String, Issuer));
            }

            claims.Add(new Claim(AltinnCoreClaimTypes.UserId, profile.UserId.ToString(), ClaimValueTypes.Integer32, Issuer));
            claims.Add(new Claim(AltinnCoreClaimTypes.PartyID, profile.PartyId.ToString(), ClaimValueTypes.Integer32, Issuer));
            claims.Add(new Claim(AltinnCoreClaimTypes.AuthenticationLevel, "2", ClaimValueTypes.Integer32, Issuer));

            if (developer != null)
            {
                claims.Add(new Claim(AltinnCoreClaimTypes.Developer, developer, ClaimValueTypes.String, Issuer));
            }

            ClaimsIdentity identity = new ClaimsIdentity("TestUserLogin");
            identity.AddClaims(claims);

            ClaimsPrincipal principal = new ClaimsPrincipal(identity);

            await HttpContext.SignInAsync(CookieAuthenticationDefaults.AuthenticationScheme, principal,
                new AuthenticationProperties
                {
                    ExpiresUtc = DateTime.UtcNow.AddMinutes(200),
                    IsPersistent = false,
                    AllowRefresh = false
                });

            string goToUrl = "/";

            if (!string.IsNullOrEmpty(returnUrl))
            {
                goToUrl = System.Net.WebUtility.UrlDecode(returnUrl);
            }

            List<Reportee> reporteeList = _authorization.GetReporteeList(profile.UserId);

            Reportee reporteeBE = null;

            if (!string.IsNullOrEmpty(reportee) && reporteeList.Any(r => r.ReporteeNumber.Equals(reportee)))
            {
                reporteeBE = reporteeList.FirstOrDefault(r => r.ReporteeNumber.Equals(reportee));
                HttpContext.Response.Cookies.Append("altinncorereportee", reporteeBE.PartyID.ToString());
            }
            else
            {
                HttpContext.Response.Cookies.Append("altinncorereportee", profile.PartyId.ToString());
            }

            return LocalRedirect(goToUrl);
        }
    }
}<|MERGE_RESOLUTION|>--- conflicted
+++ resolved
@@ -19,239 +19,195 @@
 
 namespace AltinnCore.Runtime.Controllers
 {
-    /// <summary>
-    /// Controller with functionality for manual testing of services developed
-    /// </summary>
-    public class ManualTestingController : Controller
-    {
-        private readonly IProfile _profile;
-        private readonly IRegister _register;
-        private readonly IAuthorization _authorization;
-        private ITestdata _testdata;
-        private UserHelper _userHelper;
-        private readonly ServiceRepositorySettings _settings;
-        private readonly IGitea _giteaApi;
-
-        /// <summary>
-        /// Initializes a new instance of the <see cref="ManualTestingController"/> class
-        /// </summary>
-        /// <param name="testdataService">The testDataService (configured in Startup.cs)</param>
-        /// <param name="profileService">The profileService (configured in Startup.cs)</param>
-        /// <param name="registerService">The registerService (configured in Startup.cs)</param>
-        /// <param name="authorizationService">The authorizationService (configured in Startup.cs)</param>
-        public ManualTestingController(ITestdata testdataService, IProfile profileService, IRegister registerService,
-            IAuthorization authorizationService, IOptions<ServiceRepositorySettings> repositorySettings, IGitea giteaWrapper)
-        {
-            _testdata = testdataService;
-            _profile = profileService;
-            _register = registerService;
-            _authorization = authorizationService;
-            _userHelper = new UserHelper(_profile, _register);
-            _settings = repositorySettings.Value;
-            _giteaApi = giteaWrapper;
-        }
-
-<<<<<<< HEAD
-    /// <summary>
-    /// This methods list the instances for a given reportee for a service. This can be looked 
-    /// at as a simplified message box
-    /// </summary>
-    /// <param name="org">The Organization code for the service owner</param>
-    /// <param name="service">The service code for the current service</param>
-    /// <param name="reporteeId">The reporteeId</param>
-    /// <returns>The test message box</returns>
-    [Authorize]
-    public IActionResult Index(string org, string service, int reporteeId)
-    {
-      RequestContext requestContext = RequestHelper.GetRequestContext(Request.Query, 0);
-      requestContext.UserContext = _userHelper.GetUserContext(HttpContext);
-      requestContext.Reportee = requestContext.UserContext.Reportee;
-
-      var startServiceModel = new StartServiceModel
-      {
-        ServiceID = org + "_" + service,
-        ReporteeList = _authorization.GetReporteeList(requestContext.UserContext.UserId)
-              .Select(x => new SelectListItem { Text = x.ReporteeNumber + " " + x.ReporteeName, Value = x.PartyID.ToString() })
-              .ToList(),
-        PrefillList = _testdata.GetServicePrefill(requestContext.Reportee.PartyId, org, service)
-              .Select(x => new SelectListItem { Text = x.PrefillKey + " " + x.LastChanged, Value = x.PrefillKey })
-              .ToList(),
-        ReporteeID = requestContext.Reportee.PartyId
-      };
-      if (reporteeId != 0 && reporteeId != startServiceModel.ReporteeID && startServiceModel.ReporteeList.Any(r => r.Value.Equals(reporteeId.ToString())))
-      {
-        startServiceModel.ReporteeID = reporteeId;
-        requestContext.Reportee = _register.GetParty(startServiceModel.ReporteeID);
-        requestContext.UserContext.ReporteeId = reporteeId;
-        requestContext.UserContext.Reportee = requestContext.Reportee;
-        HttpContext.Response.Cookies.Append("altinncorereportee", startServiceModel.ReporteeID.ToString());
-      }
-
-      List<ServiceInstance> formInstances = _testdata.GetFormInstances(requestContext.Reportee.PartyId, org, service);
-      ViewBag.InstanceList = formInstances.OrderBy(r => r.LastChanged).ToList();
-
-      return View(startServiceModel);
-    }
-=======
-        /// <summary>
-        /// This methods list the instances for a given reportee for a service. This can be looked 
-        /// at as a simplified message box
-        /// </summary>
-        /// <param name="org">The Organization code for the service owner</param>
-        /// <param name="service">The service code for the current service</param>
-        /// <param name="edition">The edition code for the current service</param>
-        /// <param name="reporteeId">The reporteeId</param>
-        /// <returns>The test message box</returns>
-        [Authorize]
-        public IActionResult Index(string org, string service, string edition, int reporteeId)
-        {
-            RequestContext requestContext = RequestHelper.GetRequestContext(Request.Query, 0);
-            requestContext.UserContext = _userHelper.GetUserContext(HttpContext);
-            requestContext.Reportee = requestContext.UserContext.Reportee;
->>>>>>> 5dd8a3e8
-
-            var startServiceModel = new StartServiceModel
-            {
-                ServiceID = org + "_" + service + "_" + edition,
-                ReporteeList = _authorization.GetReporteeList(requestContext.UserContext.UserId)
-                    .Select(x => new SelectListItem { Text = x.ReporteeNumber + " " + x.ReporteeName, Value = x.PartyID.ToString() })
-                    .ToList(),
-                PrefillList = _testdata.GetServicePrefill(requestContext.Reportee.PartyId, org, service, edition)
-                    .Select(x => new SelectListItem { Text = x.PrefillKey + " " + x.LastChanged, Value = x.PrefillKey })
-                    .ToList(),
-                ReporteeID = requestContext.Reportee.PartyId
-            };
-            if (reporteeId != 0 && reporteeId != startServiceModel.ReporteeID && startServiceModel.ReporteeList.Any(r => r.Value.Equals(reporteeId.ToString())))
-            {
-                startServiceModel.ReporteeID = reporteeId;
-                requestContext.Reportee = _register.GetParty(startServiceModel.ReporteeID);
-                requestContext.UserContext.ReporteeId = reporteeId;
-                requestContext.UserContext.Reportee = requestContext.Reportee;
-                HttpContext.Response.Cookies.Append("altinncorereportee", startServiceModel.ReporteeID.ToString());
-            }
-
-            List<ServiceInstance> formInstances = _testdata.GetFormInstances(requestContext.Reportee.PartyId, org, service, edition);
-            ViewBag.InstanceList = formInstances.OrderBy(r => r.LastChanged).ToList();
-
-            return View(startServiceModel);
-        }
-
-        /// <summary>
-        /// List the test users
-        /// </summary>
-        /// <param name="returnUrl">The return url to redirect user after login</param>
-        /// <returns>The view presenting a list of test users</returns>
-        public IActionResult Users(string returnUrl)
-        {
-            List<Testdata> testdata = _testdata.GetTestUsers();
-            ViewBag.ReturnUrl = returnUrl;
-            return View(testdata);
-        }
-
-        /// <summary>
-        /// Action to set the language of the test user
-        /// </summary>
-        /// <param name="culture">The culture to set</param>
-        /// <param name="returnUrl">The returnUrl</param>
-        /// <returns>Redirect to returnUrl</returns>
-        public IActionResult SetLanguage(string culture,
-            string returnUrl)
-        {
-            Response.Cookies.Append(
-                CookieRequestCultureProvider.DefaultCookieName,
-                CookieRequestCultureProvider.MakeCookieValue(new RequestCulture(culture)),
-                new CookieOptions { Expires = DateTimeOffset.UtcNow.AddYears(1) });
-
-            return LocalRedirect(returnUrl);
-        }
-
-        /// <summary>
-        /// Method that logs inn test user
-        /// </summary>
-        /// <param name="id">The testUserId</param>
-        /// <param name="returnUrl">The returnUrl to redirect after login</param>
-        /// <param name="reportee">The reportee chosen</param>
-        /// <returns>Redirects to returnUrl</returns>
-        public async Task<IActionResult> LoginTestUser(int id, string returnUrl, string reportee)
-        {
-            string developer = null;
-            if (_settings.ForceGiteaAuthentication)
-            {
-                // Temporary catch errors until we figure out how to force this.
-                try
-                {
-                    string sessionId = Request.Cookies[_settings.GiteaCookieName];
-                    AltinnCore.RepositoryClient.Model.User user = _giteaApi.GetCurrentUser(sessionId).Result;
-                    if (user == null)
-                    {
-                        if (Environment.GetEnvironmentVariable("GiteaEndpoint") != null)
-                        {
-                            return Redirect(Environment.GetEnvironmentVariable("GiteaEndpoint") + "/user/login");
-                        }
-                        return Redirect(_settings.GiteaLoginUrl);
-                    }
-
-                    developer = user.Login;
-                }
-                catch (Exception ex)
-                {
-                    return Content(ex.ToString());
-                }
-            }
-
-            UserProfile profile = _profile.GetUserProfile(id);
-            var claims = new List<Claim>();
-            const string Issuer = "https://altinn.no";
-            claims.Add(new Claim(AltinnCoreClaimTypes.UserName, profile.UserName, ClaimValueTypes.String, Issuer));
-            if (profile.UserType.Equals(UserType.Identified))
-            {
-                claims.Add(new Claim(AltinnCoreClaimTypes.SSN, profile.Party.Person.SSN, ClaimValueTypes.String, Issuer));
-            }
-
-            claims.Add(new Claim(AltinnCoreClaimTypes.UserId, profile.UserId.ToString(), ClaimValueTypes.Integer32, Issuer));
-            claims.Add(new Claim(AltinnCoreClaimTypes.PartyID, profile.PartyId.ToString(), ClaimValueTypes.Integer32, Issuer));
-            claims.Add(new Claim(AltinnCoreClaimTypes.AuthenticationLevel, "2", ClaimValueTypes.Integer32, Issuer));
-
-            if (developer != null)
-            {
-                claims.Add(new Claim(AltinnCoreClaimTypes.Developer, developer, ClaimValueTypes.String, Issuer));
-            }
-
-            ClaimsIdentity identity = new ClaimsIdentity("TestUserLogin");
-            identity.AddClaims(claims);
-
-            ClaimsPrincipal principal = new ClaimsPrincipal(identity);
-
-            await HttpContext.SignInAsync(CookieAuthenticationDefaults.AuthenticationScheme, principal,
-                new AuthenticationProperties
-                {
-                    ExpiresUtc = DateTime.UtcNow.AddMinutes(200),
-                    IsPersistent = false,
-                    AllowRefresh = false
-                });
-
-            string goToUrl = "/";
-
-            if (!string.IsNullOrEmpty(returnUrl))
-            {
-                goToUrl = System.Net.WebUtility.UrlDecode(returnUrl);
-            }
-
-            List<Reportee> reporteeList = _authorization.GetReporteeList(profile.UserId);
-
-            Reportee reporteeBE = null;
-
-            if (!string.IsNullOrEmpty(reportee) && reporteeList.Any(r => r.ReporteeNumber.Equals(reportee)))
-            {
-                reporteeBE = reporteeList.FirstOrDefault(r => r.ReporteeNumber.Equals(reportee));
-                HttpContext.Response.Cookies.Append("altinncorereportee", reporteeBE.PartyID.ToString());
-            }
-            else
-            {
-                HttpContext.Response.Cookies.Append("altinncorereportee", profile.PartyId.ToString());
-            }
-
-            return LocalRedirect(goToUrl);
-        }
-    }
+	/// <summary>
+	/// Controller with functionality for manual testing of services developed
+	/// </summary>
+	public class ManualTestingController : Controller
+	{
+		private readonly IProfile _profile;
+		private readonly IRegister _register;
+		private readonly IAuthorization _authorization;
+		private ITestdata _testdata;
+		private UserHelper _userHelper;
+		private readonly ServiceRepositorySettings _settings;
+		private readonly IGitea _giteaApi;
+
+		/// <summary>
+		/// Initializes a new instance of the <see cref="ManualTestingController"/> class
+		/// </summary>
+		/// <param name="testdataService">The testDataService (configured in Startup.cs)</param>
+		/// <param name="profileService">The profileService (configured in Startup.cs)</param>
+		/// <param name="registerService">The registerService (configured in Startup.cs)</param>
+		/// <param name="authorizationService">The authorizationService (configured in Startup.cs)</param>
+		public ManualTestingController(ITestdata testdataService, IProfile profileService, IRegister registerService,
+			IAuthorization authorizationService, IOptions<ServiceRepositorySettings> repositorySettings, IGitea giteaWrapper)
+		{
+			_testdata = testdataService;
+			_profile = profileService;
+			_register = registerService;
+			_authorization = authorizationService;
+			_userHelper = new UserHelper(_profile, _register);
+			_settings = repositorySettings.Value;
+			_giteaApi = giteaWrapper;
+		}
+
+		/// <summary>
+		/// This methods list the instances for a given reportee for a service. This can be looked 
+		/// at as a simplified message box
+		/// </summary>
+		/// <param name="org">The Organization code for the service owner</param>
+		/// <param name="service">The service code for the current service</param>
+		/// <param name="reporteeId">The reporteeId</param>
+		/// <returns>The test message box</returns>
+		[Authorize]
+		public IActionResult Index(string org, string service, int reporteeId)
+		{
+			RequestContext requestContext = RequestHelper.GetRequestContext(Request.Query, 0);
+			requestContext.UserContext = _userHelper.GetUserContext(HttpContext);
+			requestContext.Reportee = requestContext.UserContext.Reportee;
+
+			var startServiceModel = new StartServiceModel
+			{
+				ServiceID = org + "_" + service,
+				ReporteeList = _authorization.GetReporteeList(requestContext.UserContext.UserId)
+					.Select(x => new SelectListItem { Text = x.ReporteeNumber + " " + x.ReporteeName, Value = x.PartyID.ToString() })
+					.ToList(),
+				PrefillList = _testdata.GetServicePrefill(requestContext.Reportee.PartyId, org, service)
+					.Select(x => new SelectListItem { Text = x.PrefillKey + " " + x.LastChanged, Value = x.PrefillKey })
+					.ToList(),
+				ReporteeID = requestContext.Reportee.PartyId
+			};
+			if (reporteeId != 0 && reporteeId != startServiceModel.ReporteeID && startServiceModel.ReporteeList.Any(r => r.Value.Equals(reporteeId.ToString())))
+			{
+				startServiceModel.ReporteeID = reporteeId;
+				requestContext.Reportee = _register.GetParty(startServiceModel.ReporteeID);
+				requestContext.UserContext.ReporteeId = reporteeId;
+				requestContext.UserContext.Reportee = requestContext.Reportee;
+				HttpContext.Response.Cookies.Append("altinncorereportee", startServiceModel.ReporteeID.ToString());
+			}
+
+			List<ServiceInstance> formInstances = _testdata.GetFormInstances(requestContext.Reportee.PartyId, org, service);
+			ViewBag.InstanceList = formInstances.OrderBy(r => r.LastChanged).ToList();
+
+			return View(startServiceModel);
+		}
+
+		/// <summary>
+		/// List the test users
+		/// </summary>
+		/// <param name="returnUrl">The return url to redirect user after login</param>
+		/// <returns>The view presenting a list of test users</returns>
+		public IActionResult Users(string returnUrl)
+		{
+			List<Testdata> testdata = _testdata.GetTestUsers();
+			ViewBag.ReturnUrl = returnUrl;
+			return View(testdata);
+		}
+
+		/// <summary>
+		/// Action to set the language of the test user
+		/// </summary>
+		/// <param name="culture">The culture to set</param>
+		/// <param name="returnUrl">The returnUrl</param>
+		/// <returns>Redirect to returnUrl</returns>
+		public IActionResult SetLanguage(string culture,
+			string returnUrl)
+		{
+			Response.Cookies.Append(
+				CookieRequestCultureProvider.DefaultCookieName,
+				CookieRequestCultureProvider.MakeCookieValue(new RequestCulture(culture)),
+				new CookieOptions { Expires = DateTimeOffset.UtcNow.AddYears(1) });
+
+			return LocalRedirect(returnUrl);
+		}
+
+		/// <summary>
+		/// Method that logs inn test user
+		/// </summary>
+		/// <param name="id">The testUserId</param>
+		/// <param name="returnUrl">The returnUrl to redirect after login</param>
+		/// <param name="reportee">The reportee chosen</param>
+		/// <returns>Redirects to returnUrl</returns>
+		public async Task<IActionResult> LoginTestUser(int id, string returnUrl, string reportee)
+		{
+			string developer = null;
+			if (_settings.ForceGiteaAuthentication)
+			{
+				// Temporary catch errors until we figure out how to force this.
+				try
+				{
+					string sessionId = Request.Cookies[_settings.GiteaCookieName];
+					AltinnCore.RepositoryClient.Model.User user = _giteaApi.GetCurrentUser(sessionId).Result;
+					if (user == null)
+					{
+						if (Environment.GetEnvironmentVariable("GiteaEndpoint") != null)
+						{
+							return Redirect(Environment.GetEnvironmentVariable("GiteaEndpoint") + "/user/login");
+						}
+						return Redirect(_settings.GiteaLoginUrl);
+					}
+
+					developer = user.Login;
+				}
+				catch (Exception ex)
+				{
+					return Content(ex.ToString());
+				}
+			}
+
+			UserProfile profile = _profile.GetUserProfile(id);
+			var claims = new List<Claim>();
+			const string Issuer = "https://altinn.no";
+			claims.Add(new Claim(AltinnCoreClaimTypes.UserName, profile.UserName, ClaimValueTypes.String, Issuer));
+			if (profile.UserType.Equals(UserType.Identified))
+			{
+				claims.Add(new Claim(AltinnCoreClaimTypes.SSN, profile.Party.Person.SSN, ClaimValueTypes.String, Issuer));
+			}
+
+			claims.Add(new Claim(AltinnCoreClaimTypes.UserId, profile.UserId.ToString(), ClaimValueTypes.Integer32, Issuer));
+			claims.Add(new Claim(AltinnCoreClaimTypes.PartyID, profile.PartyId.ToString(), ClaimValueTypes.Integer32, Issuer));
+			claims.Add(new Claim(AltinnCoreClaimTypes.AuthenticationLevel, "2", ClaimValueTypes.Integer32, Issuer));
+
+			if (developer != null)
+			{
+				claims.Add(new Claim(AltinnCoreClaimTypes.Developer, developer, ClaimValueTypes.String, Issuer));
+			}
+
+			ClaimsIdentity identity = new ClaimsIdentity("TestUserLogin");
+			identity.AddClaims(claims);
+
+			ClaimsPrincipal principal = new ClaimsPrincipal(identity);
+
+			await HttpContext.SignInAsync(CookieAuthenticationDefaults.AuthenticationScheme, principal,
+				new AuthenticationProperties
+				{
+					ExpiresUtc = DateTime.UtcNow.AddMinutes(200),
+					IsPersistent = false,
+					AllowRefresh = false
+				});
+
+			string goToUrl = "/";
+
+			if (!string.IsNullOrEmpty(returnUrl))
+			{
+				goToUrl = System.Net.WebUtility.UrlDecode(returnUrl);
+			}
+
+			List<Reportee> reporteeList = _authorization.GetReporteeList(profile.UserId);
+
+			Reportee reporteeBE = null;
+
+			if (!string.IsNullOrEmpty(reportee) && reporteeList.Any(r => r.ReporteeNumber.Equals(reportee)))
+			{
+				reporteeBE = reporteeList.FirstOrDefault(r => r.ReporteeNumber.Equals(reportee));
+				HttpContext.Response.Cookies.Append("altinncorereportee", reporteeBE.PartyID.ToString());
+			}
+			else
+			{
+				HttpContext.Response.Cookies.Append("altinncorereportee", profile.PartyId.ToString());
+			}
+
+			return LocalRedirect(goToUrl);
+		}
+	}
 }