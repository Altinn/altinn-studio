using System;
using System.Collections.Generic;
using System.IO;
using System.Linq;
using System.Text;
using System.Threading.Tasks;
using Altinn.Platform.Storage.Models;
using AltinnCore.Common.Attributes;
using AltinnCore.Common.Configuration;
using AltinnCore.Common.Enums;
using AltinnCore.Common.Helpers;
using AltinnCore.Common.Models;
using AltinnCore.Common.Services;
using AltinnCore.Common.Services.Interfaces;
using AltinnCore.ServiceLibrary.Api;
using AltinnCore.ServiceLibrary.Enums;
using AltinnCore.ServiceLibrary.Models;
using AltinnCore.ServiceLibrary.Models.Workflow;
using AltinnCore.ServiceLibrary.Services.Interfaces;
using Microsoft.AspNetCore.Authorization;
using Microsoft.AspNetCore.Http;
using Microsoft.AspNetCore.Mvc;
using Microsoft.AspNetCore.Mvc.Rendering;
using Microsoft.Extensions.Logging;
using Microsoft.Extensions.Options;
using Newtonsoft.Json;

namespace AltinnCore.Runtime.Controllers
{
    /// <summary>
    /// This is the controller responsible for handling all runtime service events
    /// </summary>
    public class InstanceController : Controller
    {
        private readonly IRepository _repository;
        private readonly IAuthorization _authorization;
        private readonly IRegister _register;
        private readonly IProfile _profile;
        private readonly IER _er;
        private readonly ILogger _logger;
        private readonly IForm _form;
        private readonly IExecution _execution;
        private readonly IArchive _archive;
        private readonly ITestdata _testdata;
        private readonly UserHelper _userHelper;
        private readonly IHttpContextAccessor _httpContextAccessor;
        private readonly IWorkflow _workflowSI;
        private readonly IInstance _instance;
        private readonly IInstanceEvent _event;
        private readonly IPlatformServices _platformSI;
        private readonly IData _data;
        private readonly ServiceRepositorySettings _settings;

        private const string FORM_ID = "default";

        /// <summary>
        /// Initializes a new instance of the <see cref="InstanceController"/> class
        /// </summary>
        /// <param name="authorizationService">The authorizationService (set in Startup.cs)</param>
        /// <param name="logger">The logger (set in Startup.cs)</param>
        /// <param name="profileService">The profile service (set in Startup.cs)</param>
        /// <param name="registerService">The registerService (set in Startup.cs)</param>
        /// <param name="erService">The erService (set in Startup.cs)</param>
        /// <param name="formService">The form</param>
        /// <param name="repositoryService">The repository service (set in Startup.cs)</param>
        /// <param name="serviceExecutionService">The serviceExecutionService (set in Startup.cs)</param>
        /// <param name="archiveService">The archive service</param>
        /// <param name="httpContextAccessor">The http context accessor</param>
        /// <param name="testDataService">the test data service handler</param>
        /// <param name="workflowSI">the workflow service handler</param>
        /// <param name="instanceSI">the instance service handler</param>
        /// <param name="eventSI">the instance event service handler</param>
        /// <param name="platformSI">the platform service handler</param>
        /// <param name="dataSI">the data service handler</param>
        /// <param name="repositorySettings">the repository settings</param>
        public InstanceController(
            IAuthorization authorizationService,
            ILogger<InstanceController> logger,
            IProfile profileService,
            IRegister registerService,
            IER erService,
            IForm formService,
            IRepository repositoryService,
            IExecution serviceExecutionService,
            IArchive archiveService,
            ITestdata testDataService,
            IHttpContextAccessor httpContextAccessor,
            IWorkflow workflowSI,
            IInstance instanceSI,
            IInstanceEvent eventSI,
            IPlatformServices platformSI,
            IData dataSI,
            IOptions<ServiceRepositorySettings> repositorySettings)
        {
            _authorization = authorizationService;
            _logger = logger;
            _profile = profileService;
            _register = registerService;
            _er = erService;
            _form = formService;
            _repository = repositoryService;
            _execution = serviceExecutionService;
            _userHelper = new UserHelper(profileService, _register);
            _archive = archiveService;
            _testdata = testDataService;
            _httpContextAccessor = httpContextAccessor;
            _workflowSI = workflowSI;
            _instance = instanceSI;
            _event = eventSI;
            _platformSI = platformSI;
            _data = dataSI;
            _settings = repositorySettings.Value;
        }

        /// <summary>
        /// Action used for SPA
        /// </summary>
        /// <param name="org">the organisation</param>
        /// <param name="service">the service</param>
        /// <param name="instanceId">the instance id</param>
        /// <param name="view">name of the view</param>
        /// <param name="itemId">the item id</param>
        /// <returns>The react view or the receipt</returns>
        [Authorize]
        public async Task<IActionResult> EditSPA(string org, string service, Guid instanceId, string view, int? itemId)
        {
            // Make sure user cannot edit an archived instance
            if (instanceId != null)
            {
                RequestContext requestContext = RequestHelper.GetRequestContext(Request.Query, instanceId);
                requestContext.UserContext = await _userHelper.GetUserContext(HttpContext);
                requestContext.Reportee = requestContext.UserContext.Reportee;
                List<ServiceInstance> formInstances = _testdata.GetFormInstances(requestContext.Reportee.PartyId, org, service);
            }

            // TODO Add info for REACT app.
            return View();
        }

        /// <summary>
        /// This is the HttpPost version of the CompleteAndSendIn operation that
        /// is triggered when user press the send in option.
        /// </summary>
        /// <param name="org">The Organization code for the service owner.</param>
        /// <param name="service">The service code for the current service.</param>
        /// <param name="instanceId">The instanceId.</param>
        /// <param name="view">The ViewName.</param>
        /// <returns>Redirect user to the receipt page.</returns>
        [Authorize]
        [HttpPost]
        public async Task<IActionResult> CompleteAndSendIn(string org, string service, Guid instanceId, string view)
        {
            // Dependency Injection: Getting the Service Specific Implementation based on the service parameter data store
            // Will compile code and load DLL in to memory for AltinnCore
            IServiceImplementation serviceImplementation = _execution.GetServiceImplementation(org, service, false);

            // Get the serviceContext containing all metadata about current service
            ServiceContext serviceContext = _execution.GetServiceContext(org, service, false);

            // Create and populate the RequestContext object and make it available for the service implementation so
            // service developer can implement logic based on information about the request and the user performing
            // the request
            RequestContext requestContext = await PopulateRequestContext(instanceId);

            serviceImplementation.SetPlatformServices(_platformSI);

            // Assign data to the ViewBag so it is available to the service views or service implementation
            PopulateViewBag(org, service, instanceId, 0, requestContext, serviceContext, _platformSI);

            // Getting the Form Data
            Instance instance = await _instance.GetInstance(service, org, requestContext.UserContext.ReporteeId, instanceId);
            Guid.TryParse(instance.Data.Find(m => m.ElementType == FORM_ID).Id, out Guid dataId);
            object serviceModel = _data.GetFormData(instanceId, serviceImplementation.GetServiceModelType(), org, service, requestContext.UserContext.ReporteeId, dataId);
            serviceImplementation.SetServiceModel(serviceModel);

            ViewBag.FormID = instanceId;
            ViewBag.ServiceContext = serviceContext;

            serviceImplementation.SetContext(requestContext, serviceContext, null, ModelState);
            await serviceImplementation.RunServiceEvent(ServiceEventType.Validation);

            ApiResult apiResult = new ApiResult();
            if (ModelState.IsValid)
            {
                ServiceState currentState = _workflowSI.MoveServiceForwardInWorkflow(instanceId, org, service, requestContext.UserContext.ReporteeId);

                if (currentState.State == WorkflowStep.Archived)
                {
                    await _instance.ArchiveInstance(serviceModel, serviceImplementation.GetServiceModelType(), service, org, requestContext.UserContext.ReporteeId, instanceId);
                    apiResult.NextState = currentState.State;
                }

                // Create and store the instance submitted event
                InstanceEvent instanceEvent = new InstanceEvent
                {
                    AuthenticationLevel = requestContext.UserContext.AuthenticationLevel,
                    EventType = InstanceEventType.Submited.ToString(),
                    InstanceId = instance.Id,
                    InstanceOwnerId = instance.InstanceOwnerId.ToString(),
                    UserId = requestContext.UserContext.UserId,
                    WorkflowStep = instance.Workflow.CurrentStep,
                };

                await _event.SaveInstanceEvent(instanceEvent, org, service);
            }

            ModelHelper.MapModelStateToApiResult(ModelState, apiResult, serviceContext);

            if (apiResult.Status.Equals(ApiStatusType.ContainsError))
            {
                Response.StatusCode = 202;
            }
            else
            {
                Response.StatusCode = 200;
            }

            return new ObjectResult(apiResult);
        }

        /// <summary>
        /// Action method to present.
        /// </summary>
        /// <param name="org">The Organization code for the service owner.</param>
        /// <param name="service">The service code for the current service.</param>
        /// <param name="instanceId">The instanceId.</param>
        /// <returns>The receipt view.</returns>
        public async Task<IActionResult> Receipt(string org, string service, Guid instanceId)
        {
            // Dependency Injection: Getting the Service Specific Implementation based on the service parameter data store
            // Will compile code and load DLL in to memory for AltinnCore
            IServiceImplementation serviceImplementation = _execution.GetServiceImplementation(org, service, false);

            // Get the serviceContext containing all metadata about current service
            ServiceContext serviceContext = _execution.GetServiceContext(org, service, false);

            // Create and populate the RequestContext object and make it available for the service implementation so
            // service developer can implement logic based on information about the request and the user performing
            // the request
            RequestContext requestContext = RequestHelper.GetRequestContext(Request.Query, instanceId);
            requestContext.UserContext = await _userHelper.GetUserContext(HttpContext);
            requestContext.Reportee = requestContext.UserContext.Reportee;

            serviceImplementation.SetPlatformServices(_platformSI);

            // Assign data to the ViewBag so it is available to the service views or service implementation
            PopulateViewBag(org, service, instanceId, 0, requestContext, serviceContext, _platformSI);

            object serviceModel = _archive.GetArchivedServiceModel(instanceId, serviceImplementation.GetServiceModelType(), org, service, requestContext.Reportee.PartyId);
            List<ServiceInstance> formInstances = _testdata.GetFormInstances(requestContext.Reportee.PartyId, org, service);
            ViewBag.ServiceInstance = formInstances.Find(i => i.ServiceInstanceID == instanceId);

            return View();
        }

        /// <summary>
        /// The start Service operation used to start services.
        /// </summary>
        /// <param name="org">The Organization code for the service owner.</param>
        /// <param name="service">The service code for the current service.</param>
        /// <returns>The start service View.</returns>
        [Authorize]
        public async Task<IActionResult> StartService(string org, string service)
        {
            UserContext userContext = await _userHelper.GetUserContext(HttpContext);
            var startServiceModel = new StartServiceModel
            {
                ReporteeList = _authorization
                    .GetReporteeList(userContext.UserId)
                    .Select(x => new SelectListItem
                    {
                        Text = x.ReporteeNumber + " " + x.ReporteeName,
                        Value = x.PartyID.ToString(),
                    })
                    .ToList(),
                ServiceID = org + "_" + service,
            };
            return View(startServiceModel);
        }

        /// <summary>
        /// This is the post operation to instansiate an instance
        /// </summary>
        /// <param name="startServiceModel">The start service model.</param>
        /// <returns>JSON Object with the instance ID</returns>
        [Authorize]
        [HttpPost]
        public async Task<dynamic> InstansiateApp(StartServiceModel startServiceModel)
        {
            // Dependency Injection: Getting the Service Specific Implementation based on the service parameter data store
            // Will compile code and load DLL in to memory for AltinnCore
            bool startService = true;
            IServiceImplementation serviceImplementation = _execution.GetServiceImplementation(startServiceModel.Org, startServiceModel.Service, startService);

            // Get the service context containing metadata about the service
            ServiceContext serviceContext = _execution.GetServiceContext(startServiceModel.Org, startServiceModel.Service, startService);

            // Create and populate the RequestContext object and make it available for the service implementation so
            // service developer can implement logic based on information about the request and the user performing
            // the request
            RequestContext requestContext = RequestHelper.GetRequestContext(Request.Query, Guid.Empty);
            requestContext.UserContext = await _userHelper.GetUserContext(HttpContext);

            // Populate the reportee information
            requestContext.UserContext.Reportee = await _register.GetParty(startServiceModel.ReporteeID);
            requestContext.Reportee = requestContext.UserContext.Reportee;

            // Create platform service and assign to service implementation making it possible for the service implementation
            // to use plattform services. Also make it available in ViewBag so it can be used from Views
            serviceImplementation.SetPlatformServices(_platformSI);

            // Assign the different context information to the service implementation making it possible for
            // the service developer to take use of this information
            serviceImplementation.SetContext(requestContext, serviceContext, null, ModelState);

            object serviceModel = null;

            if (!string.IsNullOrEmpty(startServiceModel.PrefillKey))
            {
                _form.GetPrefill(
                    startServiceModel.Org,
                    startServiceModel.Service,
                    serviceImplementation.GetServiceModelType(),
                    startServiceModel.ReporteeID,
                    startServiceModel.PrefillKey);
            }

            if (serviceModel == null)
            {
                // If the service model was not loaded from prefill.
                serviceModel = serviceImplementation.CreateNewServiceModel();
            }

            // Assign service model to the implementation
            serviceImplementation.SetServiceModel(serviceModel);

            // Run Instansiation event
            await serviceImplementation.RunServiceEvent(ServiceEventType.Instantiation);

            // Run validate Instansiation event where
            await serviceImplementation.RunServiceEvent(ServiceEventType.ValidateInstantiation);

            // If ValidateInstansiation event has not added any errors the new form is saved and user is redirercted to the correct
            if (ModelState.IsValid)
            {
                if (serviceContext.WorkFlow.Any() && serviceContext.WorkFlow[0].StepType.Equals(StepType.Lookup))
                {
                    return JsonConvert.SerializeObject(
                        new
                        {
                            org = startServiceModel.Org,
                            service = startServiceModel.Service
                        });
                }

                int instanceOwnerId = requestContext.UserContext.ReporteeId;

                // Create a new instance document
                Instance instance = await _instance.InstantiateInstance(startServiceModel, serviceModel, serviceImplementation);

                // Create and store the instance created event
                InstanceEvent instanceEvent = new InstanceEvent
                {
                    AuthenticationLevel = requestContext.UserContext.AuthenticationLevel,
                    EventType = InstanceEventType.Created.ToString(),
                    InstanceId = instance.Id,
                    InstanceOwnerId = instanceOwnerId.ToString(),
                    UserId = requestContext.UserContext.UserId,
                    WorkflowStep = instance.CurrentWorkflowStep
                };

                await _event.SaveInstanceEvent(instanceEvent, startServiceModel.Org, startServiceModel.Service);

                Enum.TryParse<WorkflowStep>(instance.CurrentWorkflowStep, out WorkflowStep currentStep);

                return JsonConvert.SerializeObject(
                    new
                    {
                        instanceId = instance.Id,
                    });
            }

            startServiceModel.ReporteeList = _authorization.GetReporteeList(requestContext.UserContext.UserId)
               .Select(x => new SelectListItem
               {
                   Text = x.ReporteeNumber + " " + x.ReporteeName,
                   Value = x.PartyID.ToString(),
               }).ToList();

            HttpContext.Response.Cookies.Append("altinncorereportee", startServiceModel.ReporteeID.ToString());

            return JsonConvert.SerializeObject(
                new
                {
                    redirectUrl = View(startServiceModel),
                });
        }

        /// <summary>
        /// This is the post operation for the start service.
        /// </summary>
        /// <param name="startServiceModel">The start service model.</param>
        /// <returns>Redirects to the new instance of a service or lookup service view.</returns>
        [Authorize]
        [HttpPost]
        public async Task<IActionResult> StartService(StartServiceModel startServiceModel)
        {
            _logger.LogInformation("// 404 // Entered start service");

            // Dependency Injection: Getting the Service Specific Implementation based on the service parameter data store
            // Will compile code and load DLL in to memory for AltinnCore
            bool startService = true;
            IServiceImplementation serviceImplementation = _execution.GetServiceImplementation(startServiceModel.Org, startServiceModel.Service, startService);

            // Get the service context containing metadata about the service
            ServiceContext serviceContext = _execution.GetServiceContext(startServiceModel.Org, startServiceModel.Service, startService);

            // Create and populate the RequestContext object and make it available for the service implementation so
            // service developer can implement logic based on information about the request and the user performing
            // the request
            RequestContext requestContext = RequestHelper.GetRequestContext(Request.Query, Guid.Empty);
            requestContext.UserContext = await _userHelper.GetUserContext(HttpContext);

            // Populate the reportee information
            requestContext.UserContext.Reportee = await _register.GetParty(startServiceModel.ReporteeID);
            requestContext.Reportee = requestContext.UserContext.Reportee;

            // Create platform service and assign to service implementation making it possible for the service implementation
            // to use plattform services. Also make it available in ViewBag so it can be used from Views
            serviceImplementation.SetPlatformServices(_platformSI);

            // Assign the different context information to the service implementation making it possible for
            // the service developer to take use of this information
            serviceImplementation.SetContext(requestContext, serviceContext, null, ModelState);
            _logger.LogInformation(" // 404 // All context set. Passed line 316");
            object serviceModel = null;

            if (!string.IsNullOrEmpty(startServiceModel.PrefillKey))
            {
                _form.GetPrefill(
                    startServiceModel.Org,
                    startServiceModel.Service,
                    serviceImplementation.GetServiceModelType(),
                    startServiceModel.ReporteeID,
                    startServiceModel.PrefillKey);
            }

            if (serviceModel == null)
            {
                // If the service model was not loaded from prefill.
                serviceModel = serviceImplementation.CreateNewServiceModel();
            }

            _logger.LogInformation(" // 404 // Set service model. Passed line 333");

            // Assign service model to the implementation
            serviceImplementation.SetServiceModel(serviceModel);
            _logger.LogInformation(" // 404 // Completed assign service model to the implementation");

            // Run Instansiation event
            await serviceImplementation.RunServiceEvent(ServiceEventType.Instantiation);
            _logger.LogInformation(" // 404 // Completed: Run Instansiation event");

            // Run validate Instansiation event where
            await serviceImplementation.RunServiceEvent(ServiceEventType.ValidateInstantiation);
            _logger.LogInformation(" // 404 // Completed:  Run validate Instansiation event where");

            // If ValidateInstansiation event has not added any errors the new form is saved and user is redirercted to the correct
            if (ModelState.IsValid)
            {
                if (serviceContext.WorkFlow.Any() && serviceContext.WorkFlow[0].StepType.Equals(StepType.Lookup))
                {
                    return RedirectToAction("Lookup", new { org = startServiceModel.Org, service = startServiceModel.Service });
                }

                int instanceOwnerId = requestContext.UserContext.ReporteeId;

                // Create a new instance document
                Instance instance = await _instance.InstantiateInstance(startServiceModel, serviceModel, serviceImplementation);
                _logger.LogInformation(" // 404 // Completed: Create a new instance document");

                // Create and store the instance created event
                InstanceEvent instanceEvent = new InstanceEvent
                {
                    AuthenticationLevel = requestContext.UserContext.AuthenticationLevel,
                    EventType = InstanceEventType.Created.ToString(),
                    InstanceId = instance.Id,
                    InstanceOwnerId = instanceOwnerId.ToString(),
                    UserId = requestContext.UserContext.UserId,
                    WorkflowStep = instance.Workflow.CurrentStep
                };

                await _event.SaveInstanceEvent(instanceEvent, startServiceModel.Org, startServiceModel.Service);
                _logger.LogInformation(" // 404 // Completed: Save instance event. ");

                Enum.TryParse<WorkflowStep>(instance.Workflow.CurrentStep, out WorkflowStep currentStep);

                string redirectUrl = _workflowSI.GetUrlForCurrentState(Guid.Parse(instance.Id), startServiceModel.Org, startServiceModel.Service, currentStep);
                _logger.LogInformation($" // 404 // Set redirect url: {redirectUrl} ");
                return Redirect(redirectUrl);
            }

            startServiceModel.ReporteeList = _authorization.GetReporteeList(requestContext.UserContext.UserId)
               .Select(x => new SelectListItem
               {
                   Text = x.ReporteeNumber + " " + x.ReporteeName,
                   Value = x.PartyID.ToString(),
               }).ToList();

            HttpContext.Response.Cookies.Append("altinncorereportee", startServiceModel.ReporteeID.ToString());
<<<<<<< HEAD

=======
            _logger.LogInformation($" // 404 // Setting startService Model view: {startServiceModel} ");
>>>>>>> 12e8c319
            return View(startServiceModel);
        }

        /// <summary>
        /// Get the current state.
        /// </summary>
        /// <param name="org">The Organization code for the service owner.</param>
        /// <param name="service">The service code for the current service.</param>
        /// <param name="instanceId">The instance id.</param>
        /// <param name="reporteeId">The reportee id.</param>
        /// <returns>An api response containing the current ServiceState.</returns>
        [Authorize]
        [HttpGet]
        public IActionResult GetCurrentState(string org, string service, Guid instanceId, int reporteeId)
        {
            return new ObjectResult(_workflowSI.GetCurrentState(instanceId, org, service, reporteeId));
        }

        /// <summary>
        /// Validate the model.
        /// </summary>
        /// <param name="org">the organisation.</param>
        /// <param name="service">the service.</param>
        /// <param name="instanceId">the instance id.</param>
        /// <returns>The api response.</returns>
        public async Task<IActionResult> ModelValidation(string org, string service, Guid instanceId)
        {
            // Dependency Injection: Getting the Service Specific Implementation based on the service parameter data store
            // Will compile code and load DLL in to memory for AltinnCore
            IServiceImplementation serviceImplementation = _execution.GetServiceImplementation(org, service, false);

            // Create and populate the RequestContext object and make it available for the service implementation so
            // service developer can implement logic based on information about the request and the user performing
            // the request
            RequestContext requestContext = RequestHelper.GetRequestContext(Request.Query, instanceId);
            requestContext.UserContext = await _userHelper.GetUserContext(HttpContext);
            requestContext.Reportee = requestContext.UserContext.Reportee;
            requestContext.Form = Request.Form;

            // Get the serviceContext containing all metadata about current service
            ServiceContext serviceContext = _execution.GetServiceContext(org, service, false);

            // Assign the Requestcontext and ViewBag to the serviceImplementation so
            // service developer can use the information in any of the service events that is called
            serviceImplementation.SetContext(requestContext, serviceContext, null, ModelState);

            // Set the platform services to the ServiceImplementation so the AltinnCore service can take
            // use of the plattform services
            serviceImplementation.SetPlatformServices(_platformSI);
            Instance instance = await _instance.GetInstance(service, org, requestContext.UserContext.ReporteeId, instanceId);
            Guid.TryParse(instance.Data.Find(m => m.ElementType == FORM_ID).Id, out Guid dataId);

            // Getting the populated form data from disk
            dynamic serviceModel = _data.GetFormData(
                instanceId,
                serviceImplementation.GetServiceModelType(),
                org,
                service,
                requestContext.UserContext.ReporteeId,
                dataId);

            serviceImplementation.SetServiceModel(serviceModel);

            // Do Model Binding and update form data
            await TryUpdateModelAsync(serviceModel);

            // ServiceEvent : HandleValidationEvent
            // Perform Validation defined by the service developer.
            await serviceImplementation.RunServiceEvent(ServiceEventType.Validation);

            ApiResult apiResult = new ApiResult();
            ModelHelper.MapModelStateToApiResult(ModelState, apiResult, serviceContext);

            if (apiResult.Status.Equals(ApiStatusType.ContainsError))
            {
                Response.StatusCode = 202;
            }
            else
            {
                Response.StatusCode = 200;
            }

            return new ObjectResult(apiResult);
        }

        /// <summary>
        /// Method that receives the form attachment from runtime and saves it to designer disk.
        /// </summary>
        /// <param name="org">The organization for the service</param>
        /// <param name="service">The name of the service</param>
        /// <param name="partyId">The party id of the test user</param>
        /// <param name="instanceId">The instance id</param>
        /// <param name="attachmentType">The attachment type id</param>
        /// <param name="attachmentName">The name of the attachment</param>
        /// <returns>The status of the upload and guid of attachment</returns>
        [HttpPost]
        [Authorize]
        [DisableFormValueModelBinding]
        public async System.Threading.Tasks.Task<IActionResult> SaveFormAttachment(string org, string service, int partyId, Guid instanceId, string attachmentType, string attachmentName)
        {
            Guid guid = await _data.SaveFormAttachment(org, service, partyId, instanceId, attachmentType, attachmentName, Request);

            return Ok(new { id = guid });
        }

        /// <summary>
        /// Method that removes a form attachment from designer disk
        /// </summary>
        /// <param name="org">The organization for the service</param>
        /// <param name="service">The name of the service</param>
        /// <param name="partyId">The party id of the test user</param>
        /// <param name="instanceId">The instance id</param>
        /// <param name="attachmentType">The attachment type id</param>
        /// <param name="attachmentId">The attachment id</param>
        /// <returns>The status of the deletion</returns>
        [HttpPost]
        [Authorize]
        [DisableFormValueModelBinding]
        public IActionResult DeleteFormAttachment(string org, string service, int partyId, Guid instanceId, string attachmentType, string attachmentId)
        {
            _data.DeleteFormAttachment(org, service, partyId, instanceId, attachmentType, attachmentId);
            return Ok();
        }

        /// <summary>
        /// Method that gets metadata on form attachments form designer disk
        /// </summary>
        /// <param name="org">The organization for the service</param>
        /// <param name="service">The name of the service</param>
        /// <param name="partyId">The party id of the test user</param>
        /// <param name="instanceId">The instance id</param>
        /// <returns>A list with attachments metadata ordered by attachmentType</returns>
        [HttpGet]
        [Authorize]
        [DisableFormValueModelBinding]
        public async Task<IActionResult> GetFormAttachments(string org, string service, int partyId, Guid instanceId)
        {
            List<AttachmentList> allAttachments = await _data.GetFormAttachments(org, service, partyId, instanceId);
            return Ok(allAttachments);
        }

        private async Task<RequestContext> PopulateRequestContext(Guid instanceId)
        {
            // Create and populate the RequestContext object and make it available for the service implementation so
            // service developer can implement logic based on information about the request and the user performing
            // the request
            RequestContext requestContext = RequestHelper.GetRequestContext(Request.Query, instanceId);
            requestContext.UserContext = await _userHelper.GetUserContext(HttpContext);
            requestContext.Reportee = requestContext.UserContext.Reportee;
            if (Request.Method.Equals("post"))
            {
                requestContext.Form = Request.Form;
            }

            return requestContext;
        }

        private void PopulateViewBag(string org, string service, Guid instanceId, int? itemId, RequestContext requestContext, ServiceContext serviceContext, IPlatformServices platformServices)
        {
            ViewBag.RequestContext = requestContext;
            ViewBag.ServiceContext = serviceContext;
            ViewBag.Org = org;
            ViewBag.Service = service;
            ViewBag.FormID = instanceId;
            ViewBag.PlatformServices = platformServices;

            if (itemId.HasValue)
            {
                ViewBag.ItemID = itemId.Value;
            }
        }
    }
}<|MERGE_RESOLUTION|>--- conflicted
+++ resolved
@@ -366,12 +366,12 @@
                     InstanceId = instance.Id,
                     InstanceOwnerId = instanceOwnerId.ToString(),
                     UserId = requestContext.UserContext.UserId,
-                    WorkflowStep = instance.CurrentWorkflowStep
+                    WorkflowStep = instance.Workflow.CurrentStep
                 };
 
                 await _event.SaveInstanceEvent(instanceEvent, startServiceModel.Org, startServiceModel.Service);
 
-                Enum.TryParse<WorkflowStep>(instance.CurrentWorkflowStep, out WorkflowStep currentStep);
+                Enum.TryParse<WorkflowStep>(instance.Workflow.CurrentStep, out WorkflowStep currentStep);
 
                 return JsonConvert.SerializeObject(
                     new
@@ -508,11 +508,7 @@
                }).ToList();
 
             HttpContext.Response.Cookies.Append("altinncorereportee", startServiceModel.ReporteeID.ToString());
-<<<<<<< HEAD
-
-=======
             _logger.LogInformation($" // 404 // Setting startService Model view: {startServiceModel} ");
->>>>>>> 12e8c319
             return View(startServiceModel);
         }
 
