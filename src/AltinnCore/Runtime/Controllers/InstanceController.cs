using System.Collections.Generic;
using System.Linq;
using System.Threading.Tasks;
using AltinnCore.Common.Backend;
using AltinnCore.Common.Helpers;
using AltinnCore.Common.Services;
using AltinnCore.Common.Services.Interfaces;
using AltinnCore.ServiceLibrary;
using AltinnCore.ServiceLibrary.Api;
using AltinnCore.ServiceLibrary.Enums;
using AltinnCore.ServiceLibrary.ServiceMetadata;
using Microsoft.AspNetCore.Authorization;
using Microsoft.AspNetCore.Http;
using Microsoft.AspNetCore.Mvc;
using Microsoft.AspNetCore.Mvc.Rendering;
using Microsoft.Extensions.Logging;

namespace AltinnCore.Runtime.Controllers
{
    /// <summary>
    /// This is the controller responsible for handling all runtime service events
    /// </summary>
    public class InstanceController : Controller
    {
        private readonly IRepository _repository;
        private readonly IAuthorization _authorization;
        private readonly IRegister _register;
        private readonly ILogger _logger;
        private readonly IForm _form;
        private readonly IExecution _execution;
        private readonly IArchive _archive;
        private readonly ITestdata _testdata;
        private readonly UserHelper _userHelper;

        /// <summary>
        /// Initializes a new instance of the <see cref="InstanceController"/> class
        /// </summary>
        /// <param name="authorizationService">The authorizationService (set in Startup.cs)</param>
        /// <param name="logger">The logger (set in Startup.cs)</param>
        /// <param name="registerService">The registerService (set in Startup.cs)</param>
        /// <param name="formService">The form</param>
        /// <param name="repositoryService">The repository service (set in Startup.cs)</param>
        /// <param name="viewRepository">The view repository</param>
        /// <param name="serviceExecutionService">The serviceExecutionService (set in Startup.cs)</param>
        /// <param name="profileService">The profileService (set in Startup.cs)</param>
        /// <param name="archiveService">The archive service</param>
        /// <param name="testDataService">the test data service handler</param>
        public InstanceController(
            IAuthorization authorizationService,
            ILogger<InstanceController> logger,
            IRegister registerService,
            IForm formService,
            IRepository repositoryService,
            IExecution serviceExecutionService,
            IProfile profileService,
            IArchive archiveService,
            ITestdata testDataService)
        {
            _authorization = authorizationService;
            _logger = logger;
            _register = registerService;
            _form = formService;
            _repository = repositoryService;
            _execution = serviceExecutionService;
            _userHelper = new UserHelper(profileService, _register);
            _archive = archiveService;
            _testdata = testDataService;
        }

        /// <summary>
        /// Action used for SPA
        /// </summary>
<<<<<<< HEAD
        /// <param name="org"></param>
        /// <param name="service"></param>
        /// <param name="instanceId"></param>
        /// <param name="view"></param>
        /// <param name="itemId"></param>
        /// <returns>The react view or the receipt</returns>
=======
        /// <param name="org">the organisation</param>
        /// <param name="service">the service</param>
        /// <param name="instanceId">the instance id</param>
        /// <param name="view">name of the view</param>
        /// <param name="itemId">the item id</param>
        /// <returns></returns>
>>>>>>> dfbe45b1
        [Authorize(Policy = "InstanceRead")]
        public IActionResult EditSPA(string org, string service, int instanceId, string view, int? itemId)
        {
            // Make sure user cannot edit an archived instance
            RequestContext requestContext = RequestHelper.GetRequestContext(Request.Query, instanceId);
            requestContext.UserContext = _userHelper.GetUserContext(HttpContext);
            requestContext.Reportee = requestContext.UserContext.Reportee;
            List<ServiceInstance> formInstances = _testdata.GetFormInstances(requestContext.Reportee.PartyId, org, service);
            if (formInstances.FirstOrDefault(i => i.ServiceInstanceID == instanceId && i.IsArchived) != null)
            {
                return RedirectToAction("Receipt", new { org, service, instanceId });
            }

            // TODO Add info for REACT app.
            return View();
        }

        /// <summary>
        /// Action where user can send in reporting service
        /// </summary>
        /// <param name="org">The Organization code for the service owner</param>
        /// <param name="service">The service code for the current service</param>
        /// <param name="instanceId">The instanceId</param>
        /// <returns>Returns the Complete and send in View</returns>
        [Authorize]
        [HttpGet]
        public async Task<IActionResult> CompleteAndSendIn(string org, string service, int instanceId)
        {
            // Dependency Injection: Getting the Service Specific Implementation based on the service parameter data store
            // Will compile code and load DLL in to memory for AltinnCore
            IServiceImplementation serviceImplementation = _execution.GetServiceImplementation(org, service);

            // Create and populate the RequestContext object and make it available for the service implementation so
            // service developer can implement logic based on information about the request and the user performing
            // the request
            RequestContext requestContext = RequestHelper.GetRequestContext(Request.Query, instanceId);
            requestContext.UserContext = _userHelper.GetUserContext(HttpContext);
            requestContext.Reportee = requestContext.UserContext.Reportee;

            // Get the serviceContext containing all metadata about current service
            ServiceContext serviceContext = _execution.GetServiceContext(org, service);

            PlatformServices platformServices = new PlatformServices(_authorization, _repository, _execution, org, service);
            serviceImplementation.SetPlatformServices(platformServices);

            // Assign data to the ViewBag so it is available to the service views or service implementation
            PopulateViewBag(org, service, instanceId, 0, requestContext, serviceContext, platformServices);

            // Identify the correct view
            // Getting the Form Data from database
            object serviceModel = _form.GetFormModel(instanceId, serviceImplementation.GetServiceModelType(), org, service, requestContext.UserContext.ReporteeId);
            serviceImplementation.SetServiceModel(serviceModel);
            serviceImplementation.SetContext(requestContext, ViewBag, serviceContext, null, ModelState);

            ViewBag.FormID = instanceId;
            ViewBag.ServiceContext = serviceContext;

            await serviceImplementation.RunServiceEvent(ServiceEventType.Validation);
            return View();
        }

        /// <summary>
        /// This is the HttpPost version of the CompleteAndSendIn operation that
        /// is triggered when user press the send in option
        /// </summary>
        /// <param name="org">The Organization code for the service owner</param>
        /// <param name="service">The service code for the current service</param>
        /// <param name="instanceId">The instanceId</param>
        /// <param name="view">The ViewName</param>
        /// <returns>Redirect user to the receipt page</returns>
        [Authorize]
        [HttpPost]
        public async Task<IActionResult> CompleteAndSendIn(string org, string service, int instanceId, string view)
        {
            // Dependency Injection: Getting the Service Specific Implementation based on the service parameter data store
            // Will compile code and load DLL in to memory for AltinnCore
            IServiceImplementation serviceImplementation = _execution.GetServiceImplementation(org, service);

            // Get the serviceContext containing all metadata about current service
            ServiceContext serviceContext = _execution.GetServiceContext(org, service);

            // Create and populate the RequestContext object and make it available for the service implementation so
            // service developer can implement logic based on information about the request and the user performing
            // the request
            RequestContext requestContext = PopulateRequestContext(instanceId);

            PlatformServices platformServices = new PlatformServices(_authorization, _repository, _execution, org, service);
            serviceImplementation.SetPlatformServices(platformServices);

            // Assign data to the ViewBag so it is available to the service views or service implementation
            PopulateViewBag(org, service, instanceId, 0, requestContext, serviceContext, platformServices);

            // Getting the Form Data from database
            object serviceModel = _form.GetFormModel(instanceId, serviceImplementation.GetServiceModelType(), org, service, requestContext.UserContext.ReporteeId);
            serviceImplementation.SetServiceModel(serviceModel);

            ViewBag.FormID = instanceId;
            ViewBag.ServiceContext = serviceContext;

            serviceImplementation.SetContext(requestContext, ViewBag, serviceContext, null, ModelState);
            await serviceImplementation.RunServiceEvent(ServiceEventType.Validation);

            if (ModelState.IsValid)
            {
                _archive.ArchiveServiceModel(serviceModel, instanceId, serviceImplementation.GetServiceModelType(), org, service, requestContext.UserContext.ReporteeId);

                return RedirectToAction("Receipt", new { org, service, instanceId });
            }

            return View();
        }

        /// <summary>
        /// Action method to present
        /// </summary>
        /// <param name="org">The Organization code for the service owner</param>
        /// <param name="service">The service code for the current service</param>
        /// <param name="instanceId">The instanceId</param>
        /// <returns>The receipt view</returns>
        public IActionResult Receipt(string org, string service, int instanceId)
        {
            // Dependency Injection: Getting the Service Specific Implementation based on the service parameter data store
            // Will compile code and load DLL in to memory for AltinnCore
            IServiceImplementation serviceImplementation = _execution.GetServiceImplementation(org, service);

            // Get the serviceContext containing all metadata about current service
            ServiceContext serviceContext = _execution.GetServiceContext(org, service);

            // Create and populate the RequestContext object and make it available for the service implementation so
            // service developer can implement logic based on information about the request and the user performing
            // the request
            RequestContext requestContext = RequestHelper.GetRequestContext(Request.Query, instanceId);
            requestContext.UserContext = _userHelper.GetUserContext(HttpContext);
            requestContext.Reportee = requestContext.UserContext.Reportee;

            PlatformServices platformServices = new PlatformServices(_authorization, _repository, _execution, org, service);
            serviceImplementation.SetPlatformServices(platformServices);

            // Assign data to the ViewBag so it is available to the service views or service implementation
            PopulateViewBag(org, service, instanceId, 0, requestContext, serviceContext, platformServices);

            object serviceModel = _archive.GetArchivedServiceModel(instanceId, serviceImplementation.GetServiceModelType(), org, service, requestContext.Reportee.PartyId);
            List<ServiceInstance> formInstances = _testdata.GetFormInstances(requestContext.Reportee.PartyId, org, service);
            ViewBag.ServiceInstance = formInstances.Find(i => i.ServiceInstanceID == instanceId);

            return View();
        }

        /// <summary>
        /// The start Service operation used to start services
        /// </summary>
        /// <param name="org">The Organization code for the service owner</param>
        /// <param name="service">The service code for the current service</param>
        /// <returns>The start service View</returns>
        [Authorize]
        public IActionResult StartService(string org, string service)
        {
            UserContext userContext = _userHelper.GetUserContext(HttpContext);
            var startServiceModel = new StartServiceModel
            {
                ReporteeList = _authorization
                    .GetReporteeList(userContext.UserId)
                    .Select(x => new SelectListItem
                    {
                        Text = x.ReporteeNumber + " " + x.ReporteeName,
                        Value = x.PartyID.ToString(),
                    })
                    .ToList(),
                ServiceID = org + "_" + service,
            };
            return View(startServiceModel);
        }

        /// <summary>
        /// This is the post operation for the start service
        /// </summary>
        /// <param name="startServiceModel">The start service model</param>
        /// <returns>Redirects to the new instance of a service or lookup service view</returns>
        [Authorize]
        [HttpPost]
        public async Task<IActionResult> StartService(StartServiceModel startServiceModel)
        {
            // Dependency Injection: Getting the Service Specific Implementation based on the service parameter data store
            // Will compile code and load DLL in to memory for AltinnCore
            IServiceImplementation serviceImplementation = _execution.GetServiceImplementation(startServiceModel.Org, startServiceModel.Service);

            // Get the service context containing metadata about the service
            ServiceContext serviceContext = _execution.GetServiceContext(startServiceModel.Org, startServiceModel.Service);

            // Create and populate the RequestContext object and make it available for the service implementation so
            // service developer can implement logic based on information about the request and the user performing
            // the request
            RequestContext requestContext = RequestHelper.GetRequestContext(Request.Query, 0);
            requestContext.UserContext = _userHelper.GetUserContext(HttpContext);

            // Populate the reportee information
            requestContext.UserContext.Reportee = _register.GetParty(startServiceModel.ReporteeID);
            requestContext.Reportee = requestContext.UserContext.Reportee;

            // Create platform service and assign to service implementation making it possible for the service implementation
            // to use plattform services. Also make it available in ViewBag so it can be used from Views
            PlatformServices platformServices = new PlatformServices(_authorization, _repository, _execution, startServiceModel.Org, startServiceModel.Service);
            serviceImplementation.SetPlatformServices(platformServices);
            ViewBag.PlatformServices = platformServices;

            // Assign the different context information to the service implementation making it possible for
            // the service developer to take use of this information
            serviceImplementation.SetContext(requestContext, ViewBag, serviceContext, null, ModelState);

            object serviceModel = null;

            if (!string.IsNullOrEmpty(startServiceModel.PrefillKey))
            {
                _form.GetPrefill(
                    startServiceModel.Org,
                    startServiceModel.Service,
                    serviceImplementation.GetServiceModelType(),
                    startServiceModel.ReporteeID,
                    startServiceModel.PrefillKey);
            }

            if (serviceModel == null)
            {
                // If the service model was not loaded from prefill.
                serviceModel = serviceImplementation.CreateNewServiceModel();
            }

            // Assign service model to the implementation
            serviceImplementation.SetServiceModel(serviceModel);

            // Run Instansiation event
            await serviceImplementation.RunServiceEvent(ServiceEventType.Instantiation);

            // Run validate Instansiation event where
            await serviceImplementation.RunServiceEvent(ServiceEventType.ValidateInstantiation);

            // If ValidateInstansiation event has not added any errors the new form is saved and user is redirercted to the correct
            if (ModelState.IsValid)
            {
                if (serviceContext.WorkFlow.Any() && serviceContext.WorkFlow[0].StepType.Equals(StepType.Lookup))
                {
                    return RedirectToAction("Lookup", new { org = startServiceModel.Org, service = startServiceModel.Service });
                }

                // Create a new instance Id
                int formID = _execution.GetNewServiceInstanceID(startServiceModel.Org, startServiceModel.Service);

                _form.SaveFormModel(
                    serviceModel,
                    formID,
                    serviceImplementation.GetServiceModelType(),
                    startServiceModel.Org,
                    startServiceModel.Service,
                    requestContext.UserContext.ReporteeId);

                return Redirect($"/runtime/{startServiceModel.Org}/{startServiceModel.Service}/{formID}/#Preview");
            }

            startServiceModel.ReporteeList = _authorization.GetReporteeList(requestContext.UserContext.UserId)
               .Select(x => new SelectListItem
               {
                   Text = x.ReporteeNumber + " " + x.ReporteeName,
                   Value = x.PartyID.ToString(),
               }).ToList();

            HttpContext.Response.Cookies.Append("altinncorereportee", startServiceModel.ReporteeID.ToString());
            return View(startServiceModel);
        }

        /// <summary>
        /// validate the model
        /// </summary>
<<<<<<< HEAD
        /// <param name="org"></param>
        /// <param name="service"></param>
        /// <param name="instanceId"></param>
        /// <returns>The api response</returns>
=======
        /// <param name="org">the organisation</param>
        /// <param name="service">the service</param>
        /// <param name="instanceId">the instance id</param>
        /// <returns></returns>
>>>>>>> dfbe45b1
        public async Task<IActionResult> ModelValidation(string org, string service, int instanceId)
        {
            // Dependency Injection: Getting the Service Specific Implementation based on the service parameter data store
            // Will compile code and load DLL in to memory for AltinnCore
            IServiceImplementation serviceImplementation = _execution.GetServiceImplementation(org, service);

            // Create and populate the RequestContext object and make it available for the service implementation so
            // service developer can implement logic based on information about the request and the user performing
            // the request
            RequestContext requestContext = RequestHelper.GetRequestContext(Request.Query, instanceId);
            requestContext.UserContext = _userHelper.GetUserContext(HttpContext);
            requestContext.Reportee = requestContext.UserContext.Reportee;
            requestContext.Form = Request.Form;

            // Get the serviceContext containing all metadata about current service
            ServiceContext serviceContext = _execution.GetServiceContext(org, service);

            // Assign the Requestcontext and ViewBag to the serviceImplementation so
            // service developer can use the information in any of the service events that is called
            serviceImplementation.SetContext(requestContext, ViewBag, serviceContext, null, ModelState);

            // Set the platform services to the ServiceImplementation so the AltinnCore service can take
            // use of the plattform services
            PlatformServices platformServices = new PlatformServices(_authorization, _repository, _execution, org, service);
            serviceImplementation.SetPlatformServices(platformServices);

            ViewBag.PlatformServices = platformServices;

            // Getting the populated form data from database
            dynamic serviceModel = _form.GetFormModel(
                instanceId,
                serviceImplementation.GetServiceModelType(),
                org,
                service,
                requestContext.UserContext.ReporteeId);

            serviceImplementation.SetServiceModel(serviceModel);

            // Do Model Binding and update form data
            await TryUpdateModelAsync(serviceModel);

            // ServiceEvent : HandleValidationEvent
            // Perform Validation defined by the service developer.
            await serviceImplementation.RunServiceEvent(ServiceEventType.Validation);

            ApiResult apiResult = new ApiResult();
            ModelHelper.MapModelStateToApiResult(ModelState, apiResult, serviceContext);

            if (apiResult.Status.Equals(ApiStatusType.ContainsError))
            {
                Response.StatusCode = 202;
            }
            else
            {
                Response.StatusCode = 200;
            }

            return new ObjectResult(apiResult);
        }

        private RequestContext PopulateRequestContext(int instanceId)
        {
            // Create and populate the RequestContext object and make it available for the service implementation so
            // service developer can implement logic based on information about the request and the user performing
            // the request
            RequestContext requestContext = RequestHelper.GetRequestContext(Request.Query, instanceId);
            requestContext.UserContext = _userHelper.GetUserContext(HttpContext);
            requestContext.Reportee = requestContext.UserContext.Reportee;
            if (Request.Method.Equals("post"))
            {
                requestContext.Form = Request.Form;
            }

            return requestContext;
        }

        private void PopulateViewBag(string org, string service, int instanceId, int? itemId, RequestContext requestContext, ServiceContext serviceContext, PlatformServices platformServices)
        {
            ViewBag.RequestContext = requestContext;
            ViewBag.ServiceContext = serviceContext;
            ViewBag.Org = org;
            ViewBag.Service = service;
            ViewBag.FormID = instanceId;
            ViewBag.PlatformServices = platformServices;

            if (itemId.HasValue)
            {
                ViewBag.ItemID = itemId.Value;
            }
        }
    }
}<|MERGE_RESOLUTION|>--- conflicted
+++ resolved
@@ -70,21 +70,12 @@
         /// <summary>
         /// Action used for SPA
         /// </summary>
-<<<<<<< HEAD
-        /// <param name="org"></param>
-        /// <param name="service"></param>
-        /// <param name="instanceId"></param>
-        /// <param name="view"></param>
-        /// <param name="itemId"></param>
-        /// <returns>The react view or the receipt</returns>
-=======
         /// <param name="org">the organisation</param>
         /// <param name="service">the service</param>
         /// <param name="instanceId">the instance id</param>
         /// <param name="view">name of the view</param>
         /// <param name="itemId">the item id</param>
-        /// <returns></returns>
->>>>>>> dfbe45b1
+        /// <returns>The react view or the receipt</returns>
         [Authorize(Policy = "InstanceRead")]
         public IActionResult EditSPA(string org, string service, int instanceId, string view, int? itemId)
         {
@@ -357,17 +348,10 @@
         /// <summary>
         /// validate the model
         /// </summary>
-<<<<<<< HEAD
-        /// <param name="org"></param>
-        /// <param name="service"></param>
-        /// <param name="instanceId"></param>
-        /// <returns>The api response</returns>
-=======
         /// <param name="org">the organisation</param>
         /// <param name="service">the service</param>
         /// <param name="instanceId">the instance id</param>
-        /// <returns></returns>
->>>>>>> dfbe45b1
+        /// <returns>The api response</returns>
         public async Task<IActionResult> ModelValidation(string org, string service, int instanceId)
         {
             // Dependency Injection: Getting the Service Specific Implementation based on the service parameter data store
