using System;
using System.Collections.Generic;
using System.Linq;
using System.Threading.Tasks;
using Altinn.Platform.Storage.Models;
using AltinnCore.Common.Attributes;
using AltinnCore.Common.Configuration;
using AltinnCore.Common.Helpers;
using AltinnCore.Common.Models;
using AltinnCore.Common.Services.Interfaces;
using AltinnCore.ServiceLibrary.Api;
using AltinnCore.ServiceLibrary.Enums;
using AltinnCore.ServiceLibrary.Models;
using AltinnCore.ServiceLibrary.Models.Workflow;
using AltinnCore.ServiceLibrary.Services.Interfaces;
using Common.Helpers;
using Microsoft.AspNetCore.Authorization;
using Microsoft.AspNetCore.Http;
using Microsoft.AspNetCore.Mvc;
using Microsoft.AspNetCore.Mvc.Rendering;
using Microsoft.Extensions.Logging;
using Microsoft.Extensions.Options;
using Newtonsoft.Json;
<<<<<<< HEAD
using Newtonsoft.Json.Linq;
=======
using Storage.Interface.Enums;
>>>>>>> 841e3cf3

namespace AltinnCore.Runtime.Controllers
{
    /// <summary>
    /// This is the controller responsible for handling all runtime service events
    /// </summary>
    public class InstanceController : Controller
    {
        private readonly IRepository _repository;
        private readonly IApplication _application;
        private readonly IAuthorization _authorization;
        private readonly IRegister _register;
        private readonly IProfile _profile;
        private readonly IER _er;
        private readonly ILogger _logger;
        private readonly IForm _form;
        private readonly IExecution _execution;
        private readonly IArchive _archive;
        private readonly ITestdata _testdata;
        private readonly UserHelper _userHelper;
        private readonly IHttpContextAccessor _httpContextAccessor;
        private readonly IWorkflow _workflowSI;
        private readonly IInstance _instance;
        private readonly IInstanceEvent _event;
        private readonly IPlatformServices _platformSI;
        private readonly IData _data;
        private readonly IPrefill _prefill;
        private readonly ServiceRepositorySettings _settings;
        private readonly GeneralSettings _generalSettings;

        private const string FORM_ID = "default";
        private const long REQUEST_SIZE_LIMIT = 2000 * 1024 * 1024;

        /// <summary>
        /// Initializes a new instance of the <see cref="InstanceController"/> class
        /// </summary>
        /// <param name="authorizationService">The authorizationService (set in Startup.cs)</param>
        /// <param name="logger">The logger (set in Startup.cs)</param>
        /// <param name="profileService">The profile service (set in Startup.cs)</param>
        /// <param name="registerService">The registerService (set in Startup.cs)</param>
        /// <param name="erService">The erService (set in Startup.cs)</param>
        /// <param name="formService">The form</param>
        /// <param name="repositoryService">The repository service (set in Startup.cs)</param>
        /// <param name="serviceExecutionService">The serviceExecutionService (set in Startup.cs)</param>
        /// <param name="archiveService">The archive service</param>
        /// <param name="httpContextAccessor">The http context accessor</param>
        /// <param name="testDataService">the test data service handler</param>
        /// <param name="workflowSI">the workflow service handler</param>
        /// <param name="instanceSI">the instance service handler</param>
        /// <param name="eventSI">the instance event service handler</param>
        /// <param name="platformSI">the platform service handler</param>
        /// <param name="dataSI">the data service handler</param>
<<<<<<< HEAD
        /// <param name="prefill">The prefill service handler</param>
=======
        /// <param name="application">the application service handler</param>
>>>>>>> 841e3cf3
        /// <param name="repositorySettings">the repository settings</param>
        /// <param name="generalSettings">the general settings</param>
        public InstanceController(
            IAuthorization authorizationService,
            ILogger<InstanceController> logger,
            IProfile profileService,
            IRegister registerService,
            IER erService,
            IForm formService,
            IRepository repositoryService,
            IExecution serviceExecutionService,
            IArchive archiveService,
            ITestdata testDataService,
            IHttpContextAccessor httpContextAccessor,
            IWorkflow workflowSI,
            IInstance instanceSI,
            IInstanceEvent eventSI,
            IPlatformServices platformSI,
            IData dataSI,
<<<<<<< HEAD
            IPrefill prefill,
=======
            IApplication application,
>>>>>>> 841e3cf3
            IOptions<ServiceRepositorySettings> repositorySettings,
            IOptions<GeneralSettings> generalSettings)
        {
            _authorization = authorizationService;
            _logger = logger;
            _profile = profileService;
            _register = registerService;
            _er = erService;
            _form = formService;
            _repository = repositoryService;
            _execution = serviceExecutionService;
            _userHelper = new UserHelper(profileService, _register, generalSettings);
            _archive = archiveService;
            _testdata = testDataService;
            _httpContextAccessor = httpContextAccessor;
            _workflowSI = workflowSI;
            _instance = instanceSI;
            _event = eventSI;
            _platformSI = platformSI;
            _data = dataSI;
<<<<<<< HEAD
            _prefill = prefill;
=======
            _application = application;
>>>>>>> 841e3cf3
            _settings = repositorySettings.Value;
            _generalSettings = generalSettings.Value;
        }

        /// <summary>
        /// Action used for SPA
        /// </summary>
        /// <param name="org">the organisation</param>
        /// <param name="service">the service</param>
        /// <param name="instanceGuid">the instance guid</param>
        /// <param name="view">name of the view</param>
        /// <param name="itemId">the item id</param>
        /// <returns>The react view or the receipt</returns>
        [Authorize]
        public async Task<IActionResult> EditSPA(string org, string service, Guid instanceGuid, string view, int? itemId)
        {
            ViewBag.Org = org;
            ViewBag.App = service;

            // TODO Add info for REACT app.
            return View();
        }

        /// <summary>
        /// This is the HttpPost version of the CompleteAndSendIn operation that
        /// is triggered when user press the send in option.
        /// </summary>
        /// <param name="org">The Organization code for the service owner.</param>
        /// <param name="service">The service code for the current service.</param>
        /// <param name="partyId">The partyId.</param>
        /// <param name="instanceGuid">The instanceGuid.</param>
        /// <param name="view">The ViewName.</param>
        /// <returns>Redirect user to the receipt page.</returns>
        [Authorize]
        [HttpPost]
        public async Task<IActionResult> CompleteAndSendIn(string org, string service, int partyId, Guid instanceGuid, string view)
        {
            // Dependency Injection: Getting the Service Specific Implementation based on the service parameter data store
            // Will compile code and load DLL in to memory for AltinnCore
            IServiceImplementation serviceImplementation = _execution.GetServiceImplementation(org, service, false);

            // Get the serviceContext containing all metadata about current service
            ServiceContext serviceContext = _execution.GetServiceContext(org, service, false);

            // Create and populate the RequestContext object and make it available for the service implementation so
            // service developer can implement logic based on information about the request and the user performing
            // the request
            RequestContext requestContext = await PopulateRequestContext(instanceGuid);

            serviceImplementation.SetPlatformServices(_platformSI);

            // Assign data to the ViewBag so it is available to the service views or service implementation
            PopulateViewBag(org, service, instanceGuid, 0, requestContext, serviceContext, _platformSI);

            // Getting the Form Data
            Instance instance = await _instance.GetInstance(service, org, requestContext.UserContext.PartyId, instanceGuid);
            Guid.TryParse(instance.Data.Find(m => m.ElementType == FORM_ID).Id, out Guid dataId);
            object serviceModel = _data.GetFormData(instanceGuid, serviceImplementation.GetServiceModelType(), org, service, requestContext.UserContext.PartyId, dataId);
            serviceImplementation.SetServiceModel(serviceModel);

            ViewBag.FormID = instanceGuid;
            ViewBag.ServiceContext = serviceContext;

            serviceImplementation.SetContext(requestContext, serviceContext, null, ModelState);
            await serviceImplementation.RunServiceEvent(ServiceEventType.Validation);

            ApiResult apiResult = new ApiResult();
            if (ModelState.IsValid)
            {
                ServiceState currentState = _workflowSI.MoveServiceForwardInWorkflow(instanceGuid, org, service, requestContext.UserContext.PartyId);

                if (currentState.State == WorkflowStep.Archived)
                {
                    Instance archivedInstance = await _instance.ArchiveInstance(serviceModel, serviceImplementation.GetServiceModelType(), service, org, requestContext.UserContext.PartyId, instanceGuid);
                    apiResult.NextState = currentState.State;
                    apiResult.Instance = archivedInstance;
                }

                // Create and store the instance submitted event
                InstanceEvent instanceEvent = new InstanceEvent
                {
                    AuthenticationLevel = requestContext.UserContext.AuthenticationLevel,
                    EventType = InstanceEventType.Submited.ToString(),
                    InstanceId = instance.Id,
                    InstanceOwnerId = instance.InstanceOwnerId.ToString(),
                    UserId = requestContext.UserContext.UserId,
                    WorkflowStep = instance.Process.CurrentTask.ProcessElementId,
                };

                await _event.SaveInstanceEvent(instanceEvent, org, service);
            }

            ModelHelper.MapModelStateToApiResult(ModelState, apiResult, serviceContext);

            if (apiResult.Status.Equals(ApiStatusType.ContainsError))
            {
                Response.StatusCode = 202;
            }
            else
            {
                Response.StatusCode = 200;
            }

            return new ObjectResult(apiResult);
        }

        /// <summary>
        /// Action method to present.
        /// </summary>
        /// <param name="org">The Organization code for the service owner.</param>
        /// <param name="service">The service code for the current service.</param>
        /// <param name="partyId">The partyId.</param>
        /// <param name="instanceGuid">The instanceGuid.</param>
        /// <returns>The receipt view.</returns>
        public async Task<IActionResult> Receipt(string org, string service, int partyId, Guid instanceGuid)
        {
            // Dependency Injection: Getting the Service Specific Implementation based on the service parameter data store
            // Will compile code and load DLL in to memory for AltinnCore
            IServiceImplementation serviceImplementation = _execution.GetServiceImplementation(org, service, false);

            // Get the serviceContext containing all metadata about current service
            ServiceContext serviceContext = _execution.GetServiceContext(org, service, false);

            // Create and populate the RequestContext object and make it available for the service implementation so
            // service developer can implement logic based on information about the request and the user performing
            // the request
            RequestContext requestContext = RequestHelper.GetRequestContext(Request.Query, instanceGuid);
            requestContext.UserContext = await _userHelper.GetUserContext(HttpContext);
            requestContext.Party = requestContext.UserContext.Party;

            serviceImplementation.SetPlatformServices(_platformSI);

            // Assign data to the ViewBag so it is available to the service views or service implementation
            PopulateViewBag(org, service, instanceGuid, 0, requestContext, serviceContext, _platformSI);

            object serviceModel = _archive.GetArchivedServiceModel(instanceGuid, serviceImplementation.GetServiceModelType(), org, service, requestContext.Party.PartyId);
            List<ServiceInstance> formInstances = _testdata.GetFormInstances(requestContext.Party.PartyId, org, service);
            string properInstanceId = $"{requestContext.Party}/{instanceGuid}";

            ViewBag.ServiceInstance = formInstances.Find(i => i.ServiceInstanceID == properInstanceId);

            return View();
        }

        /// <summary>
        /// The start Service operation used to start services.
        /// </summary>
        /// <param name="org">The Organization code for the service owner.</param>
        /// <param name="service">The service code for the current service.</param>
        /// <returns>The start service View.</returns>
        [Authorize]
        public async Task<IActionResult> StartService(string org, string service)
        {
            UserContext userContext = await _userHelper.GetUserContext(HttpContext);
            var startServiceModel = new StartServiceModel
            {
                PartyList = _authorization
                    .GetPartyList(userContext.UserId)
                    .Select(x => new SelectListItem
                    {
                        Text = (x.PartyTypeName == PartyType.Person) ? x.SSN + " " + x.Name : x.OrgNumber + " " + x.Name,
                        Value = x.PartyId.ToString(),
                    })
                    .ToList(),
                ServiceID = org + "_" + service,
            };
            return View(startServiceModel);
        }

        /// <summary>
        /// This is the post operation to instantiate an instance
        /// </summary>
        /// <param name="startServiceModel">The start service model.</param>
        /// <returns>JSON Object with the instance ID</returns>
        [Authorize]
        [HttpPost]
        public async Task<dynamic> InstantiateApp(StartServiceModel startServiceModel)
        {
            // Dependency Injection: Getting the Service Specific Implementation based on the service parameter data store
            // Will compile code and load DLL in to memory for AltinnCore
            bool startService = true;
            IServiceImplementation serviceImplementation = _execution.GetServiceImplementation(startServiceModel.Org, startServiceModel.Service, startService);

            // Get the service context containing metadata about the service
            ServiceContext serviceContext = _execution.GetServiceContext(startServiceModel.Org, startServiceModel.Service, startService);

            // Create and populate the RequestContext object and make it available for the service implementation so
            // service developer can implement logic based on information about the request and the user performing
            // the request
            RequestContext requestContext = RequestHelper.GetRequestContext(Request.Query, Guid.Empty);
            requestContext.UserContext = await _userHelper.GetUserContext(HttpContext);

            // Populate the reportee information
            requestContext.UserContext.Party = await _register.GetParty(startServiceModel.PartyId);
            requestContext.Party = requestContext.UserContext.Party;

            // Checks if the reportee is allowed to instantiate the application
            Application application = await _application.GetApplication(startServiceModel.Org, startServiceModel.Service);
            if (application == null || (application != null && !InstantiationHelper.IsPartyAllowedToInstantiate(requestContext.UserContext.Party, application.PartyTypesAllowed)))
            {
                 return new StatusCodeResult(403);
            }

            // Create platform service and assign to service implementation making it possible for the service implementation
            // to use plattform services. Also make it available in ViewBag so it can be used from Views
            serviceImplementation.SetPlatformServices(_platformSI);

            // Assign the different context information to the service implementation making it possible for
            // the service developer to take use of this information
            serviceImplementation.SetContext(requestContext, serviceContext, null, ModelState);

            object serviceModel = null;

            if (!string.IsNullOrEmpty(startServiceModel.PrefillKey))
            {
                _form.GetPrefill(
                    startServiceModel.Org,
                    startServiceModel.Service,
                    serviceImplementation.GetServiceModelType(),
                    startServiceModel.PartyId,
                    startServiceModel.PrefillKey);
            }

            if (serviceModel == null)
            {
                // If the service model was not loaded from prefill.
                serviceModel = serviceImplementation.CreateNewServiceModel();
            }

            // Assign service model to the implementation
            serviceImplementation.SetServiceModel(serviceModel);

            // Run prefill
            PrefillContext prefillContext = new PrefillContext
            {
                OrgNumber = requestContext.UserContext.Party.Organization?.OrgNumber,
                SSN = requestContext.UserContext.Party.Person?.SSN,
                UserId = requestContext.UserContext.UserId
            };
            string prefillConfiguration = _repository.GetJsonFile(startServiceModel.Org, startServiceModel.Service, "prefill.json");
            await _prefill.PrefillDataModel(prefillConfiguration, _register, _profile, prefillContext, serviceModel);

            // Run Instansiation event
            await serviceImplementation.RunServiceEvent(ServiceEventType.Instantiation);

            // Run validate Instansiation event where
            await serviceImplementation.RunServiceEvent(ServiceEventType.ValidateInstantiation);

            // If ValidateInstansiation event has not added any errors the new form is saved and user is redirercted to the correct
            if (ModelState.IsValid)
            {
                if (serviceContext.WorkFlow.Any() && serviceContext.WorkFlow[0].StepType.Equals(StepType.Lookup))
                {
                    return JsonConvert.SerializeObject(
                        new
                        {
                            org = startServiceModel.Org,
                            service = startServiceModel.Service
                        });
                }

                int instanceOwnerId = requestContext.UserContext.PartyId;

                // Create a new instance document
                Instance instance = await _instance.InstantiateInstance(startServiceModel, serviceModel, serviceImplementation);

                // Create and store the instance created event
                InstanceEvent instanceEvent = new InstanceEvent
                {
                    AuthenticationLevel = requestContext.UserContext.AuthenticationLevel,
                    EventType = InstanceEventType.Created.ToString(),
                    InstanceId = instance.Id,
                    InstanceOwnerId = instanceOwnerId.ToString(),
                    UserId = requestContext.UserContext.UserId,
                    WorkflowStep = instance.Process.CurrentTask.ProcessElementId,
                };

                await _event.SaveInstanceEvent(instanceEvent, startServiceModel.Org, startServiceModel.Service);

                Enum.TryParse<WorkflowStep>(instance.Process.CurrentTask.ProcessElementId, out WorkflowStep currentStep);

                return JsonConvert.SerializeObject(
                    new
                    {
                        instanceId = instance.Id,
                    });
            }

            startServiceModel.PartyList = _authorization.GetPartyList(requestContext.UserContext.UserId)
               .Select(x => new SelectListItem
               {
                   Text = (x.PartyTypeName == PartyType.Person) ? x.SSN + " " + x.Name : x.OrgNumber + " " + x.Name,
                   Value = x.PartyId.ToString(),
               }).ToList();

            HttpContext.Response.Cookies.Append(_generalSettings.GetAltinnPartyCookieName, startServiceModel.PartyId.ToString());

            return JsonConvert.SerializeObject(
                new
                {
                    redirectUrl = View(startServiceModel),
                });
        }

        /// <summary>
        /// This is the post operation for the start service.
        /// </summary>
        /// <param name="startServiceModel">The start service model.</param>
        /// <returns>Redirects to the new instance of a service or lookup service view.</returns>
        [Authorize]
        [HttpPost]
        public async Task<IActionResult> StartService(StartServiceModel startServiceModel)
        {
            // Dependency Injection: Getting the Service Specific Implementation based on the service parameter data store
            // Will compile code and load DLL in to memory for AltinnCore
            bool startService = true;
            IServiceImplementation serviceImplementation = _execution.GetServiceImplementation(startServiceModel.Org, startServiceModel.Service, startService);

            // Get the service context containing metadata about the service
            ServiceContext serviceContext = _execution.GetServiceContext(startServiceModel.Org, startServiceModel.Service, startService);

            // Create and populate the RequestContext object and make it available for the service implementation so
            // service developer can implement logic based on information about the request and the user performing
            // the request
            RequestContext requestContext = RequestHelper.GetRequestContext(Request.Query, Guid.Empty);
            requestContext.UserContext = await _userHelper.GetUserContext(HttpContext);

            // Populate the reportee information
            requestContext.UserContext.Party = await _register.GetParty(startServiceModel.PartyId);
            requestContext.Party = requestContext.UserContext.Party;

            // Create platform service and assign to service implementation making it possible for the service implementation
            // to use plattform services. Also make it available in ViewBag so it can be used from Views
            serviceImplementation.SetPlatformServices(_platformSI);

            // Assign the different context information to the service implementation making it possible for
            // the service developer to take use of this information
            serviceImplementation.SetContext(requestContext, serviceContext, null, ModelState);

            object serviceModel = null;

            if (!string.IsNullOrEmpty(startServiceModel.PrefillKey))
            {
                _form.GetPrefill(
                    startServiceModel.Org,
                    startServiceModel.Service,
                    serviceImplementation.GetServiceModelType(),
                    startServiceModel.PartyId,
                    startServiceModel.PrefillKey);
            }

            if (serviceModel == null)
            {
                // If the service model was not loaded from prefill.
                serviceModel = serviceImplementation.CreateNewServiceModel();
            }

            // Assign service model to the implementation
            serviceImplementation.SetServiceModel(serviceModel);

            // Run Instansiation event
            await serviceImplementation.RunServiceEvent(ServiceEventType.Instantiation);

            // Run validate Instansiation event where
            await serviceImplementation.RunServiceEvent(ServiceEventType.ValidateInstantiation);

            // If ValidateInstansiation event has not added any errors the new form is saved and user is redirercted to the correct
            if (ModelState.IsValid)
            {
                if (serviceContext.WorkFlow.Any() && serviceContext.WorkFlow[0].StepType.Equals(StepType.Lookup))
                {
                    return RedirectToAction("Lookup", new { org = startServiceModel.Org, service = startServiceModel.Service });
                }

                int instanceOwnerId = requestContext.UserContext.PartyId;

                // Create a new instance document
                Instance instance = await _instance.InstantiateInstance(startServiceModel, serviceModel, serviceImplementation);

                // Create and store the instance created event
                InstanceEvent instanceEvent = new InstanceEvent
                {
                    AuthenticationLevel = requestContext.UserContext.AuthenticationLevel,
                    EventType = InstanceEventType.Created.ToString(),
                    InstanceId = instance.Id,
                    InstanceOwnerId = instanceOwnerId.ToString(),
                    UserId = requestContext.UserContext.UserId,
                    WorkflowStep = instance.Process.CurrentTask.ProcessElementId,
                };

                await _event.SaveInstanceEvent(instanceEvent, startServiceModel.Org, startServiceModel.Service);
                Enum.TryParse<WorkflowStep>(instance.Process.CurrentTask.ProcessElementId, out WorkflowStep currentStep);

                string redirectUrl = _workflowSI.GetUrlForCurrentState(Guid.Parse(instance.Id), startServiceModel.Org, startServiceModel.Service, currentStep);
                return Redirect(redirectUrl);
            }

            startServiceModel.PartyList = _authorization.GetPartyList(requestContext.UserContext.UserId)
               .Select(x => new SelectListItem
               {
                   Text = (x.PartyTypeName == PartyType.Person) ? x.SSN + " " + x.Name : x.OrgNumber + " " + x.Name,
                   Value = x.PartyId.ToString(),
               }).ToList();

            HttpContext.Response.Cookies.Append(_generalSettings.GetAltinnPartyCookieName, startServiceModel.PartyId.ToString());
            return View(startServiceModel);
        }

        /// <summary>
        /// Get the current state.
        /// </summary>
        /// <param name="org">The Organization code for the service owner.</param>
        /// <param name="service">The service code for the current service.</param>
        /// <param name="instanceGuid">The instance id.</param>
        /// <param name="reporteeId">The reportee id.</param>
        /// <returns>An api response containing the current ServiceState.</returns>
        [Authorize]
        [HttpGet]
        public IActionResult GetCurrentState(string org, string service, Guid instanceGuid, int reporteeId)
        {
            return new ObjectResult(_workflowSI.GetCurrentState(instanceGuid, org, service, reporteeId));
        }

        /// <summary>
        /// Validate the model.
        /// </summary>
        /// <param name="org">the organisation.</param>
        /// <param name="service">the service.</param>
        /// <param name="partyId">The partyId.</param>
        /// <param name="instanceGuid">The instanceGuid.</param>
        /// <returns>The api response.</returns>
        public async Task<IActionResult> ModelValidation(string org, string service, int partyId, Guid instanceGuid)
        {
            // Dependency Injection: Getting the Service Specific Implementation based on the service parameter data store
            // Will compile code and load DLL in to memory for AltinnCore
            IServiceImplementation serviceImplementation = _execution.GetServiceImplementation(org, service, false);

            // Create and populate the RequestContext object and make it available for the service implementation so
            // service developer can implement logic based on information about the request and the user performing
            // the request
            RequestContext requestContext = RequestHelper.GetRequestContext(Request.Query, instanceGuid);
            requestContext.UserContext = await _userHelper.GetUserContext(HttpContext);
            requestContext.Party = requestContext.UserContext.Party;
            requestContext.Form = Request.Form;

            // Get the serviceContext containing all metadata about current service
            ServiceContext serviceContext = _execution.GetServiceContext(org, service, false);

            // Assign the Requestcontext and ViewBag to the serviceImplementation so
            // service developer can use the information in any of the service events that is called
            serviceImplementation.SetContext(requestContext, serviceContext, null, ModelState);

            // Set the platform services to the ServiceImplementation so the AltinnCore service can take
            // use of the plattform services
            serviceImplementation.SetPlatformServices(_platformSI);
            Instance instance = await _instance.GetInstance(service, org, requestContext.UserContext.PartyId, instanceGuid);
            Guid.TryParse(instance.Data.Find(m => m.ElementType == FORM_ID).Id, out Guid dataId);

            // Getting the populated form data from disk
            dynamic serviceModel = _data.GetFormData(
                instanceGuid,
                serviceImplementation.GetServiceModelType(),
                org,
                service,
                requestContext.UserContext.PartyId,
                dataId);

            serviceImplementation.SetServiceModel(serviceModel);

            // Do Model Binding and update form data
            await TryUpdateModelAsync(serviceModel);

            // ServiceEvent : HandleValidationEvent
            // Perform Validation defined by the service developer.
            await serviceImplementation.RunServiceEvent(ServiceEventType.Validation);

            ApiResult apiResult = new ApiResult();
            ModelHelper.MapModelStateToApiResult(ModelState, apiResult, serviceContext);

            if (apiResult.Status.Equals(ApiStatusType.ContainsError))
            {
                Response.StatusCode = 202;
            }
            else
            {
                Response.StatusCode = 200;
            }

            return new ObjectResult(apiResult);
        }

        /// <summary>
        /// Method that receives the form attachment from runtime and saves it to designer disk.
        /// </summary>
        /// <param name="org">The organization for the service</param>
        /// <param name="service">The name of the service</param>
        /// <param name="partyId">The party id of the test user</param>
        /// <param name="instanceGuid">The instance guid</param>
        /// <param name="attachmentType">The attachment type id</param>
        /// <param name="attachmentName">The name of the attachment</param>
        /// <returns>The status of the upload and guid of attachment</returns>
        [HttpPost]
        [Authorize]
        [DisableFormValueModelBinding]
        [RequestSizeLimit(REQUEST_SIZE_LIMIT)]
        public async Task<IActionResult> SaveFormAttachment(string org, string service, int partyId, Guid instanceGuid, string attachmentType, string attachmentName)
        {
            Guid guid = await _data.SaveFormAttachment(org, service, partyId, instanceGuid, attachmentType, attachmentName, Request);

            if (guid == Guid.Empty)
            {
                return StatusCode(500, $"Cannot store form attachment on instance {partyId}/{instanceGuid}");
            }

            return Ok(new { id = guid });
        }

        /// <summary>
        /// Method that removes a form attachment from designer disk
        /// </summary>
        /// <param name="org">The organization for the service</param>
        /// <param name="service">The name of the service</param>
        /// <param name="partyId">The party id of the test user</param>
        /// <param name="instanceGuid">The instance guid</param>
        /// <param name="attachmentType">The attachment type id</param>
        /// <param name="attachmentId">The attachment id</param>
        /// <returns>The status of the deletion</returns>
        [HttpPost]
        [Authorize]
        [DisableFormValueModelBinding]
        public IActionResult DeleteFormAttachment(string org, string service, int partyId, Guid instanceGuid, string attachmentType, string attachmentId)
        {
            _data.DeleteFormAttachment(org, service, partyId, instanceGuid, attachmentType, attachmentId);
            return Ok();
        }

        /// <summary>
        /// Method that gets metadata on form attachments form designer disk
        /// </summary>
        /// <param name="org">The organization for the service</param>
        /// <param name="service">The name of the service</param>
        /// <param name="partyId">The party id of the test user</param>
        /// <param name="instanceGuid">The instance guid</param>
        /// <returns>A list with attachments metadata ordered by attachmentType</returns>
        [HttpGet]
        [Authorize]
        [DisableFormValueModelBinding]
        [RequestSizeLimit(REQUEST_SIZE_LIMIT)]
        public async Task<IActionResult> GetFormAttachments(string org, string service, int partyId, Guid instanceGuid)
        {
            List<AttachmentList> allAttachments = await _data.GetFormAttachments(org, service, partyId, instanceGuid);
            return Ok(allAttachments);
        }

        private async Task<RequestContext> PopulateRequestContext(Guid instanceGuid)
        {
            // Create and populate the RequestContext object and make it available for the service implementation so
            // service developer can implement logic based on information about the request and the user performing
            // the request
            RequestContext requestContext = RequestHelper.GetRequestContext(Request.Query, instanceGuid);
            requestContext.UserContext = await _userHelper.GetUserContext(HttpContext);
            requestContext.Party = requestContext.UserContext.Party;
            if (Request.Method.Equals("post"))
            {
                requestContext.Form = Request.Form;
            }

            return requestContext;
        }

        private void PopulateViewBag(string org, string service, Guid instanceGuid, int? itemId, RequestContext requestContext, ServiceContext serviceContext, IPlatformServices platformServices)
        {
            ViewBag.RequestContext = requestContext;
            ViewBag.ServiceContext = serviceContext;
            ViewBag.Org = org;
            ViewBag.Service = service;
            ViewBag.FormID = instanceGuid;
            ViewBag.PlatformServices = platformServices;

            if (itemId.HasValue)
            {
                ViewBag.ItemID = itemId.Value;
            }
        }
    }
}<|MERGE_RESOLUTION|>--- conflicted
+++ resolved
@@ -21,11 +21,8 @@
 using Microsoft.Extensions.Logging;
 using Microsoft.Extensions.Options;
 using Newtonsoft.Json;
-<<<<<<< HEAD
+using Storage.Interface.Enums;
 using Newtonsoft.Json.Linq;
-=======
-using Storage.Interface.Enums;
->>>>>>> 841e3cf3
 
 namespace AltinnCore.Runtime.Controllers
 {
@@ -78,11 +75,8 @@
         /// <param name="eventSI">the instance event service handler</param>
         /// <param name="platformSI">the platform service handler</param>
         /// <param name="dataSI">the data service handler</param>
-<<<<<<< HEAD
+        /// <param name="application">the application service handler</param>
         /// <param name="prefill">The prefill service handler</param>
-=======
-        /// <param name="application">the application service handler</param>
->>>>>>> 841e3cf3
         /// <param name="repositorySettings">the repository settings</param>
         /// <param name="generalSettings">the general settings</param>
         public InstanceController(
@@ -102,11 +96,8 @@
             IInstanceEvent eventSI,
             IPlatformServices platformSI,
             IData dataSI,
-<<<<<<< HEAD
+            IApplication application,
             IPrefill prefill,
-=======
-            IApplication application,
->>>>>>> 841e3cf3
             IOptions<ServiceRepositorySettings> repositorySettings,
             IOptions<GeneralSettings> generalSettings)
         {
@@ -127,11 +118,8 @@
             _event = eventSI;
             _platformSI = platformSI;
             _data = dataSI;
-<<<<<<< HEAD
             _prefill = prefill;
-=======
             _application = application;
->>>>>>> 841e3cf3
             _settings = repositorySettings.Value;
             _generalSettings = generalSettings.Value;
         }
