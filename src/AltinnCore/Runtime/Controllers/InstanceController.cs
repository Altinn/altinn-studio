--- conflicted
+++ resolved
@@ -627,13 +627,9 @@
         [RequestSizeLimit(REQUEST_SIZE_LIMIT)]
         public async Task<IActionResult> SaveFormAttachment(string org, string app, int partyId, Guid instanceGuid, string attachmentType, string attachmentName)
         {
-<<<<<<< HEAD
-            DataElement data = await _data.InsertBinaryData(org, service, partyId, instanceGuid, attachmentType, attachmentName, Request);
+            DataElement data = await _data.InsertBinaryData(org, app, partyId, instanceGuid, attachmentType, attachmentName, Request);
             Guid guid = Guid.Parse(data.Id);
-=======
-            Guid guid = await _data.SaveFormAttachment(org, app, partyId, instanceGuid, attachmentType, attachmentName, Request);
-
->>>>>>> 211b61b4
+
             if (guid == Guid.Empty)
             {
                 return StatusCode(500, $"Cannot store form attachment on instance {partyId}/{instanceGuid}");
@@ -654,15 +650,10 @@
         [HttpPost]
         [Authorize]
         [DisableFormValueModelBinding]
-<<<<<<< HEAD
-        public IActionResult DeleteFormAttachment(string org, string service, int partyId, Guid instanceGuid, string attachmentId)
-        {
-            _data.DeleteBinaryData(org, service, partyId, instanceGuid, Guid.Parse(attachmentId));
-=======
-        public IActionResult DeleteFormAttachment(string org, string app, int partyId, Guid instanceGuid, string attachmentType, string attachmentId)
-        {
-            _data.DeleteFormAttachment(org, app, partyId, instanceGuid, attachmentType, attachmentId);
->>>>>>> 211b61b4
+        public IActionResult DeleteFormAttachment(string org, string app, int partyId, Guid instanceGuid, string attachmentId)
+        {
+            _data.DeleteBinaryData(org, app, partyId, instanceGuid, Guid.Parse(attachmentId));
+
             return Ok();
         }
 
@@ -680,11 +671,8 @@
         [RequestSizeLimit(REQUEST_SIZE_LIMIT)]
         public async Task<IActionResult> GetFormAttachments(string org, string app, int partyId, Guid instanceGuid)
         {
-<<<<<<< HEAD
-            List<AttachmentList> allAttachments = await _data.GetBinaryDataList(org, service, partyId, instanceGuid);
-=======
-            List<AttachmentList> allAttachments = await _data.GetFormAttachments(org, app, partyId, instanceGuid);
->>>>>>> 211b61b4
+            List<AttachmentList> allAttachments = await _data.GetBinaryDataList(org, app, partyId, instanceGuid);
+
             return Ok(allAttachments);
         }
 
