--- conflicted
+++ resolved
@@ -20,27 +20,16 @@
 
     if (_hasOrgServiceEdition)
     {
-<<<<<<< HEAD
-        _sm = _repository.GetServiceMetaData(org, service);
-        _tests = _testingRepository.GetTests(org, service);
-        _views = _viewRepository.GetViews(org, service);
-=======
-        // _sm = _repository.GetServiceMetaData(org, service, edition);
-        // _tests = _testingRepository.GetTests(org, service, edition);
-        // _views = _viewRepository.GetViews(org, service, edition);
->>>>>>> 70a93771
+        // _sm = _repository.GetServiceMetaData(org, service);
+        // _tests = _testingRepository.GetTests(org, service);
+        // _views = _viewRepository.GetViews(org, service);
     }
 }
 
 <!--<script>
     window.org = '@org';
     window.service = '@service';
-<<<<<<< HEAD
-</script>
-=======
-    window.edition = '@edition';
 </script>-->
->>>>>>> 70a93771
 
 <style>
     .nav-item.nav-boxed {
