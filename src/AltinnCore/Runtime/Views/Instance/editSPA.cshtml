
@{
  ViewBag.Title = "Home Page";
  Layout = "~/Views/Shared/_LayoutClean.cshtml";
}

<link rel="stylesheet" href="https://use.fontawesome.com/releases/v5.0.13/css/all.css" integrity="sha384-DNOHZ68U8hZfKXOrtjWvjxusGo9WQnrNx2sqG0tfsghAvtVlRW3tvkXWZh58N9jp" crossorigin="anonymous">
<link href="https://fonts.googleapis.com/css?family=Roboto:300,400,500" rel="stylesheet">
<script src="https://use.fortawesome.com/ed31cded.js"></script>
<script src="https://use.fortawesome.com/df832575.js"></script>
<script src="https://use.fortawesome.com/bdabc5c1.js"></script>
<script src="https://cdnjs.cloudflare.com/ajax/libs/jquery/3.3.1/jquery.min.js"></script>
<script src="https://cdnjs.cloudflare.com/ajax/libs/bootstrap-datepicker/1.8.0/js/bootstrap-datepicker.min.js"></script>

<script>
<<<<<<< HEAD
  var routePrefix = null;
=======
  var routePrefix = '';
>>>>>>> f1ca9c25
  if (window.location.origin.includes('altinn3.no') || window.location.origin.includes('altinn.studio')) {
    routePrefix = '/runtime';
  }

  function loadScript() {
    var script = document.createElement('script');
    var service = window.location.pathname.split('/');
    script.type = 'text/javascript';
    script.src = window.location.origin + routePrefix +'/api/runtimeresources/runtime.js';
    window.reportee = document.cookie.replace(/(?:(?:^|.*;\s*)altinncorereportee\s*\=\s*([^;]*).*$)|^.*$/, "$1");;
    window.org = service[2];
    window.service = service[3];
    window.instanceId = service[4];
    document.body.appendChild(script);
  }

  function loadStyles() {
    var service = window.location.pathname.split('/');
    var resourcesUrl = window.location.origin + routePrefix + '/api/runtimeresources/';
    var stylesConfigUrl = window.location.origin + routePrefix +'/api/runtimeresources/Styles.json';
    var xmlhttp = new XMLHttpRequest();

    xmlhttp.onreadystatechange = function () {
      if (this.readyState == 4 && this.status == 200) {
        var stylesConfig = JSON.parse(this.responseText);;
        loadServiceStyles(stylesConfig, resourcesUrl);
      }
    };
    xmlhttp.open("GET", stylesConfigUrl, true);
    xmlhttp.send();

    function loadServiceStyles(stylesConfig, resourcesUrl) {
      if (stylesConfig.ExternalStyles) {
        for (var i = 0; i < stylesConfig.ExternalStyles.length; i++) {
          var link = document.createElement('link');
          link.setAttribute('rel', 'stylesheet');
          link.type = 'text/css';
          link.href = stylesConfig.ExternalStyles[i];
          document.body.appendChild(link);
        }
      }

      if (stylesConfig.InternalStyles) {
        for (var i = 0; i < stylesConfig.InternalStyles.length; i++) {
          var link = document.createElement('link');
          link.setAttribute('rel', 'stylesheet');
          link.type = 'text/css';
          link.href = resourcesUrl + stylesConfig.InternalStyles[i];
          document.body.appendChild(link);
        }
      }
    }
  }

</script>

<div id="root" class="media-body flex-column d-flex"></div>
<script>
  loadScript();
  loadStyles();

  (function($) {
    $.fn.datepicker.dates['no'] = {
      days: ['søndag', 'mandag', 'tirsdag', 'onsdag', 'torsdag', 'fredag', 'lørdag'],
      daysShort: ['søn', 'man', 'tir', 'ons', 'tor', 'fre', 'lør'],
      daysMin: ['sø', 'ma', 'ti', 'on', 'to', 'fr', 'lø'],
      months: ['januar', 'februar', 'mars', 'april', 'mai', 'juni', 'juli', 'august', 'september', 'oktober', 'november', 'desember'],
      monthsShort: ['jan', 'feb', 'mar', 'apr', 'mai', 'jun', 'jul', 'aug', 'sep', 'okt', 'nov', 'des'],
      today: 'i dag',
      monthsTitle: 'Måneder',
      clear: 'Nullstill',
      weekStart: 1,
      format: 'dd.mm.yyyy'
    };
  }(jQuery));

  (function($) {
    $.fn.datepicker.dates['nn'] = {
      days: ['sundag', 'måndag', 'tysdag', 'onsdag', 'torsdag', 'fredag', 'laurdag'],
      daysShort: ['sun', 'mån', 'tys', 'ons', 'tor', 'fre', 'lau'],
      daysMin: ['su', 'må', 'ty', 'on', 'to', 'fr', 'la'],
      months: ['januar', 'februar', 'mars', 'april', 'mai', 'juni', 'juli', 'august', 'september', 'oktober', 'november', 'desember'],
      monthsShort: ['jan', 'feb', 'mar', 'apr', 'mai', 'jun', 'jul', 'aug', 'sep', 'okt', 'nov', 'des'],
      today: 'i dag',
      monthsTitle: 'Månadar',
      clear: 'Nullstill',
      weekStart: 1,
      format: 'dd.mm.yyyy'
    };
  }(jQuery));

  function initDatePicker(dateId, dateFormat, dateLanguage) {
    $('#' + dateId).datepicker({
      format: dateFormat,
      language: dateLanguage,
      todayHighlight: true,
      orientation: 'bottom left',
      updateViewDate: false,
      autoclose: true,
      maxViewMode: 0,
      templates: {
        leftArrow: '<i class="fa fa-back"></i>',
        rightArrow: '<i class="fa fa-arrowright"></i>'
      }
    }).on('show', function(e) {
      $('#' + dateId).find('table').attr('cellpadding', '0');
      $('#' + dateId).find('table').attr('cellspacing', '0');
    });
  }
  window.initDatePicker = initDatePicker;
</script><|MERGE_RESOLUTION|>--- conflicted
+++ resolved
@@ -13,11 +13,7 @@
 <script src="https://cdnjs.cloudflare.com/ajax/libs/bootstrap-datepicker/1.8.0/js/bootstrap-datepicker.min.js"></script>
 
 <script>
-<<<<<<< HEAD
-  var routePrefix = null;
-=======
   var routePrefix = '';
->>>>>>> f1ca9c25
   if (window.location.origin.includes('altinn3.no') || window.location.origin.includes('altinn.studio')) {
     routePrefix = '/runtime';
   }
