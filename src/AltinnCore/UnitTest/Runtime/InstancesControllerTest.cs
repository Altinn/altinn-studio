using System;
using System.Collections.Generic;
using System.IO;
using System.Net.Http;
using System.Security.Claims;
using System.Text;
using System.Threading;
using System.Threading.Tasks;
using Altinn.Platform.Storage.Models;
using AltinnCore.Authentication.Constants;
using AltinnCore.Common.Clients;
using AltinnCore.Common.Configuration;
using AltinnCore.Common.Services.Interfaces;
using AltinnCore.Runtime.RestControllers;
using AltinnCore.ServiceLibrary.Models;
using AltinnCore.ServiceLibrary.Services.Interfaces;
using Microsoft.AspNetCore.Http;
using Microsoft.AspNetCore.Mvc;
using Microsoft.Extensions.Logging;
using Microsoft.Extensions.Options;
using Moq;
using Moq.Protected;
using Newtonsoft.Json;
using Xunit;

namespace AltinnCore.UnitTest.Runtime
{
    /// <summary>
    /// Tests the instances controller. Rest of runtime is mocked.
    /// </summary>
    public class InstancesControllerTest
    {
        private readonly string instanceOwnerId = "20000004";
        private readonly string userId = "44";
        private readonly string authenticationLevel = "1";
        private readonly string org = "test";
        private readonly string app = "app";

        /// <summary>
        /// Simulates an application owner's instanciation of an app with prefill.
        /// </summary>
        [Fact]
        public void PostInstanceWithInstanceJsonOnly()
        {          
            Instance instanceTemplate = new Instance()
            {
                DueDateTime = DateTime.Parse("2020-01-01"),
            };

            byte[] byteArray = Encoding.UTF8.GetBytes(JsonConvert.SerializeObject(instanceTemplate));
            MemoryStream instanceStream = new MemoryStream(byteArray);

            Mock<HttpRequest> request = new Mock<HttpRequest>();
            request.SetupGet(x => x.Headers["Accept"]).Returns("application/json");
            request.SetupGet(x => x.ContentType).Returns("application/json");
            request.SetupGet(x => x.Body).Returns(instanceStream);
<<<<<<< HEAD
            request.SetupGet(x => x.Cookies["AltinnPartyId"]).Returns("220002");
=======
            request.SetupGet(x => x.Scheme).Returns("http");
            request.SetupGet(x => x.Host).Returns(new HostString("tdd.apps.at21.altinn.cloud"));
            request.SetupGet(x => x.Path).Returns(new PathString("/tdd/test/instances"));
>>>>>>> 87cfbffc

            var context = new Mock<HttpContext>();
            context.SetupGet(x => x.Request).Returns(request.Object);
            context.SetupGet(x => x.User).Returns(MockUser().Object);

            Instance actualInstance = new Instance()
            {
                InstanceOwnerId = instanceOwnerId,
                AppId = $"{org}/{app}",
                Org = $"{org}",
            };

            InstancesController controller = NewInstanceController(context);

<<<<<<< HEAD
            ActionResult<Instance> result = controller.Post(org, app, int.Parse(instanceOwnerId)).Result;
=======
            Assert.NotNull(instance);
            Assert.Equal("20000004", instance.InstanceOwnerId);
            Assert.StartsWith("http://tdd.apps.at21.altinn.cloud/tdd/test/instances/20000004", instance.SelfLinks.Apps);
        }
>>>>>>> 87cfbffc

            Assert.IsType<CreatedResult>(result.Result);

            Instance instance = (Instance)((CreatedResult)result.Result).Value;

            Assert.NotNull(instance);
            Assert.Equal(instanceOwnerId, instance.InstanceOwnerId);
        }

        /// <summary>
        /// create a multipart request with instance, and xml prefil.
        /// </summary>
        [Fact]
        public async void PostInstanceWithXmlPrefill()
        {
            /* SETUP */

            Instance instanceTemplate = new Instance()
            {
                InstanceOwnerId = instanceOwnerId,
                DueDateTime = DateTime.Parse("2020-01-01"),
            };
            string instance = JsonConvert.SerializeObject(instanceTemplate);
            string xml = "<xml><is><no><good></good></no></is></xml>";

            MultipartFormDataContent formData = new MultipartFormDataContent()
            {
                { new StringContent(instance, Encoding.UTF8, "application/json"), "instance" },
                { new StringContent(xml, Encoding.UTF8, "application/xml"), "default" }
            };

            MemoryStream multipartStream = new MemoryStream();
            await formData.CopyToAsync(multipartStream);

            Mock<HttpRequest> request = new Mock<HttpRequest>();
            request.SetupGet(x => x.Headers["Accept"]).Returns("application/json");
            request.SetupGet(x => x.ContentType).Returns("multipart/form-data");
            request.SetupGet(x => x.Body).Returns(multipartStream);
            request.SetupGet(x => x.Host).Returns(new HostString("tdd.apps.at21.altinn.cloud"));
            request.SetupGet(x => x.Path).Returns(new PathString("/tdd/test/instances/"));
            request.SetupGet(x => x.Cookies["AltinnPartyId"]).Returns("20002");

            Mock<ClaimsPrincipal> userMock = MockUser();

            var context = new Mock<HttpContext>();
            context.SetupGet(x => x.Request).Returns(request.Object);
            context.Setup(x => x.User).Returns(userMock.Object);

            InstancesController controller = NewInstanceController(context);

            /* TEST */

            ActionResult<Instance> actionResult = controller.Post(org, app, int.Parse(instanceOwnerId)).Result;

            Assert.IsType<CreatedResult>(actionResult.Result);
            Instance createdInstance = (Instance)((CreatedResult)actionResult.Result).Value;

            Assert.NotNull(createdInstance);
        }

        private InstancesController NewInstanceController(Mock<HttpContext> context)
        {
            Instance createdInstance = new Instance()
            {
                Id = $"{instanceOwnerId}/878761d7-06d0-43ee-98c7-c85f7997d696",
                InstanceOwnerId = $"{instanceOwnerId}",
                AppId = $"{org}/{app}",
                Org = $"{org}",
            };

            Mock<IAuthorization> authorizationService = new Mock<IAuthorization>();
            Mock<ILogger<InstancesController>> logger = new Mock<ILogger<InstancesController>>();
            Mock<IOptions<PlatformSettings>> platformSettings = new Mock<IOptions<PlatformSettings>>();

            Mock<IInstance> instanceServiceMock = new Mock<IInstance>();
            instanceServiceMock
                .Setup(i => i.CreateInstance(It.IsAny<string>(), It.IsAny<string>(), It.IsAny<Instance>()))
                .Returns(Task.FromResult(createdInstance));

            Mock<IRegister> registerServiceMock = new Mock<IRegister>();
            registerServiceMock
                .Setup(x => x.GetParty(It.IsAny<int>()))
                .Returns(Task.FromResult(new Party() { PartyId = 20000 }));

            Mock<IProfile> profileServiceMock = new Mock<IProfile>();
            profileServiceMock
                .Setup(x => x.GetUserProfile(It.IsAny<int>()))
                .Returns(Task.FromResult(new UserProfile() { UserId = 44 }));

            Mock<IOptions<GeneralSettings>> generalSettingsMock = new Mock<IOptions<GeneralSettings>>();
            generalSettingsMock.Setup(s => s.Value).Returns(new GeneralSettings()
            {
                AltinnPartyCookieName = "AltinnPartyId",
            });

            Mock<IRepository> repositoryServiceMock = new Mock<IRepository>();
            Application application = JsonConvert.DeserializeObject<Application>(File.ReadAllText("Runtime/ServiceModels/default/Metadata/applicationmetadata.json"));
            repositoryServiceMock.Setup(r => r.GetApplication(org, app)).Returns(application);

            return new InstancesController(
                generalSettingsMock.Object,
                logger.Object,
                registerServiceMock.Object,
                instanceServiceMock.Object,
                new Mock<IData>().Object,
                new Mock<IExecution>().Object,
                profileServiceMock.Object,
                new Mock<IPlatformServices>().Object,
                new Mock<IInstanceEvent>().Object,
                repositoryServiceMock.Object)
            {
                ControllerContext = new ControllerContext()
                {
                    HttpContext = context.Object,
                },
            };
        }

        private Mock<IHttpClientAccessor> MockStorage()
        {
            Mock<HttpMessageHandler> storageMessageHandler = new Mock<HttpMessageHandler>(MockBehavior.Strict);
            storageMessageHandler
                .Protected()
                .Setup<Task<HttpResponseMessage>>(
                    "SendAsync",
                    ItExpr.IsAny<HttpRequestMessage>(),
                    ItExpr.IsAny<CancellationToken>())
                .ReturnsAsync(new HttpResponseMessage()
                {
                    StatusCode = System.Net.HttpStatusCode.OK,
                    Content = new StringContent(GetExpectedInstanceFromStorage()),
                })
                .Verifiable();

            HttpClient storageHttpClient = new HttpClient(storageMessageHandler.Object)
            {
                BaseAddress = new Uri("http://test/")
            };

            var httpClientAccessor = new Mock<IHttpClientAccessor>();
            httpClientAccessor.SetupGet(x => x.StorageClient).Returns(storageHttpClient);
            return httpClientAccessor;
        }
     
        private Mock<ClaimsPrincipal> MockUser()
        {
            string issuer = "https://altinn.no";
            List<Claim> claims = new List<Claim>();
            claims.Add(new Claim(AltinnCoreClaimTypes.UserId, userId, ClaimValueTypes.Integer, issuer));
            claims.Add(new Claim(AltinnCoreClaimTypes.AuthenticationLevel, authenticationLevel, ClaimValueTypes.Integer, issuer));

            var userMock = new Mock<ClaimsPrincipal>();
            userMock.Setup(p => p.Claims).Returns(claims);
            return userMock;
        }

        private string GetExpectedInstanceFromStorage()
        {
            return File.ReadAllText("Runtime/data/CreatedInstanceFromStorage.json");
        }
    }
}<|MERGE_RESOLUTION|>--- conflicted
+++ resolved
@@ -14,6 +14,7 @@
 using AltinnCore.Runtime.RestControllers;
 using AltinnCore.ServiceLibrary.Models;
 using AltinnCore.ServiceLibrary.Services.Interfaces;
+using AltinnCoreServiceImplementation.tdd.xyz23;
 using Microsoft.AspNetCore.Http;
 using Microsoft.AspNetCore.Mvc;
 using Microsoft.Extensions.Logging;
@@ -35,6 +36,7 @@
         private readonly string authenticationLevel = "1";
         private readonly string org = "test";
         private readonly string app = "app";
+        private readonly Guid dataGuid = Guid.Parse("16b62641-67b1-4cf0-b26f-61279fbf528d");
 
         /// <summary>
         /// Simulates an application owner's instanciation of an app with prefill.
@@ -54,13 +56,9 @@
             request.SetupGet(x => x.Headers["Accept"]).Returns("application/json");
             request.SetupGet(x => x.ContentType).Returns("application/json");
             request.SetupGet(x => x.Body).Returns(instanceStream);
-<<<<<<< HEAD
-            request.SetupGet(x => x.Cookies["AltinnPartyId"]).Returns("220002");
-=======
-            request.SetupGet(x => x.Scheme).Returns("http");
             request.SetupGet(x => x.Host).Returns(new HostString("tdd.apps.at21.altinn.cloud"));
-            request.SetupGet(x => x.Path).Returns(new PathString("/tdd/test/instances"));
->>>>>>> 87cfbffc
+            request.SetupGet(x => x.Path).Returns(new PathString("/tdd/test/instances/"));
+            request.SetupGet(x => x.Cookies["AltinnPartyId"]).Returns(instanceOwnerId);
 
             var context = new Mock<HttpContext>();
             context.SetupGet(x => x.Request).Returns(request.Object);
@@ -74,15 +72,8 @@
             };
 
             InstancesController controller = NewInstanceController(context);
-
-<<<<<<< HEAD
-            ActionResult<Instance> result = controller.Post(org, app, int.Parse(instanceOwnerId)).Result;
-=======
-            Assert.NotNull(instance);
-            Assert.Equal("20000004", instance.InstanceOwnerId);
-            Assert.StartsWith("http://tdd.apps.at21.altinn.cloud/tdd/test/instances/20000004", instance.SelfLinks.Apps);
-        }
->>>>>>> 87cfbffc
+            
+            ActionResult<Instance> result = controller.Post(org, app, int.Parse(instanceOwnerId)).Result;               
 
             Assert.IsType<CreatedResult>(result.Result);
 
@@ -90,6 +81,7 @@
 
             Assert.NotNull(instance);
             Assert.Equal(instanceOwnerId, instance.InstanceOwnerId);
+            Assert.StartsWith($"https://tdd.apps.at21.altinn.cloud/tdd/test/instances/{instanceOwnerId}", instance.SelfLinks.Apps);
         }
 
         /// <summary>
@@ -108,7 +100,8 @@
             string instance = JsonConvert.SerializeObject(instanceTemplate);
             string xml = "<xml><is><no><good></good></no></is></xml>";
 
-            MultipartFormDataContent formData = new MultipartFormDataContent()
+            string boundary = "abcdefgh";
+            MultipartFormDataContent formData = new MultipartFormDataContent(boundary)
             {
                 { new StringContent(instance, Encoding.UTF8, "application/json"), "instance" },
                 { new StringContent(xml, Encoding.UTF8, "application/xml"), "default" }
@@ -116,14 +109,15 @@
 
             MemoryStream multipartStream = new MemoryStream();
             await formData.CopyToAsync(multipartStream);
+            multipartStream.Position = 0;
 
             Mock<HttpRequest> request = new Mock<HttpRequest>();
             request.SetupGet(x => x.Headers["Accept"]).Returns("application/json");
-            request.SetupGet(x => x.ContentType).Returns("multipart/form-data");
+            request.SetupGet(x => x.ContentType).Returns($"multipart/form-data; boundary={boundary}");
             request.SetupGet(x => x.Body).Returns(multipartStream);
             request.SetupGet(x => x.Host).Returns(new HostString("tdd.apps.at21.altinn.cloud"));
             request.SetupGet(x => x.Path).Returns(new PathString("/tdd/test/instances/"));
-            request.SetupGet(x => x.Cookies["AltinnPartyId"]).Returns("20002");
+            request.SetupGet(x => x.Cookies["AltinnPartyId"]).Returns(instanceOwnerId);
 
             Mock<ClaimsPrincipal> userMock = MockUser();
 
@@ -141,6 +135,8 @@
             Instance createdInstance = (Instance)((CreatedResult)actionResult.Result).Value;
 
             Assert.NotNull(createdInstance);
+            Assert.Single(createdInstance.Data);
+            Assert.Equal("default", createdInstance.Data[0].ElementType);
         }
 
         private InstancesController NewInstanceController(Mock<HttpContext> context)
@@ -153,6 +149,22 @@
                 Org = $"{org}",
             };
 
+            Instance instanceWithData = new Instance()
+            {
+                Id = createdInstance.Id,
+                InstanceOwnerId = createdInstance.InstanceOwnerId,
+                AppId = createdInstance.AppId,
+                Org = createdInstance.Org,
+                Data = new List<DataElement>()
+                {
+                    new DataElement()
+                    {
+                        Id = dataGuid.ToString(),
+                        ElementType = "default",
+                    }
+                }
+            };
+
             Mock<IAuthorization> authorizationService = new Mock<IAuthorization>();
             Mock<ILogger<InstancesController>> logger = new Mock<ILogger<InstancesController>>();
             Mock<IOptions<PlatformSettings>> platformSettings = new Mock<IOptions<PlatformSettings>>();
@@ -165,30 +177,46 @@
             Mock<IRegister> registerServiceMock = new Mock<IRegister>();
             registerServiceMock
                 .Setup(x => x.GetParty(It.IsAny<int>()))
-                .Returns(Task.FromResult(new Party() { PartyId = 20000 }));
+                .Returns(Task.FromResult(new Party() { PartyId = int.Parse(instanceOwnerId) }));
 
             Mock<IProfile> profileServiceMock = new Mock<IProfile>();
             profileServiceMock
                 .Setup(x => x.GetUserProfile(It.IsAny<int>()))
-                .Returns(Task.FromResult(new UserProfile() { UserId = 44 }));
+                .Returns(Task.FromResult(new UserProfile() { UserId = int.Parse(userId) }));
 
             Mock<IOptions<GeneralSettings>> generalSettingsMock = new Mock<IOptions<GeneralSettings>>();
             generalSettingsMock.Setup(s => s.Value).Returns(new GeneralSettings()
             {
                 AltinnPartyCookieName = "AltinnPartyId",
             });
+
+            Mock<ServiceContext> serviceContextMock = new Mock<ServiceContext>();
+            Mock<IExecution> executionServiceMock = new Mock<IExecution>();
+            executionServiceMock
+                .Setup(e => e.GetServiceContext(org, app, It.IsAny<bool>()))
+                .Returns(serviceContextMock.Object);
+
+            ServiceImplementation serviceImplementation = new ServiceImplementation();
+            executionServiceMock
+                .Setup(e => e.GetServiceImplementation(org, app, It.IsAny<bool>()))
+                .Returns(serviceImplementation);
 
             Mock<IRepository> repositoryServiceMock = new Mock<IRepository>();
             Application application = JsonConvert.DeserializeObject<Application>(File.ReadAllText("Runtime/ServiceModels/default/Metadata/applicationmetadata.json"));
             repositoryServiceMock.Setup(r => r.GetApplication(org, app)).Returns(application);
+
+            Mock<IData> dataServiceMock = new Mock<IData>();
+            dataServiceMock
+                .Setup(d => d.InsertData(It.IsAny<object>(), It.IsAny<Guid>(), It.IsAny<Type>(), org, app, It.IsAny<int>()))
+                .Returns(Task.FromResult(instanceWithData));
 
             return new InstancesController(
                 generalSettingsMock.Object,
                 logger.Object,
                 registerServiceMock.Object,
                 instanceServiceMock.Object,
-                new Mock<IData>().Object,
-                new Mock<IExecution>().Object,
+                dataServiceMock.Object,
+                executionServiceMock.Object,
                 profileServiceMock.Object,
                 new Mock<IPlatformServices>().Object,
                 new Mock<IInstanceEvent>().Object,
