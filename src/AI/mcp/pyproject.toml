--- conflicted
+++ resolved
@@ -12,15 +12,9 @@
 ]
 requires-python = ">=3.12"
 dependencies = [
-<<<<<<< HEAD
-    "mcp==1.12.1",
+    "mcp==1.12.4",
     "fastmcp==2.11.2",
-    "pydantic==2.11.7",
-=======
-    "mcp==1.12.4",
-    "fastmcp>=2.0.0",
     "pydantic==2.11.10",
->>>>>>> fba224d1
     "pydantic-core==2.33.2",
     "pydantic-settings==2.10.1",
     "python-dotenv==1.1.1",
