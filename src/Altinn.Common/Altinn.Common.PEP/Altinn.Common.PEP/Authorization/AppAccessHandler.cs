--- conflicted
+++ resolved
@@ -59,14 +59,10 @@
                 return;
             }
 
-<<<<<<< HEAD
-            XacmlJsonRequestRoot request = DecisionHelper.CreateXacmlJsonRequest(context, requirement, _httpContextAccessor.HttpContext.GetRouteData());
-=======
             XacmlJsonRequestRoot request = DecisionHelper.CreateXacmlJsonRequestRoot(context, requirement, _httpContextAccessor.HttpContext.GetRouteData());
 
             _logger.LogInformation($"// Altinn PEP // AppAccessHandler // Request sent: {JsonConvert.SerializeObject(request)}");
 
->>>>>>> 32ceb3cf
             XacmlJsonResponse response = await _pdp.GetDecisionForRequest(request);
 
             if (response == null || response?.Response == null)
