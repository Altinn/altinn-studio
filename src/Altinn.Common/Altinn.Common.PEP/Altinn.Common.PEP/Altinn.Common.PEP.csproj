--- conflicted
+++ resolved
@@ -3,15 +3,9 @@
   <PropertyGroup>
     <TargetFramework>netcoreapp3.1</TargetFramework>
     <IsPackable>true</IsPackable>
-<<<<<<< HEAD
-    <AssemblyVersion>1.0.34.0</AssemblyVersion>
-    <FileVersion>1.0.35.0</FileVersion>
-    <Version>1.0.35-alpha</Version>
-=======
     <AssemblyVersion>1.0.36.0</AssemblyVersion>
     <FileVersion>1.0.36.0</FileVersion>
     <Version>1.0.36-alpha</Version>
->>>>>>> 46f849d8
     <LangVersion>latest</LangVersion>
     <Description>Policy Enforcement Point for Attribute based authoirzation using Altinn.Authorization.ABAC in ASP.Net core 3.0 web aps.</Description>
   </PropertyGroup>
