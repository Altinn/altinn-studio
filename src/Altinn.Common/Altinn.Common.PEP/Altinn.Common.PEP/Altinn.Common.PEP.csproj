<Project Sdk="Microsoft.NET.Sdk.Web">

  <PropertyGroup>
    <TargetFramework>netcoreapp3.1</TargetFramework>
    <IsPackable>true</IsPackable>
    <AssemblyVersion>1.0.0.0</AssemblyVersion>
    <FileVersion>1.0.0.0</FileVersion>
    <Version>1.0.0-alpha</Version>
    <LangVersion>latest</LangVersion>
    <Description>Policy Enforcement Point for Attribute based authoirzation using Altinn.Authorization.ABAC in ASP.Net core 3.0 web aps.</Description>
  </PropertyGroup>

  <ItemGroup>
    <PackageReference Include="Altinn.Authorization.ABAC" Version="0.0.3-alpha" />
<<<<<<< HEAD
    <PackageReference Include="Altinn.Platform.Storage.Interface" Version="1.3.8" />
    <PackageReference Include="Microsoft.AspNetCore.Mvc.NewtonsoftJson" Version="3.0.0" />
=======
    <PackageReference Include="Microsoft.AspNetCore.Mvc.NewtonsoftJson" Version="3.1.0" />
>>>>>>> 05aa6163
  </ItemGroup>

</Project><|MERGE_RESOLUTION|>--- conflicted
+++ resolved
@@ -12,12 +12,8 @@
 
   <ItemGroup>
     <PackageReference Include="Altinn.Authorization.ABAC" Version="0.0.3-alpha" />
-<<<<<<< HEAD
     <PackageReference Include="Altinn.Platform.Storage.Interface" Version="1.3.8" />
-    <PackageReference Include="Microsoft.AspNetCore.Mvc.NewtonsoftJson" Version="3.0.0" />
-=======
     <PackageReference Include="Microsoft.AspNetCore.Mvc.NewtonsoftJson" Version="3.1.0" />
->>>>>>> 05aa6163
   </ItemGroup>
 
 </Project>