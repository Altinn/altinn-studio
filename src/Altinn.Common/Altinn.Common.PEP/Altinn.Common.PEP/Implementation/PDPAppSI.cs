using Altinn.Authorization.ABAC.Xacml.JsonProfile;
using Altinn.Common.PEP.Clients;
using Altinn.Common.PEP.Configuration;
using Altinn.Common.PEP.Helpers;
using Altinn.Common.PEP.Interfaces;
using Altinn.Platform.Storage.Interface.Models;
using Microsoft.Extensions.Logging;
using Microsoft.Extensions.Options;
using Newtonsoft.Json;
using System;
using System.Collections.Generic;
using System.Net;
using System.Net.Http;
using System.Net.Http.Headers;
using System.Security.Claims;
using System.Text;
using System.Threading.Tasks;

namespace Altinn.Common.PEP.Implementation
{
    /// <summary>
    /// App implementation of the authorization service where the app uses the Altinn platform api.
    /// </summary>
    public class PDPAppSI : IPDP
    {
        private readonly HttpClient _authClient;
        private readonly ILogger _logger;
        private readonly PepSettings _pepSettings;

        /// <summary>
        /// Initializes a new instance of the <see cref="AuthorizationAppSI"/> class
        /// </summary>
        /// <param name="httpClientAccessor">The Http client accessor</param>
        /// <param name="logger">the handler for logger service</param>
        /// /// <param name="pepSettings">The settings for pep</param>
        public PDPAppSI(
                IHttpClientAccessor httpClientAccessor,
                ILogger<PDPAppSI> logger,
                IOptions<PepSettings> pepSettings)
        {
            _authClient = httpClientAccessor.AuthorizationClient;
            _logger = logger;
            _pepSettings = pepSettings.Value;
        }

        /// <inheritdoc/>
        public async Task<XacmlJsonResponse> GetDecisionForRequest(XacmlJsonRequestRoot xacmlJsonRequest)
        {
            XacmlJsonResponse xacmlJsonResponse = null;
            string apiUrl = $"decision";

            try
            {
                string requestJson = JsonConvert.SerializeObject(xacmlJsonRequest);
                StringContent httpContent = new StringContent(requestJson, Encoding.UTF8, "application/json");
                _authClient.DefaultRequestHeaders.Accept.Add(new MediaTypeWithQualityHeaderValue("application/json"));
                HttpResponseMessage response = _authClient.PostAsync(apiUrl, httpContent).Result;

                if (response.StatusCode == HttpStatusCode.OK)
                {
                    string responseData = response.Content.ReadAsStringAsync().Result;
                    xacmlJsonResponse = JsonConvert.DeserializeObject<XacmlJsonResponse>(responseData);
                }
            }
            catch (Exception e)
            {
                _logger.LogError($"Unable to retrieve Xacml Json response. An error occured {e.Message}");
            }

            return xacmlJsonResponse;
        }

        /// <inheritdoc/>
        public async Task<bool> GetDecisionForUnvalidateRequest(XacmlJsonRequestRoot xacmlJsonRequest, ClaimsPrincipal user)
        {
            if (_pepSettings.DisablePEP)
            {
                return true;
            }

            XacmlJsonResponse response = await GetDecisionForRequest(xacmlJsonRequest);

<<<<<<< HEAD
            if (response == null || response?.Response == null)
            {
                throw new ArgumentNullException("response");
            }

            return DecisionHelper.ValidatePdpDecision(response.Response, user);
=======
            _logger.LogInformation($"// Altinn PEP // PDPAppSI // Request sent to platform authorization: {JsonConvert.SerializeObject(xacmlJsonRequest)}");

            return DecisionHelper.ValidateResponse(response.Response, user);
>>>>>>> 32ceb3cf
        }
    }
}<|MERGE_RESOLUTION|>--- conflicted
+++ resolved
@@ -80,18 +80,14 @@
 
             XacmlJsonResponse response = await GetDecisionForRequest(xacmlJsonRequest);
 
-<<<<<<< HEAD
             if (response == null || response?.Response == null)
             {
                 throw new ArgumentNullException("response");
             }
 
-            return DecisionHelper.ValidatePdpDecision(response.Response, user);
-=======
             _logger.LogInformation($"// Altinn PEP // PDPAppSI // Request sent to platform authorization: {JsonConvert.SerializeObject(xacmlJsonRequest)}");
 
-            return DecisionHelper.ValidateResponse(response.Response, user);
->>>>>>> 32ceb3cf
+            return DecisionHelper.ValidatePdpDecision(response.Response, user);
         }
     }
 }