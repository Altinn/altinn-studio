using Altinn.Authorization.ABAC.Xacml.JsonProfile;
using Altinn.Common.PEP.Clients;
using Altinn.Common.PEP.Configuration;
using Altinn.Common.PEP.Helpers;
using Altinn.Common.PEP.Interfaces;
using Altinn.Platform.Storage.Interface.Models;
using Microsoft.Extensions.Logging;
using Microsoft.Extensions.Options;
using Newtonsoft.Json;
using System;
using System.Collections.Generic;
using System.Net;
using System.Net.Http;
using System.Net.Http.Headers;
using System.Security.Claims;
using System.Text;
using System.Threading.Tasks;

namespace Altinn.Common.PEP.Implementation
{
    /// <summary>
    /// App implementation of the authorization service where the app uses the Altinn platform api.
    /// </summary>
    public class PDPAppSI : IPDP
    {
        private readonly HttpClient _authClient;
        private readonly ILogger _logger;
        private readonly PepSettings _pepSettings;

        /// <summary>
        /// Initializes a new instance of the <see cref="AuthorizationAppSI"/> class
        /// </summary>
        /// <param name="httpClientAccessor">The Http client accessor</param>
        /// <param name="logger">the handler for logger service</param>
        /// /// <param name="pepSettings">The settings for pep</param>
        public PDPAppSI(
                IHttpClientAccessor httpClientAccessor,
                ILogger<PDPAppSI> logger,
                IOptions<PepSettings> pepSettings)
        {
            _authClient = httpClientAccessor.AuthorizationClient;
            _logger = logger;
            _pepSettings = pepSettings.Value;
        }

        /// <inheritdoc/>
        public async Task<XacmlJsonResponse> GetDecisionForRequest(XacmlJsonRequestRoot xacmlJsonRequest)
        {
            XacmlJsonResponse xacmlJsonResponse = null;
            string apiUrl = $"decision";

            try
            {
                string requestJson = JsonConvert.SerializeObject(xacmlJsonRequest);
                StringContent httpContent = new StringContent(requestJson, Encoding.UTF8, "application/json");
                _authClient.DefaultRequestHeaders.Accept.Add(new MediaTypeWithQualityHeaderValue("application/json"));
                HttpResponseMessage response = _authClient.PostAsync(apiUrl, httpContent).Result;

                if (response.StatusCode == HttpStatusCode.OK)
                {
                    string responseData = response.Content.ReadAsStringAsync().Result;
                    xacmlJsonResponse = JsonConvert.DeserializeObject<XacmlJsonResponse>(responseData);
                }
            }
            catch (Exception e)
            {
                _logger.LogError($"Unable to retrieve Xacml Json response. An error occured {e.Message}");
            }

            return xacmlJsonResponse;
        }

        /// <inheritdoc/>
        public async Task<bool> GetDecisionForUnvalidateRequest(XacmlJsonRequestRoot xacmlJsonRequest, ClaimsPrincipal user)
        {
            if (_pepSettings.DisablePEP)
            {
                return true;
            }

            XacmlJsonResponse response = await GetDecisionForRequest(xacmlJsonRequest);

<<<<<<< HEAD
            if (response == null || response?.Response == null)
=======
            if (response?.Response == null)
>>>>>>> 0ed3bea7
            {
                throw new ArgumentNullException("response");
            }

            _logger.LogInformation($"// Altinn PEP // PDPAppSI // Request sent to platform authorization: {JsonConvert.SerializeObject(xacmlJsonRequest)}");

            return DecisionHelper.ValidatePdpDecision(response.Response, user);
        }
    }
}<|MERGE_RESOLUTION|>--- conflicted
+++ resolved
@@ -80,11 +80,7 @@
 
             XacmlJsonResponse response = await GetDecisionForRequest(xacmlJsonRequest);
 
-<<<<<<< HEAD
-            if (response == null || response?.Response == null)
-=======
             if (response?.Response == null)
->>>>>>> 0ed3bea7
             {
                 throw new ArgumentNullException("response");
             }
