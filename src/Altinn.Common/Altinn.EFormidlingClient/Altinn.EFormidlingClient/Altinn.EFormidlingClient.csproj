--- conflicted
+++ resolved
@@ -3,15 +3,6 @@
   <PropertyGroup>
     <TargetFramework>netstandard2.0</TargetFramework>
     <LangVersion>8.0</LangVersion>
-<<<<<<< HEAD
-    <PackageId>Altinn.EFormidlingClient</PackageId>
-    <Version>1.0.1</Version>
-    <Authors>Altinn</Authors>
-    <Company>DigDir</Company>
-    <IsPackable>true</IsPackable>
-    <OutputType>Library</OutputType>
-    <GeneratePackageOnBuild>true</GeneratePackageOnBuild>
-=======
     <PackageId>Altinn.Common.EFormidlingClient</PackageId>
 	  <Version>1.0.0</Version>
 	  <Authors>EFormidling Client Contributors</Authors>
@@ -21,7 +12,6 @@
 	  <Description>Altinn.Common.EFormidlingClient is a package for sending messages via eFormidling to receiver</Description>
 	  <RepositoryUrl>https://github.com/Altinn/altinn-studio</RepositoryUrl>
 	  <RepositoryType>Github</RepositoryType>
->>>>>>> ccaf6aa7
   </PropertyGroup>
 
   <ItemGroup>
@@ -31,10 +21,6 @@
   <ItemGroup>
     <PackageReference Include="Microsoft.Extensions.Http" Version="5.0.0" />
     <PackageReference Include="Microsoft.Extensions.Logging" Version="5.0.0" />
-<<<<<<< HEAD
-    <PackageReference Include="Syncfusion.Pdf.Net.Core" Version="18.4.0.43" />
-=======
->>>>>>> ccaf6aa7
     <PackageReference Include="System.Text.Json" Version="5.0.1" />
   </ItemGroup>
 
