<Project Sdk="Microsoft.NET.Sdk">

  <PropertyGroup>
    <TargetFramework>netstandard2.0</TargetFramework>
    <OutputType>Library</OutputType>
    <Version>1.3.3.0</Version>
    <AssemblyVersion>1.3.3.0</AssemblyVersion>
    <PackageId>Altinn.Common.EFormidlingClient</PackageId>
    <PackageTags>Altinn;Studio;eFormidling;client</PackageTags>
    <Description>
      Altinn.Common.EFormidlingClient is a package for sending messages via eFormidling to receiver.
    </Description>
    <PackageReleaseNotes></PackageReleaseNotes>
    <Authors>Altinn Platform Contributors</Authors>
    <RepositoryType>git</RepositoryType>
    <RepositoryUrl>https://github.com/Altinn/altinn-studio</RepositoryUrl>
    <IncludeSymbols>true</IncludeSymbols>
    <SymbolPackageFormat>snupkg</SymbolPackageFormat>
    <IsPackable>true</IsPackable>

    <!-- SonarCloud requires a ProjectGuid to separate projects. -->
    <ProjectGuid>{790c4782-cdb0-4c06-8e16-514cb617b8e0}</ProjectGuid>
  </PropertyGroup>

  <ItemGroup>
<<<<<<< HEAD
    <PackageReference Include="Microsoft.Extensions.Http" Version="7.0.0" />
    <PackageReference Include="Microsoft.Extensions.Logging" Version="8.0.0" />
=======
    <PackageReference Include="Microsoft.Extensions.Http" Version="8.0.0" />
    <PackageReference Include="Microsoft.Extensions.Logging" Version="7.0.0" />
>>>>>>> c79aab24
    <PackageReference Include="System.Text.Json" Version="7.0.2" />
  </ItemGroup>

  <ItemGroup Condition="'$(Configuration)'=='Debug'">
     <PackageReference Include="StyleCop.Analyzers" Version="1.2.0-beta.556">
      <PrivateAssets>all</PrivateAssets>
      <IncludeAssets>runtime; build; native; contentfiles; analyzers; buildtransitive</IncludeAssets>
    </PackageReference>
    <AdditionalFiles Include="..\stylecop.json">
      <Link>stylecop.json</Link>
    </AdditionalFiles>
  </ItemGroup>

  <ItemGroup>
    <None Remove="test.txt" />
  </ItemGroup>

  <PropertyGroup Condition="'$(Configuration)'=='Debug'">
    <CodeAnalysisRuleSet>..\Altinn3.ruleset</CodeAnalysisRuleSet>
  </PropertyGroup>

  <PropertyGroup Condition="'$(Configuration)|$(Platform)'=='Debug|AnyCPU'">
    <NoWarn>1701;1702;1587</NoWarn>
    <DocumentationFile>bin\$(Configuration)\$(TargetFramework)\$(AssemblyName).xml</DocumentationFile>
  </PropertyGroup>

</Project><|MERGE_RESOLUTION|>--- conflicted
+++ resolved
@@ -23,13 +23,8 @@
   </PropertyGroup>
 
   <ItemGroup>
-<<<<<<< HEAD
-    <PackageReference Include="Microsoft.Extensions.Http" Version="7.0.0" />
-    <PackageReference Include="Microsoft.Extensions.Logging" Version="8.0.0" />
-=======
     <PackageReference Include="Microsoft.Extensions.Http" Version="8.0.0" />
     <PackageReference Include="Microsoft.Extensions.Logging" Version="7.0.0" />
->>>>>>> c79aab24
     <PackageReference Include="System.Text.Json" Version="7.0.2" />
   </ItemGroup>
 
