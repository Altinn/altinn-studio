<Project Sdk="Microsoft.NET.Sdk.Web">

  <PropertyGroup>
<<<<<<< HEAD
    <TargetFramework>net5.0</TargetFramework>
    <LangVersion>latest</LangVersion>
=======
    <TargetFramework>netcoreapp3.1</TargetFramework>
>>>>>>> ff5b2031
    <OutputType>Library</OutputType>
    <!-- SonarCloud requires a ProjectGuid to separate projects. -->
    <ProjectGuid>{35821363-9246-40FF-8312-15AEA130D779}</ProjectGuid>
    <AssemblyVersion>1.0.0</AssemblyVersion>
    <FileVersion>1.0.0</FileVersion>
  </PropertyGroup>
  
  <PropertyGroup>
    <!-- NuGet package properties -->
    <PackageId>Altinn.Common.AccessToken</PackageId>
    <PackageVersion>1.0.0-alpha</PackageVersion>
    <PackageTags>Altinn;AccessToken</PackageTags>
    <Description>
      Package to verify Access Tokens from client. Require public certificates stored in Azure KeyVault.
    </Description>
    <PackageReleaseNotes>
    </PackageReleaseNotes>
    <Authors>Altinn Platform Contributors</Authors>
    <RepositoryType>git</RepositoryType>
    <RepositoryUrl>https://github.com/Altinn/altinn-studio</RepositoryUrl>
    <IncludeSymbols>true</IncludeSymbols>
    <SymbolPackageFormat>snupkg</SymbolPackageFormat>
    <IsPackable>true</IsPackable>
  </PropertyGroup>

  <ItemGroup>
    <PackageReference Include="Microsoft.Azure.KeyVault" Version="3.0.5" />
    <PackageReference Include="Microsoft.Azure.Services.AppAuthentication" Version="1.6.1" />
    <PackageReference Include="Microsoft.IdentityModel.Clients.ActiveDirectory" Version="5.2.9" />
    <PackageReference Include="Microsoft.IdentityModel.Protocols.OpenIdConnect" Version="6.10.0" />
  </ItemGroup>

  <ItemGroup Condition="'$(Configuration)'=='Debug'">
    <PackageReference Include="StyleCop.Analyzers" Version="1.1.118">
      <PrivateAssets>all</PrivateAssets>
      <IncludeAssets>runtime; build; native; contentfiles; analyzers; buildtransitive</IncludeAssets>
    </PackageReference>
    <AdditionalFiles Include="..\..\..\..\stylecop.json">
      <Link>stylecop.json</Link>
    </AdditionalFiles>
  </ItemGroup>

  <PropertyGroup Condition="'$(Configuration)'=='Debug'">
    <CodeAnalysisRuleSet>..\..\..\..\Altinn3.ruleset</CodeAnalysisRuleSet>
  </PropertyGroup>

  <PropertyGroup>
    <GenerateDocumentationFile>true</GenerateDocumentationFile>
    <NoWarn>$(NoWarn);1591</NoWarn>
  </PropertyGroup>
</Project><|MERGE_RESOLUTION|>--- conflicted
+++ resolved
@@ -1,15 +1,11 @@
 <Project Sdk="Microsoft.NET.Sdk.Web">
 
   <PropertyGroup>
-<<<<<<< HEAD
     <TargetFramework>net5.0</TargetFramework>
     <LangVersion>latest</LangVersion>
-=======
-    <TargetFramework>netcoreapp3.1</TargetFramework>
->>>>>>> ff5b2031
     <OutputType>Library</OutputType>
     <!-- SonarCloud requires a ProjectGuid to separate projects. -->
-    <ProjectGuid>{35821363-9246-40FF-8312-15AEA130D779}</ProjectGuid>
+    <ProjectGuid>{C219A8A8-B936-453C-AC34-01454A0D1792}</ProjectGuid>
     <AssemblyVersion>1.0.0</AssemblyVersion>
     <FileVersion>1.0.0</FileVersion>
   </PropertyGroup>
