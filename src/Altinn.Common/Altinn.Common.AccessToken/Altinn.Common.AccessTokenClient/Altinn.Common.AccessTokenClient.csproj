<Project Sdk="Microsoft.NET.Sdk.Web">

  <PropertyGroup>
    <TargetFramework>net5.0</TargetFramework>
    <LangVersion>latest</LangVersion>
    <OutputType>Library</OutputType>
    <!-- SonarCloud requires a ProjectGuid to separate projects. -->
    <ProjectGuid>{454ED0A7-05B0-4D99-A05E-0B526219DC05}</ProjectGuid>
    <AssemblyVersion>1.0.0</AssemblyVersion>
    <FileVersion>1.0.0</FileVersion>
  </PropertyGroup>

  <PropertyGroup>
    <!-- NuGet package properties -->
    <PackageId>Altinn.Common.AccessTokenClient</PackageId>
<<<<<<< HEAD
    <PackageVersion>0.5.7</PackageVersion>
=======
    <PackageVersion>1.0.0-alpha</PackageVersion>
>>>>>>> 85583f24
    <PackageTags>Altinn;AccessTokenClient</PackageTags>
    <Description>
      Package to generate access tokens to use against Altinn Platform.
      Can be used by applications and other components that need to access.
    </Description>
    <PackageReleaseNotes>
    </PackageReleaseNotes>
    <Authors>Altinn Platform Contributors</Authors>
    <RepositoryType>git</RepositoryType>
    <RepositoryUrl>https://github.com/Altinn/altinn-studio</RepositoryUrl>
    <IncludeSymbols>true</IncludeSymbols>
    <SymbolPackageFormat>snupkg</SymbolPackageFormat>
    <IsPackable>true</IsPackable>
  </PropertyGroup>

  <ItemGroup>
    <PackageReference Include="Microsoft.Azure.KeyVault" Version="3.0.5" />
    <PackageReference Include="Microsoft.Azure.Services.AppAuthentication" Version="1.6.1" />
    <PackageReference Include="Microsoft.IdentityModel.Clients.ActiveDirectory" Version="5.2.9" />
    <PackageReference Include="Microsoft.IdentityModel.Protocols.OpenIdConnect" Version="6.9.0" />
    <PackageReference Include="Azure.Identity" Version="1.3.0" />
    <PackageReference Include="Azure.Security.KeyVault.Secrets" Version="4.1.0" />
  </ItemGroup>

  <ItemGroup Condition="'$(Configuration)'=='Debug'">
    <PackageReference Include="StyleCop.Analyzers" Version="1.1.118">
      <PrivateAssets>all</PrivateAssets>
      <IncludeAssets>runtime; build; native; contentfiles; analyzers; buildtransitive</IncludeAssets>
    </PackageReference>
    <AdditionalFiles Include="..\..\..\..\stylecop.json">
      <Link>stylecop.json</Link>
    </AdditionalFiles>
  </ItemGroup>

  <PropertyGroup Condition="'$(Configuration)'=='Debug'">
    <CodeAnalysisRuleSet>..\..\..\..\Altinn3.ruleset</CodeAnalysisRuleSet>
  </PropertyGroup>

  <PropertyGroup>
    <GenerateDocumentationFile>true</GenerateDocumentationFile>
    <NoWarn>$(NoWarn);1591</NoWarn>
  </PropertyGroup>
</Project><|MERGE_RESOLUTION|>--- conflicted
+++ resolved
@@ -13,11 +13,7 @@
   <PropertyGroup>
     <!-- NuGet package properties -->
     <PackageId>Altinn.Common.AccessTokenClient</PackageId>
-<<<<<<< HEAD
-    <PackageVersion>0.5.7</PackageVersion>
-=======
     <PackageVersion>1.0.0-alpha</PackageVersion>
->>>>>>> 85583f24
     <PackageTags>Altinn;AccessTokenClient</PackageTags>
     <Description>
       Package to generate access tokens to use against Altinn Platform.
