--- conflicted
+++ resolved
@@ -34,15 +34,11 @@
         [InlineData("Seres/schema_4741_4280_forms_5273_41269.xsd", "")]
         [InlineData("Seres/schema_4830_4000_forms_5524_41951.xsd", "")]
         [InlineData("Seres/schema_5222_2_forms_5909_43507.xsd", "")]
-<<<<<<< HEAD
-        [InlineData("Model/XmlSchema/SeresNillable.xsd", "")]
-=======
         [InlineData("Seres/schema_4532_1_forms_5274_41065.xsd", "")]
         [InlineData("Seres/schema_4527_11500_forms_5273_41269.xsd", "")]
         [InlineData("Seres/schema_4582_2000_forms_5244_42360.xsd", "")]
         [InlineData("Seres/schema_5064_1_forms_5793_42882.xsd", "")]
         [InlineData("Seres/schema_5259_1_forms_9999_50000.xsd", "")]
->>>>>>> 62f87f6a
         public async Task ConvertSeresXsd_SeresGeneratedXsd_ShouldConvertToJsonSchemaAndBackToXsd(string xsdSchemaPath, string xmlPath)
         {
             JsonSchemaKeywords.RegisterXsdKeywords();
