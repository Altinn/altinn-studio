using System.IO;
using System.Text;
using System.Text.Encodings.Web;
using System.Text.Json;
using System.Text.Unicode;
using System.Threading.Tasks;
using System.Xml;
using System.Xml.Schema;
using Altinn.Studio.DataModeling.Converter.Json;
using Altinn.Studio.DataModeling.Converter.Xml;
using Altinn.Studio.DataModeling.Json;
using Altinn.Studio.DataModeling.Json.Keywords;
using DataModeling.Tests.Assertions;
using Json.Schema;
using Xunit;
using Xunit.Abstractions;

namespace DataModeling.Tests
{
    public class Seres2JsonSchema2SeresTests
    {
        private readonly ITestOutputHelper _testOutputHelper;

        public Seres2JsonSchema2SeresTests(ITestOutputHelper testOutputHelper)
        {
            _testOutputHelper = testOutputHelper;
        }

        [Theory]
<<<<<<< HEAD
        [InlineData("Seres/HvemErHvem.xsd", "Seres/HvemErHvem.xml", Skip = "Not feature complete to support this yet.")]
        [InlineData("Seres/HvemErHvem.xsd", "Seres/HvemErHvem.xml", Skip = "Not feature complete to support this yet.")]
=======
        [InlineData("Seres/HvemErHvem.xsd", "Seres/HvemErHvem.xml")]
        [InlineData("Seres/schema_3473_201512_forms_3123_37927.xsd", "")]
        [InlineData("Seres/schema_4008_180226_forms_4186_37199.xsd", "", Skip = "Missing array support.")]
        [InlineData("Seres/schema_3919_2_forms_4623_39043.xsd", "")]
        [InlineData("Seres/schema_4741_4280_forms_5273_41269.xsd", "", Skip = "Not handling SimpleTypeRestriction with single $ref keyword.")]
        [InlineData("Seres/schema_4830_4000_forms_5524_41951.xsd", "", Skip = "Probably same as above.")]
        [InlineData("Seres/schema_5222_2_forms_5909_43507.xsd", "")]
>>>>>>> 407531ad
        public async Task ConvertSeresXsd_SeresGeneratedXsd_ShouldConvertToJsonSchemaAndBackToXsd(string xsdSchemaPath, string xmlPath)
        {
            JsonSchemaKeywords.RegisterXsdKeywords();

            XmlSchema originalXsd = ResourceHelpers.LoadXmlSchemaTestData(xsdSchemaPath);

            // Convert the XSD to JSON Schema
            var xsdToJsonConverter = new XmlSchemaToJsonSchemaConverter();
            JsonSchema convertedJsonSchema = xsdToJsonConverter.Convert(originalXsd);
            var convertedJsonSchemaString = JsonSerializer.Serialize(convertedJsonSchema, new JsonSerializerOptions() { Encoder = JavaScriptEncoder.Create(UnicodeRanges.BasicLatin, UnicodeRanges.Latin1Supplement) });

            // Convert the converted JSON Schema back to XSD
            var jsonToXsdConverter = new JsonSchemaToXmlSchemaConverter(new JsonSchemaNormalizer());
            var convertedXsd = jsonToXsdConverter.Convert(convertedJsonSchema);

            var convertedXsdString = await Serialize(convertedXsd);
            var originalXsdString = await Serialize(originalXsd);

            // The two XSD's should be structural equal, but there might be minor differences if you compare the text
            XmlSchemaAssertions.IsEquivalentTo(originalXsd, convertedXsd);

            if (!string.IsNullOrEmpty(xmlPath))
            {
                // The XML should validate against both XSD's
                var xml = ResourceHelpers.LoadTestDataAsString(xmlPath);
                Assert.True(ValidateXml(originalXsd, xml));
                Assert.True(ValidateXml(convertedXsd, xml));
            }
        }

        private bool ValidateXml(XmlSchema xmlSchema, string xml)
        {
            var xmlSchemaValidator = new TestHelpers.XmlSchemaValidator(xmlSchema);

            var validXml = xmlSchemaValidator.Validate(xml);
            if (!validXml)
            {
                xmlSchemaValidator.ValidationErrors.ForEach(e => _testOutputHelper.WriteLine(e.Message));
            }

            return validXml;
        }

        private static async Task<string> Serialize(XmlSchema xmlSchema)
        {
            string actualXml;
            await using (var sw = new Utf8StringWriter())
            await using (var xw = XmlWriter.Create(sw, new XmlWriterSettings { Indent = true, Async = true }))
            {
                xmlSchema.Write(xw);
                actualXml = sw.ToString();
            }

            return actualXml;
        }

        internal class Utf8StringWriter : StringWriter
        {
            public override Encoding Encoding => Encoding.UTF8;
        }
    }
}<|MERGE_RESOLUTION|>--- conflicted
+++ resolved
@@ -27,10 +27,6 @@
         }
 
         [Theory]
-<<<<<<< HEAD
-        [InlineData("Seres/HvemErHvem.xsd", "Seres/HvemErHvem.xml", Skip = "Not feature complete to support this yet.")]
-        [InlineData("Seres/HvemErHvem.xsd", "Seres/HvemErHvem.xml", Skip = "Not feature complete to support this yet.")]
-=======
         [InlineData("Seres/HvemErHvem.xsd", "Seres/HvemErHvem.xml")]
         [InlineData("Seres/schema_3473_201512_forms_3123_37927.xsd", "")]
         [InlineData("Seres/schema_4008_180226_forms_4186_37199.xsd", "", Skip = "Missing array support.")]
@@ -38,7 +34,6 @@
         [InlineData("Seres/schema_4741_4280_forms_5273_41269.xsd", "", Skip = "Not handling SimpleTypeRestriction with single $ref keyword.")]
         [InlineData("Seres/schema_4830_4000_forms_5524_41951.xsd", "", Skip = "Probably same as above.")]
         [InlineData("Seres/schema_5222_2_forms_5909_43507.xsd", "")]
->>>>>>> 407531ad
         public async Task ConvertSeresXsd_SeresGeneratedXsd_ShouldConvertToJsonSchemaAndBackToXsd(string xsdSchemaPath, string xmlPath)
         {
             JsonSchemaKeywords.RegisterXsdKeywords();
