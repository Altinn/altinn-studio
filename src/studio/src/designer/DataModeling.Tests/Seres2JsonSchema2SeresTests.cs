using System.IO;
using System.Text;
using System.Text.Encodings.Web;
using System.Text.Json;
using System.Text.Unicode;
using System.Threading.Tasks;
using System.Xml;
using System.Xml.Schema;
using Altinn.Studio.DataModeling.Converter.Json;
using Altinn.Studio.DataModeling.Converter.Xml;
using Altinn.Studio.DataModeling.Json;
using Altinn.Studio.DataModeling.Json.Keywords;
using DataModeling.Tests.Assertions;
using Json.Schema;
using Xunit;
using Xunit.Abstractions;

namespace DataModeling.Tests
{
    public class Seres2JsonSchema2SeresTests
    {
        private readonly ITestOutputHelper _testOutputHelper;

        public Seres2JsonSchema2SeresTests(ITestOutputHelper testOutputHelper)
        {
            _testOutputHelper = testOutputHelper;
        }

        [Theory]
        [InlineData("Seres/HvemErHvem.xsd", "Seres/HvemErHvem.xml")]
<<<<<<< HEAD
=======
        [InlineData("Seres/schema_3473_201512_forms_3123_37927.xsd", "")]
        [InlineData("Seres/schema_4008_180226_forms_4186_37199.xsd", "", Skip = "Missing array support.")]
        [InlineData("Seres/schema_3919_2_forms_4623_39043.xsd", "")]
        [InlineData("Seres/schema_4741_4280_forms_5273_41269.xsd", "", Skip = "Missing array support.")]
        [InlineData("Seres/schema_4830_4000_forms_5524_41951.xsd", "", Skip = "Missing array support.")]
        [InlineData("Seres/schema_5222_2_forms_5909_43507.xsd", "")]
>>>>>>> 358480f7
        public async Task ConvertSeresXsd_SeresGeneratedXsd_ShouldConvertToJsonSchemaAndBackToXsd(string xsdSchemaPath, string xmlPath)
        {
            JsonSchemaKeywords.RegisterXsdKeywords();

            XmlSchema originalXsd = ResourceHelpers.LoadXmlSchemaTestData(xsdSchemaPath);

            // Convert the XSD to JSON Schema
            var xsdToJsonConverter = new XmlSchemaToJsonSchemaConverter();
            JsonSchema convertedJsonSchema = xsdToJsonConverter.Convert(originalXsd);
            var convertedJsonSchemaString = JsonSerializer.Serialize(convertedJsonSchema, new JsonSerializerOptions() { Encoder = JavaScriptEncoder.Create(UnicodeRanges.BasicLatin, UnicodeRanges.Latin1Supplement) });

            // Convert the converted JSON Schema back to XSD
            var jsonToXsdConverter = new JsonSchemaToXmlSchemaConverter(new JsonSchemaNormalizer());
            var convertedXsd = jsonToXsdConverter.Convert(convertedJsonSchema);

            var convertedXsdString = await Serialize(convertedXsd);
            var originalXsdString = await Serialize(originalXsd);

            // The two XSD's should be structural equal, but there might be minor differences if you compare the text
            XmlSchemaAssertions.IsEquivalentTo(originalXsd, convertedXsd);

<<<<<<< HEAD
            // The XML should validate against both XSD's
            if (string.IsNullOrEmpty(xmlPath))
            {
=======
            if (!string.IsNullOrEmpty(xmlPath))
            {
                // The XML should validate against both XSD's
>>>>>>> 358480f7
                var xml = ResourceHelpers.LoadTestDataAsString(xmlPath);
                Assert.True(ValidateXml(originalXsd, xml));
                Assert.True(ValidateXml(convertedXsd, xml));
            }
        }

        private bool ValidateXml(XmlSchema xmlSchema, string xml)
        {
            var xmlSchemaValidator = new TestHelpers.XmlSchemaValidator(xmlSchema);

            var validXml = xmlSchemaValidator.Validate(xml);
            if (!validXml)
            {
                xmlSchemaValidator.ValidationErrors.ForEach(e => _testOutputHelper.WriteLine(e.Message));
            }

            return validXml;
        }

        private static async Task<string> Serialize(XmlSchema xmlSchema)
        {
            string actualXml;
            await using (var sw = new Utf8StringWriter())
            await using (var xw = XmlWriter.Create(sw, new XmlWriterSettings { Indent = true, Async = true }))
            {
                xmlSchema.Write(xw);
                actualXml = sw.ToString();
            }

            return actualXml;
        }

        internal class Utf8StringWriter : StringWriter
        {
            public override Encoding Encoding => Encoding.UTF8;
        }
    }
}<|MERGE_RESOLUTION|>--- conflicted
+++ resolved
@@ -28,15 +28,12 @@
 
         [Theory]
         [InlineData("Seres/HvemErHvem.xsd", "Seres/HvemErHvem.xml")]
-<<<<<<< HEAD
-=======
         [InlineData("Seres/schema_3473_201512_forms_3123_37927.xsd", "")]
         [InlineData("Seres/schema_4008_180226_forms_4186_37199.xsd", "", Skip = "Missing array support.")]
         [InlineData("Seres/schema_3919_2_forms_4623_39043.xsd", "")]
         [InlineData("Seres/schema_4741_4280_forms_5273_41269.xsd", "", Skip = "Missing array support.")]
         [InlineData("Seres/schema_4830_4000_forms_5524_41951.xsd", "", Skip = "Missing array support.")]
         [InlineData("Seres/schema_5222_2_forms_5909_43507.xsd", "")]
->>>>>>> 358480f7
         public async Task ConvertSeresXsd_SeresGeneratedXsd_ShouldConvertToJsonSchemaAndBackToXsd(string xsdSchemaPath, string xmlPath)
         {
             JsonSchemaKeywords.RegisterXsdKeywords();
@@ -58,15 +55,9 @@
             // The two XSD's should be structural equal, but there might be minor differences if you compare the text
             XmlSchemaAssertions.IsEquivalentTo(originalXsd, convertedXsd);
 
-<<<<<<< HEAD
-            // The XML should validate against both XSD's
-            if (string.IsNullOrEmpty(xmlPath))
-            {
-=======
             if (!string.IsNullOrEmpty(xmlPath))
             {
                 // The XML should validate against both XSD's
->>>>>>> 358480f7
                 var xml = ResourceHelpers.LoadTestDataAsString(xmlPath);
                 Assert.True(ValidateXml(originalXsd, xml));
                 Assert.True(ValidateXml(convertedXsd, xml));
