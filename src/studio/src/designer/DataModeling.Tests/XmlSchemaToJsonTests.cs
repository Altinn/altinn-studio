using System.IO;
using System.Text;
using System.Text.Encodings.Web;
using System.Text.Json;
using System.Threading.Tasks;
using System.Xml.Schema;
using Altinn.Studio.DataModeling.Converter.Xml;
using Altinn.Studio.DataModeling.Json.Keywords;
using DataModeling.Tests.Assertions;
using Json.More;
using Json.Schema;
using Xunit;
using Xunit.Abstractions;

namespace DataModeling.Tests
{
    public class XmlSchemaToJsonTests
    {
        private readonly ITestOutputHelper _testOutputHelper;

        public XmlSchemaToJsonTests(ITestOutputHelper testOutputHelper)
        {
            _testOutputHelper = testOutputHelper;
        }

        [Theory]
        [InlineData("Model/XmlSchema/SimpleAll.xsd", "Model/JsonSchema/SimpleAll.json", "Test to verify conversion from XSD to JSON Schema - feature: SimpleAll")]
        [InlineData("Model/XmlSchema/AltinnAnnotation.xsd", "Model/JsonSchema/AltinnAnnotation.json", "Test to verify conversion from XSD to JSON Schema - feature: AltinnAnnotation")]
        [InlineData("Model/XmlSchema/Any.xsd", "Model/JsonSchema/Any.json", "Test to verify conversion from XSD to JSON Schema - feature: Any")]
        [InlineData("Model/XmlSchema/Attributes.xsd", "Model/JsonSchema/Attributes.json", "Test to verify conversion from XSD to JSON Schema - feature: Attributes")]
        [InlineData("Model/XmlSchema/BuiltinTypes.xsd", "Model/JsonSchema/BuiltinTypes.json", "Test to verify conversion from XSD to JSON Schema - feature: BuiltinTypes")]
        [InlineData("Model/XmlSchema/SimpleChoice.xsd", "Model/JsonSchema/SimpleChoice.json", "Test to verify conversion from XSD to JSON Schema - feature: SimpleChoice")]
        [InlineData("Model/XmlSchema/NestedChoice.xsd", "Model/JsonSchema/NestedChoice.json", "Test to verify conversion from XSD to JSON Schema - feature: NestedChoice")]
        [InlineData("Model/XmlSchema/NestedWithOptionalChoice.xsd", "Model/JsonSchema/NestedWithOptionalChoice.json", "Test to verify conversion from XSD to JSON Schema - feature: NestedWithOptionalChoice")]
        [InlineData("Model/XmlSchema/NestedWithArrayChoice.xsd", "Model/JsonSchema/NestedWithArrayChoice.json", "Test to verify conversion from XSD to JSON Schema - feature: NestedWithArrayChoice")]
        [InlineData("Model/XmlSchema/ComplexContentExtension.xsd", "Model/JsonSchema/ComplexContentExtension.json", "Test to verify conversion from XSD to JSON Schema - feature: ComplexContentExtension")]
        [InlineData("Model/XmlSchema/ComplexContentRestriction.xsd", "Model/JsonSchema/ComplexContentRestriction.json", "Test to verify conversion from XSD to JSON Schema - feature: ComplexContentRestriction")]
        [InlineData("Model/XmlSchema/ComplexSchema.xsd", "Model/JsonSchema/ComplexSchema.json", "Test to verify conversion from XSD to JSON Schema - feature: ComplexSchema")]
        [InlineData("Model/XmlSchema/Definitions.xsd", "Model/JsonSchema/Definitions.json", "Test to verify conversion from XSD to JSON Schema - feature: Definitions")]
        [InlineData("Model/XmlSchema/ElementAnnotation.xsd", "Model/JsonSchema/ElementAnnotation.json", "Test to verify conversion from XSD to JSON Schema - feature: ElementAnnotation")]
        [InlineData("Model/XmlSchema/SimpleTypeRestrictions.xsd", "Model/JsonSchema/SimpleTypeRestrictions.json", "Test to verify conversion from XSD to JSON Schema - feature: SimpleTypeRestrictions")]
        [InlineData("Model/XmlSchema/SimpleSequence.xsd", "Model/JsonSchema/SimpleSequence.json", "Test to verify conversion from XSD to JSON Schema - feature: SimpleSequence")]
        [InlineData("Model/XmlSchema/NestedArrays.xsd", "Model/JsonSchema/NestedArrays.json", "Test to verify conversion from XSD to JSON Schema - feature: NestedArrays")]
        [InlineData("Model/XmlSchema/NestedSequence.xsd", "Model/JsonSchema/NestedSequence.json", "Test to verify conversion from XSD to JSON Schema - feature: NestedSequence")]
        [InlineData("Model/XmlSchema/NestedSequences.xsd", "Model/JsonSchema/NestedSequences.json", "Test to verify conversion from XSD to JSON Schema - feature: NestedSequences")]
        [InlineData("Model/XmlSchema/InterleavedNestedSequences.xsd", "Model/JsonSchema/InterleavedNestedSequences.json", "Test to verify conversion from XSD to JSON Schema - feature: InterleavedNestedSequences")]
        [InlineData("Model/XmlSchema/NestedWithOptionalSequence.xsd", "Model/JsonSchema/NestedWithOptionalSequence.json", "Test to verify conversion from XSD to JSON Schema - feature: NestedWithOptionalSequence")]
        [InlineData("Model/XmlSchema/NestedWithArraySequence.xsd", "Model/JsonSchema/NestedWithArraySequence.json", "Test to verify conversion from XSD to JSON Schema - feature: NestedWithArraySequence")]
        [InlineData("Model/XmlSchema/SimpleContentExtension.xsd", "Model/JsonSchema/SimpleContentExtension.json", "Test to verify conversion from XSD to JSON Schema - feature: SimpleContentExtension")]
        [InlineData("Model/XmlSchema/SimpleContentRestriction.xsd", "Model/JsonSchema/SimpleContentRestriction.json", "Test to verify conversion from XSD to JSON Schema - feature: SimpleContentRestriction")]
        [InlineData("Model/XmlSchema/SimpleTypeList.xsd", "Model/JsonSchema/SimpleTypeList.json", "Test to verify conversion from XSD to JSON Schema - feature: SimpleTypeList")]
        [InlineData("Model/XmlSchema/SeresWithAttributes.xsd", "Model/JsonSchema/SeresWithAttributes.json", "Test to verify conversion from XSD to JSON Schema - feature: SeresWithAttributes")]
        [InlineData("Model/XmlSchema/SeresWithAnyAttribute.xsd", "Model/JsonSchema/SeresWithAnyAttribute.json", "Test to verify conversion from XSD to JSON Schema - feature: SeresWithAnyAttribute")]
<<<<<<< HEAD
        [InlineData("Model/XmlSchema/NillableAttribute.xsd", "Model/JsonSchema/NillableAttribute.json", "Test to verify conversion from XSD to JSON Schema - feature: NillableAttribute")]
=======
        [InlineData("Model/XmlSchema/SeresSimpleContentRestriction.xsd", "Model/JsonSchema/SeresSimpleContentRestriction.json", "Test to verify conversion from XSD to JSON Schema - feature: SeresSimpleContentRestriction")]
>>>>>>> 4fc0ca41
        public async Task XmlSchema_to_JsonSchema_Converter(string schemaPath, string expectedPath, string testCase)
        {
            _testOutputHelper.WriteLine(testCase);

            // Arrange
            JsonSchemaKeywords.RegisterXsdKeywords();
            var converter = new XmlSchemaToJsonSchemaConverter();

            var xsd = ResourceHelpers.LoadXmlSchemaTestData(schemaPath);
            var actual = converter.Convert(xsd);

<<<<<<< HEAD
            //await using var fs = new FileStream(Path.Join("C:\\Dev\\altinn-studio\\src\\studio\\src\\designer\\DataModeling.Tests\\_TestData\\Model\\JsonSchema\\", Path.GetFileName(expectedPath)), FileMode.Truncate, FileAccess.Write);

            //await using var ms = new MemoryStream();
            //await using var writer = new Utf8JsonWriter(ms, new JsonWriterOptions { Indented = true, Encoder = JavaScriptEncoder.UnsafeRelaxedJsonEscaping });
            //actual.ToJsonDocument().WriteTo(writer);
            //await writer.FlushAsync();
            //var actualJson = Encoding.UTF8.GetString(ms.GetBuffer(), 0, (int)ms.Length);
=======
            // await SerializeJsonSchemaToFile(actual, expectedPath);
            var actualJson = await SerializeJsonSchemaToString(actual);
>>>>>>> 4fc0ca41

            // Assert
            var expected = await ResourceHelpers.LoadJsonSchemaTestData(expectedPath);
            JsonSchemaAssertions.IsEquivalentTo(expected, actual);
        }

        [Theory]
        [InlineData("Model/XmlSchema/SeresWithSpecifiedAndAnyAttributes.xsd", "Model/JsonSchema/SeresWithSpecifiedAndAnyAttributes.json", "Test to verify conversion from XSD to JSON Schema - feature: SeresWithSpecifiedAndAnyAttributes")]
        public async Task XmlSchema_to_JsonSchema_Converter_v2(string schemaPath, string expectedPath, string testCase)
        {
            _testOutputHelper.WriteLine(testCase);

            // Arrange
            JsonSchemaKeywords.RegisterXsdKeywords();
            var converter = new XmlSchemaToJsonSchemaConverter();

            var xsd = ResourceHelpers.LoadXmlSchemaTestData(schemaPath);
            var actual = converter.Convert(xsd);

            ////await using var fs = new FileStream(Path.Join(@"C:\Repos\altinn-studio\src\studio\src\designer\DataModeling.Tests\_TestData\Model\JsonSchema", Path.GetFileName(expectedPath)), FileMode.Truncate, FileAccess.Write);
            ////await using var ms = new MemoryStream();
            ////await using var writer = new Utf8JsonWriter(fs, new JsonWriterOptions { Indented = true, Encoder = JavaScriptEncoder.UnsafeRelaxedJsonEscaping });
            ////actual.ToJsonDocument().WriteTo(writer);
            ////await writer.FlushAsync();

            // var actualJson = Encoding.UTF8.GetString(ms.GetBuffer(), 0, (int) ms.Length);

            // Assert
            var expected = await ResourceHelpers.LoadJsonSchemaTestData(expectedPath);
            JsonSchemaAssertions.IsEquivalentTo(expected, actual);
        }

        private static async Task SerializeJsonSchemaToFile(JsonSchema schema, string filename)
        {
            await using var fs = new FileStream(Path.Join("C:\\Dev\\altinn-studio\\src\\studio\\src\\designer\\DataModeling.Tests\\_TestData\\Model\\JsonSchema\\", Path.GetFileName(filename)), FileMode.Truncate, FileAccess.Write);
            await using var writer = new Utf8JsonWriter(fs, new JsonWriterOptions { Indented = true, Encoder = JavaScriptEncoder.UnsafeRelaxedJsonEscaping });
            schema.ToJsonDocument().WriteTo(writer);
            await writer.FlushAsync();
        }

        private static async Task<string> SerializeJsonSchemaToString(JsonSchema schema)
        {
            await using var ms = new MemoryStream();
            await using var writer = new Utf8JsonWriter(ms, new JsonWriterOptions { Indented = true, Encoder = JavaScriptEncoder.UnsafeRelaxedJsonEscaping });
            schema.ToJsonDocument().WriteTo(writer);
            await writer.FlushAsync();
            return Encoding.UTF8.GetString(ms.GetBuffer(), 0, (int)ms.Length);
        }
    }
}<|MERGE_RESOLUTION|>--- conflicted
+++ resolved
@@ -51,11 +51,8 @@
         [InlineData("Model/XmlSchema/SimpleTypeList.xsd", "Model/JsonSchema/SimpleTypeList.json", "Test to verify conversion from XSD to JSON Schema - feature: SimpleTypeList")]
         [InlineData("Model/XmlSchema/SeresWithAttributes.xsd", "Model/JsonSchema/SeresWithAttributes.json", "Test to verify conversion from XSD to JSON Schema - feature: SeresWithAttributes")]
         [InlineData("Model/XmlSchema/SeresWithAnyAttribute.xsd", "Model/JsonSchema/SeresWithAnyAttribute.json", "Test to verify conversion from XSD to JSON Schema - feature: SeresWithAnyAttribute")]
-<<<<<<< HEAD
         [InlineData("Model/XmlSchema/NillableAttribute.xsd", "Model/JsonSchema/NillableAttribute.json", "Test to verify conversion from XSD to JSON Schema - feature: NillableAttribute")]
-=======
         [InlineData("Model/XmlSchema/SeresSimpleContentRestriction.xsd", "Model/JsonSchema/SeresSimpleContentRestriction.json", "Test to verify conversion from XSD to JSON Schema - feature: SeresSimpleContentRestriction")]
->>>>>>> 4fc0ca41
         public async Task XmlSchema_to_JsonSchema_Converter(string schemaPath, string expectedPath, string testCase)
         {
             _testOutputHelper.WriteLine(testCase);
@@ -67,7 +64,6 @@
             var xsd = ResourceHelpers.LoadXmlSchemaTestData(schemaPath);
             var actual = converter.Convert(xsd);
 
-<<<<<<< HEAD
             //await using var fs = new FileStream(Path.Join("C:\\Dev\\altinn-studio\\src\\studio\\src\\designer\\DataModeling.Tests\\_TestData\\Model\\JsonSchema\\", Path.GetFileName(expectedPath)), FileMode.Truncate, FileAccess.Write);
 
             //await using var ms = new MemoryStream();
@@ -75,10 +71,8 @@
             //actual.ToJsonDocument().WriteTo(writer);
             //await writer.FlushAsync();
             //var actualJson = Encoding.UTF8.GetString(ms.GetBuffer(), 0, (int)ms.Length);
-=======
             // await SerializeJsonSchemaToFile(actual, expectedPath);
             var actualJson = await SerializeJsonSchemaToString(actual);
->>>>>>> 4fc0ca41
 
             // Assert
             var expected = await ResourceHelpers.LoadJsonSchemaTestData(expectedPath);
