--- conflicted
+++ resolved
@@ -215,23 +215,6 @@
                 return item;
             }
 
-<<<<<<< HEAD
-            if (compatibleTypes.Contains(CompatibleXsdType.Nillable) && !compatibleTypes.Contains(CompatibleXsdType.SimpleType))
-            {
-                var item = new XmlSchemaElement();
-                HandleNillableSimpleType(item, schema.AsWorkList(), path);
-                return item;
-            }
-
-            if (compatibleTypes.Contains(CompatibleXsdType.UnhandledAttribute))
-            {
-                var item = new XmlSchemaAttribute();
-                AddUnhandledAttributes(item, schema.GetKeyword<XsdUnhandledAttributesKeyword>());
-                return item;
-            }
-
-=======
->>>>>>> 358480f7
             throw new NotImplementedException();
         }
 
