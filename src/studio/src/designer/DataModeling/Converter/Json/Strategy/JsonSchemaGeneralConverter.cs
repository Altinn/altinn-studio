using System;
using System.Collections.Generic;
using System.Globalization;
using System.Linq;
using System.Text.Json;
using System.Xml;
using System.Xml.Schema;
using Altinn.Studio.DataModeling.Json.Keywords;
using Altinn.Studio.DataModeling.Utils;
using Json.Pointer;
using Json.Schema;

namespace Altinn.Studio.DataModeling.Converter.Json.Strategy
{
    /// <summary>
    /// Placeholder
    /// </summary>
    public class JsonSchemaGeneralConverter : IJsonSchemaConverter
    {
        private readonly XmlDocument _xmlFactoryDocument = new XmlDocument();
        private XmlSchemaSet _schemaSet;
        private JsonSchema _schema;
        private JsonSchemaXsdMetadata _metadata;
        private XmlSchema _xsd;
        private Dictionary<string, string> _namespaces;

        /// <inheritdoc />
        public XmlSchema Convert(JsonSchema schema, JsonSchemaXsdMetadata metadata)
        {
            _schema = schema;
            _metadata = metadata;
            _xsd = new XmlSchema();
            _namespaces = new Dictionary<string, string>();

            HandleSchemaAttributes();
            HandleSchemaUnhandledAttributes();
            HandleNamespaces();

            var keywords = _schema.AsWorkList();

            keywords.MarkAsHandled<SchemaKeyword>();
            keywords.MarkAsHandled<IdKeyword>();
            keywords.MarkAsHandled<TypeKeyword>();
            keywords.MarkAsHandled<XsdNamespacesKeyword>();
            keywords.MarkAsHandled<XsdSchemaAttributesKeyword>();
            keywords.MarkAsHandled<XsdUnhandledAttributesKeyword>();

            foreach (var keyword in keywords.EnumerateUnhandledItems(false))
            {
                switch (keyword)
                {
                    case SchemaKeyword:
                        break;

                    case IdKeyword:
                        break;

                    case TypeKeyword:
                        break;

                    case XsdNamespacesKeyword:
                        break;

                    case XsdSchemaAttributesKeyword:
                        break;

                    case InfoKeyword x:
                        keywords.MarkAsHandled<InfoKeyword>();
                        HandleInfoKeyword(x);
                        break;

                    case DefsKeyword x:
                        keywords.MarkAsHandled<DefsKeyword>();
                        HandleDefinitions(JsonPointer.Parse($"#/{x.Keyword()}"), x.Definitions);
                        break;

                    case DefinitionsKeyword x:
                        keywords.MarkAsHandled<DefinitionsKeyword>();
                        HandleDefinitions(JsonPointer.Parse($"#/{x.Keyword()}"), x.Definitions);
                        break;

                    case OneOfKeyword:
                        if (!_metadata.HasInlineRoot)
                        {
                            keywords.MarkAsHandled<OneOfKeyword>();
                        }

                        HandleRootMessage(keywords);
                        break;

                    case AnyOfKeyword:
                        if (!_metadata.HasInlineRoot)
                        {
                            keywords.MarkAsHandled<AnyOfKeyword>();
                        }

                        HandleRootMessage(keywords);
                        break;

                    case AllOfKeyword:
                        if (!_metadata.HasInlineRoot)
                        {
                            keywords.MarkAsHandled<AllOfKeyword>();
                        }

                        HandleRootMessage(keywords);
                        break;

                    case PropertiesKeyword:
                        if (!_metadata.HasInlineRoot)
                        {
                            keywords.MarkAsHandled<PropertiesKeyword>();
                        }

                        HandleRootMessage(keywords);
                        break;
                }
            }

            var unhandledKeywords = keywords.EnumerateUnhandledItems().ToList();
            if (unhandledKeywords.Count > 0)
            {
                throw new Exception($"Unhandled keyword(s) in root JSON Schema '{string.Join("', '", unhandledKeywords.Select(kw => kw.Keyword()))}'");
            }

            _schemaSet = new XmlSchemaSet();
            _schemaSet.Add(_xsd);
            _schemaSet.Compile();

            return _xsd;
        }

        private void HandleInfoKeyword(InfoKeyword infoKeyword)
        {
            var markup = new List<XmlNode>();
            var xsdNamespace = _xsd.Namespaces.ToArray().First(ns => ns.Namespace == KnownXmlNamespaces.XmlSchemaNamespace);

            foreach (var property in infoKeyword.Value.EnumerateObject())
            {
                var element = _xmlFactoryDocument.CreateElement(xsdNamespace.Name, "attribute", xsdNamespace.Namespace);
                element.SetAttribute("name", property.Name);
                element.SetAttribute("fixed", property.Value.GetString());
                markup.Add(element);
            }

            var annotation = new XmlSchemaAnnotation
            {
                Parent = _xsd
            };
            _xsd.Items.Add(annotation);

            var documentation = new XmlSchemaDocumentation
            {
                Parent = annotation,
                Markup = markup.ToArray()
            };
            annotation.Items.Add(documentation);
        }

        private void HandleSchemaAttributes()
        {
            if (_schema.TryGetKeyword(out XsdSchemaAttributesKeyword attributes))
            {
                foreach (var (name, value) in attributes.Properties)
                {
                    // TODO: Use try parse and case insensitive comparison
                    switch (name)
                    {
                        case "AttributeFormDefault":
                            _xsd.AttributeFormDefault = Enum.Parse<XmlSchemaForm>(value, true);
                            break;
                        case "ElementFormDefault":
                            _xsd.ElementFormDefault = Enum.Parse<XmlSchemaForm>(value, true);
                            break;
                        case "BlockDefault":
                            _xsd.BlockDefault = Enum.Parse<XmlSchemaDerivationMethod>(value, true);
                            break;
                        case "FinalDefault":
                            _xsd.FinalDefault = Enum.Parse<XmlSchemaDerivationMethod>(value, true);
                            break;
                    }
                }
            }
        }

        private void HandleSchemaUnhandledAttributes()
        {
            AddUnhandledAttributes(_xsd, _schema.Keywords.GetKeyword<XsdUnhandledAttributesKeyword>());
        }

        private XmlSchemaObject ConvertSubschema(JsonPointer path, JsonSchema schema)
        {
            var compatibleTypes = _metadata.GetCompatibleTypes(path);

            if (compatibleTypes.Contains(CompatibleXsdType.SimpleType))
            {
                if (compatibleTypes.Contains(CompatibleXsdType.Attribute))
                {
                    var item = new XmlSchemaAttribute();
                    HandleAttribute(item, schema.AsWorkList(), path);
                    return item;
                }
                else
                {
                    var item = new XmlSchemaElement();
                    HandleSimpleType(item, schema.AsWorkList(), path);
                    return item;
                }
            }

            if (compatibleTypes.Contains(CompatibleXsdType.ComplexType))
            {
                var item = new XmlSchemaElement();
                HandleComplexType(item, schema.AsWorkList(), path);
                return item;
            }

            if (compatibleTypes.Contains(CompatibleXsdType.UnhandledAttribute))
            {
                var item = new XmlSchemaAttribute();
                AddUnhandledAttributes(item, schema.GetKeyword<XsdUnhandledAttributesKeyword>());
                return item;
            }

            throw new NotImplementedException();
        }

        private void HandleNamespaces()
        {
            _namespaces = new Dictionary<string, string>();

            if (_schema.TryGetKeyword(out XsdNamespacesKeyword keyword))
            {
                foreach (var (prefix, ns) in keyword.Namespaces)
                {
                    _namespaces.Add(prefix, ns);
                }
            }

            if (!_namespaces.ContainsValue(KnownXmlNamespaces.XmlSchemaNamespace))
            {
                _namespaces.Add("xsd", KnownXmlNamespaces.XmlSchemaNamespace);
            }

            if (!_namespaces.ContainsValue(KnownXmlNamespaces.XmlSchemaInstanceNamespace))
            {
                _namespaces.Add("xsi", KnownXmlNamespaces.XmlSchemaInstanceNamespace);
            }
            
            foreach (var (prefix, ns) in _namespaces)
            {
                _xsd.Namespaces.Add(prefix, ns);
            }
        }

        private void HandleRootMessage(WorkList<IJsonSchemaKeyword> keywords)
        {
            var root = new XmlSchemaElement
            {
                Parent = _xsd,
                Name = _metadata.MessageName
            };
            _xsd.Items.Add(root);

            if (_metadata.HasInlineRoot)
            {
                var rootPath = JsonPointer.Parse("#");
                var rootTypes = _metadata.GetCompatibleTypes(rootPath);

                if (rootTypes.Contains(CompatibleXsdType.ComplexType))
                {
                    HandleComplexType(root, keywords, rootPath);
                }
                else if (rootTypes.Contains(CompatibleXsdType.SimpleType))
                {
                    HandleSimpleType(root, keywords, rootPath);
                }
                else
                {
                    throw new Exception("Schema has inlined root element, but it is not defined as being a valid SimpleType or ComplexType");
                }
            }
            else
            {
                var reference =
                    (_schema.GetKeyword<AllOfKeyword>()?.Schemas[0] ??
                     _schema.GetKeyword<AnyOfKeyword>()?.Schemas[0] ??
                     _schema.GetKeyword<OneOfKeyword>()?.Schemas[0]).GetKeyword<RefKeyword>();

                root.SchemaTypeName = GetTypeNameFromReference(reference.Reference);
            }
        }

        private static XmlQualifiedName GetTypeNameFromReference(Uri reference)
        {
            var pointer = JsonPointer.Parse(reference.ToString());
            if (pointer.Segments.Length != 2 || (pointer.Segments[0].Value != "$defs" && pointer.Segments[0].Value != "definitions"))
            {
                throw new Exception("Reference uri must point to a definition in $defs/definitions to be used as TypeName");
            }

            return new XmlQualifiedName(pointer.Segments[1].Value);
        }

        private void HandleDefinitions(JsonPointer defsPath, IReadOnlyDictionary<string, JsonSchema> definitions)
        {
            foreach (var (name, definition) in definitions)
            {
                var subSchemaPath = defsPath.Combine(JsonPointer.Parse($"/{name}"));
                HandleDefinition(name, subSchemaPath, definition);
            }
        }

        private void HandleDefinition(string name, JsonPointer path, JsonSchema definition)
        {
            var compatibleTypes = _metadata.GetCompatibleTypes(path);
            if (compatibleTypes.Contains(CompatibleXsdType.ComplexType))
            {
                var complexType = new XmlSchemaComplexType
                {
                    Parent = _xsd
                };

                HandleComplexType(complexType, definition.AsWorkList(), path);
                SetName(complexType, name);
                AddUnhandledAttributes(complexType, definition.Keywords.GetKeyword<XsdUnhandledAttributesKeyword>());
                _xsd.Items.Add(complexType);
            }
            else if (compatibleTypes.Contains(CompatibleXsdType.SimpleType))
            {
                var simpleType = new XmlSchemaSimpleType
                {
                    Parent = _xsd
                };

                HandleSimpleType(simpleType, definition.AsWorkList(), path);
                SetName(simpleType, name);
                AddUnhandledAttributes(simpleType, definition.Keywords.GetKeyword<XsdUnhandledAttributesKeyword>());
                _xsd.Items.Add(simpleType);
            }
        }

        private void HandleAttribute(XmlSchemaAttribute attribute, WorkList<IJsonSchemaKeyword> keywords, JsonPointer path)
        {
            var compatibleTypes = _metadata.GetCompatibleTypes(path);

            if (compatibleTypes.Contains(CompatibleXsdType.SimpleTypeList))
            {
                throw new NotImplementedException();
            }

            if (compatibleTypes.Contains(CompatibleXsdType.SimpleTypeRestriction))
            {
                throw new NotImplementedException();
            }

            if (keywords.TryPull(out RefKeyword refKeyword))
            {
                attribute.SchemaTypeName = GetTypeNameFromReference(refKeyword.Reference);
            }

            if (keywords.TryPull(out TypeKeyword typeKeyword))
            {
                attribute.SchemaTypeName = GetTypeNameFromTypeKeyword(typeKeyword, keywords);
            }
        }

        private void HandleSimpleType(XmlSchemaElement element, WorkList<IJsonSchemaKeyword> keywords, JsonPointer path)
        {
            if (keywords.TryPull(out RefKeyword reference))
            {
                element.SchemaTypeName = GetTypeNameFromReference(reference.Reference);
            }
            else if (keywords.TryPull(out TypeKeyword type))
            {
                element.SchemaTypeName = GetTypeNameFromTypeKeyword(type, keywords);
            }
            else
            {
                var item = new XmlSchemaSimpleType
                {
                    Parent = element,
                };
                element.SchemaType = item;
                HandleSimpleType(item, keywords, path);
            }
        }

        private void HandleSimpleType(XmlSchemaSimpleType item, WorkList<IJsonSchemaKeyword> keywords, JsonPointer path)
        {
            var compatibleTypes = _metadata.GetCompatibleTypes(path);

            if (compatibleTypes.Contains(CompatibleXsdType.SimpleTypeList))
            {
                throw new NotImplementedException();
            }
            else if (compatibleTypes.Contains(CompatibleXsdType.SimpleTypeRestriction))
            {
                HandleSimpleTypeRestriction(item, keywords, path);
            }
            else
            {
                var restriction = new XmlSchemaSimpleTypeRestriction
                {
                    Parent = item
                };
                item.Content = restriction;

                if (keywords.TryPull(out RefKeyword reference))
                {
                    restriction.BaseTypeName = GetTypeNameFromReference(reference.Reference);
                }
                else if (keywords.TryPull(out TypeKeyword typeKeyword))
                {
                    restriction.BaseTypeName = GetTypeNameFromTypeKeyword(typeKeyword, keywords);
                }
                else
                {
                    throw new Exception($"This is not a valid SimpleType {path}");
                }
            }
        }

        private void HandleSimpleTypeRestriction(XmlSchemaSimpleType simpleType, WorkList<IJsonSchemaKeyword> keywords, JsonPointer path)
        {
            var restriction = new XmlSchemaSimpleTypeRestriction
            {
                Parent = simpleType
            };
            simpleType.Content = restriction;

            // the final builtin base type for this simple type refinement chain
            var targetBaseType = XmlQualifiedName.Empty;

            var restrictionsKeywordsList = new List<WorkList<IJsonSchemaKeyword>>();
            if (keywords.TryPull(out TypeKeyword type))
            {
                restriction.BaseTypeName = GetTypeNameFromTypeKeyword(type, keywords);
                restrictionsKeywordsList.Add(keywords);
                targetBaseType = restriction.BaseTypeName;
            }
            else if (keywords.TryPull(out AllOfKeyword allOf))
            {
                var baseTypeSchemaIndex = allOf.Schemas.Select((_, idx) => idx).Single(idx =>
                    _metadata.GetCompatibleTypes(path.Combine(JsonPointer.Parse($"/allOf/[{idx}]")))
                        .Contains(CompatibleXsdType.SimpleType));

                var baseTypeSchema = allOf.Schemas[baseTypeSchemaIndex];
                var restrictionSchemas = allOf.Schemas.Where((_, idx) => idx != baseTypeSchemaIndex).ToList();

                if (baseTypeSchema.TryGetKeyword(out RefKeyword baseTypeReference))
                {
                    restriction.BaseTypeName = GetTypeNameFromReference(baseTypeReference.Reference);

                    targetBaseType = FindTargetBaseTypeForSimpleTypeRestriction(baseTypeSchema, path);
                    if (targetBaseType == XmlQualifiedName.Empty)
                    {
                        throw new Exception($"Could not find target built-in type for SimpleType Restriction in {path}");
                    }
                }
                else if (baseTypeSchema.HasKeyword<TypeKeyword>())
                {
                    var baseTypeKeywords = baseTypeSchema.AsWorkList();
                    restriction.BaseTypeName = GetTypeNameFromTypeKeyword(baseTypeKeywords.Pull<TypeKeyword>(), baseTypeKeywords);
                    targetBaseType = restriction.BaseTypeName;
                }
                else
                {
                    // Inline base types support can be added in this if/else chain (base type may also be an inline SimpleTypeRestriction)
                    throw new Exception($"Invalid base type for SimpleType restriction {path.Combine(JsonPointer.Parse($"/allOf/[{baseTypeSchemaIndex}]"))}");
                }

                restrictionsKeywordsList.AddRange(restrictionSchemas.Select(restrictionSchema => restrictionSchema.AsWorkList()));
            }
            else
            {
                throw new Exception($"This is not a valid SimpleType restriction {path}");
            }

            foreach (var restrictionKeywords in restrictionsKeywordsList)
            {
                var restrictionFacets = GetRestrictionFacets(restrictionKeywords, targetBaseType);
                foreach (var restrictionFacet in restrictionFacets)
                {
                    restrictionFacet.Parent = restriction;
                    restriction.Facets.Add(restrictionFacet);
                }
            }
        }

        // Search for target base type by following direct references and then a depth first search through allOf keywords
        // This should result in minimal search effort in real life as base types are usually in a direct reference or in the first subschema when using allOf
        private XmlQualifiedName FindTargetBaseTypeForSimpleTypeRestriction(JsonSchema schema, JsonPointer path)
        {
            // follow all direct references
            while (schema.TryGetKeyword(out RefKeyword reference))
            {
                schema = _schema.FollowReference(JsonPointer.Parse(reference.Reference.ToString()));
            }

            // depth first search
            if (schema.TryGetKeyword(out AllOfKeyword allOf))
            {
                foreach (var subschema in allOf.Schemas)
                {
                    var baseType = FindTargetBaseTypeForSimpleTypeRestriction(subschema, path);
                    if (baseType != XmlQualifiedName.Empty)
                    {
                        return baseType;
                    }
                }
            }

            var keywords = schema.AsWorkList();
            if (keywords.TryPull(out TypeKeyword typeKeyword))
            {
                return GetTypeNameFromTypeKeyword(typeKeyword, keywords);
            }

            return XmlQualifiedName.Empty;
        }

        private IEnumerable<XmlSchemaFacet> GetRestrictionFacets(WorkList<IJsonSchemaKeyword> keywords, XmlQualifiedName type)
        {
            var facets = new List<XmlSchemaFacet>();

            foreach (var keyword in keywords.EnumerateUnhandledItems())
            {
                switch (keyword)
                {
                    case MaxLengthKeyword maxLength:
                        {
                            var value = maxLength.Value.ToString();
                            if (IsNumericXmlSchemaType(type))
                            {
                                facets.Add(new XmlSchemaTotalDigitsFacet { Value = value });
                            }
                            else
                            {
                                MinLengthKeyword minLength = keywords.GetKeyword<MinLengthKeyword>();
                                if (minLength?.Value == maxLength.Value)
                                {
                                    facets.Add(new XmlSchemaLengthFacet { Value = value });
                                    keywords.Pull<MinLengthKeyword>();
                                }
                                else
                                {
                                    facets.Add(new XmlSchemaMaxLengthFacet { Value = value });
                                }
                            }
                        }

                        break;
                    case MinLengthKeyword minLength:
                        {
                            var value = minLength.Value.ToString();
                            var maxLength = keywords.GetKeyword<MaxLengthKeyword>();
                            if (maxLength?.Value == minLength.Value)
                            {
                                facets.Add(new XmlSchemaLengthFacet { Value = value });
                                keywords.Pull<MaxLengthKeyword>();
                            }
                            else
                            {
                                facets.Add(new XmlSchemaMinLengthFacet { Value = value });
                            }
                        }

                        break;
                    case EnumKeyword enumKeyword:
                        foreach (var value in enumKeyword.Values)
                        {
                            facets.Add(new XmlSchemaEnumerationFacet { Value = value.GetString() });
                        }

                        break;
                    case PatternKeyword pattern:
                        facets.Add(new XmlSchemaPatternFacet { Value = pattern.Value.ToString() });
                        break;
                    case MaximumKeyword maximum:
                        facets.Add(new XmlSchemaMaxInclusiveFacet { Value = maximum.Value.ToString(NumberFormatInfo.InvariantInfo) });
                        break;
                    case MinimumKeyword minimum:
                        facets.Add(new XmlSchemaMinInclusiveFacet { Value = minimum.Value.ToString(NumberFormatInfo.InvariantInfo) });
                        break;
                    case ExclusiveMaximumKeyword maximum:
                        facets.Add(new XmlSchemaMaxExclusiveFacet { Value = maximum.Value.ToString(NumberFormatInfo.InvariantInfo) });
                        break;
                    case ExclusiveMinimumKeyword minimum:
                        facets.Add(new XmlSchemaMinExclusiveFacet { Value = minimum.Value.ToString(NumberFormatInfo.InvariantInfo) });
                        break;
                    case MultipleOfKeyword multipleOf:
                        var fractionDigits = GetFractionDigitsFromMultipleOf(multipleOf.Value);
                        if (fractionDigits == null)
                        {
                            throw new Exception($"Could not find fraction digits from multipleOf '{multipleOf.Value}'");
                        }
                        else
                        {
                            facets.Add(new XmlSchemaFractionDigitsFacet() { Value = fractionDigits });
                        }

                        break;
                    default:
                        continue;
                }
            }

            return facets;
        }

        private static bool IsNumericXmlSchemaType(XmlQualifiedName type)
        {
            if (type.IsEmpty || type.Namespace != KnownXmlNamespaces.XmlSchemaNamespace)
            {
                return false;
            }

            switch (type.Name)
            {
                case "integer":
                case "nonPositiveInteger":
                case "negativeInteger":
                case "nonNegativeInteger":
                case "positiveInteger":
                case "long":
                case "int":
                case "short":
                case "byte":
                case "unsignedLong":
                case "unsignedInt":
                case "unsignedShort":
                case "unsignedByte":
                case "decimal":
                case "float":
                case "double":
                    return true;
            }

            return false;
        }

        private static string GetFractionDigitsFromMultipleOf(decimal value)
        {
            var digits = 0;

            while (value < 1)
            {
                value *= 10;
                digits++;
            }

            return value == 1 ? digits.ToString() : null;
        }

        private XmlQualifiedName GetTypeNameFromTypeKeyword(TypeKeyword typeKeyword, WorkList<IJsonSchemaKeyword> keywords)
        {
            switch (typeKeyword.Type)
            {
                case SchemaValueType.Null:
                    return null;
                case SchemaValueType.Boolean:
                case SchemaValueType.String:
                case SchemaValueType.Number:
                case SchemaValueType.Integer:
                    XmlQualifiedName typeName = SetType(typeKeyword.Type, keywords.Pull<FormatKeyword>()?.Value, keywords.Pull<XsdTypeKeyword>()?.Value);
                    return typeName;
                default:
                    throw new ArgumentOutOfRangeException();
            }
        }

        private void HandleComplexType(XmlSchemaElement element, WorkList<IJsonSchemaKeyword> keywords, JsonPointer path)
        {
            if (keywords.TryPull(out RefKeyword reference))
            {
                element.SchemaTypeName = GetTypeNameFromReference(reference.Reference);
            }
            else
            {
                var item = new XmlSchemaComplexType
                {
                    Parent = element
                };
                element.SchemaType = item;
                HandleComplexType(item, keywords, path);
            }
        }

        private void HandleComplexType(XmlSchemaComplexType item, WorkList<IJsonSchemaKeyword> keywords, JsonPointer path)
        {
            var compatibleTypes = _metadata.GetCompatibleTypes(path);

            if (compatibleTypes.Contains(CompatibleXsdType.ComplexContentRestriction))
            {
                throw new NotImplementedException();
            }
            else if (compatibleTypes.Contains(CompatibleXsdType.ComplexContentExtension))
            {
                HandleComplexContentExtension(item, keywords, path);
            }
            else if (compatibleTypes.Contains(CompatibleXsdType.SimpleContentRestriction))
            {
                throw new NotImplementedException();
            }
            else if (compatibleTypes.Contains(CompatibleXsdType.SimpleContentExtension))
            {
                HandleSimpleContentExtension(item, keywords, path);
            }
            else
            {
                // Plain complex type
                var sequence = new XmlSchemaSequence
                {
                    Parent = item
                };

                if (keywords.TryPull<AllOfKeyword>(out var allOfKeyword))
                {
                    var i = 0;
                    foreach (var subSchema in allOfKeyword.GetSubschemas())
                    {
                        if (subSchema.HasKeyword<RefKeyword>())
                        {
                            i++;
                            continue;
                        }

                        HandlePropertiesKeyword(item, sequence, subSchema.AsWorkList(), path.Combine(JsonPointer.Parse($"/allOf/[{i}]")));

                        i++;
                    }
                }
                else
                {
                    HandlePropertiesKeyword(item, sequence, keywords, path);
                }

                HandleAnyAttributeKeyword(item, keywords);

                if (sequence.Items.Count > 0)
                {
                    item.Particle = sequence;
                }
            }
        }

        private void HandleSimpleContentExtension(XmlSchemaComplexType item, WorkList<IJsonSchemaKeyword> keywords, JsonPointer path)
        {
            var simpleContent = new XmlSchemaSimpleContent
            {
                Parent = item
            };
            item.ContentModel = simpleContent;

            var extension = new XmlSchemaSimpleContentExtension
            {
                Parent = simpleContent
            };
            simpleContent.Content = extension;

            var properties = keywords.Pull<PropertiesKeyword>().Properties;
            var valuePropertySchema = properties["value"];
            var attributes = properties
                .Where(prop => prop.Key != "value")
                .Select(prop => (name: prop.Key, schema: prop.Value))
                .ToList();

            var valuePropertyKeywords = valuePropertySchema.AsWorkList();
            if (valuePropertyKeywords.TryPull(out RefKeyword reference))
            {
                extension.BaseTypeName = GetTypeNameFromReference(reference.Reference);
            }
            else
            {
                var typeKeyword = valuePropertyKeywords.Pull<TypeKeyword>();
                extension.BaseTypeName = GetTypeNameFromTypeKeyword(typeKeyword, valuePropertyKeywords);
            }

            foreach (var (name, schema) in attributes)
            {
                var attribute = new XmlSchemaAttribute
                {
                    Parent = extension,
                    Name = name
                };

                HandleAttribute(attribute, schema.AsWorkList(), path.Combine(JsonPointer.Parse($"/properties/{name}")));
                extension.Attributes.Add(attribute);
            }
        }

        private void HandleComplexContentExtension(XmlSchemaComplexType item, WorkList<IJsonSchemaKeyword> keywords, JsonPointer path)
        {
            // <xsd:complexContent>
            var complexContent = new XmlSchemaComplexContent()
            {
                Parent = item
            };

            var allOfKeyword = keywords.Pull<AllOfKeyword>();
            var subSchemas = allOfKeyword.GetSubschemas();
            var refKeywordSchema = subSchemas.First(k => k.Keywords.HasKeyword<RefKeyword>());

            // <xsd:extension base="...">
            var extension = new XmlSchemaComplexContentExtension()
            {
                Parent = complexContent,
                BaseTypeName = GetTypeNameFromReference(refKeywordSchema.Keywords.GetKeyword<RefKeyword>().Reference)
            };

            complexContent.Content = extension;

            // This is a bit a naive and supports only sequence as of now. When implementing choice
            // in issue https://github.com/Altinn/altinn-studio/issues/4803 this needs to be changed.
            // <xsd:sequence>
            var sequence = new XmlSchemaSequence
            {
                Parent = extension
            };

            // Loop sub-schemas except the one with RefKeyword since this
            // is alread handled.
            var i = 0;
            foreach (var subSchema in subSchemas)
            {
                if (subSchema.HasKeyword<RefKeyword>())
                {
                    i++;
                    continue;
                }

                HandlePropertiesKeyword(item, sequence, subSchema.AsWorkList(), path.Combine(JsonPointer.Parse($"/allOf/[{i}]")));
                HandleAnyAttributeKeyword(item, subSchema.AsWorkList());

                i++;
            }

            if (sequence.Items.Count > 0)
            {
                extension.Particle = sequence;
            }

            item.ContentModel = complexContent;
        }

        private void HandlePropertiesKeyword(XmlSchemaComplexType complexType, XmlSchemaSequence sequence, WorkList<IJsonSchemaKeyword> keywords, JsonPointer path)
        {
            if (!keywords.TryPull(out PropertiesKeyword propertiesKeyword))
            {
                return;
            }

            var required = keywords.Pull<RequiredKeyword>()?.Properties ?? new List<string>();

            foreach (var (name, property) in propertiesKeyword.Properties)
            {
                var subItem = ConvertSubschema(path.Combine(JsonPointer.Parse($"/properties/{name}")), property);

                SetName(subItem, name);
                SetRequired(subItem, required.Contains(name));
                SetFixed(subItem, property.Keywords.GetKeyword<ConstKeyword>());
                SetDefault(subItem, property.Keywords.GetKeyword<DefaultKeyword>());

<<<<<<< HEAD
                    switch (subItem)
                    {
                        case XmlSchemaAttribute attribute:
                            attribute.Parent = complexType;
                            complexType.Attributes.Add(attribute);
                            break;
                        case XmlSchemaElement element:
                            element.Parent = sequence;
                            sequence.Items.Add(element);

                            AddUnhandledAttributes(element, property.Keywords.GetKeyword<XsdUnhandledAttributesKeyword>());
                            break;
                        default:
                            throw new NotImplementedException();
                    }
                }
            }
        }

        private void AddUnhandledAttributes(XmlSchemaObject item, XsdUnhandledAttributesKeyword xsdUnhandledAttributesKeyword)
        {
            if (xsdUnhandledAttributesKeyword == null)
=======
                switch (subItem)
                {
                    case XmlSchemaAttribute attribute:
                        attribute.Parent = complexType;
                        complexType.Attributes.Add(attribute);
                        break;
                    case XmlSchemaElement element:
                        element.Parent = sequence;
                        sequence.Items.Add(element);
                        break;
                    default:
                        throw new NotImplementedException();
                }
            }
        }

        private void HandleAnyAttributeKeyword(XmlSchemaComplexType complexType, WorkList<IJsonSchemaKeyword> keywords)
        {
            if (!keywords.TryPull(out XsdAnyAttributeKeyword anyAttributeKeyword))
>>>>>>> 30b23c1b
            {
                return;
            }

<<<<<<< HEAD
            if (item is not XmlSchemaAnnotated annotatedItem)
            {
                throw new ArgumentException("Unhandled attributes must be added to an annotated xml schema object.");
            }

            var unhandledAttributes = new List<XmlAttribute>();
            foreach (var (name, value) in xsdUnhandledAttributesKeyword.Properties)
            {
                XmlAttribute attribute = CreateAttribute(name, value);
                unhandledAttributes.Add(attribute);
            }

            annotatedItem.UnhandledAttributes = unhandledAttributes.ToArray();
        }

        private void AddUnhandledAttributes(XmlSchema xmlSchema, XsdUnhandledAttributesKeyword xsdUnhandledAttributesKeyword)
        {
            if (xsdUnhandledAttributesKeyword == null)
            {
                return;
            }

            var unhandledAttributes = new List<XmlAttribute>();            
            foreach (var (name, value) in xsdUnhandledAttributesKeyword.Properties)
            {
                XmlAttribute attribute = CreateAttribute(name, value);
                unhandledAttributes.Add(attribute);
            }

            xmlSchema.UnhandledAttributes = unhandledAttributes.ToArray();
        }

        private XmlAttribute CreateAttribute(string name, string value)
        {
            string prefix = null;
            string localName;
            string @namespace = null;

            string[] nameParts = name.Split(':', 2);
            if (nameParts.Length == 2)
            {
                prefix = nameParts[0];
                localName = nameParts[1];

                @namespace = prefix == "xml" ? @"http://www.w3.org/XML/1998/namespace" : _namespaces[prefix];
            }
            else
            {
                localName = name;
            }

            XmlAttribute attribute = _xmlFactoryDocument.CreateAttribute(prefix, localName, @namespace);
            attribute.Value = value;

            return attribute;
=======
            if (anyAttributeKeyword.Value)
            {
                XmlSchemaAnyAttribute xmlSchemaAnyAttribute = new XmlSchemaAnyAttribute
                {
                    Parent = complexType
                };
                complexType.AnyAttribute = xmlSchemaAnyAttribute;
            }
>>>>>>> 30b23c1b
        }

        private void SetName(XmlSchemaObject item, string name)
        {
            switch (item)
            {
                case XmlSchemaElement x:
                    x.Name = name;
                    break;
                case XmlSchemaAttribute x:
                    x.Name = name;
                    break;
                case XmlSchemaSimpleType x:
                    x.Name = name;
                    break;
                case XmlSchemaComplexType x:
                    x.Name = name;
                    break;
                case XmlSchemaAttributeGroup x:
                    x.Name = name;
                    break;
                case XmlSchemaGroup x:
                    x.Name = name;
                    break;
            }
        }

        private void SetRequired(XmlSchemaObject item, bool isRequired)
        {
            var isOptional = !isRequired;
            switch (item)
            {
                case XmlSchemaParticle particle:
                    if (isOptional)
                    {
                        particle.MinOccurs = 0;
                    }

                    break;
                case XmlSchemaAttribute attribute:
                    if (isRequired)
                    {
                        attribute.Use = XmlSchemaUse.Required;
                    }

                    break;
            }
        }

        private void SetFixed(XmlSchemaObject item, ConstKeyword constKeyword)
        {
            if (constKeyword is null)
            {
                return;
            }

            switch (item)
            {
                case XmlSchemaAttribute attribute:
                    attribute.FixedValue = constKeyword.Value.ToString();
                    break;
            }
        }

        private void SetDefault(XmlSchemaObject item, DefaultKeyword defaultKeyword)
        {
            if (defaultKeyword is null)
            {
                return;
            }

            switch (item)
            {
                case XmlSchemaAttribute attribute:
                    attribute.DefaultValue = defaultKeyword.Value.ToString();
                    break;
            }
        }

        private static XmlQualifiedName SetType(SchemaValueType type, Format format, string xsdType)
        {
            if (string.IsNullOrWhiteSpace(xsdType))
            {
                switch (type)
                {
                    case SchemaValueType.Boolean:
                        xsdType = "boolean";
                        break;
                    case SchemaValueType.String:
                        xsdType = GetStringTypeFromFormat(format);
                        break;
                    case SchemaValueType.Number:
                        xsdType = "double";
                        break;
                    case SchemaValueType.Integer:
                        xsdType = "long";
                        break;
                    default:
                        xsdType = "string"; // Fallback to open string value
                        break;
                }
            }

            return new XmlQualifiedName(xsdType, KnownXmlNamespaces.XmlSchemaNamespace);
        }

        private static string GetStringTypeFromFormat(Format format)
        {
            switch (format?.Key)
            {
                case "date-time":
                    return "dateTime";
                case "date":
                    return "date";
                case "time":
                    return "time";
                case "uri":
                    return "anyURI";
            }

            return "string"; // Fallback to open string value
        }
    }
}<|MERGE_RESOLUTION|>--- conflicted
+++ resolved
@@ -862,7 +862,6 @@
                 SetFixed(subItem, property.Keywords.GetKeyword<ConstKeyword>());
                 SetDefault(subItem, property.Keywords.GetKeyword<DefaultKeyword>());
 
-<<<<<<< HEAD
                     switch (subItem)
                     {
                         case XmlSchemaAttribute attribute:
@@ -880,37 +879,14 @@
                     }
                 }
             }
-        }
 
         private void AddUnhandledAttributes(XmlSchemaObject item, XsdUnhandledAttributesKeyword xsdUnhandledAttributesKeyword)
         {
             if (xsdUnhandledAttributesKeyword == null)
-=======
-                switch (subItem)
-                {
-                    case XmlSchemaAttribute attribute:
-                        attribute.Parent = complexType;
-                        complexType.Attributes.Add(attribute);
-                        break;
-                    case XmlSchemaElement element:
-                        element.Parent = sequence;
-                        sequence.Items.Add(element);
-                        break;
-                    default:
-                        throw new NotImplementedException();
-                }
-            }
-        }
-
-        private void HandleAnyAttributeKeyword(XmlSchemaComplexType complexType, WorkList<IJsonSchemaKeyword> keywords)
-        {
-            if (!keywords.TryPull(out XsdAnyAttributeKeyword anyAttributeKeyword))
->>>>>>> 30b23c1b
             {
                 return;
             }
 
-<<<<<<< HEAD
             if (item is not XmlSchemaAnnotated annotatedItem)
             {
                 throw new ArgumentException("Unhandled attributes must be added to an annotated xml schema object.");
@@ -966,7 +942,15 @@
             attribute.Value = value;
 
             return attribute;
-=======
+        }
+
+        private void HandleAnyAttributeKeyword(XmlSchemaComplexType complexType, WorkList<IJsonSchemaKeyword> keywords)
+        {
+            if (!keywords.TryPull(out XsdAnyAttributeKeyword anyAttributeKeyword))
+            {
+                return;
+            }
+
             if (anyAttributeKeyword.Value)
             {
                 XmlSchemaAnyAttribute xmlSchemaAnyAttribute = new XmlSchemaAnyAttribute
@@ -975,7 +959,6 @@
                 };
                 complexType.AnyAttribute = xmlSchemaAnyAttribute;
             }
->>>>>>> 30b23c1b
         }
 
         private void SetName(XmlSchemaObject item, string name)
