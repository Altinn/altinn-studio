--- conflicted
+++ resolved
@@ -83,16 +83,12 @@
         {
             if (IsValidSimpleType(schema))
             {
-<<<<<<< HEAD
-                metadata.AddCompatibleTypes(path, CompatibleXsdType.SimpleType);
+                _metadata.AddCompatibleTypes(path, CompatibleXsdType.SimpleType);
 
                 if (IsValidAttribute(schema))
                 {
-                    metadata.AddCompatibleTypes(path, CompatibleXsdType.Attribute);
-                }
-=======
-                _metadata.AddCompatibleTypes(path, CompatibleXsdType.SimpleType);
->>>>>>> 2648b606
+                    _metadata.AddCompatibleTypes(path, CompatibleXsdType.Attribute);
+                }
             }
 
             if (IsValidSimpleTypeRestriction(schema))
