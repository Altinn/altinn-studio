using System;
using System.Collections;
using System.Collections.Generic;
using System.IO;
using System.Linq;
using System.Text.Json;
using Altinn.Studio.DataModeling.Json.Keywords;
using Altinn.Studio.DataModeling.Utils;
using Json.Pointer;
using Json.Schema;

namespace Altinn.Studio.DataModeling.Converter.Json.Strategy
{
    /// <summary>
    /// Placeholder
    /// </summary>
    public class JsonSchemaSeresAnalyzer : IJsonSchemaAnalyzer
    {
        private JsonSchema _schema;
        private JsonSchemaXsdMetadata _metadata;

        /// <summary>
        /// Initializes a new instance of the <see cref="JsonSchemaSeresAnalyzer"/> class.
        /// </summary>
        public JsonSchemaSeresAnalyzer()
        {
            _metadata = new JsonSchemaXsdMetadata();
        }

        /// <inheritdoc />
        public JsonSchemaXsdMetadata AnalyzeSchema(JsonSchema schema)
        {
            _schema = schema;
            _metadata = new JsonSchemaXsdMetadata();

            if (_schema.TryGetKeyword(out InfoKeyword info))
            {
                var messageNameElement = info.Value.GetProperty("meldingsnavn");
                var messageTypeNameElement = info.Value.GetProperty("modellnavn");

                _metadata.MessageName = messageNameElement.ValueKind == JsonValueKind.Undefined ? "melding" : messageNameElement.GetString();
                _metadata.MessageTypeName = messageTypeNameElement.ValueKind == JsonValueKind.Undefined ? null : messageNameElement.GetString();
            }
            else
            {
                _metadata.MessageName = "melding";
            }

            DetermineRootModel(_schema);
            AnalyzeSchema(JsonPointer.Parse("#"), _schema);

            return _metadata;
        }

        private void DetermineRootModel(JsonSchema schema)
        {
            _metadata.HasInlineRoot = true;

            var allOf = schema.GetKeyword<AllOfKeyword>();
            var anyOf = schema.GetKeyword<AnyOfKeyword>();
            var oneOf = schema.GetKeyword<OneOfKeyword>();

            if (allOf != null && anyOf == null && oneOf == null)
            {
                // Only "allOf"
                _metadata.HasInlineRoot = !(allOf.Schemas.Count == 1 && IsRefSchema(allOf.Schemas[0]));
            }
            else if (allOf == null && anyOf != null && oneOf == null)
            {
                // Only "anyOf"
                _metadata.HasInlineRoot = !(anyOf.Schemas.Count == 1 && IsRefSchema(anyOf.Schemas[0]));
            }
            else if (allOf == null && anyOf == null && oneOf != null)
            {
                // Only "oneOf"
                _metadata.HasInlineRoot = !(oneOf.Schemas.Count == 1 && IsRefSchema(oneOf.Schemas[0]));
            }
        }

        private static bool IsRefSchema(JsonSchema schema)
        {
            return schema.HasKeyword<RefKeyword>();
        }

        private void AnalyzeSchema(JsonPointer path, JsonSchema schema)
        {
<<<<<<< HEAD
            if (IsValidNillableElement(schema, out var valueSchema))
            {
                _metadata.AddCompatibleTypes(path, CompatibleXsdType.Nillable);
                if (valueSchema != null)
                {
                    AnalyzeSchema(path, valueSchema);
                    return;
                }                
=======
            if (IsArray(schema, out var itemSchema))
            {
                _metadata.AddCompatibleTypes(path, CompatibleXsdType.Array);
                AnalyzeSchema(path, itemSchema);
                return;
>>>>>>> 6e9b04e5
            }

            // Follow all references, this will mark the schema as the type referenced if it has a $ref keyword
            // This will analyze some schemas multiple times and can be optimized if needed
            schema = FollowReferencesIfAny(schema);

            if (IsValidSimpleType(schema))
            {
                _metadata.AddCompatibleTypes(path, CompatibleXsdType.SimpleType);

                if (IsValidAttribute(schema))
                {
                    _metadata.AddCompatibleTypes(path, CompatibleXsdType.Attribute);
                }

                if (IsValidUnhandledAttribute(schema))
                {
                    _metadata.AddCompatibleTypes(path, CompatibleXsdType.UnhandledAttribute);
                }
            }

            if (IsValidSimpleTypeRestriction(schema))
            {
                _metadata.AddCompatibleTypes(path, CompatibleXsdType.SimpleType);
                _metadata.AddCompatibleTypes(path, CompatibleXsdType.SimpleTypeRestriction);
            }

            if (IsValidComplexType(schema))
            {
                _metadata.AddCompatibleTypes(path, CompatibleXsdType.ComplexType);
            }

            if (IsValidSimpleContentExtension(schema))
            {
                _metadata.AddCompatibleTypes(path, CompatibleXsdType.SimpleContentExtension);
            }

            if (IsValidSimpleContentRestriction(schema))
            {
                _metadata.AddCompatibleTypes(path, CompatibleXsdType.SimpleContentRestriction);
            }

            if (IsValidComplexContentExtension(path, schema))
            {
                _metadata.AddCompatibleTypes(path, CompatibleXsdType.ComplexContent);
                _metadata.AddCompatibleTypes(path, CompatibleXsdType.ComplexContentExtension);
            }

            if (schema.Keywords != null)
            {
                foreach (var keyword in schema.Keywords)
                {
                    var keywordPath = path.Combine(JsonPointer.Parse($"/{keyword.Keyword()}"));
                    AnalyzeKeyword(keywordPath, keyword);
                }
            }

            if (IsValidUnhandledAttribute(schema))
            {
                _metadata.AddCompatibleTypes(path, CompatibleXsdType.UnhandledAttribute);
            }

            if (IsValidUnhandledEnumAttribute(schema))
            {
                _metadata.AddCompatibleTypes(path, CompatibleXsdType.UnhandledEnumAttribute);
            }

            // Add "unknown" if no other was added on this path
            if (_metadata.GetCompatibleTypes(path).Count == 0)
            {
                _metadata.AddCompatibleTypes(path, CompatibleXsdType.Unknown);
            }
        }

<<<<<<< HEAD
        private bool IsValidNillableElement(JsonSchema schema, out JsonSchema valueSchema)
        {
            if (HasTypeKeywordWithNullAndOtherTypes(schema))
            {
                valueSchema = null;
                return true;
            }

            if (!schema.TryGetKeyword(out OneOfKeyword oneOfKeyword) || oneOfKeyword.GetSubschemas().Count() < 2)
            {
                valueSchema = null;
                return false;
            }

            var subSchemas = oneOfKeyword.GetSubschemas().ToList();
            var typeKeywordSubSchema = subSchemas.FirstOrDefault(s => s.Keywords.HasKeyword<TypeKeyword>());

            if (typeKeywordSubSchema == null)
            {
                valueSchema = null;
                return false;
            }

            if (typeKeywordSubSchema.TryGetKeyword(out TypeKeyword typeKeyword) && typeKeyword.Type == SchemaValueType.Null)
            {
                var refKeywordSubSchema = subSchemas.FirstOrDefault(s => s.Keywords.HasKeyword<RefKeyword>());
                valueSchema = refKeywordSubSchema;
                return true;
            }

            valueSchema = null;
            return false;
        }

        private static bool HasTypeKeywordWithNullAndOtherTypes(JsonSchema schema)
        {
            return schema.TryGetKeyword(out TypeKeyword typeKeywordSingle) && typeKeywordSingle.Type.HasFlag(SchemaValueType.Null) && typeKeywordSingle.Type > SchemaValueType.Null;
        }

=======
        private bool IsArray(JsonSchema schema, out JsonSchema itemsSchema)
        {
            if (schema.TryGetKeyword(out TypeKeyword typeKeyword) && typeKeyword.Type == SchemaValueType.Array)
            {
                var itemsKeyword = schema.GetKeyword<ItemsKeyword>();
                if (itemsKeyword == null)
                {
                    throw new Exception("schema must have an \"items\" keyword when \"type\" is set to array");
                }

                itemsSchema = itemsKeyword.SingleSchema;
                return true;
            }

            itemsSchema = null;
            return false;
        }

>>>>>>> 6e9b04e5
        /// <summary>
        /// Returns true if the schema should be serialized as a XSD ComplexType.
        /// </summary>
        /// <param name="schema">Schema to analyze</param>
        /// <returns></returns>
        private bool IsValidComplexType(JsonSchema schema)
        {
            schema = FollowReferencesIfAny(schema);

            if (schema.HasKeyword<PropertiesKeyword>())
            {
                return true;
            }

            if (schema.TryGetKeyword(out AllOfKeyword allOfKeyword))
            {
                foreach (var subSchema in allOfKeyword.GetSubschemas())
                {
                    var isComplexType = IsValidComplexType(subSchema);
                    if (isComplexType)
                    {
                        return true;
                    }
                }
            }

            if (schema.TryGetKeyword(out AnyOfKeyword anyOfKeyword))
            {
                foreach (var subSchema in anyOfKeyword.GetSubschemas())
                {
                    var isComplexType = IsValidComplexType(subSchema);
                    if (isComplexType)
                    {
                        return true;
                    }
                }
            }

            if (schema.TryGetKeyword(out OneOfKeyword oneOfKeyword))
            {
                foreach (var subSchema in oneOfKeyword.GetSubschemas())
                {
                    var isComplexType = IsValidComplexType(subSchema);
                    if (isComplexType)
                    {
                        return true;
                    }
                }
            }

            return false;
        }

        private bool IsValidSimpleContentExtension(JsonSchema schema)
        {
            // Exclude schemas with groupings
            if (schema.HasAnyOfKeywords(
                typeof(AllOfKeyword),
                typeof(OneOfKeyword),
                typeof(AnyOfKeyword),
                typeof(IfKeyword),
                typeof(ThenKeyword),
                typeof(ElseKeyword),
                typeof(NotKeyword)))
            {
                return false;
            }

            if (!schema.TryGetKeyword(out PropertiesKeyword properties))
            {
                return false;
            }

            // One of the properties must be named value
            if (!properties.Properties.TryGetValue("value", out var valuePropertySchema))
            {
                return false;
            }

            // It must not be marked as attribute
            if (valuePropertySchema.GetKeyword<XsdAttributeKeyword>()?.Value == true)
            {
                return false;
            }

            // follow any $ref keywords to validate against the actual subschema
            while (valuePropertySchema.TryGetKeyword(out RefKeyword reference))
            {
                valuePropertySchema = FollowReference(reference);
            }

            // And it must be a valid SimpleType or a reference to a valid SimpleType
            if (!IsValidSimpleTypeOrSimpleTypeRestriction(valuePropertySchema))
            {
                return false;
            }

            // All other properties must be attributes
            var attributePropertiesCount = properties.Properties.Values.Count(prop =>
                {
                    var typeSchema = prop;

                    // follow any $ref keywords to validate against the actual subschema
                    while (typeSchema.TryGetKeyword(out RefKeyword reference))
                    {
                        typeSchema = FollowReference(reference);
                    }

                    return IsValidSimpleTypeOrSimpleTypeRestriction(typeSchema) &&
                           prop.HasKeyword<XsdAttributeKeyword>(kw => kw.Value);
                });

            if (attributePropertiesCount != (properties.Properties.Count - 1))
            {
                return false;
            }

            return true;
        }

        private bool IsValidSimpleContentRestriction(JsonSchema schema)
        {
            if (!HasSingleAllOf(schema))
            {
                return false;
            }

            var allOf = schema.GetKeyword<AllOfKeyword>();
            var baseReferenceSchemas = allOf.Schemas.Where(s => s.HasKeyword<RefKeyword>()).ToList();
            if (baseReferenceSchemas.Count != 1)
            {
                return false;
            }

            var baseReferenceSchema = baseReferenceSchemas[0];
            var baseSchema = FollowReference(baseReferenceSchema.GetKeyword<RefKeyword>());

            // Make sure base is valid for SimpleContent restriction
            if (!IsValidSimpleContentExtension(baseSchema) && !IsValidSimpleContentRestriction(baseSchema))
            {
                return false;
            }

            var propertiesSchemas = allOf.Schemas.Where(s => s.HasKeyword<PropertiesKeyword>()).ToList();

            // Don't allow extra subschemas not used in the pattern
            if (propertiesSchemas.Count + 1 != allOf.Schemas.Count)
            {
                return false;
            }

            // All restriction properties must match properties from base type(s)
            var basePropertyNames = new HashSet<string>();
            while (!IsValidSimpleType(baseSchema))
            {
                foreach (var (propertyName, _) in FindSimpleContentProperties(baseSchema))
                {
                    basePropertyNames.Add(propertyName);
                }

                if (!baseSchema.TryGetKeyword(out AllOfKeyword baseAllOf))
                {
                    break;
                }

                var baseRefSchema = baseAllOf.Schemas
                    .SingleOrDefault(s => s.HasKeyword<RefKeyword>())
                    ?.GetKeyword<RefKeyword>();

                if (baseRefSchema == null)
                {
                    break;
                }

                baseSchema = FollowReference(baseRefSchema);
            }

            var hasValueProperty = false;

            foreach (var (propertyName, propertySchema) in propertiesSchemas.SelectMany(ps => ps.GetKeyword<PropertiesKeyword>().Properties.Select(prop => (prop.Key, prop.Value))))
            {
                if (!basePropertyNames.Contains(propertyName))
                {
                    // Can't restrict a property that is not present in base types, this is not a valid simple content restriction
                    return false;
                }

                var propertyTargetSchema = FollowReferencesIfAny(propertySchema);

                if (!hasValueProperty && propertyName == "value")
                {
                    // "value" property
                    hasValueProperty = true;

                    // "value" property cannot be an attribute
                    if (propertySchema.HasKeyword<XsdAttributeKeyword>())
                    {
                        return false;
                    }
                }
                else
                {
                    // restriction property must be an attribute
                    if (!propertySchema.HasKeyword<XsdAttributeKeyword>())
                    {
                        return false;
                    }
                }

                if (!IsValidSimpleTypeOrSimpleTypeRestriction(propertyTargetSchema) && !IsPlainRestrictionSchema(propertyTargetSchema))
                {
                    return false;
                }
            }

            return hasValueProperty;
        }

        private List<(string propertyName, JsonSchema propertySchema)> FindSimpleContentProperties(JsonSchema schema)
        {
            var properties = new List<(string propertyName, JsonSchema propertySchema)>();

            if (HasSingleAllOf(schema))
            {
                foreach (var propertiesSchema in schema.GetKeyword<AllOfKeyword>().Schemas.Where(s => s.HasKeyword<PropertiesKeyword>()))
                {
                    var propertiesKeyword = propertiesSchema.GetKeyword<PropertiesKeyword>();
                    properties.AddRange(propertiesKeyword.Properties.Select(prop => (prop.Key, prop.Value)));
                }
            }
            else if (schema.TryGetKeyword(out PropertiesKeyword propertiesKeyword))
            {
                properties.AddRange(propertiesKeyword.Properties.Select(prop => (prop.Key, prop.Value)));
            }

            return properties;
        }

        private bool IsValidComplexContentExtension(JsonPointer path, JsonSchema schema)
        {
            if (_metadata.GetCompatibleTypes(path).Contains(CompatibleXsdType.SimpleContentRestriction))
            {
                return false;
            }

            if (schema.TryGetKeyword(out AllOfKeyword allOfKeyword))
            {
                var subSchemas = allOfKeyword.GetSubschemas().ToList();
                var refKeywordSubSchemaCount = subSchemas.Count(s => s.Keywords.HasKeyword<RefKeyword>());
                if (refKeywordSubSchemaCount > 1)
                {
                    return false;
                }

                var refKeywordSubSchema = subSchemas.FirstOrDefault(s => s.Keywords.HasKeyword<RefKeyword>());
                
                if (refKeywordSubSchema != null)
                {
                    var isComplexType = IsValidComplexType(refKeywordSubSchema);

                    if (!isComplexType)
                    {
                        return false;
                    }

                    // If the type of $ref is used in the context of a ComplexContentExtension
                    // it cannot be serialized as a SimpleContentExtension or SimpleContentRestriction.
                    var refKeyword = refKeywordSubSchema.GetKeyword<RefKeyword>();
                    var refKeywordPath = JsonPointer.Parse(refKeyword.Reference.ToString());
                    _metadata.AddIncompatibleTypes(refKeywordPath, new[] { CompatibleXsdType.SimpleContentExtension, CompatibleXsdType.SimpleContentRestriction });

                    return true;
                }                
            }

            return false;
        }

        private bool IsValidSimpleType(JsonSchema schema)
        {
            if (!schema.TryGetKeyword(out TypeKeyword typeKeyword))
            {
                return false;
            }

            // This is the case of nillable, so we remove the Null type to be left with the actual type.
            var type = typeKeyword.Type;

            if (type.HasFlag(SchemaValueType.Null) && type > SchemaValueType.Null)
            {
                type &= ~SchemaValueType.Null;
            }

            switch (type)
            {
                case SchemaValueType.Object:
                case SchemaValueType.Null:
                    return false;
                case SchemaValueType.Array:
                    return false;
                case SchemaValueType.Boolean:
                case SchemaValueType.String:
                case SchemaValueType.Number:
                case SchemaValueType.Integer:
                    return true;
                default:
                    return false;
            }
        }

        private bool IsValidAttribute(JsonSchema schema)
        {
            if (schema.Keywords.HasKeyword<XsdAttributeKeyword>())
            {
                return true;
            }

            return false;
        }

        private bool IsValidUnhandledAttribute(JsonSchema schema)
        {
            if (schema.Keywords.HasKeyword<XsdUnhandledAttributesKeyword>())
            {
                return true;
            }

            return false;
        }

        private bool IsValidUnhandledEnumAttribute(JsonSchema schema)
        {
            if (schema.Keywords.HasKeyword<XsdUnhandledEnumAttributesKeyword>())
            {
                return true;
            }

            return false;
        }

        private bool IsValidSimpleTypeRestriction(JsonSchema schema)
        {
            if (!HasSingleAllOf(schema))
            {
                var keywords = schema.AsWorkList();
                var type = keywords.Pull<TypeKeyword>();
                if (type == null)
                {
                    return false;
                }

                // Clear out other known keywords for this type
                keywords.MarkAsHandled<XsdTypeKeyword>();
                keywords.MarkAsHandled<FormatKeyword>();

                return IsPlainRestrictionSchema(keywords);
            }

            var allOf = schema.GetKeyword<AllOfKeyword>();

            var hasBaseType = false;
            var hasRestrictions = false;

            foreach (var item in allOf.Schemas)
            {
                var subschema = item;

                // follow any $ref keywords to validate against the actual subschema
                while (subschema.TryGetKeyword(out RefKeyword reference))
                {
                    subschema = FollowReference(reference);
                }

                if (IsValidSimpleTypeOrSimpleTypeRestriction(subschema))
                {
                    if (hasBaseType)
                    {
                        return false;
                    }

                    hasBaseType = true;
                }
                else if (IsPlainRestrictionSchema(subschema))
                {
                    hasRestrictions = true;
                }
                else
                {
                    return false;
                }
            }

            return hasBaseType && (hasRestrictions || allOf.Schemas.Count == 1);
        }

        private JsonSchema FollowReferencesIfAny(JsonSchema schema)
        {
            while (schema.TryGetKeyword(out RefKeyword reference))
            {
                schema = FollowReference(reference);
            }

            return schema;
        }

        private JsonSchema FollowReference(RefKeyword refKeyword)
        {
            var pointer = JsonPointer.Parse(refKeyword.Reference.ToString());
            return _schema.FollowReference(pointer);
        }

        private bool IsPlainRestrictionSchema(JsonSchema schema)
        {
            return IsPlainRestrictionSchema(schema.AsWorkList());
        }

        private bool IsPlainRestrictionSchema(WorkList<IJsonSchemaKeyword> keywords)
        {
            var keywordsValidated = 0;

            foreach (var keyword in keywords.EnumerateUnhandledItems())
            {
                keywordsValidated++;

                switch (keyword)
                {
                    case MinLengthKeyword:
                    case MaxLengthKeyword:
                    case MaximumKeyword:
                    case MinimumKeyword:
                    case ExclusiveMaximumKeyword:
                    case ExclusiveMinimumKeyword:
                    case EnumKeyword:
                    case PatternKeyword:
                    case MultipleOfKeyword:
                        continue;

                    // Allow No-op keywords
                    case TitleKeyword:
                    case CommentKeyword:
                    case DeprecatedKeyword:
                    case DescriptionKeyword:
                    case ExamplesKeyword:
                    case XsdUnhandledEnumAttributesKeyword:
                        continue;

                    default:
                        return false;
                }
            }

            return keywordsValidated > 0;
        }

        private bool IsValidSimpleTypeOrSimpleTypeRestriction(JsonSchema schema)
        {
            return IsValidSimpleType(schema) || IsValidSimpleTypeRestriction(schema);
        }

        private static bool HasSingleAllOf(JsonSchema schema)
        {
            if (schema.Keywords == null)
            {
                return false;
            }

            var keywords = schema.AsWorkList();
            if (!keywords.TryPull(out AllOfKeyword _))
            {
                return false;
            }

            foreach (var item in keywords.EnumerateUnhandledItems())
            {
                // Check if the keyword is allowed
                switch (item)
                {
                    case TitleKeyword:
                    case CommentKeyword:
                    case DeprecatedKeyword:
                    case DescriptionKeyword:
                    case ExamplesKeyword:
                    case ConstKeyword:
                    case DefaultKeyword:
                    case XsdAnyKeyword:
                    case XsdAnyAttributeKeyword:
                    case XsdStructureKeyword:
                    case XsdAttributeKeyword:
                    case XsdUnhandledAttributesKeyword:
                    case InfoKeyword:
                        continue;
                    default:
                        return false;
                }
            }

            return true;
        }

        private void AnalyzeKeyword(JsonPointer path, IJsonSchemaKeyword keyword)
        {
            switch (keyword)
            {
                case AllOfKeyword item:
                    for (var i = 0; i < item.Schemas.Count; i++)
                    {
                        AnalyzeSchema(path.Combine(JsonPointer.Parse($"/[{i}]")), item.Schemas[i]);
                    }

                    break;
                case AnyOfKeyword item:
                    for (var i = 0; i < item.Schemas.Count; i++)
                    {
                        AnalyzeSchema(path.Combine(JsonPointer.Parse($"/[{i}]")), item.Schemas[i]);
                    }

                    break;
                case OneOfKeyword item:
                    for (var i = 0; i < item.Schemas.Count; i++)
                    {
                        AnalyzeSchema(path.Combine(JsonPointer.Parse($"/[{i}]")), item.Schemas[i]);
                    }

                    break;
                case DefinitionsKeyword item:
                    foreach (var (name, definition) in item.Definitions)
                    {
                        AnalyzeSchema(path.Combine(JsonPointer.Parse($"/{name}")), definition);
                    }

                    break;
                case DefsKeyword item:
                    foreach (var (name, definition) in item.Definitions)
                    {
                        AnalyzeSchema(path.Combine(JsonPointer.Parse($"/{name}")), definition);
                    }

                    break;
                case PropertiesKeyword item:
                    foreach (var (name, definition) in item.Properties)
                    {
                        AnalyzeSchema(path.Combine(JsonPointer.Parse($"/{name}")), definition);
                    }

                    break;

                // case ISchemaCollector schemaCollector:
                //    foreach (var schema in schemaCollector.Schemas)
                //    {
                //        AnalyzeSchema(path, schema);
                //    }
                //
                //    break;
                case ISchemaContainer schemaContainer:
                    AnalyzeSchema(path, schemaContainer.Schema);
                    break;
            }
        }
    }
}<|MERGE_RESOLUTION|>--- conflicted
+++ resolved
@@ -84,7 +84,12 @@
 
         private void AnalyzeSchema(JsonPointer path, JsonSchema schema)
         {
-<<<<<<< HEAD
+            if (IsArray(schema, out var itemSchema))
+            {
+                _metadata.AddCompatibleTypes(path, CompatibleXsdType.Array);
+                AnalyzeSchema(path, itemSchema);
+                return;
+            }
             if (IsValidNillableElement(schema, out var valueSchema))
             {
                 _metadata.AddCompatibleTypes(path, CompatibleXsdType.Nillable);
@@ -93,13 +98,6 @@
                     AnalyzeSchema(path, valueSchema);
                     return;
                 }                
-=======
-            if (IsArray(schema, out var itemSchema))
-            {
-                _metadata.AddCompatibleTypes(path, CompatibleXsdType.Array);
-                AnalyzeSchema(path, itemSchema);
-                return;
->>>>>>> 6e9b04e5
             }
 
             // Follow all references, this will mark the schema as the type referenced if it has a $ref keyword
@@ -174,7 +172,24 @@
             }
         }
 
-<<<<<<< HEAD
+        private bool IsArray(JsonSchema schema, out JsonSchema itemsSchema)
+        {
+            if (schema.TryGetKeyword(out TypeKeyword typeKeyword) && typeKeyword.Type == SchemaValueType.Array)
+            {
+                var itemsKeyword = schema.GetKeyword<ItemsKeyword>();
+                if (itemsKeyword == null)
+                {
+                    throw new Exception("schema must have an \"items\" keyword when \"type\" is set to array");
+                }
+
+                itemsSchema = itemsKeyword.SingleSchema;
+                return true;
+            }
+
+            itemsSchema = null;
+            return false;
+        }
+
         private bool IsValidNillableElement(JsonSchema schema, out JsonSchema valueSchema)
         {
             if (HasTypeKeywordWithNullAndOtherTypes(schema))
@@ -214,26 +229,6 @@
             return schema.TryGetKeyword(out TypeKeyword typeKeywordSingle) && typeKeywordSingle.Type.HasFlag(SchemaValueType.Null) && typeKeywordSingle.Type > SchemaValueType.Null;
         }
 
-=======
-        private bool IsArray(JsonSchema schema, out JsonSchema itemsSchema)
-        {
-            if (schema.TryGetKeyword(out TypeKeyword typeKeyword) && typeKeyword.Type == SchemaValueType.Array)
-            {
-                var itemsKeyword = schema.GetKeyword<ItemsKeyword>();
-                if (itemsKeyword == null)
-                {
-                    throw new Exception("schema must have an \"items\" keyword when \"type\" is set to array");
-                }
-
-                itemsSchema = itemsKeyword.SingleSchema;
-                return true;
-            }
-
-            itemsSchema = null;
-            return false;
-        }
-
->>>>>>> 6e9b04e5
         /// <summary>
         /// Returns true if the schema should be serialized as a XSD ComplexType.
         /// </summary>
