--- conflicted
+++ resolved
@@ -14,13 +14,9 @@
 
 using Designer.Tests.Mocks;
 using Designer.Tests.Utils;
-<<<<<<< HEAD
 
 using LibGit2Sharp;
 
-=======
-using LibGit2Sharp;
->>>>>>> 7583d5fb
 using Microsoft.AspNetCore.Http;
 using Microsoft.AspNetCore.Mvc.Testing;
 using Microsoft.AspNetCore.TestHost;
@@ -30,10 +26,7 @@
 using NuGet.Protocol;
 using Xunit;
 using Xunit.Sdk;
-<<<<<<< HEAD
 
-=======
->>>>>>> 7583d5fb
 using IRepository = Altinn.Studio.Designer.Services.Interfaces.IRepository;
 
 namespace Designer.Tests.Controllers
@@ -50,11 +43,7 @@
         }
 
         [Fact]
-<<<<<<< HEAD
         public async Task Get_ReturnsNbTexts()
-=======
-        public async Task Get_ReturnsNbText()
->>>>>>> 7583d5fb
         {
             HttpClient client = GetTestClient();
             string dataPathWithData = $"{_versionPrefix}/ttd/new-texts-format/texts/nb";
@@ -72,7 +61,6 @@
         }
 
         [Fact]
-<<<<<<< HEAD
         public async Task Get_NonExistingFile_Returns404()
         {
             HttpClient client = GetTestClient();
@@ -111,13 +99,6 @@
         {
             var targetRepository = Guid.NewGuid().ToString();
             await TestDataHelper.CopyRepositoryForTest("ttd", "new-texts-format", "testUser", targetRepository);
-=======
-        public async Task Put_UpdatedNbTexts_204NoContent()
-        {
-            var targetRepository = Guid.NewGuid().ToString();
-            await TestDataHelper.CopyRepositoryForTest("ttd", "new-texts-format", "testUser", targetRepository);
-
->>>>>>> 7583d5fb
             HttpClient client = GetTestClient();
             string dataPathWithData = $"{_versionPrefix}/ttd/{targetRepository}/texts/nb";
             HttpRequestMessage httpRequestMessage = new HttpRequestMessage(HttpMethod.Put, dataPathWithData);
@@ -135,20 +116,13 @@
                 TestDataHelper.DeleteAppRepository("ttd", targetRepository, "testUser");
             }
         }
+        
 
         [Fact]
-<<<<<<< HEAD
         public async Task Put_UpdateInvalidFormat_400BadRequest()
         {
             var targetRepository = Guid.NewGuid().ToString();
             await TestDataHelper.CopyRepositoryForTest("ttd", "new-texts-format", "testUser", targetRepository);
-=======
-        public async Task Put_UpdatedInvalidFormat_400BadRequest()
-        {
-            var targetRepository = Guid.NewGuid().ToString();
-            await TestDataHelper.CopyRepositoryForTest("ttd", "new-texts-format", "testUser", targetRepository);
-
->>>>>>> 7583d5fb
             HttpClient client = GetTestClient();
             string dataPathWithData = $"{_versionPrefix}/ttd/{targetRepository}/texts/nb";
             HttpRequestMessage httpRequestMessage = new HttpRequestMessage(HttpMethod.Put, dataPathWithData);
@@ -170,7 +144,7 @@
                 TestDataHelper.DeleteAppRepository("ttd", targetRepository, "testUser");
             }
         }
-
+        
         private HttpClient GetTestClient()
         {
             string unitTestFolder = Path.GetDirectoryName(new Uri(typeof(DatamodelsControllerTests).Assembly.Location).LocalPath);
