﻿<Project Sdk="Microsoft.NET.Sdk">

  <PropertyGroup>
    <TargetFramework>net5.0</TargetFramework>
    <IsPackable>false</IsPackable>
  </PropertyGroup>

  <ItemGroup>
    <PackageReference Include="Basic.Reference.Assemblies" Version="1.1.2" />
    <PackageReference Include="FluentAssertions" Version="5.10.3" />
    <PackageReference Include="Microsoft.AspNetCore.Mvc.Testing" Version="5.0.6" />
<<<<<<< HEAD
    <PackageReference Include="Microsoft.CodeAnalysis.Common" Version="3.9.0" />
    <PackageReference Include="Microsoft.CodeAnalysis.CSharp" Version="3.9.0" />
    <PackageReference Include="Microsoft.NET.Test.Sdk" Version="16.9.4" />
=======
    <PackageReference Include="Microsoft.NET.Test.Sdk" Version="16.10.0" />
>>>>>>> 824f3042
    <PackageReference Include="Moq" Version="4.16.1" />
    <PackageReference Include="xunit" Version="2.4.1" />
    <PackageReference Include="xunit.runner.visualstudio" Version="2.4.3" />
    <PackageReference Include="coverlet.collector" Version="3.0.3">
      <PrivateAssets>all</PrivateAssets>
      <IncludeAssets>runtime; build; native; contentfiles; analyzers; buildtransitive</IncludeAssets>
    </PackageReference>
  </ItemGroup>

  <ItemGroup>
    <ProjectReference Include="..\backend\Designer.csproj" />
  </ItemGroup>

  <ItemGroup Condition="'$(Configuration)'=='Debug'">
    <PackageReference Include="StyleCop.Analyzers" Version="1.1.118">
      <PrivateAssets>all</PrivateAssets>
      <IncludeAssets>runtime; build; native; contentfiles; analyzers</IncludeAssets>
    </PackageReference>
    <AdditionalFiles Include="..\..\..\..\..\stylecop.json">
      <Link>stylecop.json</Link>
    </AdditionalFiles>
  </ItemGroup>

  <PropertyGroup Condition="'$(Configuration)'=='Debug'">
    <CodeAnalysisRuleSet>..\..\..\..\..\Altinn3.ruleset</CodeAnalysisRuleSet>
  </PropertyGroup>

  <PropertyGroup>
    <GenerateDocumentationFile>true</GenerateDocumentationFile>
    <NoWarn>$(NoWarn);1591</NoWarn>
  </PropertyGroup>

  <ItemGroup>
    <Content Remove="_TestData\**\*.*" />
  </ItemGroup>
  <ItemGroup>
    <EmbeddedResource Include="_TestData\**\*.*" />
  </ItemGroup>
  <ItemGroup>
    <Compile Remove="_TestData\TestDataHelper.cs" />
  </ItemGroup>
  <ItemGroup>
    <None Remove="_TestData\Model\JsonSchema\custom_inline.schema.json" />
    <None Remove="_TestData\Model\JsonSchema\hvem-er-hvem.json" />
    <None Remove="_TestData\Model\Xsd\statsbygg_custom_modified.xsd" />
    <None Remove="_TestData\Repositories\testUser\ttd\ttd-datamodels\App\models\32578.schema.json" />
    <None Remove="_TestData\Repositories\testUser\ttd\ttd-datamodels\App\models\32578.xsd" />
    <None Remove="_TestData\Repositories\testUser\ttd\ttd-datamodels\App\models\35721.xsd" />
    <None Remove="_TestData\Repositories\testUser\ttd\ttd-datamodels\App\models\41111.schema.json" />
    <None Remove="_TestData\Repositories\testUser\ttd\ttd-datamodels\App\models\41111.xsd" />
  </ItemGroup>
  <ItemGroup>
    <EmbeddedResource Include="Utils\TestDataHelper.cs" />
  </ItemGroup>
  <ItemGroup>
    <Folder Include="_TestData\Repositories\testUser\ttd\apps-test\" />
  </ItemGroup>
  <ItemGroup>
    <EmbeddedResource Update="_TestData\Repositories\testUser\ttd\ttd-datamodels\App\models\41111.schema.json">
      <CopyToOutputDirectory>PreserveNewest</CopyToOutputDirectory>
    </EmbeddedResource>
  </ItemGroup>
</Project><|MERGE_RESOLUTION|>--- conflicted
+++ resolved
@@ -9,13 +9,10 @@
     <PackageReference Include="Basic.Reference.Assemblies" Version="1.1.2" />
     <PackageReference Include="FluentAssertions" Version="5.10.3" />
     <PackageReference Include="Microsoft.AspNetCore.Mvc.Testing" Version="5.0.6" />
-<<<<<<< HEAD
     <PackageReference Include="Microsoft.CodeAnalysis.Common" Version="3.9.0" />
     <PackageReference Include="Microsoft.CodeAnalysis.CSharp" Version="3.9.0" />
     <PackageReference Include="Microsoft.NET.Test.Sdk" Version="16.9.4" />
-=======
     <PackageReference Include="Microsoft.NET.Test.Sdk" Version="16.10.0" />
->>>>>>> 824f3042
     <PackageReference Include="Moq" Version="4.16.1" />
     <PackageReference Include="xunit" Version="2.4.1" />
     <PackageReference Include="xunit.runner.visualstudio" Version="2.4.3" />
