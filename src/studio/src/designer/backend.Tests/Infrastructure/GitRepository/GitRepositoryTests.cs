using System;
using System.IO;
using System.Threading.Tasks;

using Designer.Tests.Utils;

using Xunit;

namespace Designer.Tests.Infrastructure.GitRepository
{
    public class GitRepositoryTests
    {
        [Theory]
        [InlineData("")]
        [InlineData(@"This should be read back with the same formatting!\n")]
        [InlineData(@"{""some"":""random"", ""json"":""value""}")]
        public async Task WriteTextByRelativePathAsync_ValidText_ShouldReadBackEqual(string expectedContent)
        {
            string repositoriesRootDirectory = TestDataHelper.GetTestDataRepositoriesRootDirectory();
            string repositoryDirectory = TestDataHelper.GetTestDataRepositoryDirectory("ttd", "hvem-er-hvem", "testUser");
            var gitRepository = new Altinn.Studio.Designer.Infrastructure.GitRepository.GitRepository(repositoriesRootDirectory, repositoryDirectory);

            var filename = $"{Guid.NewGuid()}.json";
            try
            {
                await gitRepository.WriteTextByRelativePathAsync(filename, expectedContent);
                var actualContent = await gitRepository.ReadTextByRelativePathAsync(filename);

                Assert.Equal(expectedContent, actualContent);
            }
            finally
            {
                gitRepository.DeleteFileByRelativePath(filename);
            }
        }

        [Theory]
        [InlineData(@"app/models/Kursdomene_HvemErHvem_M_2021-04-08_5742_34627_SERES.metadata.json")]
        [InlineData(@"app/models/HvemErHvem.json")]
        [InlineData(@"app/models/HvemErHvem_FlatNoTypes.schema.json")]
        [InlineData(@"app/models/HvemErHvem_SERES.schema.json")]
        [InlineData(@"/app/models/HvemErHvem_SERES.schema.json")]
        public async Task WriteTextByRelativePathAsync_ReadWriteRoundtrip_ShouldReadBackEqual(string expectedFilePath)
        {
            var gitRepository = GetTestRepository("ttd", "hvem-er-hvem", "testUser");

            var expectedContent = await gitRepository.ReadTextByRelativePathAsync(expectedFilePath);

            var filename = $"{Guid.NewGuid()}.json";
            try
            {
                await gitRepository.WriteTextByRelativePathAsync(filename, expectedContent);
                var actualContent = await gitRepository.ReadTextByRelativePathAsync(filename);

                Assert.Equal(expectedContent, actualContent);
            }
            finally
            {
                gitRepository.DeleteFileByRelativePath(filename);
            }
        }

        [Fact]
        public async Task WriteTextByRelativePathAsync_RelativePathOutsideParent_ShouldThrowArgumentException()
        {
            Altinn.Studio.Designer.Infrastructure.GitRepository.GitRepository gitRepository = GetTestRepository("ttd", "hvem-er-hvem", "testUser");

            await Assert.ThrowsAsync<ArgumentException>(async () => await gitRepository.WriteTextByRelativePathAsync(@"..\should.not.exist", "some content"));
        }

        [Fact]
        public async Task WriteTextByRelativePathAsync_PathDontExist_ShouldThrowException()
        {
            Altinn.Studio.Designer.Infrastructure.GitRepository.GitRepository gitRepository = GetTestRepository("ttd", "hvem-er-hvem", "testUser");

            var relativeFileUrl = "test_this/does/not/exits/deleteme.txt";
            Assert.False(gitRepository.FileExistsByRelativePath(relativeFileUrl));
            await Assert.ThrowsAsync<DirectoryNotFoundException>(async () => await gitRepository.WriteTextByRelativePathAsync(relativeFileUrl, "this file should not be here", false));
        }

        [Fact]
        public async Task WriteTextByRelativePathAsync_PathDontExist_ShouldCreateDirectory()
        {
            Altinn.Studio.Designer.Infrastructure.GitRepository.GitRepository gitRepository = GetTestRepository("ttd", "hvem-er-hvem", "testUser");

            var relativeFileUrl = "test_directory/should/be/created/deleteme.txt";

            Assert.False(gitRepository.FileExistsByRelativePath(relativeFileUrl));

            await gitRepository.WriteTextByRelativePathAsync(relativeFileUrl, "this file should be here", true);

            Assert.True(gitRepository.FileExistsByRelativePath(relativeFileUrl));

            TestDataHelper.DeleteDirectory(Path.Join(gitRepository.RepositoryDirectory, "test_directory"));
        }

        [Theory]
        [InlineData(@"this.dont.exists.schema.json")]
        [InlineData(@"c:/this/should/not/exist/HvemErHvem.json")]
        public void FileExistsByRelativePath_FileDontExits_ShouldReturnFalse(string relativePath)
        {
            var gitRepository = GetTestRepository("ttd", "hvem-er-hvem", "testUser");

            Assert.False(gitRepository.FileExistsByRelativePath(relativePath));
        }

        [Theory]
        [InlineData(@"App/models/HvemErHvem.json")]
        [InlineData(@"App\models\HvemErHvem.json")]
        [InlineData(@"/App/models/HvemErHvem.json")]
        [InlineData(@"\App\models\HvemErHvem.json")]
        public void FileExistsByRelativePath_FileExits_ShouldReturnTrue(string relativePath)
        {
            var gitRepository = GetTestRepository("ttd", "hvem-er-hvem", "testUser");

            Assert.True(gitRepository.FileExistsByRelativePath(relativePath));
        }

        [Fact]
<<<<<<< HEAD
        public void CopyRepository_DirectoryAlreadyExists_AllFilesSuccessfullyCopied()
        {
            // Arrange
            string targetPath = TestDataHelper.CreateEmptyDirectory("cloneDirectory");
            var gitRepository = GetTestRepository("ttd", "hvem-er-hvem", "testUser");

            try
            {
                // Act
                gitRepository.CopyRepository(targetPath);
                int actualFileCount = Directory.GetFiles(targetPath, "*", SearchOption.AllDirectories).Length;

                // Assert
                int expectedFileCount = Directory.GetFiles(gitRepository.RepositoryDirectory, "*", SearchOption.AllDirectories).Length;

                Assert.Equal(expectedFileCount, actualFileCount);
            }
            finally
            {
                Directory.Delete(targetPath, true);
            }
        }

        [Fact]
        public void CopyRepository_DirDoestNotExists_DirCreatedAndFilesCopied()
        {
            // Arrange
            string targetPath = $"{TestDataHelper.GetTestDataRepositoriesRootDirectory()}/newClonedApp";
            var gitRepository = GetTestRepository("ttd", "hvem-er-hvem", "testUser");

            try
            {
                // Act
                gitRepository.CopyRepository(targetPath);
                int actualFileCount = Directory.GetFiles(targetPath, "*", SearchOption.AllDirectories).Length;

                // Assert
                int expectedFileCount = Directory.GetFiles(gitRepository.RepositoryDirectory, "*", SearchOption.AllDirectories).Length;

                Assert.True(Directory.Exists(targetPath));
                Assert.Equal(expectedFileCount, actualFileCount);
            }
            finally
            {
                Directory.Delete(targetPath, true);
            }
=======
        public void DirectoryExistsByRelativePath_Directory_ShouldReturnFalse()
        {
            var gitRepository = GetTestRepository("ttd", "hvem-er-hvem", "testUser");

            Assert.False(gitRepository.DirectoryExitsByRelativePath("c:/this/does/not/exists"));
>>>>>>> 2a69d501
        }

        private static Altinn.Studio.Designer.Infrastructure.GitRepository.GitRepository GetTestRepository(string org, string repository, string developer)
        {
            string repositoriesRootDirectory = TestDataHelper.GetTestDataRepositoriesRootDirectory();
            string repositoryDirectory = TestDataHelper.GetTestDataRepositoryDirectory(org, repository, developer);
            var gitRepository = new Altinn.Studio.Designer.Infrastructure.GitRepository.GitRepository(repositoriesRootDirectory, repositoryDirectory);

            return gitRepository;
        }
    }
}<|MERGE_RESOLUTION|>--- conflicted
+++ resolved
@@ -117,7 +117,14 @@
         }
 
         [Fact]
-<<<<<<< HEAD
+        public void DirectoryExistsByRelativePath_Directory_ShouldReturnFalse()
+        {
+            var gitRepository = GetTestRepository("ttd", "hvem-er-hvem", "testUser");
+
+            Assert.False(gitRepository.DirectoryExitsByRelativePath("c:/this/does/not/exists"));
+        }
+
+        [Fact]
         public void CopyRepository_DirectoryAlreadyExists_AllFilesSuccessfullyCopied()
         {
             // Arrange
@@ -164,13 +171,6 @@
             {
                 Directory.Delete(targetPath, true);
             }
-=======
-        public void DirectoryExistsByRelativePath_Directory_ShouldReturnFalse()
-        {
-            var gitRepository = GetTestRepository("ttd", "hvem-er-hvem", "testUser");
-
-            Assert.False(gitRepository.DirectoryExitsByRelativePath("c:/this/does/not/exists"));
->>>>>>> 2a69d501
         }
 
         private static Altinn.Studio.Designer.Infrastructure.GitRepository.GitRepository GetTestRepository(string org, string repository, string developer)
