--- conflicted
+++ resolved
@@ -1,10 +1,5 @@
 import React, { useState } from 'react';
-<<<<<<< HEAD
-import type { GridSortModel } from '@mui/x-data-grid';
-import { Typography } from '@mui/material';
-=======
 import { GridSortModel } from '@mui/x-data-grid';
->>>>>>> a26d1528
 import { DashboardActions } from '../../resources/fetchDashboardResources/dashboardSlice';
 import { useAugmentReposWithStarred } from './hooks';
 import { getReposLabel, getUidFilter } from './utils';
