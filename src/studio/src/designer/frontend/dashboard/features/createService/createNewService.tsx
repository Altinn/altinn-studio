import { createStyles, withStyles } from '@material-ui/core/styles';
import * as React from 'react';
import { connect } from 'react-redux';
import AltinnButton from 'app-shared/components/AltinnButton';
import AltinnDropdown from 'app-shared/components/AltinnDropdown';
import AltinnIconButton from 'app-shared/components/AltinnIconButton';
import AltinnInputField from 'app-shared/components/AltinnInputField';
import AltinnPopper from 'app-shared/components/AltinnPopper';
import AltinnSpinner from 'app-shared/components/AltinnSpinner';
import AltinnModal from 'app-shared/components/molecules/AltinnModal';
import { getLanguageFromKey } from 'app-shared/utils/language';
import { post } from 'app-shared/utils/networking';
import { AxiosError } from 'axios';
<<<<<<< HEAD

import { endpoints as organizationsEndpoints } from 'services/organizationApi';
import { RootState } from '../../store';
=======
>>>>>>> 176ebe71

export interface ICreateNewServiceProvidedProps {
  classes: any;
}

export interface ICreateNewServiceProps extends ICreateNewServiceProvidedProps {
  language: any;
  selectableUser: any;
  getOrganizations: () => void;
}

export interface ICreateNewServiceState {
  isOpen: boolean;
  serviceOwnerAnchorEl: any;
  serviceOwnerPopperMessage: string;
  repoNameAnchorEl: any;
  repoNamePopperMessage: string;
  selectedOrgOrUser: string;
  selectedOrgOrUserDisabled: boolean;
  repoName: string;
  isLoading: boolean;
}

const styles = createStyles({
  button: {
    fontSize: '16px',
    padding: '5px 45px 5px 45px',
    height: '37px !Important',
  },
  popperZIndex: {
    zIndex: 1300,
  },
  marginBottom_24: {
    marginBottom: 24,
  },
});

export const appNameRegex = /^(?!datamodels$)[a-z]+[a-z0-9-]+[a-z0-9]$/;

const validateRepoName = (repoName: string) => {
  return appNameRegex.test(repoName);
};

export class CreateNewServiceComponent extends React.Component<
  ICreateNewServiceProps,
  ICreateNewServiceState
> {
  public state: ICreateNewServiceState = {
    isOpen: false,
    serviceOwnerAnchorEl: null,
    serviceOwnerPopperMessage: '',
    repoNameAnchorEl: null,
    repoNamePopperMessage: '',
    selectedOrgOrUser: '',
    selectedOrgOrUserDisabled: false,
    repoName: '',
    isLoading: false,
  };

  public componentDidMount() {
    this.props.getOrganizations();
    this.componentMounted = true;
  }

  public componentWillUnmount() {
    this.componentMounted = false;
  }

  public handleModalOpen = () => {
    const { selectableUser } = this.props;
    const user = selectableUser?.length === 1 && selectableUser[0];
    this.setState({
      isOpen: true,
      selectedOrgOrUser: user ? user.full_name || user.name : '',
      selectedOrgOrUserDisabled: selectableUser.length === 1,
    });
  };

  public handleModalClose = () => {
    this.setState({
      isOpen: false,
      serviceOwnerAnchorEl: null,
      serviceOwnerPopperMessage: '',
      repoNameAnchorEl: null,
      repoNamePopperMessage: '',
      selectedOrgOrUser: '',
      repoName: '',
    });
  };

  public handleUpdateDropdown = (event: any) => {
    this.setState({
      selectedOrgOrUser: event.target.value,
      serviceOwnerAnchorEl: null,
    });
  };

  public handleRepoNameUpdated = (event: any) => {
    this.setState({
      repoName: event.target.value,
      repoNameAnchorEl: null,
    });
  };

  public getListOfUsers() {
    return this.props.selectableUser.map(
      (user: any) => user.full_name || user.name,
    );
  }

  public componentMounted = false;

  public showServiceOwnerPopper = (message: string) => {
    this.setState({
      serviceOwnerAnchorEl: document.getElementById('service-owner'),
      serviceOwnerPopperMessage: message,
    });
  };

  public showRepoNamePopper = (message: string) => {
    this.setState({
      repoNameAnchorEl: document.getElementById('service-saved-name'),
      repoNamePopperMessage: message,
    });
  };

  public validateService = () => {
    let serviceIsValid = true;
    if (!this.state.selectedOrgOrUser) {
      this.showServiceOwnerPopper(
        getLanguageFromKey(
          'dashboard.field_cannot_be_empty',
          this.props.language,
        ),
      );
      serviceIsValid = false;
    }
    if (!this.state.repoName) {
      this.showRepoNamePopper(
        getLanguageFromKey(
          'dashboard.field_cannot_be_empty',
          this.props.language,
        ),
      );
      serviceIsValid = false;
    }

    if (this.state.repoName && !validateRepoName(this.state.repoName)) {
      this.showRepoNamePopper(
        getLanguageFromKey(
          'dashboard.service_name_has_illegal_characters',
          this.props.language,
        ),
      );
      serviceIsValid = false;
    }

    if (this.state.repoName.length > 30) {
      this.showRepoNamePopper(
        getLanguageFromKey(
          'dashboard.service_name_is_too_long',
          this.props.language,
        ),
      );
      serviceIsValid = false;
    }
    return serviceIsValid;
  };

  public createNewService = () => {
    const serviceIsValid = this.validateService();
    if (serviceIsValid) {
      this.setState({
        isLoading: true,
      });
      const altinnWindow: Window = window;
      const selectedOrgOrUser = this.props.selectableUser.find(
        (user: any) =>
          user.full_name === this.state.selectedOrgOrUser ||
          user.name === this.state.selectedOrgOrUser,
      );
      const url = `${altinnWindow.location.origin}/designer/api/v1/repos/${selectedOrgOrUser.name}?repository=${this.state.repoName}`;
      post(url)
        .then((result: any) => {
            window.location.assign(
              `${altinnWindow.location.origin}/designer/${result.full_name}#/about`,
            );
<<<<<<< HEAD
        })
        .catch((error: AxiosError) => {
          if (error.response?.status === 409) {
=======
          })
        .catch((error: AxiosError) => {
          if (error.response.status === 409) {
>>>>>>> 176ebe71
            this.setState({
              isLoading: false,
            });
            this.showRepoNamePopper(
              getLanguageFromKey(
                'dashboard.app_already_exist',
                this.props.language,
              ),
            );
          } else {
            if (this.componentMounted) {
              this.setState({
                isLoading: false,
              });
              this.showRepoNamePopper(
                getLanguageFromKey(
                  'dashboard.error_when_creating_app',
                  this.props.language,
                ),
              );
            }
<<<<<<< HEAD
          }
        });
=======
          }          
        }
      );
>>>>>>> 176ebe71
    }
  };

  public render() {
    const { classes } = this.props;
    return (
      <div>
        <AltinnIconButton
          id='createService'
          onclickFunction={this.handleModalOpen}
          btnText={getLanguageFromKey(
            'dashboard.new_service',
            this.props.language,
          )}
          iconClass='fa fa-circle-plus'
        />
        <AltinnModal
          isOpen={this.state.isOpen}
          onClose={this.handleModalClose}
          headerText={getLanguageFromKey(
            'dashboard.new_service_header',
            this.props.language,
          )}
        >
          <div className={classes.marginBottom_24}>
            <AltinnDropdown
              id='service-owner'
              inputHeader={getLanguageFromKey(
                'general.service_owner',
                this.props.language,
              )}
              inputDescription={getLanguageFromKey(
                'dashboard.service_owner_description',
                this.props.language,
              )}
              handleChange={this.handleUpdateDropdown}
              dropdownItems={this.getListOfUsers()}
              selectedValue={this.state.selectedOrgOrUser}
              disabled={this.state.selectedOrgOrUserDisabled}
            />
          </div>
          <AltinnPopper
            anchorEl={this.state.serviceOwnerAnchorEl}
            message={this.state.serviceOwnerPopperMessage}
            styleObj={classes.popperZIndex}
          />
          <div className={classes.marginBottom_24}>
            <AltinnInputField
              id='service-saved-name'
              inputHeader={getLanguageFromKey(
                'general.service_name',
                this.props.language,
              )}
              inputDescription={getLanguageFromKey(
                'dashboard.service_saved_name_description',
                this.props.language,
              )}
              inputValue={this.state.repoName}
              onChangeFunction={this.handleRepoNameUpdated}
            />
          </div>
          <AltinnPopper
            anchorEl={this.state.repoNameAnchorEl}
            message={this.state.repoNamePopperMessage}
            styleObj={classes.popperZIndex}
          />
          {this.state.isLoading ? (
            <AltinnSpinner
              spinnerText={getLanguageFromKey(
                'dashboard.creating_your_service',
                this.props.language,
              )}
            />
          ) : (
            <AltinnButton
              btnText={getLanguageFromKey(
                'dashboard.create_service_btn',
                this.props.language,
              )}
              className={classes.button}
              onClickFunction={this.createNewService}
            />
          )}
        </AltinnModal>
      </div>
    );
  }
}

const combineCurrentUserAndOrg = (organisations: any, user: any) => {
  const allUsers =
    organisations?.map(({ username, full_name }: any) => ({
      name: username,
      full_name,
    })) || [];
  const currentUserName = { name: user.login, full_name: user.full_name };
  allUsers.push(currentUserName);
  return allUsers;
};

const mapStateToProps = (
  state: RootState,
  props: ICreateNewServiceProvidedProps,
) => {
  const organizations =
    organizationsEndpoints.getOrganizations.select()(state).data;
  const selectableUser = combineCurrentUserAndOrg(
    organizations,
    state.dashboard.user,
  );

  return {
    classes: props.classes,
    language: state.language.language,
    selectableUser,
  };
};

const mapDispatch = {
  getOrganizations: organizationsEndpoints.getOrganizations.initiate,
};
export const CreateNewService = withStyles(styles)(
  connect(mapStateToProps, mapDispatch)(CreateNewServiceComponent),
);<|MERGE_RESOLUTION|>--- conflicted
+++ resolved
@@ -11,12 +11,8 @@
 import { getLanguageFromKey } from 'app-shared/utils/language';
 import { post } from 'app-shared/utils/networking';
 import { AxiosError } from 'axios';
-<<<<<<< HEAD
-
 import { endpoints as organizationsEndpoints } from 'services/organizationApi';
 import { RootState } from '../../store';
-=======
->>>>>>> 176ebe71
 
 export interface ICreateNewServiceProvidedProps {
   classes: any;
@@ -204,15 +200,9 @@
             window.location.assign(
               `${altinnWindow.location.origin}/designer/${result.full_name}#/about`,
             );
-<<<<<<< HEAD
         })
         .catch((error: AxiosError) => {
           if (error.response?.status === 409) {
-=======
-          })
-        .catch((error: AxiosError) => {
-          if (error.response.status === 409) {
->>>>>>> 176ebe71
             this.setState({
               isLoading: false,
             });
@@ -234,14 +224,9 @@
                 ),
               );
             }
-<<<<<<< HEAD
-          }
-        });
-=======
           }          
         }
       );
->>>>>>> 176ebe71
     }
   };
 
