--- conflicted
+++ resolved
@@ -1,4 +1,3 @@
-/* eslint-disable no-param-reassign */
 import { createAction, createSlice, PayloadAction } from '@reduxjs/toolkit';
 import { IRepository } from 'app-shared/types';
 import { SelectedContextType } from 'app-shared/navigation/main-header/Header';
@@ -13,35 +12,17 @@
 
 export type SelectedContext = SelectedContextType | number;
 
-export type User = {
-  avatar_url: string;
-  email: string;
-  full_name: string;
-  id: number;
-  login: string;
-};
-
-export type Organisations = Array<string>;
-
 export interface IDashboardState {
   services: IRepository[];
   user?: User;
-<<<<<<< HEAD
-  organisations: Organisations;
-=======
   /* all, self or org-id*/
   selectedContext: SelectedContext;
->>>>>>> 8cd71a50
 }
 
 const initialState: IDashboardState = {
   services: [],
   user: null,
-<<<<<<< HEAD
-  organisations: [],
-=======
   selectedContext: SelectedContextType.All,
->>>>>>> 8cd71a50
 };
 
 export interface IFetchDashboardInfoAction {
@@ -72,17 +53,6 @@
       const { info } = action.payload;
       state.user = info;
     },
-<<<<<<< HEAD
-    fetchOrganisationsFulfilled: (
-      state,
-      action: PayloadAction<IFetchDashboardInfoActionFulfilled>,
-    ) => {
-      const { info } = action.payload;
-      state.organisations = info;
-    },
-=======
-
->>>>>>> 8cd71a50
     fetchServicesFulfilled: (
       state,
       action: PayloadAction<IFetchDashboardInfoActionFulfilled>,
@@ -104,15 +74,6 @@
   fetchCurrentUserRejected: createAction<IFetchDashboardInfoActionRejected>(
     `${moduleName}/fetchCurrentUserRejected`,
   ),
-<<<<<<< HEAD
-  fetchOrganisations: createAction<IFetchDashboardInfoAction>(
-    `${moduleName}/fetchOrganisations`,
-  ),
-  fetchOrganisationsRejected: createAction<IFetchDashboardInfoActionRejected>(
-    `${moduleName}/fetchOrganisationsRejected`,
-  ),
-=======
->>>>>>> 8cd71a50
   fetchServices: createAction<IFetchDashboardInfoAction>(
     `${moduleName}/fetchServices`,
   ),
