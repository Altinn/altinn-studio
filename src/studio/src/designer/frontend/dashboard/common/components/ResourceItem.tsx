import * as React from 'react';
import { Grid } from '@mui/material';
<<<<<<< HEAD
import { getLanguageFromKey } from 'app-shared/utils/language';
import { useAppSelector } from 'common/hooks';
import React = require('react');
=======
>>>>>>> 8ebfa8b1

export interface ResourceItemProps {
  link: string;
  label: string;
  description: string;
  icon: React.ReactNode;
}

export function ResourceItem({
  link,
  label,
  description,
  icon,
}: ResourceItemProps) {
  const language = useAppSelector(state => state.language.language);

  return (
    <Grid
      container
      direction='row'
      alignItems='flex-start'
      justifyContent='flex-start'
      alignContent='left'
    >
      <Grid xs={2} sm={3} md={3} item>
        {icon}
      </Grid>
      <Grid
        xs={10}
        sm={9}
        md={9}
        item
        container
        direction='column'
        spacing={0}
        alignContent='center'
      >
        <Grid item>
          <a href={link}>
<<<<<<< HEAD
            <p style={{ fontWeight: 500, color: 'black', margin: 0}}>
              {getLanguageFromKey(label, language)}{' '}
=======
            <p style={{ fontWeight: 500, color: 'black', margin: 0 }}>
              {label}{' '}
>>>>>>> 8ebfa8b1
            </p>{' '}
          </a>
          <p style={{ marginTop: 0 }}>{getLanguageFromKey(description, language)}</p>
        </Grid>
      </Grid>
    </Grid>
  );
}<|MERGE_RESOLUTION|>--- conflicted
+++ resolved
@@ -1,11 +1,7 @@
 import * as React from 'react';
 import { Grid } from '@mui/material';
-<<<<<<< HEAD
 import { getLanguageFromKey } from 'app-shared/utils/language';
 import { useAppSelector } from 'common/hooks';
-import React = require('react');
-=======
->>>>>>> 8ebfa8b1
 
 export interface ResourceItemProps {
   link: string;
@@ -45,13 +41,8 @@
       >
         <Grid item>
           <a href={link}>
-<<<<<<< HEAD
-            <p style={{ fontWeight: 500, color: 'black', margin: 0}}>
+            <p style={{ fontWeight: 500, color: 'black', margin: 0 }}>
               {getLanguageFromKey(label, language)}{' '}
-=======
-            <p style={{ fontWeight: 500, color: 'black', margin: 0 }}>
-              {label}{' '}
->>>>>>> 8ebfa8b1
             </p>{' '}
           </a>
           <p style={{ marginTop: 0 }}>{getLanguageFromKey(description, language)}</p>
