import { APP_DEVELOPMENT_BASENAME } from 'app-shared/constants';

interface IApplicationAboutPage {
  repoFullName: string;
}

export const applicationAboutPage = ({
  repoFullName,
}: IApplicationAboutPage) => {
  return `${window.location.origin}${APP_DEVELOPMENT_BASENAME}/${repoFullName}#/`;
};

interface IGetRepoUrl {
  repoFullName: string;
  isDatamodelling?: boolean;
}

export const getRepoEditUrl = ({ repoFullName, isDatamodelling }: IGetRepoUrl) => {
  if (isDatamodelling) {
    return `/designer/${repoFullName}#/datamodel`;
  }
<<<<<<< HEAD
  return `/designer/${repoFullName}`;
=======

  return `${APP_DEVELOPMENT_BASENAME}/${repoFullName}`;
>>>>>>> 4678b71a
};<|MERGE_RESOLUTION|>--- conflicted
+++ resolved
@@ -17,12 +17,8 @@
 
 export const getRepoEditUrl = ({ repoFullName, isDatamodelling }: IGetRepoUrl) => {
   if (isDatamodelling) {
-    return `/designer/${repoFullName}#/datamodel`;
+    return `${APP_DEVELOPMENT_BASENAME}/${repoFullName}#/datamodel`;
   }
-<<<<<<< HEAD
-  return `/designer/${repoFullName}`;
-=======
 
   return `${APP_DEVELOPMENT_BASENAME}/${repoFullName}`;
->>>>>>> 4678b71a
 };