import { createTheme, MuiThemeProvider } from '@material-ui/core';
import Grid from '@material-ui/core/Grid';
import * as React from 'react';
import { HashRouter as Router, Route } from 'react-router-dom';
import altinnTheme from 'app-shared/theme/altinnStudioTheme';
import AltinnSpinner from 'app-shared/components/AltinnSpinner';
import { AltinnButton } from 'app-shared/components';
import { post } from 'app-shared/utils/networking';
import { DashboardActions } from './resources/fetchDashboardResources/dashboardSlice';
import { fetchLanguage } from './resources/fetchLanguage/languageSlice';
<<<<<<< HEAD
import Header from 'app-shared/navigation/main-header/Header';
=======
import { useAppSelector, useAppDispatch } from 'common/hooks';
import StandaloneDataModelling from 'features/standaloneDataModelling/DataModelling';
import { CloneService } from 'features/cloneService/cloneServices';
import { ServicesOverview } from 'features/serviceOverview/servicesOverview';
>>>>>>> 6d9d659c

import './App.css';

const theme = createTheme(altinnTheme);

export const App = () => {
  const dispatch = useAppDispatch();
  const user = useAppSelector((state) => state.dashboard.user);

  React.useEffect(() => {
    dispatch(
      DashboardActions.fetchCurrentUser({
        url: `${window.location.origin}/designerapi/User/Current`,
      }),
    );

    dispatch(
      fetchLanguage({
        url: `${window.location.origin}/designerapi/Language/GetLanguageAsJSON`,
        languageCode: 'nb',
      }),
    );

    dispatch(
      DashboardActions.fetchServices({
        url: `${window.location.origin}/designer/api/v1/user/repos`,
      }),
    );

    dispatch(
      DashboardActions.fetchOrganisations({
        url: `${window.location.origin}/designer/api/v1/orgs`,
      }),
    );
  }, [dispatch]);

  const [showLogOutButton, setShowLogoutButton] = React.useState(false);
  React.useEffect(() => {
    if (!user) {
      setTimeout(() => setShowLogoutButton(true), 5000);
    }
  }, [user]);

  return (
    <MuiThemeProvider theme={theme}>
      <Router>
<<<<<<< HEAD
        {user ? <div>
          <Header user={user} context='Testdepartementet'/>
          <Route
            path='/'
            exact={true}
            render={() => (
              <Grid
                container={true}
                justifyContent='center'
                direction='row'
                className='block-with-text'
              >
                <Grid item={true} xs={10}>
                  <ServicesOverview />
=======
        {user ? (
          <div>
            <AppBarComponent
              org={user.full_name || user.login}
              app={null}
              user={user.login}
              logoutButton={true}
              showSubMenu={false}
            />
            <Route
              path='/'
              exact={true}
              render={() => (
                <Grid
                  container={true}
                  justifyContent='center'
                  direction='row'
                  className='block-with-text'
                >
                  <Grid item={true} xs={10}>
                    <ServicesOverview />
                  </Grid>
>>>>>>> 6d9d659c
                </Grid>
              )}
            />
            <Route
              path='/clone-app/:org/:serviceName'
              exact={true}
              component={CloneService}
            />
            <Route
              path='/datamodelling/:org/:repoName'
              exact={true}
              component={StandaloneDataModelling}
            />
          </div>
        ) : (
          <Grid>
            <AltinnSpinner spinnerText='Venter på svar' />
            {showLogOutButton && (
              <AltinnButton
                onClickFunction={() =>
                  post(`${window.location.origin}/repos/user/logout`).then(
                    () => {
                      window.location.assign(
                        `${window.location.origin}/Home/Logout`,
                      );
                    },
                  )
                }
                btnText={'Logg ut'}
              />
            )}
          </Grid>
        )}
      </Router>
    </MuiThemeProvider>
  );
};

export default App;<|MERGE_RESOLUTION|>--- conflicted
+++ resolved
@@ -8,14 +8,11 @@
 import { post } from 'app-shared/utils/networking';
 import { DashboardActions } from './resources/fetchDashboardResources/dashboardSlice';
 import { fetchLanguage } from './resources/fetchLanguage/languageSlice';
-<<<<<<< HEAD
 import Header from 'app-shared/navigation/main-header/Header';
-=======
 import { useAppSelector, useAppDispatch } from 'common/hooks';
 import StandaloneDataModelling from 'features/standaloneDataModelling/DataModelling';
 import { CloneService } from 'features/cloneService/cloneServices';
 import { ServicesOverview } from 'features/serviceOverview/servicesOverview';
->>>>>>> 6d9d659c
 
 import './App.css';
 
@@ -62,31 +59,9 @@
   return (
     <MuiThemeProvider theme={theme}>
       <Router>
-<<<<<<< HEAD
-        {user ? <div>
-          <Header user={user} context='Testdepartementet'/>
-          <Route
-            path='/'
-            exact={true}
-            render={() => (
-              <Grid
-                container={true}
-                justifyContent='center'
-                direction='row'
-                className='block-with-text'
-              >
-                <Grid item={true} xs={10}>
-                  <ServicesOverview />
-=======
         {user ? (
           <div>
-            <AppBarComponent
-              org={user.full_name || user.login}
-              app={null}
-              user={user.login}
-              logoutButton={true}
-              showSubMenu={false}
-            />
+            <Header user={user} context='Testdepartementet'/>
             <Route
               path='/'
               exact={true}
@@ -100,7 +75,6 @@
                   <Grid item={true} xs={10}>
                     <ServicesOverview />
                   </Grid>
->>>>>>> 6d9d659c
                 </Grid>
               )}
             />
