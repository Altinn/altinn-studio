import * as React from 'react';
import { ThemeProvider as ThemeProviderV5 } from '@mui/material/styles';
import {
  ThemeProvider as ThemeProviderV4,
  StylesProvider,
} from '@material-ui/core/styles';
import Grid from '@material-ui/core/Grid';
import { HashRouter as Router, Route } from 'react-router-dom';
<<<<<<< HEAD
import altinnTheme from 'app-shared/theme/altinnStudioTheme';
=======
import AppBarComponent from 'app-shared/navigation/main-header/appBar';
>>>>>>> 922c5f42
import AltinnSpinner from 'app-shared/components/AltinnSpinner';
import { AltinnButton } from 'app-shared/components';
import { post } from 'app-shared/utils/networking';
import { DashboardActions } from './resources/fetchDashboardResources/dashboardSlice';
import { fetchLanguage } from './resources/fetchLanguage/languageSlice';
import Header, { IHeaderContext, HeaderContext } from 'app-shared/navigation/main-header/Header';
import { useAppSelector, useAppDispatch } from 'common/hooks';
import StandaloneDataModelling from 'features/standaloneDataModelling/DataModelling';
import { CloneService } from 'features/cloneService/cloneServices';
import { ServicesOverview } from 'features/serviceOverview/servicesOverview';
<<<<<<< HEAD
import { useGetOrganizationsQuery } from 'services/organizationApi';
=======
import { Dashboard } from 'features/dashboard';
>>>>>>> 922c5f42

import { generateClassName, themeV4, themeV5 } from 'common/utils/mui-utils';

import './App.css';

export const App = () => {
  const dispatch = useAppDispatch();
  const user = useAppSelector((state) => state.dashboard.user);
  const selectedContext = useAppSelector((state) => state.dashboard.selectedContext);
  const { data, isLoading: isLoadingOrganizations } = useGetOrganizationsQuery();

  const setSelectedContext = (selectedContext: string | number) => {
    dispatch(DashboardActions.setSelectedContext({ selectedContext }));
  }

  const headerContextValue: IHeaderContext = {
    selectableOrgs: data,
    selectedContext,
    setSelectedContext,
    user,
  };

  React.useEffect(() => {
    dispatch(
      DashboardActions.fetchCurrentUser({
        url: `${window.location.origin}/designer/api/v1/user/current`,
      }),
    );

    dispatch(
      fetchLanguage({
        url: `${window.location.origin}/designerapi/Language/GetLanguageAsJSON`,
        languageCode: 'nb',
      }),
    );

    dispatch(
      DashboardActions.fetchServices({
        url: `${window.location.origin}/designer/api/v1/user/repos`,
      }),
    );
  }, [dispatch]);

  const [showLogOutButton, setShowLogoutButton] = React.useState(false);
  React.useEffect(() => {
    if (!user) {
      setTimeout(() => setShowLogoutButton(true), 5000);
    }
  }, [user]);

  return (
<<<<<<< HEAD
    <MuiThemeProvider theme={theme}>
      <Router>
        {user && !isLoadingOrganizations ? (
          <div>
            <HeaderContext.Provider value={headerContextValue}>
              <Header/>
            </HeaderContext.Provider>
            <Route
              path='/'
              exact={true}
              render={() => (
                <Grid
                  container={true}
                  justifyContent='center'
                  direction='row'
                  className='block-with-text'
                >
                  <Grid item={true} xs={10}>
                    <ServicesOverview />
                  </Grid>
                </Grid>
              )}
            />
            <Route
              path='/clone-app/:org/:serviceName'
              exact={true}
              component={CloneService}
            />
            <Route
              path='/datamodelling/:org/:repoName'
              exact={true}
              component={StandaloneDataModelling}
            />
          </div>
        ) : (
          <Grid>
            <AltinnSpinner spinnerText='Venter på svar' />
            {showLogOutButton && (
              <AltinnButton
                onClickFunction={() =>
                  post(`${window.location.origin}/repos/user/logout`).then(
                    () => {
                      window.location.assign(
                        `${window.location.origin}/Home/Logout`,
                      );
                    },
                  )
                }
                btnText={'Logg ut'}
              />
=======
    <StylesProvider generateClassName={generateClassName}>
      <ThemeProviderV4 theme={themeV4}>
        <ThemeProviderV5 theme={themeV5}>
          <Router>
            {user ? (
              <div>
                <AppBarComponent
                  org={user.full_name || user.login}
                  app={null}
                  user={user.login}
                  logoutButton={true}
                  showSubMenu={false}
                />
                <Route
                  path='/'
                  exact={true}
                  render={() => (
                    <Grid
                      container={true}
                      justifyContent='center'
                      direction='row'
                    >
                      <Grid item={true} xs={10}>
                        <ServicesOverview />
                      </Grid>
                    </Grid>
                  )}
                />
                <Route
                  path='/dashboard'
                  exact={true}
                  render={() => (
                    <Grid container={true} justifyContent='center'>
                      <Grid item={true} xs={10}>
                        <Dashboard />
                      </Grid>
                    </Grid>
                  )}
                />
                <Route
                  path='/clone-app/:org/:serviceName'
                  exact={true}
                  component={CloneService}
                />
                <Route
                  path='/datamodelling/:org/:repoName'
                  exact={true}
                  component={StandaloneDataModelling}
                />
              </div>
            ) : (
              <Grid>
                <AltinnSpinner spinnerText='Venter på svar' />
                {showLogOutButton && (
                  <AltinnButton
                    onClickFunction={() =>
                      post(`${window.location.origin}/repos/user/logout`).then(
                        () => {
                          window.location.assign(
                            `${window.location.origin}/Home/Logout`,
                          );
                        },
                      )
                    }
                    btnText={'Logg ut'}
                  />
                )}
              </Grid>
>>>>>>> 922c5f42
            )}
          </Router>
        </ThemeProviderV5>
      </ThemeProviderV4>
    </StylesProvider>
  );
};

export default App;<|MERGE_RESOLUTION|>--- conflicted
+++ resolved
@@ -6,11 +6,6 @@
 } from '@material-ui/core/styles';
 import Grid from '@material-ui/core/Grid';
 import { HashRouter as Router, Route } from 'react-router-dom';
-<<<<<<< HEAD
-import altinnTheme from 'app-shared/theme/altinnStudioTheme';
-=======
-import AppBarComponent from 'app-shared/navigation/main-header/appBar';
->>>>>>> 922c5f42
 import AltinnSpinner from 'app-shared/components/AltinnSpinner';
 import { AltinnButton } from 'app-shared/components';
 import { post } from 'app-shared/utils/networking';
@@ -21,11 +16,8 @@
 import StandaloneDataModelling from 'features/standaloneDataModelling/DataModelling';
 import { CloneService } from 'features/cloneService/cloneServices';
 import { ServicesOverview } from 'features/serviceOverview/servicesOverview';
-<<<<<<< HEAD
 import { useGetOrganizationsQuery } from 'services/organizationApi';
-=======
 import { Dashboard } from 'features/dashboard';
->>>>>>> 922c5f42
 
 import { generateClassName, themeV4, themeV5 } from 'common/utils/mui-utils';
 
@@ -77,71 +69,15 @@
   }, [user]);
 
   return (
-<<<<<<< HEAD
-    <MuiThemeProvider theme={theme}>
-      <Router>
-        {user && !isLoadingOrganizations ? (
-          <div>
-            <HeaderContext.Provider value={headerContextValue}>
-              <Header/>
-            </HeaderContext.Provider>
-            <Route
-              path='/'
-              exact={true}
-              render={() => (
-                <Grid
-                  container={true}
-                  justifyContent='center'
-                  direction='row'
-                  className='block-with-text'
-                >
-                  <Grid item={true} xs={10}>
-                    <ServicesOverview />
-                  </Grid>
-                </Grid>
-              )}
-            />
-            <Route
-              path='/clone-app/:org/:serviceName'
-              exact={true}
-              component={CloneService}
-            />
-            <Route
-              path='/datamodelling/:org/:repoName'
-              exact={true}
-              component={StandaloneDataModelling}
-            />
-          </div>
-        ) : (
-          <Grid>
-            <AltinnSpinner spinnerText='Venter på svar' />
-            {showLogOutButton && (
-              <AltinnButton
-                onClickFunction={() =>
-                  post(`${window.location.origin}/repos/user/logout`).then(
-                    () => {
-                      window.location.assign(
-                        `${window.location.origin}/Home/Logout`,
-                      );
-                    },
-                  )
-                }
-                btnText={'Logg ut'}
-              />
-=======
     <StylesProvider generateClassName={generateClassName}>
       <ThemeProviderV4 theme={themeV4}>
         <ThemeProviderV5 theme={themeV5}>
           <Router>
-            {user ? (
+            {user && !isLoadingOrganizations? (
               <div>
-                <AppBarComponent
-                  org={user.full_name || user.login}
-                  app={null}
-                  user={user.login}
-                  logoutButton={true}
-                  showSubMenu={false}
-                />
+                <HeaderContext.Provider value={headerContextValue}>
+                  <Header />
+                </HeaderContext.Provider>
                 <Route
                   path='/'
                   exact={true}
@@ -197,7 +133,6 @@
                   />
                 )}
               </Grid>
->>>>>>> 922c5f42
             )}
           </Router>
         </ThemeProviderV5>
