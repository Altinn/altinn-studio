{
  "compilerOptions": {
    "outDir": "compiled",
    "module": "commonjs",
    "target": "es5",
    "lib": ["es6", "dom", "es2019.Array"],
    "sourceMap": true,
    "allowJs": true,
    "jsx": "react",
    "moduleResolution": "node",
    "rootDir": "../",
    "noImplicitReturns": true,
    "noImplicitThis": true,
    "noImplicitAny": true,
    "strictNullChecks": false,
    "noUnusedLocals": true,
    "baseUrl": ".",
    "paths": {
      "app-shared/*": ["../shared/*"],
      "@altinn/schema-editor/*": ["../packages/schema-editor/src/*"],
      "app/*": ["./app/*"],
      "features/*": ["./features/*"],
<<<<<<< HEAD
      "common/*": ["./common/*"]
=======
      "common/*": ["./common/*"],
      "services/*": ["./services/*"]
>>>>>>> 8cd71a50
    }
  },
  "include": ["./**/*", "../shared/**/*"],
  "exclude": [
    "node_modules",
    "test",
    "build",
    "scripts",
    "acceptance-tests",
    "webpack",
    "jest",
    "src/setupTests.ts"
  ]
}<|MERGE_RESOLUTION|>--- conflicted
+++ resolved
@@ -20,12 +20,8 @@
       "@altinn/schema-editor/*": ["../packages/schema-editor/src/*"],
       "app/*": ["./app/*"],
       "features/*": ["./features/*"],
-<<<<<<< HEAD
-      "common/*": ["./common/*"]
-=======
       "common/*": ["./common/*"],
       "services/*": ["./services/*"]
->>>>>>> 8cd71a50
     }
   },
   "include": ["./**/*", "../shared/**/*"],
