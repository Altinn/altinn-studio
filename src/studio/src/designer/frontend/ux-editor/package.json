--- conflicted
+++ resolved
@@ -48,18 +48,10 @@
     "@types/deepmerge": "2.2.0",
     "@types/jest": "28.1.8",
     "@types/react": "17.0.48",
-<<<<<<< HEAD
-    "@types/react-dom": "^17.0.17",
-    "@types/react-modal": "^3.13.1",
-    "@types/react-redux": "^7.1.24",
-    "@types/redux-mock-store": "^1.0.3",
-=======
     "@types/react-dom": "17.0.17",
     "@types/react-modal": "3.13.1",
     "@types/react-redux": "7.1.24",
-    "@types/react-router-dom": "5.3.3",
     "@types/redux-mock-store": "1.0.3",
->>>>>>> 9102aee3
     "@types/uuid": "8.3.4",
     "altinn-designsystem": "2.7.12",
     "babel-jest": "28.1.3",
