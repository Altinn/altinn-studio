<<<<<<< HEAD
import type { IAltinnWindow } from '../types/global';

const altinnWindow: IAltinnWindow = window as Window as IAltinnWindow;
const basePath = `${altinnWindow.location.origin}/designer/${altinnWindow.org}/${altinnWindow.app}`;

export const getFetchFormLayoutUrl = (): string => {
  return `${basePath}/UIEditor/GetFormLayout`;
};

export const getSaveFormLayoutUrl = (layoutName: string): string => {
  return `${basePath}/UIEditor/SaveFormLayout/${layoutName}`;
};

export const getUpdateFormLayoutNameUrl = (layoutName: string): string => {
  return `${basePath}/UIEditor/UpdateFormLayoutName/${layoutName}`;
};

export const getDeleteForLayoutUrl = (layout: string): string => {
  return `${basePath}/UIEditor/DeleteFormLayout/${layout}`;
};

export const getLayoutSettingsUrl = (): string => {
  return `${basePath}/UIEditor/GetLayoutSettings`;
};

export const getSaveLayoutSettingsUrl = (): string => {
  return `${basePath}/UIEditor/SaveLayoutSettings`;
};

export const getSaveServiceConfigurationUrl = (): string => {
  return `${basePath}/UIEditor/SaveJsonFile?fileName=RuleConfiguration.json`;
};

export const getAddApplicationMetadataUrl = (): string => {
  return `${basePath}/UIEditor/AddMetadataForAttachment`;
};

export const getDeleteApplicationMetadataUrl = (): string => {
  return `${basePath}/UIEditor/DeleteMetadataForAttachment?id=`;
};

export const getUpdateApplicationMetadataUrl = (): string => {
  return `${basePath}/UIEditor/UpdateMetadataForAttachment`;
};

export const getLayoutSettingsSchemaUrl = (): string => {
  return 'https://altinncdn.no/schemas/json/layout/layoutSettings.schema.v1.json';
};

export const getLayoutSchemaUrl = (): string => {
  return 'https://altinncdn.no/schemas/json/layout/layout.schema.v1.json';
};

export const getAddTextResourcesUrl = (): string => {
  return `${basePath}/UIEditor/AddTextResources`;
};

export const getWidgetsSettingsUrl = (): string => {
  return `${basePath}/UIEditor/GetWidgetSettings`;
};

export const getLoadTextResourcesUrl = (languageCode: string) => {
  return `${basePath}/UIEditor/GetTextResources/${languageCode}`;
};

export const getFetchDataModelUrl = () => {
  return `${basePath}/Model/GetJson`;
};

export const getFetchLanguageUrl = (languageCode: string) => {
  return `${window.location.origin}/designerapi/Language/GetLanguageAsJSON?languageCode=${languageCode}`;
};

export const getFetchRuleModelUrl = () => {
  return `${basePath}/UIEditor/GetRuleHandler`;
};

export const getFetchRuleConfigurationUrl = () => {
  return `${basePath}/UIEditor/GetJsonFile?fileName=RuleConfiguration.json`;
};

export const getFetchExternalComponentsUrl = () => {
  return `${basePath}/UIEditor/GetThirdPartyComponents`;
}

export const getFetchUIEditorBaseUrl = () => {
  return `${basePath}/UIEditor/`;
}
=======
import { _useParamsClassCompHack } from 'app-shared/utils/_useParamsClassCompHack';

const { org, app } = _useParamsClassCompHack();
const basePath = `${window.location.origin}/designer/${org}/${app}`;

export const getAddApplicationMetadataUrl = (): string => `${basePath}/UIEditor/AddMetadataForAttachment`;
export const getAddTextResourcesUrl = (): string => `${basePath}/UIEditor/AddTextResources`;
export const getDeleteApplicationMetadataUrl = (): string => `${basePath}/UIEditor/DeleteMetadataForAttachment?id=`;
export const getDeleteForLayoutUrl = (layout: string): string => `${basePath}/UIEditor/DeleteFormLayout/${layout}`;
export const getFetchDataModelUrl = () => `${basePath}/Model/GetJson`;
export const getFetchFormLayoutUrl = (): string => `${basePath}/UIEditor/GetFormLayout`;
export const getFetchRuleConfigurationUrl = () => `${basePath}/UIEditor/GetJsonFile?fileName=RuleConfiguration.json`;
export const getFetchRuleModelUrl = () => `${basePath}/UIEditor/GetRuleHandler`;
export const getLayoutSettingsUrl = (): string => `${basePath}/UIEditor/GetLayoutSettings`;
export const getSaveFormLayoutUrl = (layoutName: string): string => `${basePath}/UIEditor/SaveFormLayout/${layoutName}`;
export const getSaveLayoutSettingsUrl = (): string => `${basePath}/UIEditor/SaveLayoutSettings`;
export const getSveSerConfUrl = (): string => `${basePath}/UIEditor/SaveJsonFile?fileName=RuleConfiguration.json`;
export const getUpLayNmeUrl = (layoutName: string) => `${basePath}/UIEditor/UpdateFormLayoutName/${layoutName}`;
export const getUpdateApplicationMetadataUrl = (): string => `${basePath}/UIEditor/UpdateMetadataForAttachment`;
export const getWidgetsSettingsUrl = (): string => `${basePath}/UIEditor/GetWidgetSettings`;
>>>>>>> bb207cc9
<|MERGE_RESOLUTION|>--- conflicted
+++ resolved
@@ -1,93 +1,3 @@
-<<<<<<< HEAD
-import type { IAltinnWindow } from '../types/global';
-
-const altinnWindow: IAltinnWindow = window as Window as IAltinnWindow;
-const basePath = `${altinnWindow.location.origin}/designer/${altinnWindow.org}/${altinnWindow.app}`;
-
-export const getFetchFormLayoutUrl = (): string => {
-  return `${basePath}/UIEditor/GetFormLayout`;
-};
-
-export const getSaveFormLayoutUrl = (layoutName: string): string => {
-  return `${basePath}/UIEditor/SaveFormLayout/${layoutName}`;
-};
-
-export const getUpdateFormLayoutNameUrl = (layoutName: string): string => {
-  return `${basePath}/UIEditor/UpdateFormLayoutName/${layoutName}`;
-};
-
-export const getDeleteForLayoutUrl = (layout: string): string => {
-  return `${basePath}/UIEditor/DeleteFormLayout/${layout}`;
-};
-
-export const getLayoutSettingsUrl = (): string => {
-  return `${basePath}/UIEditor/GetLayoutSettings`;
-};
-
-export const getSaveLayoutSettingsUrl = (): string => {
-  return `${basePath}/UIEditor/SaveLayoutSettings`;
-};
-
-export const getSaveServiceConfigurationUrl = (): string => {
-  return `${basePath}/UIEditor/SaveJsonFile?fileName=RuleConfiguration.json`;
-};
-
-export const getAddApplicationMetadataUrl = (): string => {
-  return `${basePath}/UIEditor/AddMetadataForAttachment`;
-};
-
-export const getDeleteApplicationMetadataUrl = (): string => {
-  return `${basePath}/UIEditor/DeleteMetadataForAttachment?id=`;
-};
-
-export const getUpdateApplicationMetadataUrl = (): string => {
-  return `${basePath}/UIEditor/UpdateMetadataForAttachment`;
-};
-
-export const getLayoutSettingsSchemaUrl = (): string => {
-  return 'https://altinncdn.no/schemas/json/layout/layoutSettings.schema.v1.json';
-};
-
-export const getLayoutSchemaUrl = (): string => {
-  return 'https://altinncdn.no/schemas/json/layout/layout.schema.v1.json';
-};
-
-export const getAddTextResourcesUrl = (): string => {
-  return `${basePath}/UIEditor/AddTextResources`;
-};
-
-export const getWidgetsSettingsUrl = (): string => {
-  return `${basePath}/UIEditor/GetWidgetSettings`;
-};
-
-export const getLoadTextResourcesUrl = (languageCode: string) => {
-  return `${basePath}/UIEditor/GetTextResources/${languageCode}`;
-};
-
-export const getFetchDataModelUrl = () => {
-  return `${basePath}/Model/GetJson`;
-};
-
-export const getFetchLanguageUrl = (languageCode: string) => {
-  return `${window.location.origin}/designerapi/Language/GetLanguageAsJSON?languageCode=${languageCode}`;
-};
-
-export const getFetchRuleModelUrl = () => {
-  return `${basePath}/UIEditor/GetRuleHandler`;
-};
-
-export const getFetchRuleConfigurationUrl = () => {
-  return `${basePath}/UIEditor/GetJsonFile?fileName=RuleConfiguration.json`;
-};
-
-export const getFetchExternalComponentsUrl = () => {
-  return `${basePath}/UIEditor/GetThirdPartyComponents`;
-}
-
-export const getFetchUIEditorBaseUrl = () => {
-  return `${basePath}/UIEditor/`;
-}
-=======
 import { _useParamsClassCompHack } from 'app-shared/utils/_useParamsClassCompHack';
 
 const { org, app } = _useParamsClassCompHack();
@@ -107,5 +17,4 @@
 export const getSveSerConfUrl = (): string => `${basePath}/UIEditor/SaveJsonFile?fileName=RuleConfiguration.json`;
 export const getUpLayNmeUrl = (layoutName: string) => `${basePath}/UIEditor/UpdateFormLayoutName/${layoutName}`;
 export const getUpdateApplicationMetadataUrl = (): string => `${basePath}/UIEditor/UpdateMetadataForAttachment`;
-export const getWidgetsSettingsUrl = (): string => `${basePath}/UIEditor/GetWidgetSettings`;
->>>>>>> bb207cc9
+export const getWidgetsSettingsUrl = (): string => `${basePath}/UIEditor/GetWidgetSettings`;