import { CollapsableMenus } from '../containers/Toolbar';
import { ComponentTypes } from '../components';
import type { ITextResource } from '../types/global';

export function getComponentHelperTextByComponentType(
  type: string,
  language: any,
): string {
  switch (type) {
    case ComponentTypes.Header: {
      return language.ux_editor.helper_text_for_header;
    }
    case ComponentTypes.Input: {
      return language.ux_editor.helper_text_for_input;
    }
    case ComponentTypes.Checkboxes: {
      return language.ux_editor.helper_text_for_check_box;
    }
    case ComponentTypes.RadioButtons: {
      return language.ux_editor.helper_text_for_radio_button;
    }
    case ComponentTypes.Image: {
      return language.ux_editor.helper_text_for_image;
    }
    case ComponentTypes.AttachmentList: {
      return language.ux_editor.helper_text_for_attachment_list;
    }
    case ComponentTypes.NavigationBar: {
      return language.ux_editor.helper_text_for_nav_bar;
    }
    default: {
      // Several components does not yet have a helper text, a default is shown.
      return language.ux_editor.helper_text_default;
    }
  }
}

export function getComponentTitleByComponentType(
  type: string,
  language: any,
): string {
  switch (type) {
    case ComponentTypes.Checkboxes: {
      return language.ux_editor.component_checkbox;
    }
    case ComponentTypes.Dropdown: {
      return language.ux_editor.component_dropdown;
    }
    case ComponentTypes.FileUpload: {
      return language.ux_editor.component_file_upload;
    }
    case ComponentTypes.FileUploadWithTag: {
      return language.ux_editor.component_file_upload_with_tag;
    }
    case ComponentTypes.Header: {
      return language.ux_editor.component_header;
    }
    case ComponentTypes.Input: {
      return language.ux_editor.component_input;
    }
    case ComponentTypes.Image: {
      return language.ux_editor.component_image;
    }
    case ComponentTypes.Datepicker: {
      return language.ux_editor.component_datepicker;
    }
    case ComponentTypes.Button: {
      return language.ux_editor.component_button;
    }
    case ComponentTypes.TextArea: {
      return language.ux_editor.component_text_area;
    }
    case ComponentTypes.RadioButtons: {
      return language.ux_editor.component_radio_button;
    }
    case ComponentTypes.Paragraph: {
      return language.ux_editor.component_paragraph;
    }
    case ComponentTypes.AddressComponent: {
      return language.ux_editor.component_advanced_address;
    }
    case ComponentTypes.Group: {
      return language.ux_editor.component_group;
    }
    case ComponentTypes.NavigationButtons: {
      return language.ux_editor.component_navigation_buttons;
    }
    case ComponentTypes.AttachmentList: {
      return language.ux_editor.component_attachment_list;
    }
    case ComponentTypes.NavigationBar: {
      return language.ux_editor.component_navigation_bar;
    }
    default: {
      return '';
    }
  }
}

export function getCollapsableMenuTitleByType(
  menu: CollapsableMenus,
  language: any,
): string {
  switch (menu) {
    case CollapsableMenus.Components: {
      return language.ux_editor.collapsable_schema_components;
    }
    case CollapsableMenus.Texts: {
      return language.ux_editor.collapsable_text_components;
    }
    case CollapsableMenus.AdvancedComponents: {
      return language.ux_editor.collapsable_text_advanced_components;
    }
    case CollapsableMenus.Widgets: {
      return language.ux_editor.collapsable_text_widgets;
    }
    default: {
      return '';
    }
  }
}

export function truncate(s: string, size: number) {
  if (s && s.length > size) {
    return `${s.substring(0, size)}...`;
  }
  return s;
}

export function getTextResource(
  resourceKey: string,
  textResources: ITextResource[],
): string {
  const textResource = textResources.find(
    (resource) => resource.id === resourceKey,
  );
  return textResource ? textResource.value : resourceKey;
<<<<<<< HEAD
}

export function formatCreateTextLabel(
  textToCreate: string,
  language: any,
): string {
  return language.general.create.concat(' ', textToCreate);
=======
>>>>>>> 1d5eb367
}<|MERGE_RESOLUTION|>--- conflicted
+++ resolved
@@ -135,14 +135,4 @@
     (resource) => resource.id === resourceKey,
   );
   return textResource ? textResource.value : resourceKey;
-<<<<<<< HEAD
-}
-
-export function formatCreateTextLabel(
-  textToCreate: string,
-  language: any,
-): string {
-  return language.general.create.concat(' ', textToCreate);
-=======
->>>>>>> 1d5eb367
 }