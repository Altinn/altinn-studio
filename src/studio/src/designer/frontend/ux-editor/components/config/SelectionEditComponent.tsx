--- conflicted
+++ resolved
@@ -3,13 +3,7 @@
 import AltinnRadio from 'app-shared/components/AltinnRadio';
 import AltinnRadioGroup from 'app-shared/components/AltinnRadioGroup';
 import { getLanguageFromKey } from 'app-shared/utils/language';
-<<<<<<< HEAD
-import {
-  renderSelectTextFromResources,
-} from '../../utils/render';
-=======
 import { renderSelectDataModelBinding, SelectTextFromRecources } from '../../utils/render';
->>>>>>> bb207cc9
 import type {
   IAppState,
   IFormCheckboxComponent,
@@ -24,11 +18,16 @@
   component: IFormComponent;
   type: 'Checkboxes' | 'RadioButtons';
   handleOptionsIdChange: (e: any) => void;
+  handleTitleChange: (updatedTitle: string) => void;
+  handleDescriptionChange: (updatedDescription: string) => void;
   handleUpdateOptionLabel: (index: number, event: any) => void;
   handleUpdateOptionValue: (index: number, event: any) => void;
   handleRemoveOption: (index: number | string) => void;
   handleAddOption: () => void;
   handlePreselectedOptionChange: (event: any) => void;
+  handleDataModelChange: (selectedDataModelElement: any) => void;
+  handleRequiredChange: (event: any, checked: boolean) => void;
+  handleReadOnlyChange: (event: any, checked: boolean) => void;
 }
 
 export interface ISelectionEditComponentProps extends ISelectionEditComponentProvidedProps {
@@ -94,35 +93,8 @@
     } = this.props;
     const t = (key: string) => getLanguageFromKey(key, language);
     return (
-<<<<<<< HEAD
-      <div>
-        <Grid item={true} xs={12}>
-          <AltinnRadioGroup
-            onChange={this.handleRadioButtonChange}
-            value={this.state.radioButtonSelection}
-            row={true}
-            description={
-              this.props.type === 'RadioButtons'
-                ? this.props.language.ux_editor
-                    .modal_properties_add_radio_button_options
-                : this.props.language.ux_editor
-                    .modal_properties_add_check_box_options
-            }
-          >
-            <AltinnRadio
-              value='codelist'
-              label={this.props.language.ux_editor.modal_add_options_codelist}
-            />
-            <AltinnRadio
-              value='manual'
-              label={this.props.language.ux_editor.modal_add_options_manual}
-=======
       <>
-        {renderSelectDataModelBinding(
-          component.dataModelBindings,
-          handleDataModelChange,
-          language,
-        )}
+        {renderSelectDataModelBinding(component.dataModelBindings, handleDataModelChange, language)}
         <SelectTextFromRecources
           description={component.textResourceBindings.title}
           labelText={'modal_properties_label_helper'}
@@ -179,7 +151,6 @@
               label={t('ux_editor.modal_properties_code_list_id')}
               onChange={handleOptionsIdChange}
               value={(this.props.component as IFormRadioButtonComponent).optionsId}
->>>>>>> bb207cc9
             />
             <p>
               <a
@@ -255,9 +226,11 @@
           <TextField
             defaultValue={(component as IFormCheckboxComponent).preselectedOptionIndex}
             formatting={{ number: {} }}
-            label={type === 'Checkboxes'
-              ? t('ux_editor.modal_check_box_set_preselected')
-              : t('ux_editor.modal_radio_button_set_preselected')}
+            label={
+              type === 'Checkboxes'
+                ? t('ux_editor.modal_check_box_set_preselected')
+                : t('ux_editor.modal_radio_button_set_preselected')
+            }
             onChange={handlePreselectedOptionChange}
             placeholder={t('ux_editor.modal_selection_set_preselected_placeholder')}
           />
