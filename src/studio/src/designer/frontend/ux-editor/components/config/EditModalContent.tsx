--- conflicted
+++ resolved
@@ -26,57 +26,20 @@
   IFormHeaderComponent,
   IFormImageComponent,
   IFormRadioButtonComponent,
-<<<<<<< HEAD
-  ITextResource,
   IThirdPartyComponent,
 } from '../../types/global';
 import { EditComponentId } from './EditComponentId';
 import { componentSpecificEditConfig, configComponents, editBoilerPlate, IComponentEditConfig } from './componentConfig';
 import { getMinOccursFromDataModel, getXsdDataTypeFromDataModel } from '../../utils/datamodel';
-
-const styles = {
-  gridItem: {
-    marginTop: '18px',
-  },
-  inputHelper: {
-    marginTop: '2.4rem',
-    fontSize: '1.6rem',
-    lineHeight: 'auto',
-    color: '#000000',
-  },
-  addComponentText: {
-    marginTop: '2.4rem',
-    color: '#6A6A6A',
-    alignContent: 'center',
-  },
-};
-=======
-} from '../../types/global';
 import { useSelector } from 'react-redux';
 import classes from './EditModalContent.module.css';
 import { Checkbox, FieldSet, TextField } from '@altinn/altinn-design-system';
->>>>>>> bb207cc9
 
 export interface IEditModalContentProps {
   cancelEdit?: () => void;
   component: FormComponentType;
   handleComponentUpdate?: (updatedComponent: FormComponentType) => void;
-<<<<<<< HEAD
-  language: any;
-  classes: any;
-  components?: IFormDesignerComponents;
-  containers?: IFormDesignerContainers;
-  thirdPartyComponentConfig?: IComponentEditConfig;
-}
-
-export interface IEditModalContentState {
-  component: IFormComponent;
-  error: string;
-  errorMessageRef: React.RefObject<HTMLDivElement>;
-  tmpId: string;
-=======
   saveEdit?: (updatedComponent: FormComponentType) => void;
->>>>>>> bb207cc9
 }
 
 export const EditModalContent = ({ component, handleComponentUpdate }: IEditModalContentProps) => {
@@ -150,10 +113,6 @@
       preselectedOptionIndex: Number(event.target.value),
     });
 
-<<<<<<< HEAD
-  public handleValidFileEndingsChange = (event: any) => {
-    const component = this.props.component as
-=======
   const getMinOccursFromDataModel = (dataBindingName: string): number => {
     const parentComponent = dataBindingName.replace('.value', '').replace(/\./, '/');
     return dataModel.find((e: IDataModelFieldElement) => e.xPath === `/${parentComponent}`)?.minOccurs;
@@ -164,7 +123,6 @@
 
   const handleValidFileEndingsChange = (event: any) =>
     handleComponentUpdate({ ...component, validFileEndings: event.target.value } as
->>>>>>> bb207cc9
       | IFormFileUploaderComponent
       | IFormFileUploaderWithTagComponent);
 
@@ -252,19 +210,10 @@
     dataModelBinding[key] = selectedDataModelElement;
     const modifiedProperties: any = {
       dataModelBindings: dataModelBinding,
-<<<<<<< HEAD
-      required: getMinOccursFromDataModel(selectedDataModelElement, this.props.dataModel) !== 0,
-    };
-    if (this.props.component.type === 'Datepicker') {
-      modifiedProperties.timeStamp =
-        getXsdDataTypeFromDataModel(selectedDataModelElement, this.props.dataModel) ===
-        'DateTime';
-=======
       required: getMinOccursFromDataModel(selectedDataModelElement) !== 0,
     };
     if (component.type === 'Datepicker') {
       modifiedProperties.timeStamp = getXsdDataTypeFromDataModel(selectedDataModelElement) === 'DateTime';
->>>>>>> bb207cc9
     }
 
     handleComponentUpdate({
@@ -281,40 +230,6 @@
 
   const handleClosePopup = () => setError(null);
 
-<<<<<<< HEAD
-  public handleNewId = (newId: string) => {
-    if (
-      idExists(
-        newId,
-        this.props.components,
-        this.props.containers,
-      ) &&
-      this.state.tmpId !== this.props.component?.id
-    ) {
-      this.setState(() => ({
-        error: getLanguageFromKey(
-          'ux_editor.modal_properties_component_id_not_unique_error',
-          this.props.language,
-        ),
-      }));
-    } else if (!newId || !validComponentId.test(newId)) {
-      this.setState(() => ({
-        error: getLanguageFromKey(
-          'ux_editor.modal_properties_component_id_not_valid',
-          this.props.language,
-        ),
-      }));
-    } else {
-      this.setState(
-        (prevState: IEditModalContentState) => {
-          return {
-            error: null,
-            component: {
-              ...prevState.component,
-              id: newId,
-            } as IFormAddressComponent,
-          };
-=======
   const handleNewId = () => {
     if (idExists(tmpId, components, containers) && tmpId !== component?.id) {
       setError(t('ux_editor.modal_properties_component_id_not_unique_error'));
@@ -328,6 +243,30 @@
       });
     }
   };
+
+  const renderFromComponentSpecificDefinition = (configDef: EditSettings[]) => {
+    if (!configDef) return null;
+
+    return configDef.map((configType) => {
+      const Tag = configComponents[configType];
+      if (!Tag) return null;
+      return (
+      <Tag
+        key={configType}
+        handleComponentChange={handleComponentUpdate}
+        component={component}
+      />)
+    });
+  };
+
+  const getConfigDefinitionForComponent = () => {
+    if (component.type === ComponentTypes.ThirdParty) {
+      return props.thirdPartyComponentConfig[(component as IThirdPartyComponent).tagName];
+    }
+
+    return componentSpecificEditConfig[component.type]
+  }
+
   const renderChangeId = (): JSX.Element => {
     return (
       <div>
@@ -499,7 +438,6 @@
         {
           value: 'Button',
           label: t('ux_editor.modal_properties_button_type_submit'),
->>>>>>> bb207cc9
         },
         {
           value: 'NavigationButtons',
@@ -534,309 +472,6 @@
       );
     }
 
-<<<<<<< HEAD
-  handleComponentChange = (modifiedProperties: Partial<FormComponentType>) => {
-    this.setState(
-      (prevState: IEditModalContentState) => {
-        const updatedComponent = {
-          ...prevState.component,
-          ...modifiedProperties,
-        };
-        return {
-          component: updatedComponent,
-        };
-      },
-      () => this.props.handleComponentUpdate(this.state.component),
-    );
-  };
-
-  public renderFromComponentSpecificDefinition(configDef: EditSettings[]) {
-    if (!configDef) return null;
-
-    return configDef.map((configType) => {
-      const Tag = configComponents[configType];
-      if (!Tag) return null;
-      return (
-      <Tag
-        key={configType}
-        handleComponentChange={this.handleComponentChange}
-        component={this.state.component}
-      />)
-    })
-  }
-
-  public renderComponentSpecificContent(): JSX.Element {
-    switch (this.props.component.type) {
-      case ComponentTypes.Checkboxes:
-      case ComponentTypes.RadioButtons: {
-        return (
-          <>
-           {editBoilerPlate.map((configType) => {
-              const Tag = configComponents[configType];
-              if (!Tag) return null;
-              return (
-              <Tag
-                key={configType}
-                handleComponentChange={this.handleComponentChange}
-                component={this.state.component}
-              />)
-            })}
-            <SelectionEdit
-              type={this.props.component.type}
-              component={this.state.component}
-              key={this.state.component.id}
-              handleAddOption={this.handleAddOption}
-              handleOptionsIdChange={this.handleOptionsIdChange}
-              handlePreselectedOptionChange={this.handlePreselectedOptionChange}
-              handleRemoveOption={this.handleRemoveOption}
-              handleUpdateOptionLabel={this.handleUpdateOptionLabel}
-              handleUpdateOptionValue={this.handleUpdateOptionValue}
-            />
-          </>
-        );
-      }
-      case ComponentTypes.Dropdown: {
-        const component: IFormDropdownComponent = this.state
-          .component as IFormDropdownComponent;
-        return (
-          <Grid container={true}>
-            {editBoilerPlate.map((configType) => {
-              const Tag = configComponents[configType];
-              if (!Tag) return null;
-              return (
-              <Tag
-                key={configType}
-                handleComponentChange={this.handleComponentChange}
-                component={this.state.component}
-              />)
-            })}
-            <Grid item={true} xs={12}>
-              <AltinnInputField
-                id='modal-properties-code-list-id'
-                onChangeFunction={this.handleOptionsIdChange}
-                inputValue={component.optionsId}
-                inputDescription={getLanguageFromKey(
-                  'ux_editor.modal_properties_code_list_id',
-                  this.props.language,
-                )}
-                inputFieldStyling={{ width: '100%', marginBottom: '24px' }}
-                inputDescriptionStyling={{ marginTop: '24px' }}
-              />
-            </Grid>
-            <Typography>
-              <a
-                target='_blank'
-                rel='noopener noreferrer'
-                href='https://docs.altinn.studio/app/development/data/options/'
-              >
-                {getLanguageFromKey(
-                  'ux_editor.modal_properties_code_list_read_more',
-                  this.props.language,
-                )}
-              </a>
-            </Typography>
-          </Grid>
-        );
-      }
-      case ComponentTypes.NavigationButtons:
-      case ComponentTypes.Button: {
-        const types = [
-          {
-            value: 'Button',
-            label: getLanguageFromKey(
-              'ux_editor.modal_properties_button_type_submit',
-              this.props.language,
-            ),
-          },
-          {
-            value: 'NavigationButtons',
-            label: getLanguageFromKey(
-              'ux_editor.modal_properties_button_type_navigation',
-              this.props.language,
-            ),
-          },
-        ];
-        return (
-          <>
-            <Grid item={true} xs={12}>
-              <Typography style={styles.inputHelper}>
-                {getLanguageFromKey(
-                  'ux_editor.modal_properties_button_type_helper',
-                  this.props.language,
-                )}
-              </Typography>
-              <Select
-                options={types}
-                value={types.find(
-                  (element) => element.value === this.state.component.type,
-                )}
-                onChange={this.handleButtonTypeChange}
-                placeholder={getLanguageFromKey(
-                  'ux_editor.modal_properties_button_type_submit',
-                  this.props.language,
-                )}
-              />
-              {this.state.component.type === 'Button' &&
-                renderSelectTextFromResources(
-                  'modal_properties_button_helper',
-                  this.handleTitleChange,
-                  this.props.textResources,
-                  this.props.language,
-                  this.state.component.textResourceBindings?.title,
-                  getLanguageFromKey(
-                    'ux_editor.modal_properties_button_type_submit',
-                    this.props.language,
-                  ),
-                )}
-            </Grid>
-          </>
-        );
-      }
-
-      case ComponentTypes.AddressComponent: {
-        return (
-          <Grid container={true} spacing={0} direction='column'>
-            <Grid item={true} xs={12} style={{ marginTop: '2.4rem' }}>
-              <AltinnCheckBox
-                checked={
-                  (this.state.component as IFormAddressComponent).simplified
-                }
-                onChangeFunction={this.handleToggleAddressSimple}
-              />
-              {
-                this.props.language.ux_editor
-                  .modal_configure_address_component_simplified
-              }
-            </Grid>
-            {renderSelectTextFromResources(
-              'modal_properties_label_helper',
-              this.handleTitleChange,
-              this.props.textResources,
-              this.props.language,
-              this.state.component.textResourceBindings?.title,
-              this.props.component.textResourceBindings?.title,
-            )}
-            {Object.keys(AddressKeys).map((value: AddressKeys, index) => {
-              const simple: boolean = (
-                this.state.component as IFormAddressComponent
-              ).simplified;
-              if (
-                simple &&
-                (value === AddressKeys.careOf ||
-                  value === AddressKeys.houseNumber)
-              ) {
-                return null;
-              }
-              return renderSelectDataModelBinding(
-                this.props.component.dataModelBindings,
-                this.handleDataModelChange,
-                this.props.language,
-                getTextResourceByAddressKey(value, this.props.language),
-                value,
-                value,
-                index,
-              );
-            })}
-          </Grid>
-        );
-      }
-
-      case ComponentTypes.FileUpload: {
-        const component = this.props.component as IFormFileUploaderComponent;
-        return (
-          <Grid>
-            <Grid item={true} xs={12}>
-              <AltinnRadioGroup
-                row={true}
-                value={component.displayMode}
-                onChange={this.handleDisplayModeChange}
-              >
-                <AltinnRadio
-                  label={getLanguageFromKey(
-                    'ux_editor.modal_properties_file_upload_simple',
-                    this.props.language,
-                  )}
-                  value='simple'
-                />
-                <AltinnRadio
-                  label={getLanguageFromKey(
-                    'ux_editor.modal_properties_file_upload_list',
-                    this.props.language,
-                  )}
-                  value='list'
-                />
-              </AltinnRadioGroup>
-            </Grid>
-            <Grid item={true} xs={12}>
-              {renderSelectTextFromResources(
-                'modal_properties_label_helper',
-                this.handleTitleChange,
-                this.props.textResources,
-                this.props.language,
-                this.state.component.textResourceBindings?.title,
-                this.props.component.textResourceBindings?.title,
-              )}
-              {renderSelectTextFromResources(
-                'modal_properties_description_helper',
-                this.handleDescriptionChange,
-                this.props.textResources,
-                this.props.language,
-                this.state.component.textResourceBindings?.description,
-                this.props.component.textResourceBindings?.description,
-              )}
-            </Grid>
-            <Grid item={true} xs={12}>
-              <AltinnRadioGroup
-                row={true}
-                value={component.hasCustomFileEndings ? 'true' : 'false'}
-                onChange={this.handleHasCustomFileEndingsChange}
-              >
-                <AltinnRadio
-                  label={getLanguageFromKey(
-                    'ux_editor.modal_properties_valid_file_endings_all',
-                    this.props.language,
-                  )}
-                  value='false'
-                />
-                <AltinnRadio
-                  label={getLanguageFromKey(
-                    'ux_editor.modal_properties_valid_file_endings_custom',
-                    this.props.language,
-                  )}
-                  value='true'
-                />
-              </AltinnRadioGroup>
-            </Grid>
-
-            {component.hasCustomFileEndings && (
-              <Grid item={true} xs={12}>
-                <AltinnInputField
-                  id='modal-properties-valid-file-endings'
-                  onChangeFunction={this.handleValidFileEndingsChange}
-                  inputValue={component.validFileEndings}
-                  inputDescription={getLanguageFromKey(
-                    'ux_editor.modal_properties_valid_file_endings_helper',
-                    this.props.language,
-                  )}
-                  inputFieldStyling={{ width: '100%' }}
-                  inputDescriptionStyling={{ marginTop: '24px' }}
-                />
-              </Grid>
-            )}
-            <Grid item={true} xs={12}>
-              <AltinnInputField
-                id='modal-properties-minimum-files'
-                textFieldId={`modal-properties-minimum-files-input-${component.id}`}
-                onChangeFunction={this.handleNumberOfAttachmentsChange('min')}
-                inputValue={component.minNumberOfAttachments || 0}
-                inputDescription={getLanguageFromKey(
-                  'ux_editor.modal_properties_minimum_files',
-                  this.props.language,
-                )}
-                inputFieldStyling={{ width: '60px' }}
-                inputDescriptionStyling={{ marginTop: '24px' }}
-                type='number'
-=======
     case ComponentTypes.AddressComponent: {
       return (
         <FieldSet className={classes.fieldset}>
@@ -923,99 +558,11 @@
               <AltinnRadio
                 label={t('ux_editor.modal_properties_valid_file_endings_all')}
                 value='false'
->>>>>>> bb207cc9
               />
               <AltinnRadio
                 label={t('ux_editor.modal_properties_valid_file_endings_custom')}
                 value='true'
               />
-<<<<<<< HEAD
-            </Grid>
-            <Grid item={true} xs={12}>
-              <AltinnInputField
-                id='modal-properties-file-size'
-                onChangeFunction={this.handleMaxFileSizeInMBChange}
-                inputValue={component.maxFileSizeInMB || 0}
-                inputDescription={getLanguageFromKey(
-                  'ux_editor.modal_properties_maximum_file_size',
-                  this.props.language,
-                )}
-                inputFieldStyling={{ width: '60px' }}
-                inputDescriptionStyling={{ marginTop: '24px' }}
-                type='number'
-              />
-              <Typography
-                style={{
-                  fontSize: '1.6rem',
-                  display: 'inline-block',
-                  marginTop: '23px',
-                  marginLeft: '6px',
-                }}
-              >
-                {getLanguageFromKey(
-                  'ux_editor.modal_properties_maximum_file_size_helper',
-                  this.props.language,
-                )}
-              </Typography>
-            </Grid>
-          </Grid>
-        );
-      }
-
-      case ComponentTypes.FileUploadWithTag: {
-        return (
-          <Grid>
-            <Grid item={true} xs={12}>
-             {[EditSettings.Title, EditSettings.Description].map((configType) => {
-              const Tag = configComponents[configType];
-              if (!Tag) return null;
-              return (
-              <Tag
-                key={configType}
-                handleComponentChange={this.handleComponentChange}
-                component={this.state.component}
-              />)
-            })}
-            </Grid>
-            <FileUploadWithTagComponent
-              component={
-                this.props.component as IFormFileUploaderWithTagComponent
-              }
-              stateComponent={this.state.component}
-              language={this.props.language}
-              textResources={this.props.textResources}
-              handleComponentUpdate={this.props.handleComponentUpdate}
-              handleOptionsIdChange={this.handleOptionsIdChange}
-              handleNumberOfAttachmentsChange={
-                this.handleNumberOfAttachmentsChange
-              }
-              handleMaxFileSizeInMBChange={this.handleMaxFileSizeInMBChange}
-              handleHasCustomFileEndingsChange={
-                this.handleHasCustomFileEndingsChange
-              }
-              handleValidFileEndingsChange={this.handleValidFileEndingsChange}
-            />
-          </Grid>
-        );
-      }
-
-      case ComponentTypes.Image: {
-        return (
-          <Grid>
-            <ImageComponent
-              component={this.props.component as IFormImageComponent}
-              handleComponentUpdate={this.props.handleComponentUpdate}
-              language={this.props.language}
-              textResources={this.props.textResources}
-            />
-          </Grid>
-        );
-      }
-
-      default: {
-        return null;
-      }
-=======
             </AltinnRadioGroup>
           </div>
 
@@ -1056,7 +603,6 @@
           </div>
         </FieldSet>
       );
->>>>>>> bb207cc9
     }
 
     case ComponentTypes.FileUploadWithTag: {
@@ -1093,72 +639,10 @@
           />
         </FieldSet>
       );
-<<<<<<< HEAD
-    });
-  };
-
-  public getConfigDefinitionForComponent() {
-    if (this.state.component.type === ComponentTypes.ThirdParty) {
-      return this.props.thirdPartyComponentConfig[(this.state.component as IThirdPartyComponent).tagName];
-    }
-
-    return componentSpecificEditConfig[this.state.component.type]
-  }
-
-  public render(): JSX.Element {
-    const configDef = this.getConfigDefinitionForComponent();
-    return(
-    <>
-      <EditComponentId
-        error={this.state.error}
-        handleClosePopup={this.handleClosePopup}
-        handleNewId={this.handleNewId}
-        id={this.props.component.id}
-        language={this.props.language}
-      />
-      {this.renderFromComponentSpecificDefinition(configDef)}
-      {this.renderComponentSpecificContent()}
-    </>);
-  }
-}
-
-const mapStateToProps = (
-  state: IAppState,
-  props: IEditModalContentProps,
-): IEditModalContentProps => {
-  const GetLayoutComponentsSelector = makeGetLayoutComponentsSelector();
-  const GetLayoutContainersSelector = makeGetLayoutContainersSelector();
-  return {
-    language: state.appData.languageState.language,
-    textResources: state.appData.textResources.resources,
-    dataModel: state.appData.dataModel.model,
-    components: GetLayoutComponentsSelector(state),
-    containers: GetLayoutContainersSelector(state),
-    thirdPartyComponentConfig: getThirdPartyConfig(state.uiEditor.queries['getJSON("GetThirdPartyComponents")']),
-    ...props,
-  };
-};
-
-const getThirdPartyConfig = (queryResult: any) => {
-  const result: IComponentEditConfig = {};
-  if (queryResult && queryResult.data?.components) {
-    queryResult.data.components.forEach((component: any) => {
-      result[component.componentDefinition.tagName] = component.editSettings;
-    });
-  }
-
-  return result;
-}
-
-export const EditModalContent = withStyles(styles)(
-  connect(mapStateToProps)(EditModalContentComponent),
-);
-=======
     }
 
     default: {
       return <>{renderChangeId()}</>;
     }
   }
-};
->>>>>>> bb207cc9
+};