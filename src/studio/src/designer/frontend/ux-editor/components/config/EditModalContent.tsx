--- conflicted
+++ resolved
@@ -312,16 +312,6 @@
       dataModelBinding = {};
     }
     dataModelBinding[key] = selectedDataModelElement;
-<<<<<<< HEAD
-    const { component } = this.props;
-    const minOccours = this.getMinOccursFromDataModel(selectedDataModelElement);
-    this.setState(() => {
-      return {
-        component: {
-          ...component,
-          required: (minOccours > 0),
-          dataModelBindings: dataModelBinding,
-=======
     const modifiedProperties: any = {
       dataModelBindings: dataModelBinding,
       required: this.getMinOccursFromDataModel(selectedDataModelElement) !== 0,
@@ -335,7 +325,6 @@
         component: {
           ...prevState.component,
           ...modifiedProperties,
->>>>>>> f8989ab1
         },
       };
     }, () => this.props.handleComponentUpdate(this.state.component));
