--- conflicted
+++ resolved
@@ -126,14 +126,6 @@
   },
 }));
 
-<<<<<<< HEAD
-export enum LayoutItemType {
-  Container = 'CONTAINER',
-  Component = 'COMPONENT',
-}
-
-=======
->>>>>>> 1d5eb367
 function FormDesigner() {
   const classes = useStyles(useTheme);
   const dispatch = useDispatch();
