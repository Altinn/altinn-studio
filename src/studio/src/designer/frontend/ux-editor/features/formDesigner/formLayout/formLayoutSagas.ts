--- conflicted
+++ resolved
@@ -7,21 +7,16 @@
   takeEvery,
   takeLatest,
 } from 'redux-saga/effects';
-import { post as sharedPost } from 'app-shared/utils/networking';
+import * as SharedNetwork from 'app-shared/utils/networking';
 import postMessages from 'app-shared/utils/postMessages';
-import type { ILayoutSettings } from 'app-shared/types/global';
+import { ILayoutSettings } from 'app-shared/types';
 import Axios from 'axios';
 import { v4 as uuidv4 } from 'uuid';
 import { PayloadAction } from '@reduxjs/toolkit';
-<<<<<<< HEAD
-import type { IFormDesignerState } from '../formDesignerReducer';
 import {
   convertFromLayoutToInternalFormat,
   convertInternalToLayoutFormat,
 } from '../../../utils/formLayout';
-=======
-import { convertFromLayoutToInternalFormat, convertInternalToLayoutFormat } from '../../../utils/formLayout';
->>>>>>> 1d5eb367
 import { deleteCall, get, post } from '../../../utils/networking';
 import {
   getAddApplicationMetadataUrl,
@@ -36,12 +31,7 @@
   getFetchFormLayoutUrl,
 } from '../../../utils/urlHelper';
 import { ComponentTypes } from '../../../components';
-<<<<<<< HEAD
-import type {
-  IAddActiveFormContainerAction,
-=======
 import {
->>>>>>> 1d5eb367
   IAddApplicationMetadataAction,
   IAddFormComponentAction,
   IAddFormContainerAction,
@@ -55,7 +45,6 @@
   IUpdateLayoutNameAction,
 } from '../formDesignerTypes';
 import { FormLayoutActions } from './formLayoutSlice';
-<<<<<<< HEAD
 import type {
   IAppState,
   IFormLayouts,
@@ -63,48 +52,12 @@
   IFormFileUploaderComponent,
 } from '../../../types/global';
 
-const selectFormDesigner = (state: IAppState): IFormDesignerState =>
-  state.formDesigner;
 const selectCurrentLayout = (state: IAppState): IFormLayout =>
   state.formDesigner.layout.layouts[state.formDesigner.layout.selectedLayout];
 
-function* addActiveFormContainerSaga({
-  payload,
-}: PayloadAction<IAddActiveFormContainerAction>): SagaIterator {
-  try {
-    const { containerId } = payload;
-    const formDesignerState: IFormDesignerState = yield select(
-      selectFormDesigner,
-    );
-    yield put(
-      FormLayoutActions.addActiveFormContainerFulfilled({
-        containerId:
-          containerId === formDesignerState.layout.activeContainer
-            ? ''
-            : containerId,
-      }),
-    );
-  } catch (error) {
-    yield put(FormLayoutActions.addFormComponentRejected({ error }));
-  }
-}
-
-export function* watchAddActiveFormContainerSaga(): SagaIterator {
-  yield takeLatest(
-    FormLayoutActions.addActiveFormContainer,
-    addActiveFormContainerSaga,
-  );
-}
-
 function* addFormComponentSaga({
   payload,
 }: PayloadAction<IAddFormComponentAction>): SagaIterator {
-=======
-
-const selectCurrentLayout = (state: IAppState): IFormLayout => state.formDesigner.layout.layouts[state.formDesigner.layout.selectedLayout];
-
-function* addFormComponentSaga({ payload }: PayloadAction<IAddFormComponentAction>): SagaIterator {
->>>>>>> 1d5eb367
   try {
     let { position, containerId } = payload;
     const { component, callback } = payload;
@@ -408,7 +361,7 @@
     const addApplicationMetadataUrl: string = yield call(
       getAddApplicationMetadataUrl,
     );
-    yield call(sharedPost, addApplicationMetadataUrl, {
+    yield call(SharedNetwork.post, addApplicationMetadataUrl, {
       id,
       maxCount: maxFiles,
       minCount: minFiles,
@@ -436,7 +389,7 @@
     const deleteApplicationMetadataUrl: string = yield call(
       getDeleteApplicationMetadataUrl,
     );
-    yield call(sharedPost, deleteApplicationMetadataUrl + id, {
+    yield call(SharedNetwork.post, deleteApplicationMetadataUrl + id, {
       id,
     });
     yield put(FormLayoutActions.deleteApplicationMetadataFulfilled());
@@ -460,7 +413,7 @@
     const updateApplicationMetadataUrl: string = yield call(
       getUpdateApplicationMetadataUrl,
     );
-    yield call(sharedPost, updateApplicationMetadataUrl, {
+    yield call(SharedNetwork.post, updateApplicationMetadataUrl, {
       id,
       maxCount: maxFiles,
       minCount: minFiles,
