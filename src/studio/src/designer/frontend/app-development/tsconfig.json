--- conflicted
+++ resolved
@@ -1,34 +1,4 @@
 {
-<<<<<<< HEAD
-  "compilerOptions": {
-    "outDir": "compiled",
-    "module": "commonjs",
-    "target": "es5",
-    "lib": ["es6", "dom", "es2019.Array"],
-    "sourceMap": true,
-    "allowJs": true,
-    "jsx": "react",
-    "moduleResolution": "node",
-    "rootDir": "../",
-    "noImplicitReturns": true,
-    "noImplicitThis": true,
-    "noImplicitAny": true,
-    "strictNullChecks": false,
-    "noUnusedLocals": true,
-    "resolveJsonModule": true,
-    "esModuleInterop": true,
-    "baseUrl": ".",
-    "paths": {
-      "app-shared/*": ["../shared/*"],
-      "@altinn/schema-editor/*": ["../packages/schema-editor/src/*"],
-      "services/*": ["./services/*"],
-      "common/*": ["./common/*"]
-    }
-  },
-  "include": ["**/*.ts", "**/*.tsx", "../shared/features/dataModelling/services/datamodelsApi.ts"],
-  "exclude": ["node_modules"]
-=======
   "extends": "../tsconfig.base.json",
   "include": ["**/*.js", "**/*.jsx", "**/*.ts", "**/*.tsx"]
->>>>>>> 4678b71a
 }