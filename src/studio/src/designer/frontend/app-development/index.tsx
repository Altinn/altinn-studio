import React from 'react';
<<<<<<< HEAD
import { createRoot } from 'react-dom/client';
import { Provider } from 'react-redux';
import { HashRouter } from 'react-router-dom';
=======
import {render} from 'react-dom';
import {Provider} from 'react-redux';
>>>>>>> aeae7db1
import App from './App';
import {run} from './sagas';
import {setupStore} from './store';
import {HashRouter as Router} from 'react-router-dom';

const store = setupStore();

/**
 * Setup all Sagas to listen to the defined events
 */
run();

const container = document.getElementById('root');
const root = createRoot(container);

root.render(
  <Provider store={store}>
    <Router>
      <App/>
    </Router>
  </Provider>,
);<|MERGE_RESOLUTION|>--- conflicted
+++ resolved
@@ -1,16 +1,10 @@
 import React from 'react';
-<<<<<<< HEAD
 import { createRoot } from 'react-dom/client';
 import { Provider } from 'react-redux';
-import { HashRouter } from 'react-router-dom';
-=======
-import {render} from 'react-dom';
-import {Provider} from 'react-redux';
->>>>>>> aeae7db1
+import { HashRouter as Router } from 'react-router-dom';
 import App from './App';
-import {run} from './sagas';
-import {setupStore} from './store';
-import {HashRouter as Router} from 'react-router-dom';
+import { run } from './sagas';
+import { setupStore } from './store';
 
 const store = setupStore();
 
@@ -25,7 +19,7 @@
 root.render(
   <Provider store={store}>
     <Router>
-      <App/>
+      <App />
     </Router>
   </Provider>,
 );