import * as React from 'react';
import { useDispatch, useSelector } from 'react-redux';
import SchemaEditorApp from '@altinn/schema-editor/SchemaEditorApp';
<<<<<<< HEAD
import { fetchDataModel, saveDataModel, setDataModelFilePath } from '../dataModelingSlice';
import { SchemaSelect } from '../schemaSelect';
import { createStyles, makeStyles } from '@material-ui/core';

export interface IDataModelingContainer {
  filePath: string;
}
=======
import { fetchDataModel, saveDataModel, setDataModelName } from '../dataModelingSlice';
>>>>>>> 982a09a9

function getDataModelTypeName(applicationMetadata: any) {
  if (!applicationMetadata || !applicationMetadata.dataTypes) return undefined;
  const dataTypeWithLogic = applicationMetadata.dataTypes.find((dataType: any) => dataType.appLogic);
  return dataTypeWithLogic.id;
}

const useStyles = makeStyles(
  createStyles({
    root: {
      marginTop: 24,
      marginLeft: 80,
    },
  }),
);


function DataModelingContainer(): JSX.Element {
  const classes = useStyles();
  const dispatch = useDispatch();
  const jsonSchema = useSelector((state: IServiceDevelopmentState) => state.dataModeling.schema);
  const dataModelName = useSelector(
    (state: IServiceDevelopmentState) => getDataModelTypeName(state.applicationMetadataState.applicationMetadata),
  );
  const [selectedDataModel, setSelectedDataModel] = React.useState(dataModelName)
 
  React.useEffect(() => {
    if (dataModelName) {
<<<<<<< HEAD
      setSelectedDataModel(dataModelName);
      dispatch(setDataModelFilePath({ filePath: `App/models/${dataModelName}` }));
=======
      dispatch(setDataModelName({ modelName: dataModelName }));
>>>>>>> 982a09a9
      dispatch(fetchDataModel({}));
    }
  }, [dispatch, dataModelName]);

  const onSaveSchema = (schema: any) => {
    dispatch(saveDataModel({ schema }));
  };

  const onSchemaSelected = (id: string, schema: any) => {
    console.log(schema);
    setSelectedDataModel(schema.id);
    dispatch(setDataModelFilePath({ filePath: `App/models/${schema.id}` }));
    dispatch(fetchDataModel({}));
  }

  return (
    <div className={classes.root}>
      <SchemaSelect id="schema" value={selectedDataModel} onChange={onSchemaSelected}/>
      <SchemaEditorApp
        schema={jsonSchema || {}}
        onSaveSchema={onSaveSchema}
        rootItemId={`#/definitions/${selectedDataModel}`}
      />
    </div>
  );
}

export default DataModelingContainer;<|MERGE_RESOLUTION|>--- conflicted
+++ resolved
@@ -1,17 +1,13 @@
 import * as React from 'react';
 import { useDispatch, useSelector } from 'react-redux';
 import SchemaEditorApp from '@altinn/schema-editor/SchemaEditorApp';
-<<<<<<< HEAD
-import { fetchDataModel, saveDataModel, setDataModelFilePath } from '../dataModelingSlice';
+import { fetchDataModel, saveDataModel, setDataModelName } from '../dataModelingSlice';
 import { SchemaSelect } from '../schemaSelect';
 import { createStyles, makeStyles } from '@material-ui/core';
 
 export interface IDataModelingContainer {
   filePath: string;
 }
-=======
-import { fetchDataModel, saveDataModel, setDataModelName } from '../dataModelingSlice';
->>>>>>> 982a09a9
 
 function getDataModelTypeName(applicationMetadata: any) {
   if (!applicationMetadata || !applicationMetadata.dataTypes) return undefined;
@@ -40,12 +36,8 @@
  
   React.useEffect(() => {
     if (dataModelName) {
-<<<<<<< HEAD
       setSelectedDataModel(dataModelName);
-      dispatch(setDataModelFilePath({ filePath: `App/models/${dataModelName}` }));
-=======
       dispatch(setDataModelName({ modelName: dataModelName }));
->>>>>>> 982a09a9
       dispatch(fetchDataModel({}));
     }
   }, [dispatch, dataModelName]);
@@ -57,7 +49,7 @@
   const onSchemaSelected = (id: string, schema: any) => {
     console.log(schema);
     setSelectedDataModel(schema.id);
-    dispatch(setDataModelFilePath({ filePath: `App/models/${schema.id}` }));
+    dispatch(setDataModelName({ modelName: schema.id }));
     dispatch(fetchDataModel({}));
   }
 
