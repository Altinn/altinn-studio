import React, { useEffect, useState } from 'react';
import AltinnSpinner from 'app-shared/components/AltinnSpinner';
import { HandleServiceInformationActions } from '../handleServiceInformationSlice';
import { MainContent } from './MainContent';
import { useParams } from 'react-router-dom';
import { useAppDispatch, useAppSelector } from '../../../common/hooks';
import type { IRepository } from '../../../types/global';
import classes from './Administration.module.css';
import { setServiceConfigPath, setServiceNamePath } from 'app-shared/api-paths';

export interface ServiceAdministrationProps {
  language: any;
  repository: IRepository;
}

export function ServiceAdministration({ language, repository }: ServiceAdministrationProps) {
<<<<<<< HEAD
=======
  const { org, app } = useParams();
>>>>>>> a26d1528
  const name = useAppSelector((state) => state.serviceInformation.serviceNameObj.name);
  const description = useAppSelector(
    (state) => state.serviceInformation.serviceDescriptionObj.description
  );
  const id = useAppSelector((state) => state.serviceInformation.serviceIdObj.serviceId);
<<<<<<< HEAD

=======
>>>>>>> a26d1528
  const dispatch = useAppDispatch();
  const [newName, setNewName] = useState<string>(name);
  const [newDescription, setNewDescription] = useState<string>(description);
  const [newId, setNewId] = useState<string>(id);
  const [editAppName, setEditAppName] = useState<boolean>();
  const [editAppDescription, setEditAppDescription] = useState<boolean>();
  const [editAppId, setEditAppId] = useState<boolean>();
  const [appNameAnchorEl, setAppNameAnchorEl] = useState<HTMLElement>();

  useEffect(() => {
    setNewName(name);
  }, [name]);

  useEffect(() => {
    setNewDescription(description);
  }, [description]);

  useEffect(() => {
    setNewId(id);
  }, [id]);

  const handleAppNameChange = (event: any) => {
    setNewName(event.target.value);
    setAppNameAnchorEl(null);
  };

  const handleEditAppNameClick = () => setEditAppName(true);

  const handleAppNameBlur = () => {
    if (editAppName && !newName) {
      setAppNameAnchorEl(document.getElementById('administrationInputAppName'));
    } else {
      dispatch(
        HandleServiceInformationActions.saveServiceName({
          url: setServiceNamePath(org, app),
          newServiceName: newName,
        })
      );
      dispatch(
        HandleServiceInformationActions.saveServiceConfig({
          url: setServiceConfigPath(org, app),
          newServiceDescription: newDescription,
          newServiceId: newId,
          newServiceName: newName,
        })
      );
      setEditAppName(false);
    }
  };

  const handleAppDescriptionChange = (event: any) => {
    setNewDescription(event.target.value);
    setEditAppDescription(true);
  };

  const handleAppDescriptionBlur = () => {
    if (editAppDescription) {
      dispatch(
        HandleServiceInformationActions.saveServiceConfig({
          url: setServiceConfigPath(org, app),
          newServiceDescription: newDescription,
          newServiceId: newId,
          newServiceName: newName,
        })
      );
      setEditAppDescription(false);
    }
  };

  const handleAppIdChange = (event: any) => {
    setNewId(event.target.value);
    setEditAppId(true);
  };

  const handleAppIdBlur = () => {
    if (editAppId) {
      dispatch(
        HandleServiceInformationActions.saveServiceConfig({
          url: setServiceConfigPath(org, app),
          newServiceDescription: newDescription,
          newServiceId: newId,
          newServiceName: newName,
        })
      );
      setEditAppId(false);
    }
  };

  const render = repository && newName !== null && newDescription !== null && newId !== null;

  return (
    <div data-testid='service-administration-container' className={classes.root}>
      {render ? (
        <MainContent
          appDescription={newDescription}
          appId={newId}
          appName={newName}
          appNameAnchorEl={appNameAnchorEl}
          editAppName={editAppName}
          language={language}
          onAppDescriptionBlur={handleAppDescriptionBlur}
          onAppDescriptionChange={handleAppDescriptionChange}
          onAppIdBlur={handleAppIdBlur}
          onAppIdChange={handleAppIdChange}
          onAppNameBlur={handleAppNameBlur}
          onAppNameChange={handleAppNameChange}
          onEditAppNameClick={handleEditAppNameClick}
          repositoryName={repository?.name || ''}
        />
      ) : (
        <div>
          <AltinnSpinner spinnerText='Laster siden' styleObj={classes.spinner} />
        </div>
      )}
    </div>
  );
}<|MERGE_RESOLUTION|>--- conflicted
+++ resolved
@@ -14,19 +14,12 @@
 }
 
 export function ServiceAdministration({ language, repository }: ServiceAdministrationProps) {
-<<<<<<< HEAD
-=======
   const { org, app } = useParams();
->>>>>>> a26d1528
   const name = useAppSelector((state) => state.serviceInformation.serviceNameObj.name);
   const description = useAppSelector(
     (state) => state.serviceInformation.serviceDescriptionObj.description
   );
   const id = useAppSelector((state) => state.serviceInformation.serviceIdObj.serviceId);
-<<<<<<< HEAD
-
-=======
->>>>>>> a26d1528
   const dispatch = useAppDispatch();
   const [newName, setNewName] = useState<string>(name);
   const [newDescription, setNewDescription] = useState<string>(description);
