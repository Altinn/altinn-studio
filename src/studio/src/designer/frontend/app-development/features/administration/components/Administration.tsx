--- conflicted
+++ resolved
@@ -1,10 +1,6 @@
 /* eslint-disable max-len */
 
-<<<<<<< HEAD
 import { createMuiTheme, createStyles, Grid, withStyles } from '@material-ui/core';
-=======
-import { createMuiTheme, createStyles, Grid, Typography, withStyles } from '@material-ui/core';
->>>>>>> 32ff1f86
 import * as React from 'react';
 import { connect } from 'react-redux';
 import AltinnColumnLayout from 'app-shared/components/AltinnColumnLayout';
@@ -14,16 +10,11 @@
 import VersionControlHeader from 'app-shared/version-control/versionControlHeader';
 import { ICommit, IRepository } from '../../../types/global';
 import handleServiceInformationActionDispatchers from '../handleServiceInformationDispatcher';
-<<<<<<< HEAD
 import HandleMergeConflictDispatchers from '../../handleMergeConflict/handleMergeConflictDispatcher';
 import MainContent from './MainContent';
 import SideMenuContent from './SideMenuContent';
 import { getRepoStatusUrl } from '../../../utils/urlHelper';
 
-=======
-
-import classNames = require('classnames');
->>>>>>> 32ff1f86
 export interface IAdministrationComponentProvidedProps {
   classes: any;
 }
@@ -150,10 +141,7 @@
     handleServiceInformationActionDispatchers.fetchServiceConfig(
       `${altinnWindow.location.origin}/designer/${org}/${app}/Config/GetServiceConfig`,
     );
-<<<<<<< HEAD
     HandleMergeConflictDispatchers.fetchRepoStatus(getRepoStatusUrl(), org, app);
-=======
->>>>>>> 32ff1f86
   }
 
   public onServiceNameChanged = (event: any) => {
@@ -213,7 +201,6 @@
     }
   }
 
-<<<<<<< HEAD
   public RenderMainContent = () => {
     return (
       <MainContent
@@ -232,32 +219,6 @@
         serviceName={this.state.serviceName}
         serviceNameAnchorEl={this.state.serviceNameAnchorEl}
       />
-=======
-  public renderSideMenuContent = (): JSX.Element => {
-    const { classes } = this.props;
-    return (
-      <>
-        <Typography className={classes.sidebarHeader}>
-          {getLanguageFromKey('general.service_owner', this.props.language)}
-        </Typography>
-        <Typography className={classes.sidebarInfoText}>
-          {getLanguageFromKey('administration.service_owner_is', this.props.language)}
-        </Typography>
-        <Typography className={classNames(classes.sidebarServiceOwner, classes.sidebarInfoText)}>
-          <img
-            src={this.props.service.owner.avatar_url}
-            className={classNames(classes.avatar)}
-            alt=''
-          /> {this.props.service.owner.full_name || this.props.service.owner.login}
-        </Typography>
-        {this.props.initialCommit &&
-          <Typography className={classNames(classes.sidebarCreatedBy)}>
-            {/* tslint:disable-next-line:max-line-length */}
-            {getLanguageFromKey('administration.created_by', this.props.language)} {formatNameAndDate(this.props.initialCommit.author.name, this.props.service.created_at)}
-          </Typography>
-        }
-      </>
->>>>>>> 32ff1f86
     );
   }
 
@@ -285,17 +246,10 @@
               <div className={this.props.classes.versionControlHeaderMargin}>
                 <VersionControlHeader language={this.props.language} />
               </div>}
-<<<<<<< HEAD
             sideMenuChildren={<this.RenderSideMenuContent />}
             header={getLanguageFromKey('administration.administration', this.props.language)}
           >
             <this.RenderMainContent />
-=======
-            sideMenuChildren={this.renderSideMenuContent()}
-            header={getLanguageFromKey('administration.administration', this.props.language)}
-          >
-            {this.renderMainContent()}
->>>>>>> 32ff1f86
           </AltinnColumnLayout>
           :
           <Grid container={true}>
@@ -317,23 +271,11 @@
     language: state.language,
     service: state.serviceInformation.repositoryInfo,
     serviceDescription: state.serviceInformation.serviceDescriptionObj ? state.serviceInformation.serviceDescriptionObj.description : '',
-<<<<<<< HEAD
-    // tslint:disable-next-line:max-line-length
-    serviceDescriptionIsSaving: state.serviceInformation.serviceDescriptionObj ?
-      state.serviceInformation.serviceDescriptionObj.saving : false,
-    serviceId: state.serviceInformation.serviceIdObj ? state.serviceInformation.serviceIdObj.serviceId : '',
-    serviceIdIsSaving: state.serviceInformation.serviceIdObj ? state.serviceInformation.serviceIdObj.saving : false,
-    serviceName: state.serviceInformation.serviceNameObj ? state.serviceInformation.serviceNameObj.name : '',
-    // tslint:disable-next-line:max-line-length
-    serviceNameIsSaving: state.serviceInformation.serviceNameObj ?
-      state.serviceInformation.serviceNameObj.saving : false,
-=======
     serviceDescriptionIsSaving: state.serviceInformation.serviceDescriptionObj ? state.serviceInformation.serviceDescriptionObj.saving : false,
     serviceId: state.serviceInformation.serviceIdObj ? state.serviceInformation.serviceIdObj.serviceId : '',
     serviceIdIsSaving: state.serviceInformation.serviceIdObj ? state.serviceInformation.serviceIdObj.saving : false,
     serviceName: state.serviceInformation.serviceNameObj ? state.serviceInformation.serviceNameObj.name : '',
     serviceNameIsSaving: state.serviceInformation.serviceNameObj ? state.serviceInformation.serviceNameObj.saving : false,
->>>>>>> 32ff1f86
   };
 };
 
