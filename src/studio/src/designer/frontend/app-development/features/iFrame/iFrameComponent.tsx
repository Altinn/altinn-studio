import React from 'react';
import { createTheme } from '@mui/material';
import { createStyles, withStyles } from '@mui/styles';
import altinnTheme from 'app-shared/theme/altinnStudioTheme';
import { useParams } from 'react-router-dom';

interface IIFrameComponentProvidedProps {
  iframeEndingUrl: string;
  classes: any;
}

const theme = createTheme(altinnTheme);

const styles = () =>
  createStyles({
    iFrameLayout: {
      [theme.breakpoints.down('sm')]: {
        height: `calc(100vh - 55px)`,
      },
      [theme.breakpoints.up('md')]: {
        height: `calc(100vh - 110px)`,
      },
      width: '100%',
      border: 0,
    },
    mainLayout: {
      [theme.breakpoints.up('md')]: {
        paddingLeft: theme.sharedStyles.mainPaddingLeft,
      },
    },
  });

<<<<<<< HEAD
export function IFrameComponent({ classes, iframeEndingUrl }: IIFrameComponentProvidedProps) {
=======

export function IFrameComponent({
  classes,
  iframeEndingUrl,
}: IIFrameComponentProvidedProps) {
>>>>>>> a26d1528
  const { org, app } = useParams();

  const url = `${window.location.origin}/designer/${org}/${app}/${iframeEndingUrl}`;
  return (
    <div className={classes.mainLayout}>
      {/* eslint-disable-next-line jsx-a11y/iframe-has-title */}
      <iframe className={classes.iFrameLayout} src={url} />
    </div>
  );
}

export const IFrame = withStyles(styles)(IFrameComponent);<|MERGE_RESOLUTION|>--- conflicted
+++ resolved
@@ -30,22 +30,21 @@
     },
   });
 
-<<<<<<< HEAD
-export function IFrameComponent({ classes, iframeEndingUrl }: IIFrameComponentProvidedProps) {
-=======
 
 export function IFrameComponent({
   classes,
   iframeEndingUrl,
 }: IIFrameComponentProvidedProps) {
->>>>>>> a26d1528
   const { org, app } = useParams();
 
   const url = `${window.location.origin}/designer/${org}/${app}/${iframeEndingUrl}`;
   return (
     <div className={classes.mainLayout}>
       {/* eslint-disable-next-line jsx-a11y/iframe-has-title */}
-      <iframe className={classes.iFrameLayout} src={url} />
+      <iframe
+        className={classes.iFrameLayout}
+        src={url}
+      />
     </div>
   );
 }
