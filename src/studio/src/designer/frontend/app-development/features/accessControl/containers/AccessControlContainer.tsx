import React, { useEffect, useState } from 'react';
import { useDispatch } from 'react-redux';
import { AltinnColumnLayout } from 'app-shared/components/AltinnColumnLayout';
import { getLanguageFromKey } from 'app-shared/utils/language';
import { ApplicationMetadataActions } from '../../../sharedResources/applicationMetadata/applicationMetadataSlice';
import { CheckboxGroup, CheckboxGroupVariant } from '@altinn/altinn-design-system';
import classes from './AccessControlContainer.module.css';
import type { RootState } from '../../../store';
import { useAppSelector } from 'app-development/common/hooks';

export interface IAccessControlContainerProps {
  language: any;
}

export interface IAccessControlContainerState {
  partyTypesAllowed: IPartyTypesAllowed;
  setStateCalled: boolean;
}

export interface IPartyTypesAllowed {
  bankruptcyEstate: boolean;
  organisation: boolean;
  person: boolean;
  subUnit: boolean;
}

export enum PartyTypes {
  bankruptcyEstate = 'bankruptcyEstate',
  organisation = 'organisation',
  person = 'person',
  subUnit = 'subUnit',
}

<<<<<<< HEAD
export function AccessControlContainer({
                                         language,
                                       }: IAccessControlContainerProps) {
=======
export function AccessControlContainer({ language }: IAccessControlContainerProps) {
>>>>>>> e81a0122
  const dispatch = useDispatch();
  const t = (key: string) => getLanguageFromKey(key, language);

  const [partyTypesAllowed, setPartyTypesAllowed] = useState<IPartyTypesAllowed>({
    bankruptcyEstate: false,
    organisation: false,
    person: false,
    subUnit: false,
  });

  const applicationMetadata = useAppSelector(
    (state: RootState) => state.applicationMetadataState.applicationMetadata
  );

  useEffect(() => {
    if (!applicationMetadata?.partyTypesAllowed) {
      return;
    }

    const usePartyTypesAllowed: IPartyTypesAllowed = {
      bankruptcyEstate: !!applicationMetadata.partyTypesAllowed?.bankruptcyEstate,
      organisation: !!applicationMetadata.partyTypesAllowed?.organisation,
      person: !!applicationMetadata.partyTypesAllowed?.person,
      subUnit: !!applicationMetadata.partyTypesAllowed?.subUnit,
    };

    setPartyTypesAllowed(usePartyTypesAllowed);
  }, [applicationMetadata]);

  useEffect(() => {
    dispatch(ApplicationMetadataActions.getApplicationMetadata());
  }, [dispatch]);

  const handlePartyTypesAllowedChange = (partyTypes: string[]) => {
    const newPartyTypesAllowed = { ...partyTypesAllowed };
    Object.keys(partyTypesAllowed).forEach((key: keyof IPartyTypesAllowed) => {
      newPartyTypesAllowed[key] = partyTypes.includes(key as string);
    });

    setPartyTypesAllowed(newPartyTypesAllowed);
    const newApplicationMetadata = JSON.parse(JSON.stringify(applicationMetadata || {}));
    newApplicationMetadata.partyTypesAllowed = newPartyTypesAllowed;
    dispatch(
      ApplicationMetadataActions.putApplicationMetadata({
        applicationMetadata: newApplicationMetadata,
      })
    );
  };

  const partyTypeKeys = Object.keys(PartyTypes);

  const SideMenu = (): JSX.Element => {
    return (
      <>
        <p className={classes.sidebarHeader}>{t('access_control.about_header')}</p>
        <div className={classes.sidebarSectionContainer}>
          <p className={classes.sidebarSectionHeader}>
            {t('access_control.test_initiation_header')}
          </p>
          <p className={classes.infoText}>{t('access_control.test_initiation')}</p>
        </div>
        <div className={classes.sidebarSectionContainer}>
          <p className={classes.sidebarSectionHeader}>{t('access_control.test_what_header')}</p>
          <p className={classes.infoText}>{t('access_control.test_what')}</p>
        </div>
      </>
    );
  };

  return (
    <div>
      <AltinnColumnLayout header={t('access_control.header')} sideMenuChildren={<SideMenu />}>
        <CheckboxGroup
          data-testid='access-control-container'
          description={t('access_control.party_type')}
          items={partyTypeKeys.map((key: keyof IPartyTypesAllowed) => ({
            checkboxId: undefined,
            checked: !!partyTypesAllowed[key],
            description: undefined,
            disabled: false,
            label: t(`access_control.${key}`) as string,
            name: key,
          }))}
          legend={t('access_control.party_type_header')}
          onChange={(values) => handlePartyTypesAllowedChange(values)}
          variant={CheckboxGroupVariant.Horizontal}
        />
      </AltinnColumnLayout>
    </div>
  );
}<|MERGE_RESOLUTION|>--- conflicted
+++ resolved
@@ -31,13 +31,7 @@
   subUnit = 'subUnit',
 }
 
-<<<<<<< HEAD
-export function AccessControlContainer({
-                                         language,
-                                       }: IAccessControlContainerProps) {
-=======
 export function AccessControlContainer({ language }: IAccessControlContainerProps) {
->>>>>>> e81a0122
   const dispatch = useDispatch();
   const t = (key: string) => getLanguageFromKey(key, language);
 
