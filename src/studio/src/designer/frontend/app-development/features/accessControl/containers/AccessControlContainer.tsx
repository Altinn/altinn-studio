import React, { useEffect, useState } from 'react';
import { useDispatch } from 'react-redux';
import { AltinnColumnLayout } from 'app-shared/components/AltinnColumnLayout';
import { getLanguageFromKey } from 'app-shared/utils/language';
import { ApplicationMetadataActions } from '../../../sharedResources/applicationMetadata/applicationMetadataSlice';
import { makeGetApplicationMetadata } from '../../../sharedResources/applicationMetadata/selectors/applicationMetadataSelector';
import {
  CheckboxGroup,
  CheckboxGroupVariant,
} from '@altinn/altinn-design-system';
import classes from './AccessControlContainer.module.css';
<<<<<<< HEAD
import { RootState } from '../../../store';
=======
import type { RootState } from '../../../store';
import { useAppSelector } from 'app-development/common/hooks';
>>>>>>> 569f7bba

export interface IAccessControlContainerProps {
  language: any;
}

export interface IAccessControlContainerState {
  partyTypesAllowed: IPartyTypesAllowed;
  setStateCalled: boolean;
}

export interface IPartyTypesAllowed {
  bankruptcyEstate: boolean;
  organisation: boolean;
  person: boolean;
  subUnit: boolean;
}

export enum PartyTypes {
  bankruptcyEstate = 'bankruptcyEstate',
  organisation = 'organisation',
  person = 'person',
  subUnit = 'subUnit',
}

export function AccessControlContainer({
  language,
}: IAccessControlContainerProps) {
  const dispatch = useDispatch();
  const t = (key: string) => getLanguageFromKey(key, language);

  const [partyTypesAllowed, setPartyTypesAllowed] =
    useState<IPartyTypesAllowed>({
      bankruptcyEstate: false,
      organisation: false,
      person: false,
      subUnit: false,
    });

  const applicationMetadata = useAppSelector((state: RootState) => state.applicationMetadataState.applicationMetadata);

  useEffect(() => {
    if (!applicationMetadata?.partyTypesAllowed) {
      return;
    }

    const usePartyTypesAllowed: IPartyTypesAllowed = {
      bankruptcyEstate: !!applicationMetadata.partyTypesAllowed?.bankruptcyEstate,
      organisation: !!applicationMetadata.partyTypesAllowed?.organisation,
      person: !!applicationMetadata.partyTypesAllowed?.person,
      subUnit: !!applicationMetadata.partyTypesAllowed?.subUnit,
    };
<<<<<<< HEAD
  }

  public componentDidMount() {
    this.props.dispatch(ApplicationMetadataActions.getApplicationMetadata());
  }

  public handlePartyTypesAllowedChange(partyTypes: string[]) {
    this.setState((prev) => {
      const partyTypesAllowed = { ...prev.partyTypesAllowed };
      Object
          .keys(partyTypesAllowed)
          .forEach((key: keyof IPartyTypesAllowed) => {
            partyTypesAllowed[key] = partyTypes.includes(key as string);
          });

      return {
        partyTypesAllowed,
        setStateCalled: true,
      };
    }, this.saveApplicationMetadata);
  }

  public saveApplicationMetadata() {
=======

    setPartyTypesAllowed(usePartyTypesAllowed);
  }, [applicationMetadata]);

  useEffect(() => {
    dispatch(ApplicationMetadataActions.getApplicationMetadata());
  }, [dispatch]);

  const handlePartyTypesAllowedChange = (partyTypes: string[]) => {
    const newPartyTypesAllowed = { ...partyTypesAllowed };
    Object.keys(partyTypesAllowed).forEach((key: keyof IPartyTypesAllowed) => {
      newPartyTypesAllowed[key] = partyTypes.includes(key as string);
    });

    setPartyTypesAllowed(newPartyTypesAllowed);
>>>>>>> 569f7bba
    const newApplicationMetadata = JSON.parse(
      JSON.stringify(applicationMetadata || {}),
    );
    newApplicationMetadata.partyTypesAllowed = newPartyTypesAllowed;
    dispatch(
      ApplicationMetadataActions.putApplicationMetadata({
        applicationMetadata: newApplicationMetadata,
      }),
    );
  };

  const partyTypeKeys = Object.keys(PartyTypes);

  const SideMenu = (): JSX.Element => {
    return (
      <>
        <p className={classes.sidebarHeader}>
          {t('access_control.about_header')}
        </p>
        <div className={classes.sidebarSectionContainer}>
          <p className={classes.sidebarSectionHeader}>
            {t('access_control.test_initiation_header')}
          </p>
          <p className={classes.infoText}>
            {t('access_control.test_initiation')}
          </p>
        </div>
        <div className={classes.sidebarSectionContainer}>
          <p className={classes.sidebarSectionHeader}>
            {t('access_control.test_what_header')}
          </p>
          <p className={classes.infoText}>{t('access_control.test_what')}</p>
        </div>
      </>
    );
  };

<<<<<<< HEAD
  public render() {
    return (
      <div>
        <VersionControlHeader language={this.props.language} />
        <AltinnColumnLayout
          header={getLanguageFromKey('access_control.header', this.props.language,)}
          sideMenuChildren={this.renderSideMenu()}
        >
          {this.renderMainContent()}
        </AltinnColumnLayout>
      </div>
    );
  }
}

const makeMapStateToProps = () => {
  const getApplicationMetadata = makeGetApplicationMetadata();

=======
>>>>>>> 569f7bba
  return (
    <div>
      <AltinnColumnLayout
        header={t('access_control.header')}
        sideMenuChildren={<SideMenu />}
      >
        <CheckboxGroup
          data-testid='access-control-container'
          description={t('access_control.party_type')}
          items={partyTypeKeys.map((key: keyof IPartyTypesAllowed) => ({
            checkboxId: undefined,
            checked: !!partyTypesAllowed[key],
            description: undefined,
            disabled: false,
            label: t(`access_control.${key}`) as string,
            name: key,
          }))}
          legend={t('access_control.party_type_header')}
          onChange={(values) => handlePartyTypesAllowedChange(values)}
          variant={CheckboxGroupVariant.Horizontal}
        />
      </AltinnColumnLayout>
    </div>
  );
}<|MERGE_RESOLUTION|>--- conflicted
+++ resolved
@@ -3,18 +3,13 @@
 import { AltinnColumnLayout } from 'app-shared/components/AltinnColumnLayout';
 import { getLanguageFromKey } from 'app-shared/utils/language';
 import { ApplicationMetadataActions } from '../../../sharedResources/applicationMetadata/applicationMetadataSlice';
-import { makeGetApplicationMetadata } from '../../../sharedResources/applicationMetadata/selectors/applicationMetadataSelector';
 import {
   CheckboxGroup,
   CheckboxGroupVariant,
 } from '@altinn/altinn-design-system';
 import classes from './AccessControlContainer.module.css';
-<<<<<<< HEAD
-import { RootState } from '../../../store';
-=======
 import type { RootState } from '../../../store';
 import { useAppSelector } from 'app-development/common/hooks';
->>>>>>> 569f7bba
 
 export interface IAccessControlContainerProps {
   language: any;
@@ -40,8 +35,8 @@
 }
 
 export function AccessControlContainer({
-  language,
-}: IAccessControlContainerProps) {
+                                         language,
+                                       }: IAccessControlContainerProps) {
   const dispatch = useDispatch();
   const t = (key: string) => getLanguageFromKey(key, language);
 
@@ -66,31 +61,6 @@
       person: !!applicationMetadata.partyTypesAllowed?.person,
       subUnit: !!applicationMetadata.partyTypesAllowed?.subUnit,
     };
-<<<<<<< HEAD
-  }
-
-  public componentDidMount() {
-    this.props.dispatch(ApplicationMetadataActions.getApplicationMetadata());
-  }
-
-  public handlePartyTypesAllowedChange(partyTypes: string[]) {
-    this.setState((prev) => {
-      const partyTypesAllowed = { ...prev.partyTypesAllowed };
-      Object
-          .keys(partyTypesAllowed)
-          .forEach((key: keyof IPartyTypesAllowed) => {
-            partyTypesAllowed[key] = partyTypes.includes(key as string);
-          });
-
-      return {
-        partyTypesAllowed,
-        setStateCalled: true,
-      };
-    }, this.saveApplicationMetadata);
-  }
-
-  public saveApplicationMetadata() {
-=======
 
     setPartyTypesAllowed(usePartyTypesAllowed);
   }, [applicationMetadata]);
@@ -106,7 +76,6 @@
     });
 
     setPartyTypesAllowed(newPartyTypesAllowed);
->>>>>>> 569f7bba
     const newApplicationMetadata = JSON.parse(
       JSON.stringify(applicationMetadata || {}),
     );
@@ -144,27 +113,6 @@
     );
   };
 
-<<<<<<< HEAD
-  public render() {
-    return (
-      <div>
-        <VersionControlHeader language={this.props.language} />
-        <AltinnColumnLayout
-          header={getLanguageFromKey('access_control.header', this.props.language,)}
-          sideMenuChildren={this.renderSideMenu()}
-        >
-          {this.renderMainContent()}
-        </AltinnColumnLayout>
-      </div>
-    );
-  }
-}
-
-const makeMapStateToProps = () => {
-  const getApplicationMetadata = makeGetApplicationMetadata();
-
-=======
->>>>>>> 569f7bba
   return (
     <div>
       <AltinnColumnLayout
