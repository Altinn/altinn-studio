<<<<<<< HEAD
import React from 'react';
import { connect } from 'react-redux';
import type { Dispatch } from 'redux';
=======
import React, { useEffect, useState } from 'react';
import { useDispatch } from 'react-redux';
>>>>>>> ab8a475c
import { AltinnColumnLayout } from 'app-shared/components/AltinnColumnLayout';
import { getLanguageFromKey } from 'app-shared/utils/language';
import { ApplicationMetadataActions } from '../../../sharedResources/applicationMetadata/applicationMetadataSlice';
import {
  CheckboxGroup,
  CheckboxGroupVariant,
} from '@altinn/altinn-design-system';
import classes from './AccessControlContainer.module.css';
import type { RootState } from '../../../store';
<<<<<<< HEAD

interface IAccessControlContainerProvidedProps {
  classes: any;
  applicationMetadata: any;
  dispatch?: Dispatch;
}

export interface IAccessControlContainerProps extends IAccessControlContainerProvidedProps {
=======
import { useAppSelector } from 'app-development/common/hooks';

export interface IAccessControlContainerProps {
>>>>>>> ab8a475c
  language: any;
}

export interface IAccessControlContainerState {
  partyTypesAllowed: IPartyTypesAllowed;
  setStateCalled: boolean;
}

export interface IPartyTypesAllowed {
  bankruptcyEstate: boolean;
  organisation: boolean;
  person: boolean;
  subUnit: boolean;
}

export enum PartyTypes {
  bankruptcyEstate = 'bankruptcyEstate',
  organisation = 'organisation',
  person = 'person',
  subUnit = 'subUnit',
}

<<<<<<< HEAD
export class AccessControlContainerClass extends React.Component<
  IAccessControlContainerProps,
  IAccessControlContainerState
> {
  public static getDerivedStateFromProps(nextProps: IAccessControlContainerProps, state: IAccessControlContainerState) {
    if (state.setStateCalled) {
      return {
        ...state,
        setStateCalled: false,
      };
=======
export function AccessControlContainer({
  language,
}: IAccessControlContainerProps) {
  const dispatch = useDispatch();
  const t = (key: string) => getLanguageFromKey(key, language);

  const [partyTypesAllowed, setPartyTypesAllowed] =
    useState<IPartyTypesAllowed>({
      bankruptcyEstate: false,
      organisation: false,
      person: false,
      subUnit: false,
    });

  const applicationMetadata = useAppSelector((state: RootState) => state.applicationMetadataState.applicationMetadata);

  useEffect(() => {
    if (!applicationMetadata?.partyTypesAllowed) {
      return;
>>>>>>> ab8a475c
    }

    const usePartyTypesAllowed: IPartyTypesAllowed = {
      bankruptcyEstate: !!applicationMetadata.partyTypesAllowed?.bankruptcyEstate,
      organisation: !!applicationMetadata.partyTypesAllowed?.organisation,
      person: !!applicationMetadata.partyTypesAllowed?.person,
      subUnit: !!applicationMetadata.partyTypesAllowed?.subUnit,
    };

    setPartyTypesAllowed(usePartyTypesAllowed);
  }, [applicationMetadata]);

  useEffect(() => {
    dispatch(ApplicationMetadataActions.getApplicationMetadata());
  }, [dispatch]);

  const handlePartyTypesAllowedChange = (partyTypes: string[]) => {
    const newPartyTypesAllowed = { ...partyTypesAllowed };
    Object.keys(partyTypesAllowed).forEach((key: keyof IPartyTypesAllowed) => {
      newPartyTypesAllowed[key] = partyTypes.includes(key as string);
    });

    setPartyTypesAllowed(newPartyTypesAllowed);
    const newApplicationMetadata = JSON.parse(
<<<<<<< HEAD
      JSON.stringify(this.props.applicationMetadata ? this.props.applicationMetadata : {}),
=======
      JSON.stringify(applicationMetadata || {}),
>>>>>>> ab8a475c
    );
    newApplicationMetadata.partyTypesAllowed = newPartyTypesAllowed;
    dispatch(
      ApplicationMetadataActions.putApplicationMetadata({
        applicationMetadata: newApplicationMetadata,
      }),
    );
  };

  const partyTypeKeys = Object.keys(PartyTypes);

  const SideMenu = (): JSX.Element => {
    return (
      <>
        <p className={classes.sidebarHeader}>
          {t('access_control.about_header')}
        </p>
        <div className={classes.sidebarSectionContainer}>
          <p className={classes.sidebarSectionHeader}>
            {t('access_control.test_initiation_header')}
          </p>
          <p className={classes.infoText}>
            {t('access_control.test_initiation')}
          </p>
        </div>
        <div className={classes.sidebarSectionContainer}>
          <p className={classes.sidebarSectionHeader}>
            {t('access_control.test_what_header')}
          </p>
          <p className={classes.infoText}>{t('access_control.test_what')}</p>
        </div>
      </>
    );
  };

<<<<<<< HEAD
  public render() {
    return (
      <div>
        <AltinnColumnLayout
          header={getLanguageFromKey('access_control.header', this.props.language,)}
          sideMenuChildren={this.renderSideMenu()}
        >
          {this.renderMainContent()}
        </AltinnColumnLayout>
      </div>
    );
  }
}

const makeMapStateToProps = (): any => {
  const getApplicationMetadata = makeGetApplicationMetadata();

  return (state: RootState, props: IAccessControlContainerProvidedProps): IAccessControlContainerProps => ({
    language: state.languageState.language,
    applicationMetadata: getApplicationMetadata(state),
    ...props,
  });
};

export default connect(makeMapStateToProps)(AccessControlContainerClass);
=======
  return (
    <div>
      <AltinnColumnLayout
        header={t('access_control.header')}
        sideMenuChildren={<SideMenu />}
      >
        <CheckboxGroup
          data-testid='access-control-container'
          description={t('access_control.party_type')}
          items={partyTypeKeys.map((key: keyof IPartyTypesAllowed) => ({
            checkboxId: undefined,
            checked: !!partyTypesAllowed[key],
            description: undefined,
            disabled: false,
            label: t(`access_control.${key}`) as string,
            name: key,
          }))}
          legend={t('access_control.party_type_header')}
          onChange={(values) => handlePartyTypesAllowedChange(values)}
          variant={CheckboxGroupVariant.Horizontal}
        />
      </AltinnColumnLayout>
    </div>
  );
}
>>>>>>> ab8a475c
<|MERGE_RESOLUTION|>--- conflicted
+++ resolved
@@ -1,11 +1,5 @@
-<<<<<<< HEAD
-import React from 'react';
-import { connect } from 'react-redux';
-import type { Dispatch } from 'redux';
-=======
 import React, { useEffect, useState } from 'react';
 import { useDispatch } from 'react-redux';
->>>>>>> ab8a475c
 import { AltinnColumnLayout } from 'app-shared/components/AltinnColumnLayout';
 import { getLanguageFromKey } from 'app-shared/utils/language';
 import { ApplicationMetadataActions } from '../../../sharedResources/applicationMetadata/applicationMetadataSlice';
@@ -15,20 +9,9 @@
 } from '@altinn/altinn-design-system';
 import classes from './AccessControlContainer.module.css';
 import type { RootState } from '../../../store';
-<<<<<<< HEAD
-
-interface IAccessControlContainerProvidedProps {
-  classes: any;
-  applicationMetadata: any;
-  dispatch?: Dispatch;
-}
-
-export interface IAccessControlContainerProps extends IAccessControlContainerProvidedProps {
-=======
 import { useAppSelector } from 'app-development/common/hooks';
 
 export interface IAccessControlContainerProps {
->>>>>>> ab8a475c
   language: any;
 }
 
@@ -51,18 +34,6 @@
   subUnit = 'subUnit',
 }
 
-<<<<<<< HEAD
-export class AccessControlContainerClass extends React.Component<
-  IAccessControlContainerProps,
-  IAccessControlContainerState
-> {
-  public static getDerivedStateFromProps(nextProps: IAccessControlContainerProps, state: IAccessControlContainerState) {
-    if (state.setStateCalled) {
-      return {
-        ...state,
-        setStateCalled: false,
-      };
-=======
 export function AccessControlContainer({
   language,
 }: IAccessControlContainerProps) {
@@ -82,7 +53,6 @@
   useEffect(() => {
     if (!applicationMetadata?.partyTypesAllowed) {
       return;
->>>>>>> ab8a475c
     }
 
     const usePartyTypesAllowed: IPartyTypesAllowed = {
@@ -107,11 +77,7 @@
 
     setPartyTypesAllowed(newPartyTypesAllowed);
     const newApplicationMetadata = JSON.parse(
-<<<<<<< HEAD
-      JSON.stringify(this.props.applicationMetadata ? this.props.applicationMetadata : {}),
-=======
       JSON.stringify(applicationMetadata || {}),
->>>>>>> ab8a475c
     );
     newApplicationMetadata.partyTypesAllowed = newPartyTypesAllowed;
     dispatch(
@@ -147,33 +113,6 @@
     );
   };
 
-<<<<<<< HEAD
-  public render() {
-    return (
-      <div>
-        <AltinnColumnLayout
-          header={getLanguageFromKey('access_control.header', this.props.language,)}
-          sideMenuChildren={this.renderSideMenu()}
-        >
-          {this.renderMainContent()}
-        </AltinnColumnLayout>
-      </div>
-    );
-  }
-}
-
-const makeMapStateToProps = (): any => {
-  const getApplicationMetadata = makeGetApplicationMetadata();
-
-  return (state: RootState, props: IAccessControlContainerProvidedProps): IAccessControlContainerProps => ({
-    language: state.languageState.language,
-    applicationMetadata: getApplicationMetadata(state),
-    ...props,
-  });
-};
-
-export default connect(makeMapStateToProps)(AccessControlContainerClass);
-=======
   return (
     <div>
       <AltinnColumnLayout
@@ -198,5 +137,4 @@
       </AltinnColumnLayout>
     </div>
   );
-}
->>>>>>> ab8a475c
+}