import React, { useState } from 'react';
import type { Theme } from '@mui/material';
import {
  AppBar as MuiAppBar,
  Grid,
  Toolbar,
  useMediaQuery,
} from '@mui/material';
import { createStyles, makeStyles } from '@mui/styles';
import classNames from 'classnames';
import { Link } from 'react-router-dom';
import { altinnImgLogoHeaderUrl } from 'app-shared/utils/urlHelper';
import type { IMenuItem } from 'app-shared/navigation/drawer/drawerMenuSettings';
import TabletDrawerMenu from 'app-shared/navigation/drawer/TabletDrawerMenu';
import { getTopBarMenu } from './appBarConfig';
import ProfileMenu from 'app-shared/navigation/main-header/profileMenu';
import { useAppSelector } from 'common/hooks';
import { getLanguageFromKey } from 'app-shared/utils/language';

export interface IAppBarProps {
  activeSubHeaderSelection?: string;
  activeLeftMenuSelection?: string;
  logoutButton?: boolean;
  org?: string;
  app?: string;
  user?: string;
  showSubMenu?: boolean;
  mainMenuItems?: IMenuItem[];
  subMenuItems?: { [key: string]: IMenuItem[] };
}

const useStyles = makeStyles((theme: Theme) =>
  createStyles({
    root: {
      flexGrow: 1,
      zIndex: 1,
      color: theme.altinnPalette.primary.black,
    },
    appBar: {
      borderBottom: '1px solid',
      borderBottomColor: '#C9C9C9',
      color: theme.altinnPalette.primary.black,
      position: 'fixed',
    },
    appBarDashboard: {
      backgroundColor: theme.altinnPalette.primary.white,
    },
    appBarEditor: {
      backgroundColor: theme.altinnPalette.primary.greyLight,
    },
    breadCrumb: {
      paddingLeft: 30,
      fontSize: 20,
    },
    breadCrumbSubApp: {
      color: '#0062BA',
    },
    paper: {
      textAlign: 'center',
    },
    subHeader: {
      paddingLeft: 12,
      paddingRight: 12,
      paddingBottom: 0,
      fontSize: 20,
    },
    subHeaderLink: {
      borderBottom: '1px solid',
      borderBottomColor: 'transparent', // To mitigate the 1 pixel adjustment
      '&:hover': {
        borderBottom: '1px solid',
        borderBottomColor: theme.altinnPalette.primary.blueDark,
        color: theme.altinnPalette.primary.blueDark,
      },
    },
    subHeaderLinkActive: {
      borderBottom: '1px solid',
      borderBottomColor: theme.altinnPalette.primary.blueDark,
      color: theme.altinnPalette.primary.blueDark,
      fontWeight: 500,
      '&:hover': {
        borderBottom: '1px solid',
        borderBottomColor: theme.altinnPalette.primary.blueDark,
        color: theme.altinnPalette.primary.blueDark,
      },
    },
    topRightService: {
      paddingRight: 22,
    },
    aImgStyling: {
      borderBottom: 'none',
      '&:hover': {
        borderBottom: 'none',
      },
      '&:active': {
        borderBottom: 'none',
      },
    },
  }),
);

export const AppBar = ({
  activeLeftMenuSelection,
  activeSubHeaderSelection,
  logoutButton,
  org,
  app,
  user,
  mainMenuItems,
  subMenuItems,
  showSubMenu,
}: IAppBarProps) => {
  const classes = useStyles();
  const isDatamodelsRepo = app.endsWith('-datamodels');
  const [isMenuOpen, setIsMenuOpen] = useState(false);
  const hiddenMdUp = useMediaQuery((theme: Theme) =>
    theme.breakpoints.up('md'),
  );
  const hiddenSmDown = useMediaQuery((theme: Theme) =>
    theme.breakpoints.down('sm'),
  );

  const language = useAppSelector((state) => state.languageState.language);
  const t = (key: string) => getLanguageFromKey(key, language);

  const handleDrawerMenuClick = () => {
    setIsMenuOpen((prev) => !prev);
  };
<<<<<<< HEAD

  const menu = getTopBarMenu(isDatamodelsRepo);

=======
>>>>>>> 90a14a03
  return (
    <div className={classes.root}>
      <MuiAppBar
        position='fixed'
        className={classNames([
          !app ? classes.appBarDashboard : classes.appBarEditor,
          classes.appBar,
        ])}
        elevation={5}
        sx={{
          backgroundColor: '#EFEFEF',
          boxShadow: 'none',
          color: 'black',
        }}
      >
        <Toolbar>
          <Grid
            container
            direction='row'
            alignItems='center'
            justifyContent='space-between'
          >
            <Grid item xs container>
              <Grid item>
                <a href='/' className={classes.aImgStyling}>
                  <img src={altinnImgLogoHeaderUrl} alt='Altinn logo' />
                </a>
              </Grid>
              {hiddenMdUp ? null : (
                <Grid item className={classes.breadCrumb}>
                  {activeSubHeaderSelection &&
                    `/ ${t(activeSubHeaderSelection)}`}{' '}
                  /
                  <span className={classes.breadCrumbSubApp}>
                    {' '}
                    {activeLeftMenuSelection}{' '}
                  </span>
                </Grid>
              )}
            </Grid>
            {hiddenSmDown ? null : (
              <Grid xs item className={classes.paper}>
                {org && app ? `${org} / ${app}` : ''}
              </Grid>
            )}
            <Grid
              item
              xs
              container
              direction='row'
              alignItems='center'
              justifyContent='flex-end'
            >
              {user || ''}
              {hiddenSmDown ? null : (
                <Grid item>
                  <ProfileMenu showlogout />
                </Grid>
              )}
              {hiddenMdUp ? null : (
                <Grid item>
                  <TabletDrawerMenu
                    handleTabletDrawerMenu={handleDrawerMenuClick}
                    tabletDrawerOpen={isMenuOpen}
                    logoutButton={!logoutButton ? false : logoutButton}
                    activeSubHeaderSelection={activeSubHeaderSelection}
                    activeLeftMenuSelection={activeLeftMenuSelection}
                    mainMenuItems={mainMenuItems}
                    leftDrawerMenuItems={subMenuItems}
                  />
                </Grid>
              )}
            </Grid>
          </Grid>
        </Toolbar>
        {hiddenSmDown
          ? null
          : showSubMenu && (
              <Toolbar>
                <Grid
                  container
                  direction='row'
                  justifyContent='center'
                  alignItems='center'
                >
                  {menu.map((item) => (
                    <Grid
                      item
                      key={item.key}
                      className={classNames(classes.subHeader)}
                    >
                      <Link
                        to={item.link}
                        className={classNames(classes.subHeaderLink, {
                          [classes.subHeaderLinkActive]:
                            activeSubHeaderSelection === item.key,
                        })}
                      >
                        {t(item.key)}
                      </Link>
                    </Grid>
                  ))}
                </Grid>
              </Toolbar>
            )}
      </MuiAppBar>
    </div>
  );
};<|MERGE_RESOLUTION|>--- conflicted
+++ resolved
@@ -126,12 +126,9 @@
   const handleDrawerMenuClick = () => {
     setIsMenuOpen((prev) => !prev);
   };
-<<<<<<< HEAD
 
   const menu = getTopBarMenu(isDatamodelsRepo);
 
-=======
->>>>>>> 90a14a03
   return (
     <div className={classes.root}>
       <MuiAppBar
