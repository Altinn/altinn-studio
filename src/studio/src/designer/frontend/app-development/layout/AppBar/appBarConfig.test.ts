<<<<<<< HEAD
import { RepositoryType } from 'app-development/types/global';
import type { TopBarMenuItem } from './appBarConfig';
import { getTopBarMenu, menu, TopBarMenu } from './appBarConfig';
=======
import { RepositoryType } from 'app-shared/types/global';
import { getTopBarMenu, menu, TopBarMenu, TopBarMenuItem } from './appBarConfig';
>>>>>>> a26d1528

describe('getTopBarMenu', () => {
  it('should return all items when provided repository type is "App"', () => {
    expect(getTopBarMenu(RepositoryType.App)).toEqual(menu);
  });

  it('should return only menu items relevant for datamodelling repo when provided repo type is "Datamodels"', () => {
    const expected: TopBarMenuItem[] = [
      {
        key: TopBarMenu.About,
        link: '/:org/:app',
        repositoryTypes: [RepositoryType.App, RepositoryType.Datamodels],
      },
      {
        key: TopBarMenu.Datamodel,
        link: '/:org/:app/datamodel',
        repositoryTypes: [RepositoryType.App, RepositoryType.Datamodels],
      },
    ];

    expect(getTopBarMenu(RepositoryType.Datamodels)).toEqual(expected);
  });

  it('should return empty list when provided repo type is "Unknown"', () => {
    const expected: TopBarMenuItem[] = [];

    expect(getTopBarMenu(RepositoryType.Unknown)).toEqual(expected);
  });
});<|MERGE_RESOLUTION|>--- conflicted
+++ resolved
@@ -1,11 +1,5 @@
-<<<<<<< HEAD
-import { RepositoryType } from 'app-development/types/global';
-import type { TopBarMenuItem } from './appBarConfig';
-import { getTopBarMenu, menu, TopBarMenu } from './appBarConfig';
-=======
 import { RepositoryType } from 'app-shared/types/global';
 import { getTopBarMenu, menu, TopBarMenu, TopBarMenuItem } from './appBarConfig';
->>>>>>> a26d1528
 
 describe('getTopBarMenu', () => {
   it('should return all items when provided repository type is "App"', () => {
@@ -34,4 +28,4 @@
 
     expect(getTopBarMenu(RepositoryType.Unknown)).toEqual(expected);
   });
-});+})