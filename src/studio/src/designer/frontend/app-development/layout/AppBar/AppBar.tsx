--- conflicted
+++ resolved
@@ -178,26 +178,13 @@
         {hiddenSmDown
           ? null
           : showSubMenu && (
-<<<<<<< HEAD
           <Toolbar>
-            <Grid
-              container
-              direction='row'
-              justifyContent='center'
-              alignItems='center'
-            >
-              <Grid
-                xs
-                item
-              >
+            <Grid container direction='row' justifyContent='center' alignItems='center'>
+              <Grid xs item>
                 <VersionControlContainer language={language} />
               </Grid>
               {menu.map((item) => (
-                <Grid
-                  item
-                  key={item.key}
-                  className={classNames(classes.subHeader)}
-                >
+                <Grid item key={item.key} className={classNames(classes.subHeader)}>
                   <Link
                     to={item.link.replace(':org', org).replace(':app', app)}
                     className={classNames(classes.subHeaderLink, {
@@ -207,34 +194,9 @@
                   >
                     {t(item.key)}
                   </Link>
-=======
-              <Toolbar>
-                <Grid container direction='row' justifyContent='center' alignItems='center'>
-                  <Grid xs item>
-                    <VersionControlContainer language={language} />
-                  </Grid>
-                  {menu.map((item) => (
-                    <Grid item key={item.key} className={classNames(classes.subHeader)}>
-                      <Link
-                        to={item.link.replace(':org', org).replace(':app', app)}
-                        className={classNames(classes.subHeaderLink, {
-                          [classes.subHeaderLinkActive]: activeSubHeaderSelection === item.key,
-                        })}
-                        data-testid={item.key}
-                      >
-                        {t(item.key)}
-                      </Link>
-                    </Grid>
-                  ))}
-                  <Grid xs item /> {/** Used to keep menu centered */}
->>>>>>> d8c7af5b
                 </Grid>
               ))}
-              <Grid
-                xs
-                item
-              />{' '}
-              {/** Used to keep menu centered */}
+              <Grid xs item /> {/** Used to keep menu centered */}
             </Grid>
           </Toolbar>
         )}
