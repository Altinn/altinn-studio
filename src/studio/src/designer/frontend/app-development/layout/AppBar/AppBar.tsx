--- conflicted
+++ resolved
@@ -1,3 +1,5 @@
+
+
 import React, { useState } from 'react';
 import type { Theme } from '@mui/material';
 import { AppBar as MuiAppBar, Grid, Toolbar, useMediaQuery } from '@mui/material';
@@ -178,11 +180,10 @@
         {hiddenSmDown
           ? null
           : showSubMenu && (
-<<<<<<< HEAD
           <Toolbar>
             <Grid container direction='row' justifyContent='center' alignItems='center'>
               <Grid xs item>
-                <VersionControlContainer language={language} />
+                <VersionControlHeader language={language} />
               </Grid>
               {menu.map((item) => (
                 <Grid item key={item.key} className={classNames(classes.subHeader)}>
@@ -195,27 +196,6 @@
                   >
                     {t(item.key)}
                   </Link>
-=======
-              <Toolbar>
-                <Grid container direction='row' justifyContent='center' alignItems='center'>
-                  <Grid xs item>
-                    <VersionControlHeader language={language} />
-                  </Grid>
-                  {menu.map((item) => (
-                    <Grid item key={item.key} className={classNames(classes.subHeader)}>
-                      <Link
-                        to={item.link.replace(':org', org).replace(':app', app)}
-                        className={classNames(classes.subHeaderLink, {
-                          [classes.subHeaderLinkActive]: activeSubHeaderSelection === item.key,
-                        })}
-                        data-testid={item.key}
-                      >
-                        {t(item.key)}
-                      </Link>
-                    </Grid>
-                  ))}
-                  <Grid xs item /> {/** Used to keep menu centered */}
->>>>>>> fd4113fd
                 </Grid>
               ))}
               <Grid xs item /> {/** Used to keep menu centered */}
