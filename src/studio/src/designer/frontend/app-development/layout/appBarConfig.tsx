--- conflicted
+++ resolved
@@ -7,7 +7,8 @@
   About = 'top_menu.about',
   Create = 'top_menu.create',
   Datamodel = 'top_menu.datamodel',
-  Text = 'top_menu.texts',
+  Text = 'top_menu.texts_old',
+  Texts = 'top_menu.texts',
   Deploy = 'top_menu.deploy',
   None = '',
 }
@@ -30,17 +31,11 @@
     link: '/texts',
   },
   {
-<<<<<<< HEAD
-    key: 'Tekster',
-    activeSubHeaderSelection: 'Tekster',
+    key: TopBarMenu.Texts,
     link: '/language-editor',
   },
   {
-    key: 'Deploy',
-    activeSubHeaderSelection: 'Deploy',
-=======
     key: TopBarMenu.Deploy,
->>>>>>> 7b28ca2c
     link: '/deploy',
   },
 ];