--- conflicted
+++ resolved
@@ -37,10 +37,3 @@
 export function* watchCreateReleaseSaga(): SagaIterator {
   yield takeLatest(AppReleaseActions.createAppRelease, createReleaseSaga);
 }
-<<<<<<< HEAD
-
-export default function* (): SagaIterator {
-  yield fork(watchCreateReleaseSaga);
-}
-=======
->>>>>>> 1d5eb367
