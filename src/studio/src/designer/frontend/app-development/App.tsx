--- conflicted
+++ resolved
@@ -23,10 +23,6 @@
 
 import classes from './App.module.css';
 import { useAppDispatch, useAppSelector } from './common/hooks';
-<<<<<<< HEAD
-import { getRepositoryType } from 'app-shared/utils/repository';
-import { RepositoryType } from 'app-shared/types/global';
-=======
 import { getRepositoryType } from './utils/repository';
 import { RepositoryType } from './types/global';
 import {
@@ -36,7 +32,6 @@
   serviceConfigPath,
   serviceNamePath,
 } from 'app-shared/api-paths';
->>>>>>> 7dc4a2c4
 
 const theme = createTheme(altinnTheme);
 
