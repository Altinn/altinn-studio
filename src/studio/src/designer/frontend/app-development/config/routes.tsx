--- conflicted
+++ resolved
@@ -43,13 +43,8 @@
   {
     path: '/texts',
     exact: true,
-<<<<<<< HEAD
-    activeSubHeaderSelection: 'Språk',
-    activeLeftMenuSelection: 'Tekster (gammel)',
-=======
     activeSubHeaderSelection: TopBarMenu.Text,
     activeLeftMenuSelection: 'Tekster',
->>>>>>> 7b28ca2c
     menu: 'language',
     subapp: IFrame,
     props: {
