import { createMuiTheme } from '@material-ui/core';
import { withStyles } from '@material-ui/core/styles';
import classNames from 'classnames';
import * as React from 'react';
import altinnTheme from '../theme/altinnStudioTheme';

export interface IAltinnIconCompontentProvidedProps {
  iconClass: string;
  isActive?: boolean;
  isActiveIconColor?: string;
  iconColor: any;
  iconSize?: number|string;
  padding?: string;
  margin?: string;
  weight?: number;
}

const theme = createMuiTheme(altinnTheme);

const styles = {
  activeIcon: {
    color: theme.altinnPalette.primary.blueDark,
  },
};

<<<<<<< HEAD
export function AltinnIconComponent(props:IAltinnIconCompontentProvidedProps) {
=======
export function AltinnIconComponent(props: IAltinnIconCompontentProvidedProps) {
  const {
    isActive,
    isActiveIconColor,
    iconClass,
    iconColor,
    iconSize,
    weight,
    margin,
    padding,
  } = props;

>>>>>>> 8efa702e
  return (
    <i
      className={
        classNames(
<<<<<<< HEAD
          props.iconClass,
        )}
      style={{
        color: props.isActive ? props.isActiveIconColor : props.iconColor,
        fontSize: props.iconSize ? props.iconSize : null,
        fontWeight: props.weight ? props.weight : null,
        margin: props.margin ? props.margin : null,
        padding: props.padding ? props.padding : null,
=======
          iconClass,
        )}
      style={{
        color: isActive ? isActiveIconColor : iconColor,
        fontSize: iconSize || null,
        fontWeight: weight || null,
        margin: margin || null,
        padding: padding || null,
>>>>>>> 8efa702e
      }}
    />
  );
}

export default withStyles(styles)(AltinnIconComponent);<|MERGE_RESOLUTION|>--- conflicted
+++ resolved
@@ -23,27 +23,11 @@
   },
 };
 
-<<<<<<< HEAD
 export function AltinnIconComponent(props:IAltinnIconCompontentProvidedProps) {
-=======
-export function AltinnIconComponent(props: IAltinnIconCompontentProvidedProps) {
-  const {
-    isActive,
-    isActiveIconColor,
-    iconClass,
-    iconColor,
-    iconSize,
-    weight,
-    margin,
-    padding,
-  } = props;
-
->>>>>>> 8efa702e
   return (
     <i
       className={
         classNames(
-<<<<<<< HEAD
           props.iconClass,
         )}
       style={{
@@ -52,16 +36,6 @@
         fontWeight: props.weight ? props.weight : null,
         margin: props.margin ? props.margin : null,
         padding: props.padding ? props.padding : null,
-=======
-          iconClass,
-        )}
-      style={{
-        color: isActive ? isActiveIconColor : iconColor,
-        fontSize: iconSize || null,
-        fontWeight: weight || null,
-        margin: margin || null,
-        padding: padding || null,
->>>>>>> 8efa702e
       }}
     />
   );
