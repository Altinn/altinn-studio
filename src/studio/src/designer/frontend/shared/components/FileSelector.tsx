--- conflicted
+++ resolved
@@ -27,7 +27,7 @@
       data-testid='upload-button'
       faIcon='fa fa-upload'
       iconSize={38}
-      hideText={true}
+      hideText={false}
       onClick={fileInputClickHandler}
     >
       {getLanguageFromKey('app_data_modelling.upload_xsd', language)}
@@ -65,19 +65,7 @@
         disabled={busy}
         tabIndex={-1}
       />
-<<<<<<< HEAD
-      <TopToolbarButton
-        data-testid='upload-button'
-        faIcon='fa fa-upload'
-        iconSize={38}
-        hideText={false}
-        onClick={() => fileInput?.current?.click()}
-      >
-        {getLanguageFromKey(labelTextResource, language)}
-      </TopToolbarButton>
-=======
       {(submitButtonRenderer ?? defaultSubmitButtonRenderer)(() => fileInput?.current?.click())}
->>>>>>> 3c99f904
     </form>
   );
 }
