{
  "name": "shared",
  "version": "0.1.0",
  "private": true,
  "author": "Altinn",
  "license": "3-Clause BSD",
  "scripts": {
    "test": "jest",
    "styleguide": "styleguidist server",
    "styleguide:build": "styleguidist build"
  },
  "dependencies": {
    "@babel/polyfill": "7.12.1",
    "@material-ui/core": "4.12.4",
    "@material-ui/icons": "4.11.3",
    "@reduxjs/toolkit": "1.8.5",
    "axios": "0.27.2",
    "classnames": "2.3.1",
    "core-js": "3.25.0",
    "diff": "5.1.0",
    "dompurify": "2.4.0",
    "marked": "4.1.0",
    "moment": "2.29.4",
    "react-content-loader": "6.2.0",
    "react-html-parser": "2.0.2",
    "react-monaco-editor": "0.45.0",
    "react-redux": "8.0.2",
    "react-router-dom": "6.3.0",
    "react-truncate-markup": "5.1.2",
    "redux-saga": "1.2.1",
    "typescript": "4.8.2"
  },
  "devDependencies": {
    "@babel/core": "7.18.13",
    "@babel/preset-env": "7.18.10",
    "@babel/preset-react": "7.18.6",
    "@testing-library/jest-dom": "5.16.5",
    "@testing-library/react": "13.4.0",
    "@types/classnames": "2.3.1",
    "@types/diff": "5.0.2",
    "@types/dompurify": "2.3.4",
    "@types/jest": "29.0.0",
    "@types/marked": "4.0.6",
    "@types/react": "18.0.18",
    "@types/react-html-parser": "2.0.2",
    "@types/redux-mock-store": "1.0.3",
    "altinn-designsystem": "2.7.12",
    "babel-jest": "29.0.2",
    "babel-loader": "8.2.5",
    "fork-ts-checker-notifier-webpack-plugin": "6.0.0",
    "fork-ts-checker-webpack-plugin": "7.2.13",
<<<<<<< HEAD
    "jest": "28.1.3",
    "jest-environment-jsdom": "28.1.3",
    "jest-junit": "14.0.1",
    "msw": "0.45.0",
=======
    "jest": "29.0.2",
    "jest-environment-jsdom": "29.0.2",
    "jest-junit": "14.0.1",
    "msw": "0.47.0",
>>>>>>> 7583d5fb
    "parse5": "7.1.1",
    "react": "18.2.0",
    "react-docgen-typescript": "2.2.2",
    "react-dom": "18.2.0",
    "react-styleguidist": "11.2.0",
    "redux-mock-store": "1.5.4",
    "ts-jest": "29.0.0"
  },
  "peerDependencies": {
    "redux": "^4.2.0"
  },
  "jest": {
    "transform": {
      ".(ts|tsx)": "ts-jest"
    },
    "reporters": [
      "default",
      "jest-junit"
    ],
    "moduleNameMapper": {
      "\\.(jpg|jpeg|png|gif|eot|otf|webp|svg|ttf|woff|woff2|mp4|webm|wav|mp3|m4a|aac|oga)$": "<rootDir>/test/__mocks__/fileMock.js",
      "\\.(css|less)$": "<rootDir>/test/__mocks__/styleMock.js",
      "^@altinn/schema-editor/(.*)": "<rootDir>/../packages/schema-editor/src/$1",
      "^app-shared/(.*)": "<rootDir>/$1"
    },
    "testRegex": "(/test/__tests__/.*|\\.(test|spec))\\.(ts|tsx|js)$",
    "moduleFileExtensions": [
      "ts",
      "tsx",
      "js"
    ],
    "testEnvironment": "jsdom",
    "setupFilesAfterEnv": [
      "<rootDir>/test/setupTests.ts"
    ]
  },
  "browserslist": [
    ">0.2%",
    "not dead",
    "not ie <= 11",
    "not op_mini all"
  ]
}<|MERGE_RESOLUTION|>--- conflicted
+++ resolved
@@ -49,17 +49,10 @@
     "babel-loader": "8.2.5",
     "fork-ts-checker-notifier-webpack-plugin": "6.0.0",
     "fork-ts-checker-webpack-plugin": "7.2.13",
-<<<<<<< HEAD
-    "jest": "28.1.3",
-    "jest-environment-jsdom": "28.1.3",
-    "jest-junit": "14.0.1",
-    "msw": "0.45.0",
-=======
     "jest": "29.0.2",
     "jest-environment-jsdom": "29.0.2",
     "jest-junit": "14.0.1",
     "msw": "0.47.0",
->>>>>>> 7583d5fb
     "parse5": "7.1.1",
     "react": "18.2.0",
     "react-docgen-typescript": "2.2.2",
