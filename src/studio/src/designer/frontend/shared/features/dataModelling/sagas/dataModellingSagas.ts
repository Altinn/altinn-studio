import type { SagaIterator } from 'redux-saga';
import { call, put, takeLatest } from 'redux-saga/effects';
import type { IJsonSchema } from '@altinn/schema-editor/types';
import { del, get, post, put as networkPut } from '../../../utils/networking';
import type { IDataModelAction } from './dataModellingSlice';
import {
  createDataModel,
  createDataModelFulfilled,
  createDataModelRejected,
  deleteDataModel,
  deleteDataModelFulfilled,
  deleteDataModelRejected,
  fetchDataModel,
  fetchDataModelFulfilled,
  fetchDataModelRejected,
  saveDataModel,
  saveDataModelFulfilled,
  saveDataModelRejected,
} from './dataModellingSlice';
import { DataModelsMetadataActions } from './metadata';
<<<<<<< HEAD
import { createDatamodelPath, datamodelPath, datamodelGetPath } from '../../../api-paths';
=======
import {
  createDatamodelPath,
  datamodelAddXsdFromRepoPath,
  datamodelPath,
  datamodelGetPath,
} from '../../../api-paths';
>>>>>>> a26d1528
import { _useParamsClassCompHack } from '../../../utils/_useParamsClassCompHack';

export function* fetchDataModelSaga(action: IDataModelAction): SagaIterator {
  const { metadata } = action.payload;
  try {
    const modelPath = metadata?.value?.repositoryRelativeUrl;
    const { org, app } = _useParamsClassCompHack();
    let result;
    if (metadata?.value?.fileType === '.xsd') {
      result = yield call(post, datamodelAddXsdFromRepoPath(org, app, modelPath.slice(1)));
      yield put(DataModelsMetadataActions.getDataModelsMetadata());
    } else {
      result = yield call(get, datamodelGetPath(org, app, modelPath));
    }
    yield put(fetchDataModelFulfilled({ schema: result }));
  } catch (err) {
    yield put(fetchDataModelRejected({ error: err }));
  }
}

export function* watchFetchDataModelSaga(): SagaIterator {
  yield takeLatest(fetchDataModel.type, fetchDataModelSaga);
}

function* saveDataModelSaga(action: IDataModelAction) {
  const { schema, metadata } = action.payload;
  try {
    const { org, app } = _useParamsClassCompHack();
    const modelPath = metadata?.value?.repositoryRelativeUrl;
    yield call(networkPut, datamodelPath(org, app, modelPath), schema);
    yield put(saveDataModelFulfilled());
  } catch (err) {
    yield put(saveDataModelRejected({ error: err }));
  }
}

export function* watchSaveDataModelSaga(): SagaIterator {
  yield takeLatest(saveDataModel.type, saveDataModelSaga);
}

function* createDataModelSaga(action: IDataModelAction) {
  const { name, relativePath } = action.payload;
  const body = { modelName: name, relativeDirectory: relativePath };
  const { org, app } = _useParamsClassCompHack();
  try {
    const schema: IJsonSchema = yield call(post, createDatamodelPath(org, app), body);
    yield put(DataModelsMetadataActions.getDataModelsMetadata());
    yield put(createDataModelFulfilled({ schema }));
  } catch (err) {
    yield put(createDataModelRejected({ error: err }));
  }
}

export function* watchCreateDataModelSaga(): SagaIterator {
  yield takeLatest(createDataModel.type, createDataModelSaga);
}

function* deleteDataModelSaga(action: IDataModelAction): SagaIterator {
  const { metadata } = action.payload;
  try {
    const { org, app } = _useParamsClassCompHack();
    const modelPath = metadata?.value?.repositoryRelativeUrl;
    yield call(del, datamodelPath(org, app, modelPath));
    yield put(DataModelsMetadataActions.getDataModelsMetadata());
    yield put(deleteDataModelFulfilled());
  } catch (err) {
    yield put(deleteDataModelRejected({ error: err }));
  }
}

export function* watchDeleteDataModelSaga(): SagaIterator {
  yield takeLatest(deleteDataModel.type, deleteDataModelSaga);
}<|MERGE_RESOLUTION|>--- conflicted
+++ resolved
@@ -1,8 +1,7 @@
-import type { SagaIterator } from 'redux-saga';
+import { SagaIterator } from 'redux-saga';
 import { call, put, takeLatest } from 'redux-saga/effects';
 import type { IJsonSchema } from '@altinn/schema-editor/types';
 import { del, get, post, put as networkPut } from '../../../utils/networking';
-import type { IDataModelAction } from './dataModellingSlice';
 import {
   createDataModel,
   createDataModelFulfilled,
@@ -13,21 +12,18 @@
   fetchDataModel,
   fetchDataModelFulfilled,
   fetchDataModelRejected,
+  IDataModelAction,
   saveDataModel,
   saveDataModelFulfilled,
   saveDataModelRejected,
 } from './dataModellingSlice';
 import { DataModelsMetadataActions } from './metadata';
-<<<<<<< HEAD
-import { createDatamodelPath, datamodelPath, datamodelGetPath } from '../../../api-paths';
-=======
 import {
   createDatamodelPath,
   datamodelAddXsdFromRepoPath,
   datamodelPath,
   datamodelGetPath,
 } from '../../../api-paths';
->>>>>>> a26d1528
 import { _useParamsClassCompHack } from '../../../utils/_useParamsClassCompHack';
 
 export function* fetchDataModelSaga(action: IDataModelAction): SagaIterator {
@@ -73,7 +69,11 @@
   const body = { modelName: name, relativeDirectory: relativePath };
   const { org, app } = _useParamsClassCompHack();
   try {
-    const schema: IJsonSchema = yield call(post, createDatamodelPath(org, app), body);
+    const schema: IJsonSchema = yield call(
+      post,
+      createDatamodelPath(org, app),
+      body,
+    );
     yield put(DataModelsMetadataActions.getDataModelsMetadata());
     yield put(createDataModelFulfilled({ schema }));
   } catch (err) {
