--- conflicted
+++ resolved
@@ -1,4 +1,4 @@
-import type { SagaIterator } from 'redux-saga';
+import { SagaIterator } from 'redux-saga';
 import { call, put, takeLatest } from 'redux-saga/effects';
 import { get } from '../../../../../utils/networking';
 import { DataModelsMetadataActions, IDataModelMetadataItem } from '../dataModelsMetadataSlice';
@@ -21,19 +21,19 @@
     });
     yield put(
       DataModelsMetadataActions.getDataModelsMetadataFulfilled({
-<<<<<<< HEAD
-        dataModelsMetadata,
-      })
-=======
         dataModelsMetadata: dataModelsMetadata.concat(uniqueXsdOptions),
       }),
->>>>>>> a26d1528
     );
   } catch (error) {
-    yield put(DataModelsMetadataActions.getDataModelsMetadataRejected({ error }));
+    yield put(
+      DataModelsMetadataActions.getDataModelsMetadataRejected({ error }),
+    );
   }
 }
 
 export function* watchGetDataModelsMetadataSaga(): SagaIterator {
-  yield takeLatest(DataModelsMetadataActions.getDataModelsMetadata, getDataModelsMetadataSaga);
+  yield takeLatest(
+    DataModelsMetadataActions.getDataModelsMetadata,
+    getDataModelsMetadataSaga,
+  );
 }