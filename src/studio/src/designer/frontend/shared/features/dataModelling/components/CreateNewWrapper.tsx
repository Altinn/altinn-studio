import { TopToolbarButton } from '@altinn/schema-editor/index';
<<<<<<< HEAD
import React from 'react';
import {Button, TextField} from '@altinn/altinn-design-system';
=======
import React, { useEffect, useState } from 'react';
import AltinnInputField from '../../../components/AltinnInputField';
>>>>>>> 4ae740fa
import AltinnPopoverSimple from '../../../components/molecules/AltinnPopoverSimple';
import { getLanguageFromKey } from '../../../utils/language';

export interface ICreateNewWrapper {
  language: any;
  createAction: ({
    name,
    relativePath,
  }: {
    name: string;
    relativePath: string | undefined;
  }) => void;
  dataModelNames: string[];
  createPathOption?: boolean;
  disabled: boolean;
  openByDefault?: boolean;
}

export default function CreateNewWrapper(props: ICreateNewWrapper) {
<<<<<<< HEAD
  const t = (key: string) => getLanguageFromKey(key, props.language);
  const [createButtonAnchor, setCreateButtonAnchor] = React.useState(null);
  const [newModelName, setNewModelName] = React.useState('');
  const [nameError, setNameError] = React.useState('');
  const [confirmedWithReturn, setConfirmedWithReturn] = React.useState(false);
=======
  const [createButtonAnchor, setCreateButtonAnchor] = useState(null);
  const [newModelName, setNewModelName] = useState('');
  const [nameError, setNameError] = useState('');
  const [confirmedWithReturn, setConfirmedWithReturn] = useState(false);

  useEffect(() => {
    if (props.openByDefault) {
      setCreateButtonAnchor(document.getElementById('create-new-datamodel-button'));
    }
  }, [props.openByDefault])

>>>>>>> 4ae740fa
  const relativePath = props.createPathOption ? '' : undefined;
  const onCreateClick = (event: any) => {
    setCreateButtonAnchor(event.currentTarget);
  };
  const nameIsValid = () =>
    newModelName.match(/^[a-zA-Z][a-zA-Z0-9_.\-æÆøØåÅ ]*$/);
  const validateName = () => {
    setNameError(!nameIsValid() ? 'Invalid name' : '');
  };
  const onInputBlur = () => {
    if (confirmedWithReturn) {
      setConfirmedWithReturn(false);
      return;
    }
    validateName();
  };
  const onNameChange = (e: any) => {
    const name = e.target.value || '';
    if (nameError) {
      setNameError('');
    }
    setNewModelName(name);
  };
  const onCreateConfirmClick = () => {
    if (nameError || !newModelName || !nameIsValid()) {
      return;
    }
    if (props.dataModelNames.includes(newModelName)) {
      setNameError(`A model with name ${newModelName} already exists.`);
      return;
    }
    props.createAction({
      name: newModelName,
      relativePath,
    });
    setCreateButtonAnchor(null);
    setNewModelName('');
    setNameError('');
  };

  const onCancelCreate = () => {
    setCreateButtonAnchor(null);
    setNewModelName('');
    setNameError('');
  };
  return (
    <>
      <TopToolbarButton
        id='create-new-datamodel-button'
        faIcon='fa fa-plus'
        onClick={onCreateClick}
        hideText={false}
        disabled={props.disabled}
      >
        {t('general.create_new')}
      </TopToolbarButton>
      {createButtonAnchor && (
        <AltinnPopoverSimple
          anchorEl={createButtonAnchor}
          handleClose={onCancelCreate}
          anchorOrigin={{
            vertical: 'bottom',
            horizontal: 'left',
          }}
        >
          <label>{t('schema_editor.create_model_description')}</label>
          <TextField
            id='newModelInput'
            placeholder={t('schema_editor.name')}
            isValid={!nameError}
            onChange={onNameChange}
            onBlur={onInputBlur}
          />
          <Button
            onClick={onCreateConfirmClick}
            style={{marginTop: 22}}
          >
            {t('schema_editor.create_model_confirm_button')}
          </Button>
        </AltinnPopoverSimple>
      )}
    </>
  );
}
CreateNewWrapper.defaultProps = {
  createPathOption: false,
};<|MERGE_RESOLUTION|>--- conflicted
+++ resolved
@@ -1,11 +1,6 @@
 import { TopToolbarButton } from '@altinn/schema-editor/index';
-<<<<<<< HEAD
-import React from 'react';
+import React, { useEffect, useState } from 'react';
 import {Button, TextField} from '@altinn/altinn-design-system';
-=======
-import React, { useEffect, useState } from 'react';
-import AltinnInputField from '../../../components/AltinnInputField';
->>>>>>> 4ae740fa
 import AltinnPopoverSimple from '../../../components/molecules/AltinnPopoverSimple';
 import { getLanguageFromKey } from '../../../utils/language';
 
@@ -25,13 +20,7 @@
 }
 
 export default function CreateNewWrapper(props: ICreateNewWrapper) {
-<<<<<<< HEAD
   const t = (key: string) => getLanguageFromKey(key, props.language);
-  const [createButtonAnchor, setCreateButtonAnchor] = React.useState(null);
-  const [newModelName, setNewModelName] = React.useState('');
-  const [nameError, setNameError] = React.useState('');
-  const [confirmedWithReturn, setConfirmedWithReturn] = React.useState(false);
-=======
   const [createButtonAnchor, setCreateButtonAnchor] = useState(null);
   const [newModelName, setNewModelName] = useState('');
   const [nameError, setNameError] = useState('');
@@ -43,7 +32,6 @@
     }
   }, [props.openByDefault])
 
->>>>>>> 4ae740fa
   const relativePath = props.createPathOption ? '' : undefined;
   const onCreateClick = (event: any) => {
     setCreateButtonAnchor(event.currentTarget);
