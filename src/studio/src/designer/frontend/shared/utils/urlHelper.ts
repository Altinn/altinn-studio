--- conflicted
+++ resolved
@@ -3,33 +3,7 @@
 
 export const altinnDocsUrl = 'https://docs.altinn.studio/';
 
-<<<<<<< HEAD
-export const sharedUrls = () => {
-  const { org, app } = _useParamsClassCompHack();
-  const origin = window.location.origin;
-  const designerApi = `${origin}/designer/api`;
-  const orgRepoChunk = conditionalPath(org, app);
-  const dataModelsApi = `${designerApi}/${orgRepoChunk}/datamodels`;
-
-  return {
-    ensureCloneApi: `${origin}/designer/${orgRepoChunk}`,
-    dataModelsApi,
-    dataModelUploadPageUrl: `${origin}${APP_DEVELOPMENT_BASENAME}/${orgRepoChunk}/datamodel`,
-    dataModelXsdUrl: `${origin}/designer/${orgRepoChunk}/Model/GetXsd`,
-    repositoryGitUrl: `${origin}/repos/${orgRepoChunk}.git`,
-    repositoryUrl: `${origin}/repos/${orgRepoChunk}`,
-    createDataModelUrl: `${dataModelsApi}/post`,
-    getDataModelUrl: (pathToModelFile: string) =>
-      `${dataModelsApi}${pathToModelFile}`,
-    saveDataModelUrl: (pathToModelFile: string) =>
-      `${dataModelsApi}?modelPath=${encodeURIComponent(pathToModelFile)}`,
-    getAddXsdFromRepoUrl: (pathToModelFile: string) =>
-      `${dataModelsApi}/xsd-from-repo?filePath=${pathToModelFile}`,
-  };
-};
-=======
 export const dataModelUploadPageUrl = (org, app) => `${APP_DEVELOPMENT_BASENAME}/${org}/${app}/datamodel`
->>>>>>> 7dc4a2c4
 
 export const returnUrlToMessagebox = (url: string): string => {
   const { org, app } = _useParamsClassCompHack();
