--- conflicted
+++ resolved
@@ -1,15 +1,7 @@
 import React from 'react';
-<<<<<<< HEAD
-import { Button, createTheme, Grid, Typography } from '@mui/material';
-import type { WithStyles } from '@mui/styles';
-import { createStyles, withStyles } from '@mui/styles';
-import AltinnIcon from '../components/AltinnIcon';
-import altinnTheme from '../theme/altinnStudioTheme';
-=======
 import { Button, ButtonSize, ButtonVariant } from '@altinn/altinn-design-system';
 import { SaveFile } from '@navikt/ds-icons';
 import classes from './versionControlHeader.module.css';
->>>>>>> a26d1528
 
 export interface ICloneButtonProps {
   onClick: (event: React.MouseEvent) => void;
@@ -18,24 +10,6 @@
 
 export function CloneButton(props: ICloneButtonProps) {
   return (
-<<<<<<< HEAD
-    <Button onClick={props.onClick} className={props.classes.cloneButton}>
-      <Grid container={true} alignItems='center'>
-        <Grid item={true}>
-          <AltinnIcon
-            iconClass='fa fa-clone'
-            iconColor={theme.altinnPalette.primary.blueDark}
-            iconSize={24}
-            padding='0px 0px 4px 0px'
-          />
-        </Grid>
-        <Grid item={true}>
-          <Typography style={{ color: theme.altinnPalette.primary.blueDark }} variant='body1'>
-            {props.buttonText}
-          </Typography>
-        </Grid>
-      </Grid>
-=======
     <Button
       onClick={props.onClick}
       variant={ButtonVariant.Quiet}
@@ -44,7 +18,6 @@
       svgIconComponent={<SaveFile />}
     >
       {props.buttonText}
->>>>>>> a26d1528
     </Button>
   );
 }