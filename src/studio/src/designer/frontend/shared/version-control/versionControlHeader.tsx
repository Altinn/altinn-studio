import React from 'react';
<<<<<<< HEAD
import { createTheme, Grid } from '@mui/material';
import type { WithStyles } from '@mui/styles';
import { createStyles, withStyles } from '@mui/styles';
=======
>>>>>>> a26d1528
import axios from 'axios';
import { get, post } from '../utils/networking';
import type { IContentStatus, IGitStatus } from '../types/global';
import { getLanguageFromKey } from '../utils/language';
import postMessages from '../utils/postMessages';
import { FetchChangesComponent } from './fetchChanges';
import { ShareChangesComponent } from './shareChanges';
import { CloneButton } from './cloneButton';
import { CloneModal } from './cloneModal';
import { SyncModalComponent } from './syncModal';
import { _useParamsClassCompHack } from 'app-shared/utils/_useParamsClassCompHack';
import {
  repoCommitPath,
  repoMetaPath,
  repoPullPath,
  repoPushPath,
  repoStatusPath,
} from '../api-paths';
import classes from './versionControlHeader.module.css';

export interface IVersionControlHeaderProps {
  language: any;
  type?: 'fetchButton' | 'shareButton' | 'header';
  hasPushRight?: boolean;
}

export interface IVersionControlHeaderState {
  changesInMaster: boolean;
  changesInLocalRepo: boolean;
  hasPushRight: boolean;
  anchorEl: any;
  modalState: any;
  mergeConflict: boolean;
  cloneModalOpen: boolean;
  cloneModalAnchor: any;
}

const initialModalState = {
  header: '',
  descriptionText: [] as string[],
  isLoading: '',
  shouldShowDoneIcon: false,
  btnText: '',
  shouldShowCommitBox: false,
  btnMethod: '',
};

function hasLocalChanges(result: IGitStatus) {
  return (
    result && result.contentStatus.some((file: IContentStatus) => file.fileStatus !== 'Ignored')
  );
}

export class VersionControlContainer extends React.Component<
  IVersionControlHeaderProps,
  IVersionControlHeaderState
> {
  public cancelToken = axios.CancelToken;

  public source = this.cancelToken.source();

  public componentIsMounted = false;

  constructor(_props: IVersionControlHeaderProps) {
    super(_props);
    this.state = {
      changesInMaster: false,
      changesInLocalRepo: false,
      hasPushRight: _props.hasPushRight,
      anchorEl: null,
      mergeConflict: false,
      modalState: initialModalState,
      cloneModalOpen: false,
      cloneModalAnchor: null,
    };
  }

  public async componentDidMount() {
    this.componentIsMounted = true;
    if (this.state.hasPushRight === undefined) {
      await this.getRepoPermissions();
    }
  }

  public componentWillUnmount() {
    this.source.cancel('ComponentWillUnmount'); // Cancel the getRepoPermissions() get request
  }

  public getRepoPermissions = async () => {
    const { org, app } = _useParamsClassCompHack();
    try {
      const currentRepo = await get(repoMetaPath(org, app), {
        cancelToken: this.source.token,
      });
      this.setState({
        hasPushRight: currentRepo.permissions.push,
      });
    } catch (err) {
      if (axios.isCancel(err)) {
        // This is handy when debugging axios cancelations when unmounting
        // TODO: Fix other cancelations when unmounting in this component
        // console.info('Component did unmount. Get canceled.');
      } else {
        // TODO: Handle error
        console.error('getRepoPermissions failed', err);
      }
    }
  };

  public getStatus(callbackFunc?: any) {
    const { org, app } = _useParamsClassCompHack();
    get(repoStatusPath(org, app))
      .then((result: IGitStatus) => {
        if (this.componentIsMounted) {
          this.setState({
            mergeConflict: result.repositoryStatus === 'MergeConflict',
          });
          if (callbackFunc) {
            callbackFunc(result);
          } else if (result) {
            this.setState({
              changesInMaster: result.behindBy !== 0,
              changesInLocalRepo: hasLocalChanges(result),
            });
          }
        }
      })
      .catch(() => {
        if (this.state.modalState.isLoading) {
          this.setState((prevState) => ({
            modalState: {
              header: getLanguageFromKey('sync_header.repo_is_offline', this.props.language),
              isLoading: !prevState.modalState.isLoading,
            },
          }));
        }
      });
  }

  public handleClose = () => {
    if (!this.state.mergeConflict) {
      this.setState({
        anchorEl: null,
      });
    }
  };

  public fetchChanges = (currentTarget: any) => {
    this.setState({
      anchorEl: currentTarget,
      modalState: {
        header: getLanguageFromKey('sync_header.fetching_latest_version', this.props.language),
        isLoading: true,
      },
    });

    const { org, app } = _useParamsClassCompHack();
    get(repoPullPath(org, app))
      .then((result: any) => {
        if (this.componentIsMounted) {
          if (result.repositoryStatus === 'Ok') {
            // if pull was successfull, show app is updated message
            this.setState({
              changesInMaster: result.behindBy !== 0,
              changesInLocalRepo: hasLocalChanges(result),
              modalState: {
                header: getLanguageFromKey(
                  'sync_header.service_updated_to_latest',
                  this.props.language
                ),
                isLoading: false,
                shouldShowDoneIcon: true,
              },
            });
            // force refetch  files
            window.postMessage(postMessages.refetchFiles, window.location.href);
            this.forceRepoStatusCheck();
          } else if (result.repositoryStatus === 'CheckoutConflict') {
            // if pull gives merge conflict, show user needs to commit message
            this.setState({
              modalState: {
                header: getLanguageFromKey(
                  'sync_header.changes_made_samme_place_as_user',
                  this.props.language
                ),
                descriptionText: [
                  getLanguageFromKey(
                    'sync_header.changes_made_samme_place_submessage',
                    this.props.language
                  ),
                  getLanguageFromKey(
                    'sync_header.changes_made_samme_place_subsubmessage',
                    this.props.language
                  ),
                ],
                btnText: getLanguageFromKey('sync_header.fetch_changes_btn', this.props.language),
                shouldShowCommitBox: true,
                btnMethod: this.commitChanges,
              },
            });
          }
        }
      })
      .catch(() => {
        if (this.state.modalState.isLoading) {
          this.setState((prevState) => ({
            modalState: {
              header: getLanguageFromKey('sync_header.repo_is_offline', this.props.language),
              isLoading: !prevState.modalState.isLoading,
            },
          }));
        }
      });
  };

  public shareChanges = (currentTarget: any, showNothingToPush: boolean) => {
    if (showNothingToPush) {
      this.setState({
        anchorEl: currentTarget,
        modalState: {
          shouldShowDoneIcon: true,
          header: getLanguageFromKey('sync_header.nothing_to_push', this.props.language),
        },
      });
    }
    if (this.state.hasPushRight === true) {
      this.setState({
        anchorEl: currentTarget,
        modalState: {
          header: getLanguageFromKey('sync_header.controlling_service_status', this.props.language),
          isLoading: true,
        },
      });
      this.getStatus((result: IGitStatus) => {
        if (result) {
          if (!hasLocalChanges(result) && result.aheadBy === 0) {
            // if user has nothing to commit => show nothing to push message
            this.setState({
              anchorEl: currentTarget,
              modalState: {
                shouldShowDoneIcon: true,
                header: getLanguageFromKey('sync_header.nothing_to_push', this.props.language),
              },
            });
          } else if (!hasLocalChanges(result) && result.aheadBy > 0) {
            this.setState({
              anchorEl: currentTarget,
              modalState: {
                header: getLanguageFromKey('sync_header.validation_completed', this.props.language),
                btnText: getLanguageFromKey('sync_header.share_changes', this.props.language),
                shouldShowDoneIcon: true,
                isLoading: false,
                btnMethod: this.pushChanges,
              },
            });
          } else {
            // if user has changes to share, show write commit message modal
            this.setState({
              anchorEl: currentTarget,
              modalState: {
                header: getLanguageFromKey(
                  'sync_header.describe_and_validate',
                  this.props.language
                ),
                descriptionText: [
                  getLanguageFromKey(
                    'sync_header.describe_and_validate_submessage',
                    this.props.language
                  ),
                  getLanguageFromKey(
                    'sync_header.describe_and_validate_subsubmessage',
                    this.props.language
                  ),
                ],
                btnText: getLanguageFromKey(
                  'sync_header.describe_and_validate_btnText',
                  this.props.language
                ),
                shouldShowCommitBox: true,
                isLoading: false,
                btnMethod: this.commitChanges,
              },
            });
          }
        }
      });
    } else if (this.state.hasPushRight === false) {
      // if user don't have push rights, show modal stating no access to share changes
      this.setState({
        anchorEl: currentTarget,
        modalState: {
          header: getLanguageFromKey('sync_header.sharing_changes_no_access', this.props.language),
          // eslint-disable-next-line max-len
          descriptionText: [
            getLanguageFromKey(
              'sync_header.sharing_changes_no_access_submessage',
              this.props.language
            ),
          ],
        },
      });
    }
  };

  public pushChanges = () => {
    this.setState({
      modalState: {
        header: getLanguageFromKey('sync_header.sharing_changes', this.props.language),
        isLoading: true,
      },
    });

    const { org, app } = _useParamsClassCompHack();

    post(repoPushPath(org, app))
      .then(() => {
        if (this.componentIsMounted) {
          this.setState({
            changesInMaster: false,
            changesInLocalRepo: false,
            modalState: {
              header: getLanguageFromKey(
                'sync_header.sharing_changes_completed',
                this.props.language
              ),
              descriptionText: [
                getLanguageFromKey(
                  'sync_header.sharing_changes_completed_submessage',
                  this.props.language
                ),
              ],
              shouldShowDoneIcon: true,
            },
          });
        }
      })
      .catch(() => {
        if (this.state.modalState.isLoading) {
          this.setState((prevState) => ({
            modalState: {
              header: getLanguageFromKey('sync_header.repo_is_offline', this.props.language),
              isLoading: !prevState.modalState.isLoading,
            },
          }));
        }
      });
    this.forceRepoStatusCheck();
  };

  public commitChanges = (commitMessage: string) => {
    this.setState({
      modalState: {
        header: getLanguageFromKey('sync_header.validating_changes', this.props.language),
        descriptionText: [],
        isLoading: true,
      },
    });

    const { org, app } = _useParamsClassCompHack();
    const options = {
      headers: {
        Accept: 'application/json',
        'Content-Type': 'application/json',
      },
    };
    const bodyData = JSON.stringify({
      message: commitMessage,
      org,
      repository: app,
    });
    post(repoCommitPath(org, app), bodyData, options)
      .then(() => {
        get(repoPullPath(org, app))
          .then((result: any) => {
            if (this.componentIsMounted) {
              // if pull was successfull, show app updated message
              if (result.repositoryStatus === 'Ok') {
                this.setState({
                  modalState: {
                    header: getLanguageFromKey(
                      'sync_header.validation_completed',
                      this.props.language
                    ),
                    descriptionText: [],
                    btnText: getLanguageFromKey('sync_header.share_changes', this.props.language),
                    shouldShowDoneIcon: true,
                    btnMethod: this.pushChanges,
                  },
                });
              } else if (result.repositoryStatus === 'MergeConflict') {
                // if pull resulted in a mergeconflict, show mergeconflict message
                this.setState({
                  mergeConflict: true,
                  modalState: {
                    header: getLanguageFromKey(
                      'sync_header.merge_conflict_occured',
                      this.props.language
                    ),
                    // eslint-disable-next-line max-len
                    descriptionText: [
                      getLanguageFromKey(
                        'sync_header.merge_conflict_occured_submessage',
                        this.props.language
                      ),
                    ],
                    btnText: getLanguageFromKey(
                      'sync_header.merge_conflict_btn',
                      this.props.language
                    ),
                    btnMethod: this.forceRepoStatusCheck,
                  },
                });
              }
            }
          })
          .catch(() => {
            if (this.state.modalState.isLoading) {
              this.setState((prevState) => ({
                modalState: {
                  header: getLanguageFromKey('sync_header.repo_is_offline', this.props.language),
                  isLoading: !prevState.modalState.isLoading,
                },
              }));
            }
          });
      })
      .catch(() => {
        if (this.state.modalState.isLoading) {
          this.setState((prevState) => ({
            modalState: {
              header: getLanguageFromKey('sync_header.repo_is_offline', this.props.language),
              isLoading: !prevState.modalState.isLoading,
            },
          }));
        }
      });
  };

  public forceRepoStatusCheck = () => {
    window.postMessage('forceRepoStatusCheck', window.location.href);
  };

  public renderSyncModalComponent = () => {
    return (
      <SyncModalComponent
        anchorEl={this.state.anchorEl}
        header={this.state.modalState.header}
        descriptionText={this.state.modalState.descriptionText}
        isLoading={this.state.modalState.isLoading}
        shouldShowDoneIcon={this.state.modalState.shouldShowDoneIcon}
        btnText={this.state.modalState.btnText}
        shouldShowCommitBox={this.state.modalState.shouldShowCommitBox}
        handleClose={this.handleClose}
        btnClick={this.state.modalState.btnMethod}
      />
    );
  };

  public closeCloneModal = () => {
    this.setState({
      cloneModalOpen: false,
    });
  };

  public openCloneModal = (event: React.MouseEvent) => {
    this.setState({
      cloneModalOpen: true,
      cloneModalAnchor: event.currentTarget,
    });
  };

  public render() {
    const type = this.props.type || 'header';
    return (
      <>
        {type === 'header' ? (
<<<<<<< HEAD
          <Grid
            container={true}
            direction='row'
            className={classes.headerStyling}
            justifyContent='flex-start'
            data-testid='version-control-header'
          >
            <Grid item={true} style={{ marginRight: '24px' }}>
              <CloneButton
                onClick={this.openCloneModal}
                buttonText={getLanguageFromKey('sync_header.clone', this.props.language)}
              />
            </Grid>
            <Grid item={true} style={{ marginRight: '24px' }}>
              <FetchChangesComponent
                changesInMaster={this.state.changesInMaster}
                fetchChanges={this.fetchChanges}
                language={this.props.language}
              />
            </Grid>
            <Grid item={true}>
              <ShareChangesComponent
                changesInLocalRepo={this.state.changesInLocalRepo}
                hasMergeConflict={this.state.mergeConflict}
                hasPushRight={this.state.hasPushRight}
                language={this.props.language}
                shareChanges={this.shareChanges}
              />
            </Grid>
=======
          <div className={classes.headerStyling} data-testid='version-control-header'>
            <CloneButton
              onClick={this.openCloneModal}
              buttonText={getLanguageFromKey('sync_header.clone', this.props.language)}
            />
            <FetchChangesComponent
              changesInMaster={this.state.changesInMaster}
              fetchChanges={this.fetchChanges}
              buttonText={getLanguageFromKey('sync_header.fetch_changes', this.props.language)}
            />
            <ShareChangesComponent
              changesInLocalRepo={this.state.changesInLocalRepo}
              hasMergeConflict={this.state.mergeConflict}
              hasPushRight={this.state.hasPushRight}
              language={this.props.language}
              shareChanges={this.shareChanges}
            />
>>>>>>> a26d1528
            {this.renderSyncModalComponent()}
            <CloneModal
              anchorEl={this.state.cloneModalAnchor}
              open={this.state.cloneModalOpen}
              onClose={this.closeCloneModal}
              language={this.props.language}
            />
          </div>
        ) : type === 'fetchButton' ? (
          <div data-testid='version-control-fetch-button'>
            <FetchChangesComponent
              changesInMaster={this.state.changesInMaster}
              fetchChanges={this.fetchChanges}
              buttonText={getLanguageFromKey('sync_header.fetch_changes', this.props.language)}
            />
            {this.renderSyncModalComponent()}
          </div>
        ) : type === 'shareButton' ? (
          <div data-testid='version-control-share-button'>
            <ShareChangesComponent
              buttonOnly={true}
              changesInLocalRepo={this.state.changesInLocalRepo}
              hasMergeConflict={this.state.mergeConflict}
              hasPushRight={this.state.hasPushRight}
              language={this.props.language}
              shareChanges={this.shareChanges}
            />
            {this.renderSyncModalComponent()}
          </div>
        ) : null}
      </>
    );
  }
}<|MERGE_RESOLUTION|>--- conflicted
+++ resolved
@@ -1,10 +1,4 @@
 import React from 'react';
-<<<<<<< HEAD
-import { createTheme, Grid } from '@mui/material';
-import type { WithStyles } from '@mui/styles';
-import { createStyles, withStyles } from '@mui/styles';
-=======
->>>>>>> a26d1528
 import axios from 'axios';
 import { get, post } from '../utils/networking';
 import type { IContentStatus, IGitStatus } from '../types/global';
@@ -481,37 +475,6 @@
     return (
       <>
         {type === 'header' ? (
-<<<<<<< HEAD
-          <Grid
-            container={true}
-            direction='row'
-            className={classes.headerStyling}
-            justifyContent='flex-start'
-            data-testid='version-control-header'
-          >
-            <Grid item={true} style={{ marginRight: '24px' }}>
-              <CloneButton
-                onClick={this.openCloneModal}
-                buttonText={getLanguageFromKey('sync_header.clone', this.props.language)}
-              />
-            </Grid>
-            <Grid item={true} style={{ marginRight: '24px' }}>
-              <FetchChangesComponent
-                changesInMaster={this.state.changesInMaster}
-                fetchChanges={this.fetchChanges}
-                language={this.props.language}
-              />
-            </Grid>
-            <Grid item={true}>
-              <ShareChangesComponent
-                changesInLocalRepo={this.state.changesInLocalRepo}
-                hasMergeConflict={this.state.mergeConflict}
-                hasPushRight={this.state.hasPushRight}
-                language={this.props.language}
-                shareChanges={this.shareChanges}
-              />
-            </Grid>
-=======
           <div className={classes.headerStyling} data-testid='version-control-header'>
             <CloneButton
               onClick={this.openCloneModal}
@@ -529,7 +492,6 @@
               language={this.props.language}
               shareChanges={this.shareChanges}
             />
->>>>>>> a26d1528
             {this.renderSyncModalComponent()}
             <CloneModal
               anchorEl={this.state.cloneModalAnchor}
