--- conflicted
+++ resolved
@@ -9,73 +9,6 @@
   buttonText: string;
 }
 
-<<<<<<< HEAD
-const theme = createTheme(altinnTheme);
-
-const styles = createStyles({
-  bold: {
-    fontWeight: 500,
-  },
-  btn: {
-    textTransform: 'none',
-    padding: 0,
-    '&:hover': {
-      backgroundColor: 'transparent !Important',
-    },
-    '&:focus': {
-      backgroundColor: 'transparent !Important',
-    },
-  },
-  clickable: {
-    maxWidth: '250px',
-  },
-  color_blueDark: {
-    color: theme.altinnPalette.primary.blueDark,
-  },
-});
-
-class FetchChangesComponent extends React.Component<IFetchChangesComponentProps> {
-  public fetchChangesHandler = (event: any) => {
-    this.props.fetchChanges(event.currentTarget);
-  };
-
-  public render() {
-    const { classes } = this.props;
-    return (
-      <Button
-        onClick={this.fetchChangesHandler}
-        className={classNames(classes.clickable, classes.btn)}
-        data-testid='fetch-changes-button'
-      >
-        <Grid container={true} alignItems='center'>
-          <Grid item={true}>
-            <AltinnIcon
-              iconClass='fa fa-download'
-              iconColor={theme.altinnPalette.primary.blueDark}
-              iconSize={36}
-              margin='0px -5px 0px -5px'
-              weight={this.props.changesInMaster ? 600 : null}
-            />
-          </Grid>
-          <Grid item={true}>
-            <Typography
-              id='fetch_changes_btn'
-              variant='body1'
-              className={classNames(classes.color_blueDark, {
-                [classes.bold]: this.props.changesInMaster === true,
-              })}
-            >
-              {getLanguageFromKey('sync_header.fetch_changes', this.props.language)}
-            </Typography>
-          </Grid>
-        </Grid>
-      </Button>
-    );
-  }
-}
-
-export default withStyles(styles)(FetchChangesComponent);
-=======
 export const FetchChangesComponent = ({
   fetchChanges,
   buttonText,
@@ -93,5 +26,4 @@
       <span id='fetch_changes_btn'>{buttonText}</span>
     </Button>
   );
-};
->>>>>>> a26d1528
+};