import React from 'react';
import { getLanguageFromKey } from '../utils/language';
import {Button, ButtonSize, ButtonVariant} from '@altinn/altinn-design-system';
import { Upload, Cancel } from '@navikt/ds-icons';
import classes from './versionControlHeader.module.css';

export interface IShareChangesComponentProps {
  buttonOnly?: boolean;
  changesInLocalRepo: boolean;
  hasMergeConflict: boolean;
  hasPushRight: boolean;
  language: any;
  shareChanges: any;
}

export const ShareChangesComponent = (props: IShareChangesComponentProps) => {
  const shareChangesHandler = (event: any) => {
    const noChanges = !props.changesInLocalRepo;
    props.shareChanges(event.currentTarget, noChanges);
  };
<<<<<<< HEAD

  public renderCorrectText() {
    const { classes, hasMergeConflict } = this.props;

    if (hasMergeConflict) {
      return (
        <Grid container={true} alignItems='center'>
          <Grid item={true}>
            <AltinnIcon
              iconClass='fa fa-circlecancel'
              iconColor={theme.altinnPalette.primary.blueDark}
              margin='0px 5px 0px 0px'
              weight={600}
            />
          </Grid>
          <Grid item={true}>
            <Typography
              variant='body1'
              className={classNames(classes.color_blueDark, classes.bold)}
            >
              {getLanguageFromKey('sync_header.merge_conflict', this.props.language)}
            </Typography>
          </Grid>
        </Grid>
      );
    } else if (this.props.changesInLocalRepo) {
      return (
        <Grid container={true} alignItems='center'>
          <Grid item={true}>
            {this.props.hasPushRight && (
              <AltinnIcon
                iconClass='fa fa-upload'
                iconColor={theme.altinnPalette.primary.blueDark}
                iconSize={36}
                margin='0px -5px 0px -5px'
                weight={600}
              />
            )}
          </Grid>
          <Grid item={true}>
            <Typography
              id='changes_to_share_btn'
              variant='body1'
              className={classNames(classes.color_blueDark, classes.bold)}
            >
              {getLanguageFromKey('sync_header.changes_to_share', this.props.language)}
            </Typography>
          </Grid>
        </Grid>
      );
    } else {
      return (
        <Grid container={true} alignItems='center'>
          <Grid item={true}>
            <AltinnIcon
              iconClass='fa fa-upload'
              iconColor={theme.altinnPalette.primary.blueDark}
              iconSize={36}
              margin='0px -5px 0px -5px'
            />
          </Grid>
          <Grid item={true}>
            <Typography
              id='no_changes_to_share_btn'
              variant='body1'
              className={classNames(classes.color_blueDark)}
            >
              {getLanguageFromKey('sync_header.no_changes_to_share', this.props.language)}
            </Typography>
          </Grid>
        </Grid>
      );
=======
  const renderCorrectText = () => {
    if (props.hasMergeConflict) {
      return getLanguageFromKey('sync_header.merge_conflict', props.language);
    } else if (props.changesInLocalRepo) {
      return getLanguageFromKey('sync_header.changes_to_share', props.language);
    } else {
      return getLanguageFromKey('sync_header.no_changes_to_share', props.language);
>>>>>>> a26d1528
    }
  };

  return (
    <Button
      onClick={shareChangesHandler}
      disabled={!props.hasPushRight}
      id='share_changes_button'
      svgIconComponent={props.hasMergeConflict ? <Cancel /> : <Upload />}
      variant={ButtonVariant.Quiet}
      size={ButtonSize.Small}
      className={classes.button}
    >
      {renderCorrectText()}
    </Button>
  );
};<|MERGE_RESOLUTION|>--- conflicted
+++ resolved
@@ -18,80 +18,6 @@
     const noChanges = !props.changesInLocalRepo;
     props.shareChanges(event.currentTarget, noChanges);
   };
-<<<<<<< HEAD
-
-  public renderCorrectText() {
-    const { classes, hasMergeConflict } = this.props;
-
-    if (hasMergeConflict) {
-      return (
-        <Grid container={true} alignItems='center'>
-          <Grid item={true}>
-            <AltinnIcon
-              iconClass='fa fa-circlecancel'
-              iconColor={theme.altinnPalette.primary.blueDark}
-              margin='0px 5px 0px 0px'
-              weight={600}
-            />
-          </Grid>
-          <Grid item={true}>
-            <Typography
-              variant='body1'
-              className={classNames(classes.color_blueDark, classes.bold)}
-            >
-              {getLanguageFromKey('sync_header.merge_conflict', this.props.language)}
-            </Typography>
-          </Grid>
-        </Grid>
-      );
-    } else if (this.props.changesInLocalRepo) {
-      return (
-        <Grid container={true} alignItems='center'>
-          <Grid item={true}>
-            {this.props.hasPushRight && (
-              <AltinnIcon
-                iconClass='fa fa-upload'
-                iconColor={theme.altinnPalette.primary.blueDark}
-                iconSize={36}
-                margin='0px -5px 0px -5px'
-                weight={600}
-              />
-            )}
-          </Grid>
-          <Grid item={true}>
-            <Typography
-              id='changes_to_share_btn'
-              variant='body1'
-              className={classNames(classes.color_blueDark, classes.bold)}
-            >
-              {getLanguageFromKey('sync_header.changes_to_share', this.props.language)}
-            </Typography>
-          </Grid>
-        </Grid>
-      );
-    } else {
-      return (
-        <Grid container={true} alignItems='center'>
-          <Grid item={true}>
-            <AltinnIcon
-              iconClass='fa fa-upload'
-              iconColor={theme.altinnPalette.primary.blueDark}
-              iconSize={36}
-              margin='0px -5px 0px -5px'
-            />
-          </Grid>
-          <Grid item={true}>
-            <Typography
-              id='no_changes_to_share_btn'
-              variant='body1'
-              className={classNames(classes.color_blueDark)}
-            >
-              {getLanguageFromKey('sync_header.no_changes_to_share', this.props.language)}
-            </Typography>
-          </Grid>
-        </Grid>
-      );
-=======
   const renderCorrectText = () => {
     if (props.hasMergeConflict) {
       return getLanguageFromKey('sync_header.merge_conflict', props.language);
@@ -99,7 +25,6 @@
       return getLanguageFromKey('sync_header.changes_to_share', props.language);
     } else {
       return getLanguageFromKey('sync_header.no_changes_to_share', props.language);
->>>>>>> a26d1528
     }
   };
 
