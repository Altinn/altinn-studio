--- conflicted
+++ resolved
@@ -6,62 +6,17 @@
 import ConfirmModal from '../ConfirmModal';
 import { FormLayoutActions } from '../../../features/formDesigner/formLayout/formLayoutSlice';
 import type { IAppState } from '../../../types/global';
-<<<<<<< HEAD
-import classNames from 'classnames';
-=======
 import { EllipsisV, Right } from '@navikt/ds-icons';
 import classes from './PageElement.module.css';
 import { Divider } from 'app-shared/primitives';
 import cn from 'classnames';
->>>>>>> 8c04bb81
 
 export interface IPageElementProps {
   name: string;
   invalid?: boolean;
 }
 
-<<<<<<< HEAD
-const useStyles = makeStyles({
-  grid: {
-    display: 'grid',
-    gap: '1rem',
-    gridTemplateColumns: '1fr auto',
-  },
-  ellipsisButton: {
-    marginLeft: '1.2rem',
-    visibility: 'hidden',
-  },
-  buttonWrapper: {
-    width: '100%',
-    '&:hover': {
-      background: 'rgba(0, 0, 0, 0.04)',
-    },
-    '&:hover #ellipsis-button': {
-      visibility: 'visible',
-    },
-    '&:focus #ellipsis-button': {
-      visibility: 'visible',
-    },
-    '&:focus-within #ellipsis-button': {
-      visibility: 'visible',
-    },
-  },
-  mainButton: {
-    width: '100%',
-    fontSize: '1.4rem',
-    fontWeight: 400,
-    textTransform: 'unset',
-  },
-  invalid: {
-    color: 'red !important',
-  }
-});
-
-export default function PageElement({ name, invalid }: IPageElementProps) {
-  const classes = useStyles();
-=======
-export function PageElement({ name }: IPageElementProps) {
->>>>>>> 8c04bb81
+export function PageElement({ name, invalid }: IPageElementProps) {
   const dispatch = useDispatch();
 
   const language = useSelector((state: IAppState) => state.appData.languageState.language);
@@ -174,32 +129,7 @@
   };
 
   return (
-<<<<<<< HEAD
-    <div className={classes.buttonWrapper}>
-      <div className={classes.grid}>
-        <Button onClick={onPageClick} className={
-          classNames({
-            [classes.mainButton]: true,
-            [classes.invalid]: invalid,
-          })} sx={{ fontSize: '1.4rem' }}>
-          <Grid item={true} xs={1}>
-            {selectedLayout === name && (
-              <i
-                className='fa fa-arrowright'
-                style={{
-                  width: 'auto',
-                  color: '#022F51',
-                  marginBottom: '0.4rem',
-                }}
-              />
-            )}
-          </Grid>
-          <Grid item={true} xs={9} style={{ textAlign: 'left', paddingLeft: '1.2rem' }}>
-            {!editMode && name}
-            {editMode && (
-              <InlineTextField
-=======
-    <div className={cn({ [classes.selected]: selectedLayout === name })}>
+    <div className={cn({ [classes.selected]: selectedLayout === name, [classes.invalid]: invalid })}>
       <div className={classes.elementContainer}>
         <div>
           <Right
@@ -215,7 +145,6 @@
           {editMode && (
             <>
               <TextField
->>>>>>> 8c04bb81
                 onBlur={handleOnBlur}
                 onKeyDown={handleKeyPress}
                 onChange={handleOnChange}
@@ -240,25 +169,15 @@
       <AltinnMenu anchorEl={menuAnchorEl} open={Boolean(menuAnchorEl)} onClose={onMenuClose}>
         <AltinnMenuItem
           onClick={(event) => onMenuItemClick(event, 'up')}
-<<<<<<< HEAD
           disabled={disableUp || invalid}
-          text={getLanguageFromKey('right_menu.page_menu_up', language)}
-=======
-          disabled={disableUp}
           text={t('right_menu.page_menu_up')}
->>>>>>> 8c04bb81
           iconClass='fa fa-arrowup'
           id='move-page-up-button'
         />
         <AltinnMenuItem
           onClick={(event) => onMenuItemClick(event, 'down')}
-<<<<<<< HEAD
           disabled={disableDown || invalid}
-          text={getLanguageFromKey('right_menu.page_menu_down', language)}
-=======
-          disabled={disableDown}
           text={t('right_menu.page_menu_down')}
->>>>>>> 8c04bb81
           iconClass='fa fa-arrowdown'
           id='move-page-down-button'
         />
