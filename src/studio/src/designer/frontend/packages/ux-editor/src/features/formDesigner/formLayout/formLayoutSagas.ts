--- conflicted
+++ resolved
@@ -204,37 +204,7 @@
 function* fetchFormLayoutSaga(): SagaIterator {
   let formLayouts: any;
   try {
-<<<<<<< HEAD
     formLayouts = yield call(get, getFetchFormLayoutUrl());
-=======
-    const formLayouts: any = yield call(get, getFetchFormLayoutUrl());
-    const convertedLayouts: IFormLayouts = {};
-    if (!formLayouts || Object.keys(formLayouts).length === 0) {
-      // Default name if no formlayout exists
-      convertedLayouts.FormLayout = convertFromLayoutToInternalFormat(null);
-    } else {
-      Object.keys(formLayouts).forEach((layoutName: string) => {
-        if (!formLayouts[layoutName] || !formLayouts[layoutName].data) {
-          convertedLayouts[layoutName] = convertFromLayoutToInternalFormat(null);
-        } else {
-          convertedLayouts[layoutName] = convertFromLayoutToInternalFormat(
-            formLayouts[layoutName].data.layout
-          );
-        }
-      });
-    }
-    yield put(
-      FormLayoutActions.fetchFormLayoutFulfilled({
-        formLayout: convertedLayouts,
-      })
-    );
-    yield put(
-      FormLayoutActions.updateSelectedLayout({
-        selectedLayout: Object.keys(convertedLayouts)[0],
-      })
-    );
-    yield put(FormLayoutActions.deleteActiveListFulfilled());
->>>>>>> 8c04bb81
   } catch (error) {
     console.error(error);
     yield put(FormLayoutActions.fetchFormLayoutRejected({ error }));
