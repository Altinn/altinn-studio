--- conflicted
+++ resolved
@@ -4,12 +4,7 @@
 import { TabContext, TabList, TabPanel } from '@material-ui/lab';
 import { FieldType, ILanguage, UiSchemaItem } from '../types';
 import { getTranslation } from '../utils/language';
-<<<<<<< HEAD
-import { SchemaTab } from './SchemaTab';
-=======
 import { SchemaTab } from './common/SchemaTab';
-import { ItemRestrictionsTab } from './SchemaInspector/ItemRestrictionsTab';
->>>>>>> 7b28ca2c
 import { ItemPropertiesTab } from './SchemaInspector/ItemPropertiesTab';
 import { ItemFieldsTab } from './SchemaInspector/ItemFieldsTab';
 import classes from './SchemaInspector.module.css';
