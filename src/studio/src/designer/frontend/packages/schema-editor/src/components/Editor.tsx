--- conflicted
+++ resolved
@@ -1,17 +1,10 @@
 import * as React from 'react';
 import { makeStyles } from '@material-ui/core/styles';
-<<<<<<< HEAD
-import { ArrowDropDown, ArrowRight, ArchiveOutlined } from '@material-ui/icons';
+import { ArrowDropDown, ArrowRight } from '@material-ui/icons';
 import { TabContext, TabList, TabPanel, TreeView } from '@material-ui/lab';
 import { useSelector, useDispatch } from 'react-redux';
 import { AppBar, Button, Typography } from '@material-ui/core';
 import { AltinnMenu, AltinnMenuItem } from '../../../../shared/components';
-=======
-import { ArrowDropDown, ArrowRight } from '@material-ui/icons';
-import { TabContext, TabList, TabPanel, TreeItem, TreeView } from '@material-ui/lab';
-import { useSelector, useDispatch } from 'react-redux';
-import { AppBar } from '@material-ui/core';
->>>>>>> 8b751de7
 import { ILanguage, ISchema, ISchemaState, UiSchemaItem } from '../types';
 import { setUiSchema, setJsonSchema, updateJsonSchema, addRootItem, setSchemaName, setSelectedTab } from '../features/editor/schemaEditorSlice';
 import SchemaItem from './SchemaItem';
@@ -278,8 +271,8 @@
       {schema &&
         <aside className={classes.inspector}>
           <SchemaInspector language={language} />
-        </aside>}
-<<<<<<< HEAD
+        </aside>
+      }
       <AltinnMenu
         anchorEl={menuAnchorEl}
         open={Boolean(menuAnchorEl)}
@@ -296,8 +289,6 @@
           iconClass='fa fa-datamodel-ref'
         />
       </AltinnMenu>
-=======
->>>>>>> 8b751de7
     </div>
   );
 };
