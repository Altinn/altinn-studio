import React from 'react';
import { makeStyles } from '@material-ui/core/styles';
import { ArrowDropDown, ArrowRight } from '@material-ui/icons';
import { TabContext, TabList, TabPanel, TreeView } from '@material-ui/lab';
import { useSelector, useDispatch } from 'react-redux';
import { AppBar, Button, Typography } from '@material-ui/core';
import {
  AltinnMenu,
  AltinnMenuItem,
  AltinnSpinner,
} from 'app-shared/components';
import type { ILanguage, ISchema, ISchemaState, UiSchemaItem } from '../types';
import { ObjectKind } from '../types/enums';
import {
  setUiSchema,
  setJsonSchema,
  updateJsonSchema,
  addRootItem,
  setSchemaName,
  setSelectedTab,
} from '../features/editor/schemaEditorSlice';
import SchemaItem from './SchemaItem';
import { getTranslation } from '../utils/language';
import { getDomFriendlyID, getSchemaFromPath } from '../utils/schema';
import SchemaInspector from './SchemaInspector';
import { SchemaTab } from './SchemaTab';
import TopToolbar from './TopToolbar';
<<<<<<< HEAD
import { getSchemaSettings } from '../settings';
=======
import { getLanguageFromKey } from 'app-shared/utils/language';
>>>>>>> 7d2b9999

const useStyles = makeStyles({
  root: {
    height: '100%',
    width: '100%',
    display: 'inline-flex',
    flexWrap: 'wrap',
    '& > main': {
      flex: 1,
      maxWidth: 'calc(100% - 501px)',
    },
  },
  editor: {
    backgroundColor: 'white',
    boxShadow: '0px 4px 4px rgba(0, 0, 0, 0.25)',
    minHeight: 200,
    margin: 18,
  },
  appBar: {
    border: 'none',
    boxShadow: 'none',
    backgroundColor: '#fff',
    color: '#000',
    '& .Mui-Selected': {
      color: '#6A6A6A',
    },
    '& .MuiTabs-indicator': {
      backgroundColor: '#006BD8',
    },
  },
  tab: {
    minWidth: 70,
  },
  treeItem: {
    marginLeft: 8,
    '&.Mui-selected': {
      background: '#E3F7FF',
      border: '1px solid #006BD8',
      boxSizing: 'border-box',
      borderRadius: '5px',
    },
    '&.Mui-selected > .MuiTreeItem-content .MuiTreeItem-label, .MuiTreeItem-root.Mui-selected:focus > .MuiTreeItem-content .MuiTreeItem-label':
      {
        backgroundColor: 'transparent',
      },
  },
  treeView: {
    height: 600,
    flexGrow: 1,
    overflow: 'auto',
  },
  inspector: {
    background: 'white',
    borderLeft: '1px solid #C9C9C9',
    position: 'sticky',
    top: 110,
    width: 500,
    height: 'calc(100vh - 110px)',
    overflowX: 'clip',
    overflowY: 'auto',
  },
  addButton: {
    border: '1px dashed rgba(0, 0, 0, 1)',
    borderRadius: '0px',
    '&:hover': {
      border: '1px solid rgba(0, 0, 0, 1)',
    },
    textTransform: 'none',
    color: 'black',
    '& > i': {
      fontSize: '24px',
    },
    marginBottom: '12px',
    marginLeft: '8px',
  },
  startIcon: {
    marginRight: '0px',
  },
});

export interface IEditorProps {
  Toolbar: JSX.Element;
  language: ILanguage;
  loading?: boolean;
  name?: string;
  onSaveSchema: (payload: any) => void;
  schema: ISchema;
}

export const Editor = (props: IEditorProps) => {
  const { Toolbar, loading, schema, onSaveSchema, name, language } = props;

  const classes = useStyles();
  const dispatch = useDispatch();
  const jsonSchema = useSelector((state: ISchemaState) => state.schema);
  const selectedPropertyNode = useSelector(
    (state: ISchemaState) => state.selectedPropertyNodeId,
  );
  const selectedDefinitionNode = useSelector(
    (state: ISchemaState) => state.selectedDefinitionNodeId,
  );

  const schemaSettings = getSchemaSettings({schemaUrl: jsonSchema?.$schema});
  const definitions = useSelector((state: ISchemaState) =>
    state.uiSchema.filter((d: UiSchemaItem) =>
      d.path.startsWith(schemaSettings.definitionsPath),
    ),
  );
  const modelView = useSelector((state: ISchemaState) =>
    state.uiSchema.filter((d: UiSchemaItem) => {
      if (schemaSettings.rootNodePath !== '#/oneOf') {
        return d.path.startsWith(schemaSettings.rootNodePath);
      }
      const modelsArray = getSchemaFromPath(schemaSettings.rootNodePath.slice(1), jsonSchema);
      if (modelsArray && Array.isArray(modelsArray)) {
        return modelsArray.find(m => m.$ref === d.path);
      }
      return false;
    }),
  );
  const selectedTab: string = useSelector(
    (state: ISchemaState) => state.selectedEditorTab,
  );
  const [expandedPropertiesNodes, setExpandedPropertiesNodes] = React.useState<
    string[]
  >([]);
  const [expandedDefinitionsNodes, setExpandedDefinitionsNodes] =
    React.useState<string[]>([]);
  const [menuAnchorEl, setMenuAnchorEl] = React.useState<null | Element>(null);

  const saveSchema = () => {
    dispatch(updateJsonSchema({ onSaveSchema }));
  };

  React.useEffect(() => {
    if (name) {
      dispatch(setSchemaName({ name }));
    }
  }, [dispatch, name]);

  React.useEffect(() => {
    if (jsonSchema && name) {
      dispatch(setUiSchema({ name }));
    }
  }, [dispatch, jsonSchema, name]);

  React.useEffect(() => {
    dispatch(setJsonSchema({ schema }));
  }, [dispatch, schema]);

  const openMenu = (e: React.MouseEvent) => {
    e.stopPropagation();
    setMenuAnchorEl(e.currentTarget);
  };

  const closeMenu = (e: React.SyntheticEvent) => {
    e.stopPropagation();
    setMenuAnchorEl(null);
  };

  const handleAddProperty = (type: ObjectKind) => {
    dispatch(
      addRootItem({
        name: 'name',
        location: 'properties',
        props: {
          type: type === ObjectKind.Field ? 'object' : undefined,
          $ref: type === ObjectKind.Reference ? '' : undefined,
          combination: type === ObjectKind.Combination ? [] : undefined,
          combinationKind:
            type === ObjectKind.Combination ? 'allOf' : undefined,
        },
      }),
    );
    setMenuAnchorEl(null);
  };

  const handleAddDefinition = (e: React.MouseEvent) => {
    e.stopPropagation();
    dispatch(
      addRootItem({
        name: 'name',
        location: 'definitions',
        props: {
          type: 'object',
        },
      }),
    );
  };

  const handlePropertiesNodeExpanded = (
    _x: React.ChangeEvent<unknown>,
    nodeIds: string[],
  ) => {
    setExpandedPropertiesNodes(nodeIds);
  };

  const handleDefinitionsNodeExpanded = (
    _x: React.ChangeEvent<unknown>,
    nodeIds: string[],
  ) => {
    setExpandedDefinitionsNodes(nodeIds);
  };

  const handleTabChanged = (
    _x: React.ChangeEvent<unknown>,
    value: 'definitions' | 'properties',
  ) => {
    dispatch(setSelectedTab({ selectedTab: value }));
  };
  const loadingIndicator = loading ? (
    <AltinnSpinner
      spinnerText={getLanguageFromKey('general.loading', language)}
    />
  ) : null;
  return (
    <div className={classes.root}>
      <main>
        <TopToolbar
          Toolbar={Toolbar}
          language={language}
          saveAction={name ? saveSchema : undefined}
        />
        {name && schema ? (
          <div
            data-testid='schema-editor'
            id='schema-editor'
            className={classes.editor}
          >
            <TabContext value={selectedTab}>
              <AppBar
                position='static'
                color='default'
                className={classes.appBar}
              >
                <TabList onChange={handleTabChanged} aria-label='model-tabs'>
                  <SchemaTab
                    label='model'
                    language={language}
                    value='properties'
                  />
                  <SchemaTab
                    label='types'
                    language={language}
                    value='definitions'
                  />
                </TabList>
              </AppBar>
              <TabPanel value='properties'>
                <Button
                  endIcon={<i className='fa fa-drop-down' />}
                  onClick={openMenu}
                  className={classes.addButton}
                  id='add-button'
                >
                  <Typography variant='body1'>
                    {getTranslation('add', language)}
                  </Typography>
                </Button>
                <TreeView
                  className={classes.treeView}
                  multiSelect={false}
                  selected={getDomFriendlyID(selectedPropertyNode)}
                  defaultCollapseIcon={<ArrowDropDown />}
                  defaultExpandIcon={<ArrowRight />}
                  expanded={expandedPropertiesNodes}
                  onNodeToggle={handlePropertiesNodeExpanded}
                >
                  {modelView?.map((item: UiSchemaItem) => (
                    <SchemaItem
                      keyPrefix='properties'
                      key={item.path}
                      item={item}
                      nodeId={getDomFriendlyID(item.path)}
                      id={getDomFriendlyID(item.path)}
                      language={language}
                      isPropertiesView={true}
                    />
                  ))}
                </TreeView>
              </TabPanel>
              <TabPanel value='definitions'>
                <Button
                  startIcon={<i className='fa fa-plus' />}
                  onClick={handleAddDefinition}
                  className={classes.addButton}
                  classes={{
                    startIcon: classes.startIcon,
                  }}
                >
                  <Typography variant='body1'>
                    {getTranslation('add_element', language)}
                  </Typography>
                </Button>
                <TreeView
                  className={classes.treeView}
                  multiSelect={false}
                  selected={getDomFriendlyID(selectedDefinitionNode)}
                  defaultCollapseIcon={<ArrowDropDown />}
                  defaultExpandIcon={<ArrowRight />}
                  expanded={expandedDefinitionsNodes}
                  onNodeToggle={handleDefinitionsNodeExpanded}
                >
                  {definitions.map((def) => (
                    <SchemaItem
                      keyPrefix='definitions'
                      item={def}
                      key={def.path}
                      nodeId={getDomFriendlyID(def.path)}
                      id={getDomFriendlyID(def.path)}
                      language={language}
                    />
                  ))}
                </TreeView>
              </TabPanel>
            </TabContext>
          </div>
        ) : (
          loadingIndicator
        )}
      </main>
      {schema && (
        <aside className={classes.inspector}>
          <SchemaInspector language={language} />
        </aside>
      )}
      <AltinnMenu
        anchorEl={menuAnchorEl}
        open={Boolean(menuAnchorEl)}
        onClose={closeMenu}
      >
        <AltinnMenuItem
          onClick={() => handleAddProperty(ObjectKind.Field)}
          text={getTranslation('field', language)}
          iconClass='fa fa-datamodel-properties'
          id='add-field-button'
        />
        <AltinnMenuItem
          onClick={() => handleAddProperty(ObjectKind.Reference)}
          text={getTranslation('reference', language)}
          iconClass='fa fa-datamodel-ref'
          id='add-reference-button'
        />
        <AltinnMenuItem
          onClick={() => handleAddProperty(ObjectKind.Combination)}
          text={getTranslation('combination', language)}
          iconClass='fa fa-group'
          id='add-combination-button'
        />
      </AltinnMenu>
    </div>
  );
};
export default Editor;<|MERGE_RESOLUTION|>--- conflicted
+++ resolved
@@ -25,11 +25,8 @@
 import SchemaInspector from './SchemaInspector';
 import { SchemaTab } from './SchemaTab';
 import TopToolbar from './TopToolbar';
-<<<<<<< HEAD
 import { getSchemaSettings } from '../settings';
-=======
 import { getLanguageFromKey } from 'app-shared/utils/language';
->>>>>>> 7d2b9999
 
 const useStyles = makeStyles({
   root: {
