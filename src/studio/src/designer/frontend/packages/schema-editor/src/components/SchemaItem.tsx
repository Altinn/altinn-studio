import React from 'react';
import { makeStyles } from '@material-ui/core/styles';
import TreeItem, { TreeItemProps } from '@material-ui/lab/TreeItem';
import { useDispatch, useSelector } from 'react-redux';
import {
  addCombinationItem,
  addProperty,
  deleteCombinationItem,
  deleteProperty,
  navigateToType,
  promoteProperty,
  setSelectedId,
} from '../features/editor/schemaEditorSlice';
import type { ILanguage, ISchemaState, UiSchemaItem } from '../types';
import { CombinationKind, FieldType } from '../types';
import { ObjectKind } from '../types/enums';
import { SchemaItemLabel } from './SchemaItemLabel';
import { getDomFriendlyID } from '../utils/schema';

type SchemaItemProps = TreeItemProps & {
  item: UiSchemaItem;
  keyPrefix: string;
  language: ILanguage;
  isPropertiesView?: boolean;
  editMode: boolean;
};

SchemaItem.defaultProps = {
  isPropertiesView: false,
};

const useStyles = (isRef: boolean) =>
  makeStyles({
    root: {
      height: 216,
      flexGrow: 1,
      maxWidth: 800,
    },
    labelRoot: {
      display: 'flex',
      alignItems: 'center',
      padding: 8,
    },
    label: {
      paddingRight: 12,
      lineHeight: '18px',
      flexGrow: 1,
    },
    typeRef: {
      fontSize: '1.6em',
      paddingRight: 24,
    },
    buttonRoot: {
      backgroundColor: 'white',
      border: isRef ? '1px dashed black' : '1px solid black',
      borderRadius: 5,
      marginLeft: 12,
      width: 90,
      textAlign: 'center',
      fontSize: 12,
      '&:hover': {
        backgroundColor: '#1EAEF7',
        color: 'white',
      },
    },
    button: {
      background: 'none',
      border: 'none',
    },
    contextButton: {
      borderRadius: 60,
      margin: 0,
      padding: 10,
      display: 'none',
      '$treeItem :hover > &': {
        display: 'block',
      },
    },
    menuItem: {
      padding: 8,
    },
    iconContainer: {
      background: '#022f51',
      textAlign: 'center',
      padding: '5px 0px 5px 0px',
      marginRight: 4,
      fontSize: '10px',
    },
    treeItem: {
      marginLeft: 8,
      '&.Mui-selected': {
        background: '#E3F7FF',
        border: isRef ? '1px dashed #006BD8' : '1px solid #006BD8',
        boxSizing: 'border-box',
        borderRadius: '5px',
      },
      '&.Mui-selected > .MuiTreeItem-content .MuiTreeItem-label, .MuiTreeItem-root.Mui-selected:focus > .MuiTreeItem-content .MuiTreeItem-label':
        {
          backgroundColor: 'transparent',
        },
    },
    filler: {
      paddingTop: 5,
      paddingBottom: 5,
    },
  });

const getRefItem = (schema: any[], path: string | undefined): UiSchemaItem => {
  return schema.find((item) => item.path === path);
};

export function SchemaItem(props: SchemaItemProps) {
  const dispatch = useDispatch();
  const { item, keyPrefix, isPropertiesView, editMode, ...other } = props;
  const classes = useStyles(
    item.$ref !== undefined || item.items?.$ref !== undefined,
  )();

  const [itemToDisplay, setItemToDisplay] = React.useState<UiSchemaItem>(item);
  const refItem: UiSchemaItem | undefined = useSelector(
    (state: ISchemaState) => {
      if (item.$ref) {
        return getRefItem(state.uiSchema, item.$ref);
      }
      if (item.items?.$ref) {
        return getRefItem(state.uiSchema, item.items.$ref);
      }
      return undefined;
    },
  );
  // if item props changed, update with latest item, or if reference, refItem.
  React.useEffect(() => {
    setItemToDisplay(item);
  }, [item.restrictions, item, refItem]);

  const onItemClick = (e: any, schemaItem: UiSchemaItem) => {
    e.preventDefault();
    dispatch(setSelectedId({ id: schemaItem.path }));
  };

  const renderProperties = (itemProperties: UiSchemaItem[]) => {
    return itemProperties.map((property: UiSchemaItem) => {
      return (
        <SchemaItem
          editMode={editMode}
          isPropertiesView={isPropertiesView}
          item={property}
          key={`${keyPrefix}-${property.path}`}
          keyPrefix={`${keyPrefix}-properties`}
          language={props.language}
          nodeId={`${getDomFriendlyID(property.path)}`}
          onLabelClick={(e) => onItemClick(e, property)}
        />
      );
    });
  };

  const handlePromoteClick = () => {
    dispatch(promoteProperty({ path: item.path }));
  };
  const handleDeleteClick = () => {
    if (item.combinationItem) {
      dispatch(deleteCombinationItem({ path: item.path }));
    } else {
      dispatch(deleteProperty({ path: item.path }));
    }
  };

  const handleAddProperty = (type: ObjectKind) => {
    const path = itemToDisplay.path;
    const propertyProps = {
      type: type === ObjectKind.Field ? FieldType.Object : undefined,
      $ref: type === ObjectKind.Reference ? '' : undefined,
      combination: type === ObjectKind.Combination ? [] : undefined,
      combinationKind:
        type === ObjectKind.Combination ? CombinationKind.AllOf : undefined,
    } as UiSchemaItem;

    if (itemToDisplay.combination) {
      dispatch(
        addCombinationItem({
          path,
          props: propertyProps,
        }),
      );
    } else {
      dispatch(
        addProperty({
          path,
          props: propertyProps,
        }),
      );
    }
  };

  const handleGoToType = () => {
    if (item.$ref) {
      dispatch(
        navigateToType({
          id: item.$ref,
        }),
      );
    }
  };

  const getIconStr = () => {
    const { type } = item;
    if (type !== FieldType.Array && item.$ref !== undefined) {
      return 'fa-datamodel-ref';
    }

    if (item.combination) {
      return 'fa-group';
    }

    if (type === FieldType.Integer) {
      return 'fa-datamodel-number';
    }

    if (type === FieldType.Null) {
      return 'fa-datamodel-object';
    }

    return type ? `fa-datamodel-${type}` : 'fa-datamodel-object';
  };

  const renderTreeChildren = () => {
    const items = [];
    if (itemToDisplay.$ref && refItem) {
      items.push(
        <SchemaItem
          editMode={editMode}
          isPropertiesView={isPropertiesView}
          item={refItem}
          keyPrefix={`${keyPrefix}-${refItem.path}`}
          key={`${keyPrefix}-${refItem.path}`}
          language={props.language}
          nodeId={getDomFriendlyID(refItem.path)}
          onLabelClick={(e) => onItemClick(e, refItem)}
        />,
      );
    }
    if (itemToDisplay.properties) {
      items.push(renderProperties(itemToDisplay.properties));
    }
    if (item.combination) {
      items.push(renderProperties(item.combination));
    }
    return items;
  };
  return (
    <TreeItem
      classes={{ root: classes.treeItem }}
      label={
        <SchemaItemLabel
          editMode={editMode}
          icon={getIconStr()}
          key={`${item.path}-label`}
          label={
            refItem
              ? `${item.displayName} : ${refItem.displayName}`
              : item.displayName
          }
<<<<<<< HEAD
          language={props.language}
          limitedItem={item.combinationItem}
          onAddCombination={
            item.type === 'object' ? handleAddProperty : undefined
          }
          onAddProperty={item.type === 'object' ? handleAddProperty : undefined}
=======
          onAddProperty={
            item.type === FieldType.Object ? handleAddProperty : undefined
          }
>>>>>>> 6a0d38cb
          onAddReference={
            item.type === FieldType.Object || item.combination
              ? handleAddProperty
              : undefined
          }
<<<<<<< HEAD
=======
          onAddCombination={
            item.type === FieldType.Object ? handleAddProperty : undefined
          }
>>>>>>> 6a0d38cb
          onDelete={handleDeleteClick}
          onGoToType={
            item.$ref && isPropertiesView ? handleGoToType : undefined
          }
          onPromote={
            item.$ref !== undefined || item.path.startsWith('#/def')
              ? undefined
              : handlePromoteClick
          }
        />
      }
      onLabelClick={(e) => onItemClick(e, itemToDisplay)}
      key={item.path}
      {...other}
    >
      {renderTreeChildren()}
    </TreeItem>
  );
}<|MERGE_RESOLUTION|>--- conflicted
+++ resolved
@@ -261,29 +261,18 @@
               ? `${item.displayName} : ${refItem.displayName}`
               : item.displayName
           }
-<<<<<<< HEAD
           language={props.language}
-          limitedItem={item.combinationItem}
-          onAddCombination={
-            item.type === 'object' ? handleAddProperty : undefined
-          }
-          onAddProperty={item.type === 'object' ? handleAddProperty : undefined}
-=======
           onAddProperty={
             item.type === FieldType.Object ? handleAddProperty : undefined
           }
->>>>>>> 6a0d38cb
           onAddReference={
             item.type === FieldType.Object || item.combination
               ? handleAddProperty
               : undefined
           }
-<<<<<<< HEAD
-=======
           onAddCombination={
             item.type === FieldType.Object ? handleAddProperty : undefined
           }
->>>>>>> 6a0d38cb
           onDelete={handleDeleteClick}
           onGoToType={
             item.$ref && isPropertiesView ? handleGoToType : undefined
