--- conflicted
+++ resolved
@@ -1,15 +1,11 @@
 import type { CombinationKind, Restriction, UiSchemaItem } from '../types';
 import JsonPointer from 'jsonpointer';
 
-<<<<<<< HEAD
-export function flat(input: UiSchemaItem[] | undefined, depth = 1, stack: UiSchemaItem[] = []) {
-=======
 function flat(
   input: UiSchemaItem[] | undefined,
   depth = 1,
   stack: UiSchemaItem[] = [],
 ) {
->>>>>>> 3fd808a8
   if (input) {
     for (const item of input) {
       stack.push(item);
@@ -212,10 +208,7 @@
     if (item === undefined) return;
     const path = `${rootPath}/${key}`;
     const displayName = includeDisplayName ? key : path;
-<<<<<<< HEAD
-=======
-
->>>>>>> 3fd808a8
+
     if (item?.properties && Object.keys(item.properties).length > 0) {
       result.push(buildUiSchemaForItemWithProperties(item, path, displayName));
     } else if (item.$ref) {
@@ -281,11 +274,6 @@
     return null;
   }
   const combination = item[combinationKind]?.map(
-<<<<<<< HEAD
-    (child: any, index: number) => mapCombinationItemTypeToUiSchemaItem(
-      child, index, combinationKind, parentPath,
-    ),
-=======
     (child: UiSchemaItem, index: number) =>
       mapCombinationItemTypeToUiSchemaItem(
         child,
@@ -293,7 +281,6 @@
         combinationKind,
         parentPath,
       ),
->>>>>>> 3fd808a8
   );
   return {
     combination,
@@ -302,14 +289,10 @@
 };
 
 export const mapCombinationItemTypeToUiSchemaItem = (
-<<<<<<< HEAD
-  item: any, index: number, key: CombinationKind, parentPath: string,
-=======
   item: any,
   index: number,
   key: CombinationKind,
   parentPath: string,
->>>>>>> 3fd808a8
 ) => {
   const uiSchemaItem = item.properties
     ? buildUiSchemaForItemWithProperties(item, `${parentPath}/${key}/${index}`)
