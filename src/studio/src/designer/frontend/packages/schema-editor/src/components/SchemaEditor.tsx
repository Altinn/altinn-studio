--- conflicted
+++ resolved
@@ -299,18 +299,10 @@
         Toolbar={Toolbar}
         language={language}
         saveAction={name ? saveSchema : undefined}
+        toggleEditMode={name ? toggleEditMode : undefined}
+        editMode={editMode}
       />
       <main>
-<<<<<<< HEAD
-        <TopToolbar
-          Toolbar={Toolbar}
-          language={language}
-          saveAction={name ? saveSchema : undefined}
-          toggleEditMode={name ? toggleEditMode : undefined}
-          editMode={editMode}
-        />
-=======
->>>>>>> 6a0d38cb
         {name && schema ? (
           <div
             data-testid='schema-editor'
@@ -336,8 +328,7 @@
                   />
                 </TabList>
               </AppBar>
-<<<<<<< HEAD
-              <TabPanel value='properties'>
+              <TabPanel className={classes.tabPanel} value='properties'>
                 {editMode &&
                   <Button
                     endIcon={<i className='fa fa-drop-down' />}
@@ -350,19 +341,6 @@
                     </Typography>
                   </Button>
                 }
-=======
-              <TabPanel className={classes.tabPanel} value='properties'>
-                <Button
-                  endIcon={<i className='fa fa-drop-down' />}
-                  onClick={openMenu}
-                  className={classes.addButton}
-                  id='add-button'
-                >
-                  <Typography variant='body1'>
-                    {getTranslation('add', language)}
-                  </Typography>
-                </Button>
->>>>>>> 6a0d38cb
                 <TreeView
                   className={classes.treeView}
                   multiSelect={false}
@@ -386,8 +364,7 @@
                   ))}
                 </TreeView>
               </TabPanel>
-<<<<<<< HEAD
-              <TabPanel value='definitions'>
+              <TabPanel className={classes.tabPanel} value='definitions'>
                 {editMode &&
                   <Button
                     startIcon={<i className='fa fa-plus' />}
@@ -402,21 +379,6 @@
                     </Typography>
                   </Button>
                 }
-=======
-              <TabPanel className={classes.tabPanel} value='definitions'>
-                <Button
-                  startIcon={<i className='fa fa-plus' />}
-                  onClick={handleAddDefinition}
-                  className={classes.addButton}
-                  classes={{
-                    startIcon: classes.startIcon,
-                  }}
-                >
-                  <Typography variant='body1'>
-                    {getTranslation('add_element', language)}
-                  </Typography>
-                </Button>
->>>>>>> 6a0d38cb
                 <TreeView
                   className={classes.treeView}
                   multiSelect={false}
@@ -444,7 +406,7 @@
         ) : (
           loadingIndicator
         )}
-        {schema && (
+        {schema && editMode && (
           <aside className={classes.inspector}>
             <SchemaInspector
               language={language}
@@ -455,19 +417,6 @@
           </aside>
         )}
       </main>
-<<<<<<< HEAD
-      {schema && editMode && (
-        <aside className={classes.inspector}>
-          <SchemaInspector
-            language={language}
-            referredItem={referredItem ?? undefined}
-            selectedItem={selectedItem ?? undefined}
-            checkIsNameInUse={checkIsNameInUse}
-          />
-        </aside>
-      )}
-=======
->>>>>>> 6a0d38cb
       <AltinnMenu
         anchorEl={menuAnchorEl}
         open={Boolean(menuAnchorEl)}
