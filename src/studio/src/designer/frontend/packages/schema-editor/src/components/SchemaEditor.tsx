import React from 'react';
import { makeStyles } from '@material-ui/core/styles';
import { ArrowDropDown, ArrowRight } from '@material-ui/icons';
import { TabContext, TabList, TabPanel, TreeView } from '@material-ui/lab';
import { useDispatch, useSelector } from 'react-redux';
import { AppBar, Button, Typography } from '@material-ui/core';
import {
  AltinnMenu,
  AltinnMenuItem,
  AltinnSpinner,
} from 'app-shared/components';
import type { ILanguage, ISchema, ISchemaState, UiSchemaItem } from '../types';
import { ObjectKind } from '../types/enums';
import {
  addRootItem,
  setJsonSchema,
  setSchemaName,
  setSelectedTab,
  setUiSchema,
  updateJsonSchema,
} from '../features/editor/schemaEditorSlice';
import { SchemaItem } from './SchemaItem';
import { getTranslation } from '../utils/language';
<<<<<<< HEAD
import { getDomFriendlyID, getSchemaFromPath } from '../utils/schema';
=======
import {
  getDomFriendlyID,
  getUiSchemaItem,
  splitParentPathAndName,
} from '../utils/schema';
>>>>>>> a0cba7d3
import { SchemaInspector } from './SchemaInspector';
import { SchemaTab } from './SchemaTab';
import { TopToolbar } from './TopToolbar';
import { getSchemaSettings } from '../settings';
import { getLanguageFromKey } from 'app-shared/utils/language';
import { isNameInUse } from '../utils/checks';

const useStyles = makeStyles({
  root: {
    height: '100%',
    width: '100%',
    display: 'inline-flex',
    flexWrap: 'wrap',
    '& > main': {
      flex: 1,
      maxWidth: 'calc(100% - 501px)',
    },
  },
  editor: {
    backgroundColor: 'white',
    boxShadow: '0px 4px 4px rgba(0, 0, 0, 0.25)',
    minHeight: 200,
    margin: 18,
  },
  appBar: {
    border: 'none',
    boxShadow: 'none',
    backgroundColor: '#fff',
    color: '#000',
    '& .Mui-Selected': {
      color: '#6A6A6A',
    },
    '& .MuiTabs-indicator': {
      backgroundColor: '#006BD8',
    },
  },
  tab: {
    minWidth: 70,
  },
  treeItem: {
    marginLeft: 8,
    '&.Mui-selected': {
      background: '#E3F7FF',
      border: '1px solid #006BD8',
      boxSizing: 'border-box',
      borderRadius: '5px',
    },
    '&.Mui-selected > .MuiTreeItem-content .MuiTreeItem-label, .MuiTreeItem-root.Mui-selected:focus > .MuiTreeItem-content .MuiTreeItem-label':
      {
        backgroundColor: 'transparent',
      },
  },
  treeView: {
    height: 600,
    flexGrow: 1,
    overflow: 'auto',
  },
  inspector: {
    background: 'white',
    borderLeft: '1px solid #C9C9C9',
    position: 'sticky',
    top: 110,
    width: 500,
    height: 'calc(100vh - 110px)',
    overflowX: 'clip',
    overflowY: 'auto',
  },
  addButton: {
    border: '1px dashed rgba(0, 0, 0, 1)',
    borderRadius: '0px',
    '&:hover': {
      border: '1px solid rgba(0, 0, 0, 1)',
    },
    textTransform: 'none',
    color: 'black',
    '& > i': {
      fontSize: '24px',
    },
    marginBottom: '12px',
    marginLeft: '8px',
  },
  startIcon: {
    marginRight: '0px',
  },
});

export interface IEditorProps {
  Toolbar: JSX.Element;
  language: ILanguage;
  loading?: boolean;
  name?: string;
  onSaveSchema: (payload: any) => void;
  schema: ISchema;
}

export const SchemaEditor = (props: IEditorProps) => {
  const { Toolbar, loading, schema, onSaveSchema, name, language } = props;

  const classes = useStyles();
  const dispatch = useDispatch();
  const jsonSchema = useSelector((state: ISchemaState) => state.schema);
  const selectedPropertyNode = useSelector(
    (state: ISchemaState) => state.selectedPropertyNodeId,
  );
  const selectedDefinitionNode = useSelector(
    (state: ISchemaState) => state.selectedDefinitionNodeId,
  );

  const schemaSettings = getSchemaSettings({schemaUrl: jsonSchema?.$schema});
  const definitions = useSelector((state: ISchemaState) =>
    state.uiSchema.filter((d: UiSchemaItem) =>
      d.path.startsWith(`${schemaSettings.definitionsPath}/`),
    ),
  );
  const modelView = useSelector((state: ISchemaState) =>
    state.uiSchema.filter((d: UiSchemaItem) => {
      if (schemaSettings.rootNodePath !== '#/oneOf') {
        return d.path.startsWith(schemaSettings.rootNodePath);
      }
      const modelsArray = getSchemaFromPath(schemaSettings.rootNodePath.slice(1), jsonSchema);
      if (modelsArray && Array.isArray(modelsArray)) {
        return modelsArray.find(m => m.$ref === d.path);
      }
      return false;
    }),
  );
  const selectedTab: string = useSelector(
    (state: ISchemaState) => state.selectedEditorTab,
  );
  const [expandedPropertiesNodes, setExpandedPropertiesNodes] = React.useState<
    string[]
  >([]);
  const [expandedDefinitionsNodes, setExpandedDefinitionsNodes] =
    React.useState<string[]>([]);
  const [menuAnchorEl, setMenuAnchorEl] = React.useState<null | Element>(null);

  const saveSchema = () => {
    dispatch(updateJsonSchema({ onSaveSchema }));
  };

  React.useEffect(() => {
    if (name) {
      dispatch(setSchemaName({ name }));
    }
  }, [dispatch, name]);

  React.useEffect(() => {
    if (jsonSchema && name) {
      dispatch(setUiSchema({ name }));
    }
  }, [dispatch, jsonSchema, name]);

  React.useEffect(() => {
    dispatch(setJsonSchema({ schema }));
  }, [dispatch, schema]);

  const openMenu = (e: React.MouseEvent) => {
    e.stopPropagation();
    setMenuAnchorEl(e.currentTarget);
  };

  const closeMenu = (e: React.SyntheticEvent) => {
    e.stopPropagation();
    setMenuAnchorEl(null);
  };

  const handleAddProperty = (type: ObjectKind) => {
    dispatch(
      addRootItem({
        name: 'name',
        location: 'properties',
        props: {
          type: type === ObjectKind.Field ? 'object' : undefined,
          $ref: type === ObjectKind.Reference ? '' : undefined,
          combination: type === ObjectKind.Combination ? [] : undefined,
          combinationKind:
            type === ObjectKind.Combination ? 'allOf' : undefined,
        },
      }),
    );
    setMenuAnchorEl(null);
  };

  const handleAddDefinition = (e: React.MouseEvent) => {
    e.stopPropagation();
    dispatch(
      addRootItem({
        name: 'name',
        location: 'definitions',
        props: {
          type: 'object',
        },
      }),
    );
  };

  const handlePropertiesNodeExpanded = (
    _x: React.ChangeEvent<unknown>,
    nodeIds: string[],
  ) => {
    setExpandedPropertiesNodes(nodeIds);
  };

  const handleDefinitionsNodeExpanded = (
    _x: React.ChangeEvent<unknown>,
    nodeIds: string[],
  ) => {
    setExpandedDefinitionsNodes(nodeIds);
  };

  const handleTabChanged = (
    _x: React.ChangeEvent<unknown>,
    value: 'definitions' | 'properties',
  ) => {
    dispatch(setSelectedTab({ selectedTab: value }));
  };
  const loadingIndicator = loading ? (
    <AltinnSpinner
      spinnerText={getLanguageFromKey('general.loading', language)}
    />
  ) : null;

  const selectedId = useSelector((state: ISchemaState) =>
    state.selectedEditorTab === 'properties'
      ? state.selectedPropertyNodeId
      : state.selectedDefinitionNodeId,
  );

  const selectedItem = useSelector((state: ISchemaState) =>
    selectedId ? getUiSchemaItem(state.uiSchema, selectedId) : null,
  );

  // if item is a reference, we want to show the properties of the reference.
  const referredItem = useSelector((state: ISchemaState) =>
    selectedItem?.$ref
      ? state.uiSchema.find((i: UiSchemaItem) => i.path === selectedItem.$ref)
      : null,
  );

  const parentItem = useSelector((state: ISchemaState) => {
    if (selectedId) {
      const [parentPath] = splitParentPathAndName(selectedId);
      if (parentPath) {
        return getUiSchemaItem(state.uiSchema, parentPath);
      }
    }
    return null;
  });

  const uiSchema = useSelector((state: ISchemaState) => state.uiSchema);

  const checkIsNameInUse = (name: string) =>
    isNameInUse({
      uiSchemaItems: uiSchema,
      parentSchema: parentItem,
      path: selectedId,
      name,
    });
  return (
    <div className={classes.root}>
      <main>
        <TopToolbar
          Toolbar={Toolbar}
          language={language}
          saveAction={name ? saveSchema : undefined}
        />
        {name && schema ? (
          <div
            data-testid='schema-editor'
            id='schema-editor'
            className={classes.editor}
          >
            <TabContext value={selectedTab}>
              <AppBar
                position='static'
                color='default'
                className={classes.appBar}
              >
                <TabList onChange={handleTabChanged} aria-label='model-tabs'>
                  <SchemaTab
                    label='model'
                    language={language}
                    value='properties'
                  />
                  <SchemaTab
                    label='types'
                    language={language}
                    value='definitions'
                  />
                </TabList>
              </AppBar>
              <TabPanel value='properties'>
                <Button
                  endIcon={<i className='fa fa-drop-down' />}
                  onClick={openMenu}
                  className={classes.addButton}
                  id='add-button'
                >
                  <Typography variant='body1'>
                    {getTranslation('add', language)}
                  </Typography>
                </Button>
                <TreeView
                  className={classes.treeView}
                  multiSelect={false}
                  selected={getDomFriendlyID(selectedPropertyNode)}
                  defaultCollapseIcon={<ArrowDropDown />}
                  defaultExpandIcon={<ArrowRight />}
                  expanded={expandedPropertiesNodes}
                  onNodeToggle={handlePropertiesNodeExpanded}
                >
                  {modelView?.map((item: UiSchemaItem) => (
                    <SchemaItem
                      keyPrefix='properties'
                      key={item.path}
                      item={item}
                      nodeId={getDomFriendlyID(item.path)}
                      id={getDomFriendlyID(item.path)}
                      language={language}
                      isPropertiesView={true}
                    />
                  ))}
                </TreeView>
              </TabPanel>
              <TabPanel value='definitions'>
                <Button
                  startIcon={<i className='fa fa-plus' />}
                  onClick={handleAddDefinition}
                  className={classes.addButton}
                  classes={{
                    startIcon: classes.startIcon,
                  }}
                >
                  <Typography variant='body1'>
                    {getTranslation('add_element', language)}
                  </Typography>
                </Button>
                <TreeView
                  className={classes.treeView}
                  multiSelect={false}
                  selected={getDomFriendlyID(selectedDefinitionNode)}
                  defaultCollapseIcon={<ArrowDropDown />}
                  defaultExpandIcon={<ArrowRight />}
                  expanded={expandedDefinitionsNodes}
                  onNodeToggle={handleDefinitionsNodeExpanded}
                >
                  {definitions.map((def) => (
                    <SchemaItem
                      keyPrefix='definitions'
                      item={def}
                      key={def.path}
                      nodeId={getDomFriendlyID(def.path)}
                      id={getDomFriendlyID(def.path)}
                      language={language}
                    />
                  ))}
                </TreeView>
              </TabPanel>
            </TabContext>
          </div>
        ) : (
          loadingIndicator
        )}
      </main>
      {schema && (
        <aside className={classes.inspector}>
          <SchemaInspector
            language={language}
            referredItem={referredItem ?? undefined}
            selectedItem={selectedItem ?? undefined}
            checkIsNameInUse={checkIsNameInUse}
          />
        </aside>
      )}
      <AltinnMenu
        anchorEl={menuAnchorEl}
        open={Boolean(menuAnchorEl)}
        onClose={closeMenu}
      >
        <AltinnMenuItem
          onClick={() => handleAddProperty(ObjectKind.Field)}
          text={getTranslation('field', language)}
          iconClass='fa fa-datamodel-properties'
          id='add-field-button'
        />
        <AltinnMenuItem
          onClick={() => handleAddProperty(ObjectKind.Reference)}
          text={getTranslation('reference', language)}
          iconClass='fa fa-datamodel-ref'
          id='add-reference-button'
        />
        <AltinnMenuItem
          onClick={() => handleAddProperty(ObjectKind.Combination)}
          text={getTranslation('combination', language)}
          iconClass='fa fa-group'
          id='add-combination-button'
        />
      </AltinnMenu>
    </div>
  );
};<|MERGE_RESOLUTION|>--- conflicted
+++ resolved
@@ -21,15 +21,12 @@
 } from '../features/editor/schemaEditorSlice';
 import { SchemaItem } from './SchemaItem';
 import { getTranslation } from '../utils/language';
-<<<<<<< HEAD
-import { getDomFriendlyID, getSchemaFromPath } from '../utils/schema';
-=======
 import {
   getDomFriendlyID,
+  getSchemaFromPath,
   getUiSchemaItem,
   splitParentPathAndName,
 } from '../utils/schema';
->>>>>>> a0cba7d3
 import { SchemaInspector } from './SchemaInspector';
 import { SchemaTab } from './SchemaTab';
 import { TopToolbar } from './TopToolbar';
