--- conflicted
+++ resolved
@@ -5,12 +5,9 @@
   getUiSchemaItem,
   getUniqueNumber,
   mapCombinationChildren,
-<<<<<<< HEAD
   updateChildPaths,
   getSchemaFromPath,
-=======
   splitParentPathAndName,
->>>>>>> c4e8e1ef
 } from '../../utils/schema';
 import type {
   CombinationKind,
@@ -524,7 +521,7 @@
       action: PayloadAction<{ onSaveSchema: (payload: any) => void }>,
     ) {
       const { onSaveSchema } = action.payload;
-      const updatedSchema: ISchema = buildJsonSchema(state.uiSchema);
+      const updatedSchema: ISchema = buildJsonSchema(state.uiSchema, state.schema);
       state.schema = updatedSchema;
       if (onSaveSchema) {
         onSaveSchema(updatedSchema);
