--- conflicted
+++ resolved
@@ -307,11 +307,7 @@
   setSaveSchemaUrl,
   toggleArrayField,
   updateJsonSchema,
-<<<<<<< HEAD
-} = schemaEditorSlice.actions;
-
-export const SchemaEditorActions = schemaEditorSlice.actions;
-=======
   changeChildrenOrder,
 } = schemaEditorSlice.actions;
->>>>>>> c3e32f83
+
+export const SchemaEditorActions = schemaEditorSlice.actions;