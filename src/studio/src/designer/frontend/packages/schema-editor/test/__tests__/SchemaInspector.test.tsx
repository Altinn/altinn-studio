/* eslint-disable @typescript-eslint/no-unused-vars */
import React from 'react';
import { Provider } from 'react-redux';
import configureStore from 'redux-mock-store';
import { mount } from 'enzyme';
import { act } from 'react-dom/test-utils';
import { Autocomplete } from '@material-ui/lab';
import SchemaInspector from '../../src/components/SchemaInspector';
import { dataMock } from '../../src/mockData';
import { buildUISchema } from '../../src/utils';
import { ISchemaState, UiSchemaItem } from '../../src/types';

let mockStore: any = null;
let mockInitialState: ISchemaState;
let createStore: any;
let mockUiSchema: UiSchemaItem[];

const dispatchMock = () => Promise.resolve({});
let addPropertyMock = jest.fn();

const mountComponent = () => mount(
  <Provider store={mockStore}>
    <SchemaInspector onAddPropertyClick={addPropertyMock} language={{}} />
  </Provider>,
);

beforeEach(() => {
  const rootPath = '#/definitions/RA-0678_M';
  addPropertyMock = jest.fn();
  mockUiSchema = buildUISchema(dataMock.definitions, '#/definitions');

  mockInitialState = {
    rootName: rootPath,
    saveSchemaUrl: '',
    schema: { properties: {}, definitions: {} },
    uiSchema: [],
    selectedId: '#/definitions/Kommentar2000Restriksjon',
  };
  createStore = configureStore();

  mockStore = createStore({
    ...mockInitialState,
    schema: dataMock,
    uiSchema: mockUiSchema,
  });
  mockStore.dispatch = jest.fn(dispatchMock);
});

afterEach(() => {
  mockStore = null;
});

it('Should match snapshot', () => {
  act(() => {
    const wrapper = mountComponent();
    expect(wrapper.getDOMNode()).toMatchSnapshot();
  });
});

it('dispatches correctly when changing restriction key', (done) => {
  let wrapper: any = null;
  act(() => {
    wrapper = mountComponent();
    expect(wrapper).not.toBeNull();
  });
  wrapper.find('.MuiTab-root').hostNodes().at(1).simulate('click');
  setImmediate(() => {
    wrapper.find('#definitionsKommentar2000Restriksjon-minLength-key').last().simulate('change', { target: { value: 'maxLength' } });
    wrapper.find('#definitionsKommentar2000Restriksjon-minLength-key').last().simulate('blur');
    expect(mockStore.dispatch).toHaveBeenCalledWith({
      type: 'schemaEditor/setKey',
      payload: {
        oldKey: 'minLength',
        path: '#/definitions/Kommentar2000Restriksjon',
        newKey: 'maxLength',
      },
    });

    done();
  });
});

it('dispatches correctly when changing restriction value', (done) => {
  let wrapper: any = null;
  act(() => {
    wrapper = mountComponent();
    expect(wrapper).not.toBeNull();
  });
  wrapper.find('.MuiTab-root').hostNodes().at(1).simulate('click');
  setImmediate(() => {
    wrapper.find('#definitionsKommentar2000Restriksjon-minLength-value').last().simulate('change', { target: { value: '666' } });
    wrapper.find('#definitionsKommentar2000Restriksjon-minLength-value').last().simulate('blur');
    expect(mockStore.dispatch).toHaveBeenCalledWith({
      type: 'schemaEditor/setFieldValue',
      payload: {
        key: 'minLength',
        path: '#/definitions/Kommentar2000Restriksjon',
        value: 666,
      },
    });

    done();
  });
});

it('dispatches correctly when changing node name', (done) => {
  let wrapper: any = null;
  act(() => {
    wrapper = mountComponent();
    expect(wrapper).not.toBeNull();
  });
<<<<<<< HEAD
  expect(wrapper).not.toBeNull();
  wrapper.find('#input-Kommentar2000Restriksjon-key-minLength').last()
    .simulate('change', { target: { value: 'color' } });

  wrapper.update();
  wrapper.find('#input-Kommentar2000Restriksjon-key-color').last().simulate('blur');

  expect(mockStore.dispatch).toHaveBeenCalledWith({
    type: 'schemaEditor/setKey',
    payload: {
      newKey: 'color',
      oldKey: 'minLength',
      path: '#/definitions/Kommentar2000Restriksjon',
    },
=======
  wrapper.find('.MuiTab-root').hostNodes().at(0).simulate('click');
  setImmediate(() => {
    const input = wrapper.find('#definitionsKommentar2000Restriksjon-name').hostNodes().at(0);

    input.simulate('change', { target: { value: 'test' } });
    input.simulate('blur');
    expect(mockStore.dispatch).toHaveBeenCalledWith({
      type: 'schemaEditor/setPropertyName',
      payload: {
        name: 'test',
        navigate: true,
        path: '#/definitions/Kommentar2000Restriksjon',
      },
    });

    done();
>>>>>>> f6cf2f0a
  });

  done();
});

it('dispatches correctly when changing field key', (done) => {
  mockStore = createStore({
    ...mockInitialState,
    schema: dataMock,
    uiSchema: mockUiSchema,
    selectedId: '#/definitions/RA-0678_M',
  });
  mockStore.dispatch = jest.fn(dispatchMock);
  let wrapper: any = null;
  act(() => {
    wrapper = mountComponent();
  });
  wrapper.find('.MuiTab-root').hostNodes().at(2).simulate('click');
  const input = wrapper.find('#definitionsRA-0678_MpropertiesInternInformasjon-key-InternInformasjon').hostNodes().at(0);
  input.simulate('change', { target: { value: 'Test' } });
  wrapper.update();
  input.simulate('blur');

  expect(mockStore.dispatch).toHaveBeenCalledWith({
    type: 'schemaEditor/setPropertyName',
    payload: {
      name: 'Test',
      path: '#/definitions/RA-0678_M/properties/InternInformasjon',
    },
  });
  done();
});

it('dispatches correctly when changing ref', (done) => {
  mockStore = createStore({
    ...mockInitialState,
    schema: dataMock,
    uiSchema: mockUiSchema,
    selectedId: '#/definitions/RA-0678_M/properties/InternInformasjon',
  });
  mockStore.dispatch = jest.fn(dispatchMock);
  let wrapper: any = null;
  act(() => {
    wrapper = mountComponent();
    wrapper.find('.MuiTab-root').hostNodes().at(0).simulate('click');
  });

  setImmediate(() => {
    wrapper.update();
    wrapper.find(Autocomplete).first().props().onChange(null, 'Dato');
    expect(mockStore.dispatch).toHaveBeenCalledWith({
      type: 'schemaEditor/setRef',
      payload: {
        ref: '#/definitions/Dato',
        path: '#/definitions/RA-0678_M/properties/InternInformasjon',
      },
    });

    done();
  });
});

it('refSelect does not set invalid refs', (done) => {
  mockStore = createStore({
    ...mockInitialState,
    schema: dataMock,
    uiSchema: mockUiSchema,
    selectedId: '#/definitions/RA-0678_M/properties/InternInformasjon',
  });
  mockStore.dispatch = jest.fn(dispatchMock);
  let wrapper: any = null;
  act(() => {
    wrapper = mountComponent();
    wrapper.find('.MuiTab-root').hostNodes().at(0).simulate('click');
  });

  setImmediate(() => {
    wrapper.update();
    wrapper.find(Autocomplete).first().props().onChange(null, 'Tull');
    expect(mockStore.dispatch).not.toHaveBeenCalledWith({ type: 'schemaEditor/setRef' });
    done();
  });
});

it('renders no item if nothing is selected', () => {
  mockStore = createStore({
    ...mockInitialState,
    schema: dataMock,
    uiSchema: mockUiSchema,
    selectedId: null,
  });
  act(() => {
    const wrapper = mountComponent();
    expect(wrapper).not.toBeNull();

    expect(wrapper.find('.no-item-selected').last().text()).toBe('schema_editor.no_item_selected');
  });
});

it('dispatches correctly when deleting fields', (done) => {
  mockStore = createStore({
    ...mockInitialState,
    schema: dataMock,
    uiSchema: mockUiSchema,
    selectedId: '#/definitions/RA-0678_M',
  });
  mockStore.dispatch = jest.fn(dispatchMock);
  let wrapper: any = null;
  act(() => {
    wrapper = mountComponent();
  });

  setImmediate(() => {
    wrapper.find('.MuiTab-root').hostNodes().at(2).simulate('click');
    wrapper.update();
    wrapper.find('#definitionsRA-0678_MpropertiesdataFormatProvider-delete-dataFormatProvider').hostNodes().at(0).simulate('click');
    expect(mockStore.dispatch).toHaveBeenCalledWith({
      type: 'schemaEditor/deleteProperty',
      payload: {
        path: '#/definitions/RA-0678_M/properties/dataFormatProvider',
      },
    });
    done();
  });
});

it('dispatches correctly when deleting restrictions', (done) => {
  let wrapper: any = null;
  act(() => {
    wrapper = mountComponent();
  });

  setImmediate(() => {
    wrapper.find('.MuiTab-root').hostNodes().at(1).simulate('click');
    wrapper.update();
    wrapper.find('#definitionsKommentar2000Restriksjon-delete-maxLength').hostNodes().at(0).simulate('click');
    expect(mockStore.dispatch).toHaveBeenCalledWith({
      type: 'schemaEditor/deleteField',
      payload: {
        key: 'maxLength',
        path: '#/definitions/Kommentar2000Restriksjon',
      },
    });
    done();
  });
});

it('dispatches correctly when adding restrictions', (done) => {
  let wrapper: any = null;
  act(() => {
    wrapper = mountComponent();
  });

  setImmediate(() => {
    wrapper.find('.MuiTab-root').hostNodes().at(1).simulate('click');
    wrapper.update();
    wrapper.find('#add-restriction-button').hostNodes().at(0).simulate('click');
    expect(mockStore.dispatch).toHaveBeenCalledWith({
      type: 'schemaEditor/addRestriction',
      payload: {
        key: '',
        path: '#/definitions/Kommentar2000Restriksjon',
        value: '',
      },
    });
    done();
  });
});

it('dispatches correctly when adding fields', (done) => {
  mockStore = createStore({
    ...mockInitialState,
    schema: dataMock,
    uiSchema: mockUiSchema,
    selectedId: '#/definitions/RA-0678_M',
  });
  mockStore.dispatch = jest.fn(dispatchMock);
  let wrapper: any = null;
  act(() => {
    wrapper = mountComponent();
  });

  setImmediate(() => {
    wrapper.find('.MuiTab-root').hostNodes().at(2).simulate('click');
    wrapper.update();
    wrapper.find('#add-property-button').hostNodes().at(0).simulate('click');
    expect(mockStore.dispatch).toHaveBeenCalledWith({
      type: 'schemaEditor/addProperty',
      payload: {
        path: '#/definitions/RA-0678_M',
      },
    });
    done();
  });
});<|MERGE_RESOLUTION|>--- conflicted
+++ resolved
@@ -109,22 +109,6 @@
     wrapper = mountComponent();
     expect(wrapper).not.toBeNull();
   });
-<<<<<<< HEAD
-  expect(wrapper).not.toBeNull();
-  wrapper.find('#input-Kommentar2000Restriksjon-key-minLength').last()
-    .simulate('change', { target: { value: 'color' } });
-
-  wrapper.update();
-  wrapper.find('#input-Kommentar2000Restriksjon-key-color').last().simulate('blur');
-
-  expect(mockStore.dispatch).toHaveBeenCalledWith({
-    type: 'schemaEditor/setKey',
-    payload: {
-      newKey: 'color',
-      oldKey: 'minLength',
-      path: '#/definitions/Kommentar2000Restriksjon',
-    },
-=======
   wrapper.find('.MuiTab-root').hostNodes().at(0).simulate('click');
   setImmediate(() => {
     const input = wrapper.find('#definitionsKommentar2000Restriksjon-name').hostNodes().at(0);
@@ -141,7 +125,6 @@
     });
 
     done();
->>>>>>> f6cf2f0a
   });
 
   done();
