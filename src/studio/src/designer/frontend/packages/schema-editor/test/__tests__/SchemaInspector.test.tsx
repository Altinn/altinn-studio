--- conflicted
+++ resolved
@@ -4,12 +4,8 @@
 import { mount } from 'enzyme';
 import { act } from 'react-dom/test-utils';
 import { Autocomplete } from '@material-ui/lab';
-<<<<<<< HEAD
+import { MenuItem } from '@material-ui/core';
 import SchemaInspector, {isValidName, isNameInUse} from '../../src/components/SchemaInspector';
-=======
-import { MenuItem } from '@material-ui/core';
-import SchemaInspector, { isValidName } from '../../src/components/SchemaInspector';
->>>>>>> df1e667b
 import { dataMock } from '../../src/mockData';
 import { buildUISchema, resetUniqueNumber } from '../../src/utils';
 import { ISchemaState, UiSchemaItem } from '../../src/types';
