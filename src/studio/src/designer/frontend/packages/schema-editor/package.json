{
  "name": "@altinn/schema-editor",
  "version": "0.1.0",
  "private": true,
  "description": "JSON schema editor",
  "main": "dist/index.js",
  "module": "dist/index.es.js",
  "jsnext:main": "dist/index.es.js",
  "types": "dist/index.d.ts",
  "dependencies": {},
  "peerDependencies": {
    "@material-ui/core": "~4.12.3",
    "@material-ui/icons": "~4.11.2",
    "@material-ui/lab": "4.0.0-alpha.60",
    "@reduxjs/toolkit": "~1.6.1",
    "axios": "~0.21.1",
    "jsonpointer": "~4.1.0",
    "react": "~17.0.2",
    "react-dom": "~17.0.2",
    "react-redux": "~7.2.4"
  },
  "devDependencies": {
    "@material-ui/core": "~4.12.3",
    "@material-ui/icons": "~4.11.2",
    "@material-ui/lab": "4.0.0-alpha.60",
    "@reduxjs/toolkit": "~1.6.1",
    "@rollup/plugin-commonjs": "~17.1.0",
    "@rollup/plugin-json": "~4.1.0",
    "@rollup/plugin-node-resolve": "~11.2.1",
    "@testing-library/jest-dom": "~5.14.1",
    "@testing-library/react": "~12.0.0",
    "@testing-library/user-event": "~12.8.3",
    "@types/enzyme": "~3.10.9",
    "@types/jest": "~26.0.24",
    "@types/react": "~17.0.15",
    "@types/react-dom": "~17.0.9",
    "@types/react-redux": "~7.1.18",
    "@types/redux-mock-store": "~1.0.3",
    "axios": "~0.21.1",
    "cross-env": "~7.0.3",
    "css-loader": "~5.2.6",
    "enzyme": "~3.11.0",
    "html-loader": "~1.3.2",
    "html-webpack-plugin": "~4.5.2",
    "jest": "~27.0.6",
    "jest-environment-enzyme": "~7.1.2",
    "jest-enzyme": "~7.1.2",
    "jest-junit": "~12.2.0",
    "jsonpointer": "~4.1.0",
    "mini-css-extract-plugin": "~1.6.2",
    "react": "~17.0.2",
    "react-dom": "~17.0.2",
    "react-redux": "~7.2.4",
    "react-scripts": "4.0.3",
    "react-styleguidist": "~11.1.7",
<<<<<<< HEAD
    "redux-mock-store": "~1.5.4",
    "rollup": "~2.53.3",
=======
    "rollup": "~2.56.0",
>>>>>>> 0abaf8c5
    "rollup-plugin-css-only": "~3.1.0",
    "rollup-plugin-peer-deps-external": "~2.2.4",
    "rollup-plugin-typescript2": "~0.30.0",
    "ts-jest": "~27.0.4",
    "ts-loader": "^9.2.5",
    "typescript": "~4.3.5",
    "webpack": "~5.48.0",
    "webpack-cli": "^4.7.2",
    "webpack-dev-server": "~3.11.2"
  },
  "scripts": {
    "start": "cross-env NODE_ENV=development webpack-dev-server --config webpack.config.development.js --mode development --hot",
    "build": "cross-env NODE_ENV=production webpack --config webpack.config.production.js --progress",
    "build-develop": "cross-env NODE_ENV=development webpack --config webpack.config.development.js --progress --watch",
    "build-rollup": "rollup -c",
    "test": "jest",
    "eject": "react-scripts eject"
  },
  "jest": {
    "transform": {
      ".(ts|tsx)": "ts-jest"
    },
    "reporters": [
      "default",
      "jest-junit"
    ],
    "moduleNameMapper": {
      "\\.(jpg|jpeg|png|gif|eot|otf|webp|svg|ttf|woff|woff2|mp4|webm|wav|mp3|m4a|aac|oga)$": "<rootDir>/test/__mocks__/fileMock.js",
      "\\.(css|less)$": "<rootDir>/test/__mocks__/styleMock.js"
    },
    "testRegex": "(test/__tests__/.*|\\.(test|spec))\\.(ts|tsx|js)$",
    "moduleFileExtensions": [
      "ts",
      "tsx",
      "js"
    ],
    "testEnvironment": "jsdom",
    "setupFiles": [
      "<rootDir>/test/setupTests.js"
    ]
  },
  "browserslist": {
    "production": [
      ">0.2%",
      "not dead",
      "not op_mini all"
    ],
    "development": [
      "last 1 chrome version",
      "last 1 firefox version",
      "last 1 safari version"
    ]
  }
}<|MERGE_RESOLUTION|>--- conflicted
+++ resolved
@@ -53,12 +53,8 @@
     "react-redux": "~7.2.4",
     "react-scripts": "4.0.3",
     "react-styleguidist": "~11.1.7",
-<<<<<<< HEAD
     "redux-mock-store": "~1.5.4",
-    "rollup": "~2.53.3",
-=======
     "rollup": "~2.56.0",
->>>>>>> 0abaf8c5
     "rollup-plugin-css-only": "~3.1.0",
     "rollup-plugin-peer-deps-external": "~2.2.4",
     "rollup-plugin-typescript2": "~0.30.0",
