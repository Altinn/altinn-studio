--- conflicted
+++ resolved
@@ -19,12 +19,8 @@
     "eslint-plugin-jsx-a11y": "6.6.1",
     "eslint-plugin-react": "7.31.6",
     "eslint-plugin-react-hooks": "4.6.0",
-<<<<<<< HEAD
     "iso-639-1": "^2.1.15",
-    "typescript": "4.7.4"
-=======
     "typescript": "4.8.2"
->>>>>>> 3bc599bd
   },
   "packageManager": "yarn@3.2.3",
   "workspaces": [
