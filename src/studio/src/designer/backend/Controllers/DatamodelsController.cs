--- conflicted
+++ resolved
@@ -42,17 +42,10 @@
         /// </summary>
         /// <param name="org">the org owning the models repo</param>
         /// <param name="app">the model repos</param>
-<<<<<<< HEAD
-        /// <param name="id">The datamodel id</param>
-        /// <param name="version">The datamodel version</param>
-        [Route("/designer/api/v1/{org}/{app}/[controller]/[Action]")]
-        public async Task<IActionResult> UpdateDatamodel(string org, string app, string id, string version)
-=======
         /// <param name="filepath">The datamodel id</param>
         [HttpPut]
         [Route("/designer/api/{org}/{app}/datamodels/[Action]")]
         public async Task<IActionResult> UpdateDatamodel(string org, string app, string filepath)
->>>>>>> 0d1197ff
         {
             using (Stream resource = Request.Body)
             {
