[general]
action = Handling
add = Legg til
add_connection = Legg til kobling
back = Tilbake
cancel = Avbryt
choose = Velg
choose_label = Velg navn
choose_method = Velg metode
close = Lukk
close_schema = Lukk skjema
contains = Inneholder
continue = Fortsett
control_submit = Kontroller og send inn
create = Opprett
create_new = Opprett ny
customer_service_phone_number = +47 75 00 60 00
delete = Slett
disabled = Deaktivert
edit = Endre
enabled = Aktivert
error_message_with_colon = Feilmelding:
for = for
label = Navn
loading = Laster innhold
no_options = Ingen alternativer tilgjenglig
optional = Valgfri
required = Obligatorisk
save = Lagre
search = Søk
select_component = Velg komponent
select_field = Velg felt
service_description_header = Beskrivelse
service_name = Navn
service_owner = Eier
service_saved_name = Navn på repository
sign_out = Logg ut
submit = Send inn
text = Tekst
validate_changes = Validér endringer
value = Verdi
version = Versjon

[popover]
popover_button_helptext = Klikk her for hjelpetekst popover
popover_open = Popover åpen

[dashboard]
all_apps = Alle applikasjoner
app_already_exist = En app med det navnet finnes allerede.
application = Applikasjon
apps = Applikasjoner
clear_search = Tøm søkefelt
copy_application = Kopier applikasjon
copy_application_description = Gi navn til kopien. Dette brukes som navn på repository samt i alle URLer og i Altinn sine APIer. Bør derfor være både kort og beskrivende, f.eks. "sykemelding" eller "skattemelding-2019".
create_service_btn = Opprett applikasjon
created_by = Opprettet av
created_time = Opprettet:
creating_your_copy = Oppretter kopien din
creating_your_service = Oppretter appen din
edit_app = Rediger app
edit_service = Rediger app
error_when_creating_app = Noe gikk galt ved oppretting av appen
favourites = Favoritter
field_cannot_be_empty = Dette feltet kan ikke være tomt
last_modified = Sist endret
loading = Laster...
logout = Logg ut
make_copy = Lag kopi
my_apps = Mine applikasjoner
new_service = Opprett ny applikasjon
new_service_copy = Navn på kopi av applikasjon
new_service_header = Ny app
no_repos_result = Ingen applikasjoner funnet
open_in_new = Åpne i ny fane
open_repository = Åpne repository
repository = Repository
resource_design_description = Få tilgang til Figma for å prototype og brukerteste tjenesten din før den utvikles. Prototype-kitet inneholder alt du trenger.
resource_design_label = Design / brukertest
resource_docs_description = Dokumentasjonen til Altinn Studio. Her vil du få hjelp til å utvikle dine egne applikasjoner.
resource_docs_label = docs.altinn.studio
resource_organisations_description = Se hva andre organisasjoner lager. Du har mulighet til å se og klone andre sine repositories.
resource_organisations_label = Alle organisasjoner
resource_roadmap_description = Altinn er under kontinuerlig videreutvikling. Du får vite mer om hva vi har gjort og hva vi planlegger å gjøre her.
resource_roadmap_label = Roadmap
resource_slack_description = I vår Slack-kanal kan du snakke direkte med de som jobber med Altinn Studio og  andre som utvikler applikasjoner.
resource_slack_label = Kontakt / Slack
resource_status_description = Vi oppdaterer deg på nye releaser og driftsmessige hendelser som kan være relevante for deg i tjenesteutviklingen.
resource_status_label = Driftsmeldinger
resources = Ressurser
search = Søk etter applikasjon
search_result = Søkeresultat
service_name_has_illegal_characters = Navnet er ugyldig. Kan kun inneholde lowercase alfanumeriske tegn og bindestrek (-), og må begynne på en bokstav og ende med bokstav eller tall.
service_name_is_too_long = Repository-navnet kan maks bestå av 30 tegn
service_saved_name_description = Unik identifikator for appen. Brukes som navn på repository samt i alle URLer og i Altinn sine APIer. Bør derfor være både kort og beskrivende, f.eks. "sykemelding" eller "skattemelding-2019".
<<<<<<< HEAD
service_saved_name_description_cannot_be_changed = Dette navnet kan ikke endres.
select_datamodelling_format = Velg datamodelleringsformat
datamodelling_format_json = JSON Schema
datamodelling_format_xsd = XSD
datamodelling_description_json = Velg JSON Schema hvis du ønsker å benytte JSON Schema som primærformat og modelleringsverktøyet i Altinn Studio.
datamodelling_description_xsd = Velg XSD hvis du ønsker XSD som primærformat og ønsker å benytte egne modelleringsverktøy utenfor Altinn Studio, f.eks. SERES, XML Spy eller andre.
datamodelling_description_read_more = Les mer på Altinn Studio Docs
sorte_services = Sorter
=======
star = Gjør til favoritt
>>>>>>> 8b3d4372
unknown_error_copy = En ukjent feil førte til at kopieringen ble stoppet. Ingen kopi ble laget. Om problemet vedvarer kontakt <a href="mailto:tjenesteeier@altinn.no">Altinn servicedesk</a>.
unstar = Fjern som favoritt

[date_picker]
invalid_date_message = Ugyldig datoformat. Bruk formatet {0}.
cancel_label = Avbryt
clear_label = Tøm
today_label = I dag
min_date_exeeded = Dato valgt er før tidligste dato tillat
max_date_exeeded = Dato valgt er etter seneste dato tillat
aria_label_icon = Åpne datovelger
aria_label_left_arrow = Forrige måned.
aria_label_right_arrow = Neste måned.

[administration]
administration = Om appen
copied_app_header = Velkommen til din kopierte app
copied_app_information = Før du setter igang med utviklingen er det noen små justeringer som må gjøres. Les mer om disse endringene i vår <a href="https://docs.altinn.studio/app/getting-started/copy-app/" target="_blank">brukerdokumentasjon</a>
created_by = Opprettet av:
delete_model_confirm = Er du sikker på at du vil slette {0} ?
download_repo = Last ned alle endringer som zip fil
download_repo_full = Last ned en full kopi av endret repo som zip fil
download_repo_changes = Last ned en zip fil med bare filene som har blitt endret
download_repo_heading = Last ned alle endringer?
download_repo_info = Hvis ting henger seg opp, og <em>push</em> ikke virker, kan det være mulig å "redde" endringene dine ved å laste ned en zip fil, og manuelt pakke den ut over et lokalt git repo og sjekke inn endrinene.
reset_repo_button = Slett mine endringer
reset_repo_confirm_heading = Slette endringer?
reset_repo_confirm_info = Du vil nå slette alle endringer gjort på {0}. Endringene kan ikke gjenopprettes.
reset_repo_confirm_repo_name = Skriv inn navn på appen for å bekrefte
reset_repo_heading = Slett mine endringer
reset_repo_info_i1 = Dette vil tilbakestille applikasjonen til versjonen i det sentrale repositoriet
reset_repo_info_i2 = Alle endringer som er gjort av deg, og som ikke er pushet, vil bli slettet
reset_repo_info_i3 = Du vil ikke kunne gjenopprette endringene
service_comment = Beskrivelse
service_comment_description = Her kan du beskrive appen, oppgi viktig informasjon til andre som skal jobbe med den, eller notere andre ting som er relevante.
service_id = Alternativ id
service_id_description = Dette kan benyttes dersom appen din har en annen id i egne systemer, for eks: REF-nummer.
service_name_administration_description = Vises for brukerne og bør være beskrivende for hva appen handler om. Pass på at navnet er forståelig og gjenkjenbart. Om mulig bruk nøkkelord som man kan søke etter.
service_name_empty_message = App-navn må fylles ut. Navnet kan endres helt frem til publisering.
service_owner_is = Denne appen er opprettet for:
service_saved_name_administration_description = Benyttes (sammen med eier) som unik identifikator for appen både i URLer og APIer. Kan ikke endres etter at appen er satt i produksjon.

[handle_merge_conflict]
abort_merge_button = Avslutt uten å løse konflikt
abort_merge_button_cancel = Avbryt
abort_merge_button_confirm = Avslutt uten å løse konflikt
abort_merge_message = Hvis du ønsker å avslutte, vil du gå tilbake til din tidligere lokale versjon av appen. Husk at mergekonflikten kan skje igjen neste gang du henter eller deler endringer.
container_message_has_conflict = Det har blitt gjort endringer i samme fil du har arbeidet på og du må velge hvilke endringer du vil beholde. Her ser du alle filer med mergekonflikter, åpne dem og ta vekk den koden du ikke ønsker. Konflikten er løst når alle filene er lagret og alle krokodilletegn (>,<) og likhetstegn (=) er fjernet.
container_message_no_conflict = Du har løst mergekonflikten og du kan velge å dele endringene med organisasjonen din eller arbeide videre med appen.
container_message_no_files = Du har ingen filer med mergekonflikt
container_title = Filer med mergekonflikt
discard_changes_button = Forkast alle mine endringer
discard_changes_button_cancel = Avbryt
discard_changes_button_confirm = Forkast alle mine endringer
discard_changes_message = Om du velger å forkaste alle dine endringer vil alt ditt arbeide siden siste deling bli permanent slettet.

[sync_header]
changes_made_samme_place_as_user = Det ser ut som om noen andre har gjort endringer på appen på samme sted som deg.
changes_made_samme_place_submessage = Du må beskrive de endringer du gjort før du kan hente ned den siste versjonen.
changes_made_samme_place_subsubmessage = Gode beskrivelser av hva som er endret gjør det enklere å finne tilbake til tidligere versjoner.
changes_to_share = Push
clone = Clone
clone_https = Klone med HTTPS
clone_https_button = Kopier Lenke
controlling_service_status = Sjekker status på appen din
data_model_missing = Datamodell mangler
data_model_missing_helper = Det er anbefalt å laste opp en datamodell før du kloner appen.
data_model_missing_link = Gå til datamodell side
describe_and_validate = Beskriv og valider endringene som er gjort
describe_and_validate_btnText = Valider endringer
describe_and_validate_submessage = Gode beskrivelser av hva som er endret gjør det enklere å finne tilbake til tidligere versjoner.
describe_and_validate_subsubmessage = Før endringene kan deles må du validere slik at ingen andre har gjort uppdateringer på samme sted.
favourite_tool = Jobb i ditt foretrukne utviklerverktøy.
favourite_tool_link = Lær mer på Altinn Studio docs
fetch_changes = Pull
fetch_changes_btn = Pull
fetching_latest_version = Henter den siste versjonen av appen din
merge_conflict = Mergekonflikt
merge_conflict_btn = Løs konflikt
merge_conflict_occured = En annen har gjort endringer på appen på samme sted som deg.
merge_conflict_occured_submessage = Åpne kodeeditoren for å bestemme hvilke endringer du ønsker å beholde
no_changes_to_share = Push
nothing_to_push = Du har delt dine siste endringer
repo_is_offline = Repo er utilgjengelig
service_updated_to_latest = Appen din er oppdatert til siste versjon
service_updated_to_latest_submessage = Hvis det er flere personer som jobber på samme app er det viktig å hente endringer ofte. På denne måten reduserer du sjansen for mergekonflikter.
share_changes = Push
sharing_changes = Deler endringene dine
sharing_changes_completed = Du har delt dine endringer og appen er oppdatert til siste versjon
sharing_changes_completed_submessage = Du har delt dine endringer og alle som arbeider på appen kan se dem. Du har siste versjonen av appen.
sharing_changes_no_access = Du har ikke skriverettigheter til denne appen og kan ikke dele dine endringer med andre
sharing_changes_no_access_submessage = Du kan fortsatt arbeide med appen og lagre endringer lokalt, men du kan ikke dele endringene med din organisasjon
validating_changes = Validerer endringene dine
validation_completed = Endringene er validert og kan deles med andre

[testing]
testing_in_testenv_body = Her kan du teste appen din fra A til Å i et produksjonslikt testmiljø.
testing_in_testenv_title = Test i testmiljø

[deploy_to_test]
altinn_test_env_url = URL til Altinn testmiljø:
available_version = Tilgjengelig versjon:
changes_made_by_others_in_your_organisation_is_not_visible_in_altinn_studio = Disse er ikke synlige for deg i Altinn Studio men vil synes i testmiljøet
changes_made_by_others_in_your_organisation_title = En annen har gjort endringer på appen din
check_csharp_compiles_false_body_part1 = Du kan redigere disse på
check_csharp_compiles_false_body_part2 = organisasjonens filområde
check_csharp_compiles_false_title = Appen din kompilerer ikke. Disse filene inneholder feil:
check_csharp_compiles_true_title = C#-filene i appen kompilerer
current_version_title = Appen i testmiljø
deploy_button_text_deploy_to_test_env = Legg ut appen i testmiljø
deploy_helper_text_service_will_be_replaced = Den tidligere versjonen vil bli erstattet når du legger ut appen på nytt
deploy_in_progress = Legger ut appen i testmiljøet, det vil ta ca. 1 minutt.
error_a_problem_has_occured = Det har oppstått et problem
error_service_was_not_deployed_check_title = Noe gikk galt og appen ble ikke lagt ut i testmiljøet. Prøv å legge den ut på nytt.
error_service_was_not_deployed_title = Appen ble ikke lagt ut i testmiljøet
error_there_is_something_wrong_with_your_environment_part1 = Det er noe galt med ditt
error_there_is_something_wrong_with_your_environment_part2 = -miljø. Vennligst kontakt support.
general_click_to_see_error_log = Klikk her for å se error log.
general_service_is_deployed_from_org = Appen som er lagt ut er hentet fra din organisasjon
general_service_will_be_deployed_from_org = Appen som plasseres ut hentes fra organisasjonen
master_and_deploy_in_sync_title = Siste versjon av appen ligger i testmiljø
service_is_ready_for_test = Appen din er klar for test
service_is_ready_for_test_open_service_in_new_window = Åpne appen i et nytt vindu
service_is_ready_to_deploy_title_false = Appen er ikke klar til å legges ut i testmiljø
service_is_ready_to_deploy_title_true = Appen er klar til å legges ut i testmiljø
service_not_available_in_test_env = Appen din er ikke tilgjengelig i testmiljø
service_url = URL til appen:
shared_with_org_false = Du har ikke delt dine endringer med din organisasjon
shared_with_org_false_changes_will_not_be_visible_in_test_env = Dine endringer vil dermed ikke bli synlige i testmiljøet.
shared_with_org_true = Du har delt dine endringer med din organisasjon
write_permission_checking = Sjekker om du har tilgang til å legge ut appen
write_permission_false = Du har ikke tilgang til å legge ut appen

[ux_editor]
api_connection_header = API-tilkoblinger
collapsable_schema_components = Skjema
collapsable_text_advanced_components = Avansert
collapsable_text_components = Tekst
collapsable_text_widgets = Widgets
component_advanced_address = Adresse
component_attachment_list = Liste over vedlegg
component_button = Knapp
component_checkbox = Avkrysningsboks
component_container = Container
component_datepicker = Dato
component_dropdown = Nedtrekksliste
component_navigation_buttons = Navigasjonsknapper
component_file_upload = Vedlegg
component_group = Gruppe
component_header = Tittel
component_input = Kort svar
component_paragraph = Paragraf
component_radio_button = Radioknapp
component_text_area = Langt svar
component_image = Bilde
conditional_rendering_connection_header = Betingede renderingstilkoblinger
container_empty = Tomt, dra noe inn her...
form_designer = Skjema designer
helper_text_default = Mer informasjon om denne komponenten vil komme på et senere tidspunkt.
helper_text_for_attachment_list = Viser en liste over vedlegg som er lastet opp på instansen for det prosess-steget sluttbruker befinner seg i.
helper_text_for_check_box = Avkrysningsbokser brukes når brukeren skal kunne svare på flere svaralternativer. Om brukeren kun skal kunne svare på et bruker man radioknapper.
helper_text_for_header = Bruk titler konsistent for å etablere en tydelig hierarki i appen. H1 er brukt som tittel mens H2 og under kan brukes i appen for å strukturere innhold. Skriv alle titler med stor forbokstav.
helper_text_for_input = Inputfelt brukes når brukeren skal føre inn tekst eller tall. Når du velger type inputfelt bestemmer du hvordan komponenten oppfører seg. Dette gjelder både visuelt og validering.
helper_text_for_image = Bildekomponenten er en komponent som presenterer bilder i applikasjonen din. Kilden til bildet kan enten være en absolutt URL eller en relativ URL dersom du ønsker å hoste bildet selv. Les mer om hvordan du gjør det i dokumentasjonen. Om du skal endre størrelse kan du bruke andre gyldige CSS enheter, ikke bare «%». Eksempel: 150px.
helper_text_for_radio_button = Bruk radioknapper når du vil at brukeren kun skal kunne svare på ett av alternativene. Om brukeren skal kunne svare på flere må du bruke avkrysningsbokser. Er det veldig mange alternativer kan det lønne seg og bruke en nedtrekksmeny.
helper_text_for_select = Dette er et komponent som ligger i Altinns designsystem. Fungerer som en avkrysningsboks.
information_altinn_library = Dette er en komponent som inngår i Altinns faste bibliotek
information_more_info_link = Les mer om erfaringer og hvor elementet er i bruk
information_third_party_library = Dette er en komoponent som er utviklet av en tredjepart, og inngår ikke i Altinns faste bibliotek.
list_all = ALLE
list_favourites = FAVORITTER
modal_add_options_codelist = Kodeliste
modal_add_options_manual = Manuelt
modal_check_box_increment = Avkrysningsboks
modal_check_box_set_preselected = Sett forhåndsvalgt avkrysningsboks
modal_configure_address_component_address = Gateadresse
modal_configure_address_component_care_of = C/O eller annen tilleggsadresse
modal_configure_address_component_house_number = Bolignummer
modal_configure_address_component_house_number_helper = Om addressen er felles for flere boenhenter må du oppgi bolignummer. Den består av en bokstav og fire tall og skal være ført opp ved/på inngangsdøren din.
modal_configure_address_component_post_place = Poststed
modal_configure_address_component_simplified = Enkel
modal_configure_address_component_title_text_binding = Søk etter ledetekst for Adressekomponenten
modal_configure_address_component_zip_code = Postnr
modal_configure_api_code_list = Kodeliste
modal_configure_api_extermnal_api = Eksternt API
modal_configure_api_header = Konfigurer API tilkobling
modal_configure_conditional_rendering_configure_add_new_field_mapping = Legg til ny komponent som skal påvirkes
modal_configure_conditional_rendering_configure_input_data_model_helper = Velg felt i datamodellen
modal_configure_conditional_rendering_configure_input_header = Konfigurer input parametre
modal_configure_conditional_rendering_configure_input_param_helper = Input param navn
modal_configure_conditional_rendering_configure_output_action_helper = Velg handling
modal_configure_conditional_rendering_configure_output_field_helper = som skal utføres på følgende komponent hvis metoden returnerer "true"
modal_configure_conditional_rendering_configure_output_header = Konfigurer output og handling
modal_configure_conditional_rendering_header = Konfigurer betingede renderingsregler
modal_configure_conditional_rendering_helper = Betinget rendringsregel
modal_configure_required = Feltet skal være påkrevd for brukeren å svare på
modal_configure_read_only = Feltet skal ikke være mulig å svare på (read only)
modal_configure_rules_configure_input_data_model_helper = Velg felt i datamodellen
modal_configure_rules_configure_input_header = Konfigurer input parametre
modal_configure_rules_configure_input_param_helper = Input param navn
modal_configure_rules_configure_output_header = Konfigurer output parametre
modal_configure_rules_configure_output_param_helper = Out param navn
modal_configure_rules_header = Konfigurer regler
modal_configure_rules_helper = Regel
modal_data_model_helper = Velg felt i datamodellen
modal_data_model_input = Velg knytning
modal_header_type_h2 = Seksjonstittel (H2)
modal_header_type_h3 = Undertittel (H3)
modal_header_type_h4 = Undertittel (H4)
modal_header_type_helper = Velg titteltype
modal_new_option = Legg til flere
modal_options = Valg
modal_properties_add_check_box_options = Hvordan vil du legge til avkrysningsbokser?
modal_properties_add_radio_button_options = Hvordan vil du legge til radioknapper?
modal_properties_button_helper = Søk etter tekst til knappen
modal_properties_button_type_helper = Type knapp
modal_properties_button_type_submit = Send inn
modal_properties_button_type_navigation = Navigasjon
modal_properties_codelist_helper = Velg kodeliste
modal_properties_code_list_id = Kodeliste-ID
modal_properties_code_list_read_more = Les mer om kodelister
modal_properties_component_change_id = Komponent-ID
modal_properties_component_id_not_unique_error = Komponenten må ha en unik ID
modal_properties_component_id_not_valid = Komponent-ID kan kun bestå av engelske bokstaver, tall og '-' tegnet.
modal_properties_data_model_helper = Lenke til datamodell
modal_properties_description_helper = Søk etter beskrivelse
modal_properties_file_upload_list = Liste (Forventer flere vedlegg)
modal_properties_file_upload_simple = Enkel (Forventer et vedlegg)
modal_properties_group_add_button = Tekst til “legg til ny” knapp
modal_properties_group_add_button_description = Teksten legger seg på slutten av teksten i knappen. “Legg til ny (din tekst)”
modal_properties_group_add_components = Legg til skjemakomponent i gruppen
modal_properties_group_change_id = Gruppe-ID
modal_properties_group_id_not_unique_error = Gruppen må ha en unik id
modal_properties_group_id_not_valid = Gruppe id kan kun bestå av engelske bokstaver, tall og '-' tegnet.
modal_properties_group_max_occur = Maks antall repetisjoner
modal_properties_group_repeating = Repeterende gruppe
modal_properties_group_table_headers = Kryss av de titlene som skal være synlige i tabellvisningen
modal_properties_group_table_headers_error = Gruppen må ha minst en tittel i tabellvisningen.
modal_properties_header = Endre egenskaper
modal_properties_header_helper = Søk etter tittel
modal_properties_label_helper = Søk etter ledetekst
modal_properties_maximum_file_size = Maks filstørrelse
modal_properties_maximum_file_size_helper = MB
modal_properties_maximum_files = Maks antall filvedlegg
modal_properties_minimum_files = Minst antall filvedlegg
modal_properties_paragraph_edit_helper = Eller skriv inn avsnittekst
modal_properties_paragraph_helper = Søk etter avsnittekst
modal_properties_read_only = Read-only.
modal_properties_read_only_description = Om dette feltet ikke skal kunne editeres kan du skru på read-only.
modal_properties_trigger_validation_label = Skal feltet trigge en validering?
modal_properties_valid_file_endings = Gyldige filtyper
modal_properties_valid_file_endings_all = Alle filtyper
modal_properties_valid_file_endings_custom = Egendefinerte filtyper
modal_properties_valid_file_endings_helper = Skriv inn gyldige filtyper (Eksempel: .jpeg, .pdf, .png)
modal_properties_image_read_more = Les mer om bilder
modal_properties_image_placement_label = Plassering
modal_properties_image_placement_left = Venstre
modal_properties_image_placement_center = Midtstilt
modal_properties_image_placement_right = Høyre
modal_properties_image_alt_text_label = Alternativ tekst
modal_properties_image_src_value_label = Kilde
modal_properties_image_width_label = Bredde
modal_radio_button_increment = Radioknapp
modal_radio_button_set_preselected = Sett forhåndsvalgt radioknapp
modal_restrictions = Restriksjoner fra datamodellen
modal_restrictions_empty = Ingen restriksjoner
modal_restrictions_helper = Velg et felt fra datamodellen
modal_selection_set_preselected_placeholder =  Velg indeks (0-indeksert)
modal_text = Tekst
modal_text_input = Velg tekst
modal_text_key = Tekst nøkkel
read_only = Read-only
repeating = Repeterende
repeating_group_add = Legg til gruppe
repeating_group_delete = Fjern gruppe
rule_connection_header = Regler
service_logic = Logikk
service_logic_calculations = Kalkuleringer
service_logic_dynamics = Dynamikk
service_logic_edit_calculations = Rediger kalkuleringer
service_logic_edit_dynamics = Rediger dynamikk
service_logic_edit_validations = Rediger valideringer
service_logic_icon_aria_label = Logikkknapp
service_logic_icon_title = Logikk
service_logic_validations = Valideringer
toolbar_add_container = Legg til container
toolbar_component_search = Finn komponent...
toolbar_file_upload = Filopplaster
toolbar_header = Overskrift
widget_message = Melding

[schema_editor]
add = Legg til
add_combination = Legg til kombinasjon
add_element = Legg til element
add_enum = Legg til verdi
add_field = Legg til felt
add_reference = Legg til referanse
add_restriction = Legg til restriksjon
add_root_item = Legg til rot element
all_of = Alle i
any_of = Noen av
array = Liste
boolean = Ja/Nei svar
combination = Kombinasjon
combination_inline_object_disclaimer = I dag støtter vi bare referanser som subskjema når man kombinerer skjema (allOf, anyOf og oneOf). Subskjema som ikke er referanser vil bli vist i det grå feltet over, men det vil ikke være mulig å editere de i editoren her enda.
definitions = Definisjoner
delete = Slett
delete_field = Slett felt
description = Beskrivelse
descriptive_fields = Beskrivende felter
enum = Gyldige verdier
field = Felt
fields = Felter
go_to_type = Gå til type
import = Importer
integer = Heltall
keyword = Nøkkelord
loading = Laster
maxItems = Maksimalt antall elementer
maxLength = Maximal lengde
maxProperties =  Maksimalt antall felter
minItems = Minimum antall elementer
minLength = Minimum lengde
minProperties = Minimum antall felter
model = Modell
multiple_answers = Flere svar
name = Navn
no_item_selected = Ingen element valgt
nullable = Kan være ubesvart
number = Desimaltall
object = Objekt
object_kind_label = Hva slags type felt er dette
one_of = En av
promote = Konverter til type
properties = Egenskaper
reference = Referanse
reference_to = Refererer til
required = Påkrevd
restrictions = Restriksjoner
save_data_model = Lagre
string = Tekst
title = Tittel
type = Type
types = Typer
value = Verdi

[address_component]
validation_error_zipcode = Postnummer er ugyldig
validation_error_house_number = Bolignummer er ugyldig

[shared]
submit_upload = Last opp
wip_link_github_url = https://github.com/Altinn/altinn-studio
wip_link_text = Gå til Altinn Studio github
wip_subtext_1 = Det er ikke alle deler av Altinn Studio som er klart enda. Her vil det komme en ny side.
wip_subtext_2 = Vil du følge med på hva vi jobber med, så kan du følge oss på github og få oversikt over alt som er på vei inn i løsningen.
wip_title = Her kommer det noe...
header_for = for
header_logout = Logg ut
header_button_alt = Altinn profil meny
header_all = Alle
header_go_to_gitea = Gå til Gitea

[instantiate]
all_forms = alle skjema
inbox = innboks
profile = profil
unknown_error_title = Ukjent feil
unknown_error_text = Det har skjedd en ukjent feil, vennligst prøv igjen senere.
unknown_error_status = Ukjent feil
unknown_error_customer_support = Om problemet vedvarer, ta kontakt med oss på brukerservice {0}.
authorization_error_main_title = Du mangler rettigheter for å se denne appen.
authorization_error_rights = Det ser ut til at du ikke har rettigheter til å starte denne appen for {0}
authorization_error_ask = Om du representerer en person, er det den du representerer som kan gi deg rettighet til å starte tjenesten. Representerer du en organisasjon er det de som har rollen tilgangsstyring innad i organisasjonen som kan gi deg rettighet.
authorization_error_check_rights = <a href="https://{0}/ui/Profile/" target="_blank">Se hvem som har rollen tilgangsstyring under "Andre med rettigheter til virksomheten"</a>.
authorization_error_info_rights = <a href="https://{0}/hjelp/profil/roller-og-rettigheter/" target="_blank">Her finner du mer informasjon om roller og rettigheter</a>.
authorization_error_info_customer_service = Du kan også kontakte oss på brukerservice {0}.

[party_selection]
error_caption_prefix = Feil
invalid_selection_first_part = Du har startet appen som
invalid_selection_second_part = Denne appen er kun for tilgjengelig for
invalid_selection_third_part = Velg ny aktør under.
no_valid_selection_first_part = Dette er en app for {0}
no_valid_selection_second_part = Det ser ut som du ikke har tilgang til en aktør som har lov til å starte {0}.
no_valid_selection_third_part = For å starte denne appen må du ha tilganger som knytter deg til en {0}.
no_valid_selection_binding_word = og
change_party = skift aktør her
read_more_roles_link = Her finner du mer informasjon om roller og rettigheter
binding_word = eller
header = Hvem vil du sende inn for?
load_more = Last flere
search_placeholder = Søk etter aktør
subheader = Dine aktører som kan starte appen:
unit_type_private_person = privat person
unit_type_company = organisasjon
unit_type_bankruptcy_state = konkursbo
unit_type_subunit = underenhet
unit_type_subunit_plural = underenheter
unit_deleted = slettet
unit_org_number = org.nr.
unit_personal_number = personnr.
show_deleted = Vis slettede
show_sub_unit= Vis underenheter

[form_filler]
error_report_header = Det er et problem
error_required = Feltet er påkrevd
file_upload_valid_file_format_all = alle
file_uploader_add_attachment = Legg til flere vedlegg
file_uploader_drag = Dra og slipp eller
file_uploader_find = let etter fil
file_uploader_list_delete = Slett vedlegg
file_uploader_list_header_file_size = Filstørrelse
file_uploader_list_header_name = Navn
file_uploader_list_header_status = Status
file_uploader_list_header_delete_sr = Slett
file_uploader_list_status_done = Ferdig lastet
file_uploader_max_size = Maks filstørrelse
file_uploader_mb = MB.
file_uploader_upload = Last opp fil
file_uploader_number_of_files = Antall filer
file_uploader_valid_file_format = Tillate filformater er:
file_uploader_validation_error_delete = Noe gikk galt under slettingen av filen, prøv igjen senere.
file_uploader_validation_error_exceeds_max_files_1 = Du kan ikke laste opp flere enn
file_uploader_validation_error_exceeds_max_files_2 = filer. Ingen filer ble lastet opp.
file_uploader_validation_error_file_ending = er ikke blant de tillatte filtypene.
file_uploader_validation_error_file_number_1 = For å fortsette må du laste opp
file_uploader_validation_error_file_number_2 = vedlegg
file_uploader_validation_error_file_size = overskrider tillatt filstørrelse.
file_uploader_validation_error_general_1 = Det var et problem med filen
file_uploader_validation_error_general_2 = . Forsikre deg om at filen har rett filtype og ikke overskrider maks filstørrelse.
file_uploader_validation_error_upload = Noe gikk galt under opplastingen av filen, prøv igjen senere.
placeholder_receipt_header = Skjemaet er nå fullført og sendt inn.
placeholder_user = OLA PRIVATPERSON

[access_control]
about_header = Om tilgang
bankruptcyEstate = Konkursbo
header = Tilgangsstyring
organisation = Virksomhet
party_type = Velg hvilke aktører som kan starte appen. Velger du ingen, vil alle aktører kunne starte appen.
party_type_header = Aktørkrav
person = Privatperson
subUnit = Underenhet
test_initiation = For å teste alle instillinger på instansiering av appen anbefaler vi at du tester dette i et testmiljø
test_initiation_header = Test av instansiering
test_what = Aktørlisten vil bli filtrert i Altinn Studio preview basert på aktørkrav.
test_what_header = Hva kan du teste i Altinn Studio?

[receipt_platform]
attachments = Vedlegg
date_sent = Dato sendt
helper_text = Det er gjennomført en maskinell kontroll under utfylling, men vi tar forbehold om at det kan bli oppdaget feil under saksbehandlingen og at annen dokumentasjon kan være nødvendig. Vennligst oppgi referansenummer ved eventuelle henvendelser til etaten.
is_sent = er sendt inn
receipt = Kvittering
receiver = Mottaker
reference_number = Referansenummer
sender = Avsender
sent_content = Følgende er sendt inn:
log_out = Logg ut
profile_icon_aria_label = Profil ikon knapp

[receipt]
attachments = Vedlegg
body = Det er gjennomført en maskinell kontroll under utfylling, men vi tar forbehold om at det kan bli oppdaget feil under saksbehandlingen og at annen dokumentasjon kan være nødvendig. Vennligst oppgi referansenummer ved eventuelle henvendelser til etaten.
date_sent = Dato sendt
receiver = Mottaker
receipt = Kvittering
ref_num = Referansenummer
sender = Avsender
subtitle = Kopi av din kvittering er sendt til ditt arkiv
title_part_is_submitted = er sendt inn
title_submitted = Følgende er sendt inn:

[app_publish]
missing_rights = Du har ikke rettigheter til å starte en deploy til {0}-miljøet. Tilgang kan delegeres av owners i {1}.
no_env_1 = For å opprette miljøer, slik at du kan teste og produksjonssette må du ta kontakt med <a href="mailto:tjenesteeier@altinn.no">Altinn servicedesk</a>. Det er viktig at du oppgir organisasjonnavn og hvilke miljøer du ønsker tilgang til.
no_env_2 = Fram til et miljø er på plass, husk at du kan gjøre mye <a href="https://docs.altinn.studio/app/testing/local/" target="_new" rel="noopener noreferrer">testing lokalt</a>.
no_env_title = Din organisasjon har ikke test- og produksjonsmiljø
no_versions = Du har ingen versjoner å deploye

[app_release]
earlier_releases = Tidligere bygg av applikasjonen
release_build_log = Bygglogg
release_header = Tilgjengelige versjoner av applikasjonen
release_see_commit = Se commit
release_tab_versions = Versjoner
release_title = Applikasjonen bygges basert på
release_title_link = siste commit til master
release_version = Versjon:

[app_create_release]
application_builds_based_on = Applikasjonen bygges basert på
build_version = Bygg versjon
check_status= Sjekker status på applikasjonen din...
last_commit_to_master= siste commit til master
local_changes_can_build = Alle endringer er ikke pushet til master. Du må pushe dine lokale endringer til master for å innkludere disse i en ny versjon.
local_changes_cant_build = Alle endringer er ikke pushet til master. Du må pushe dine lokale endringer til master før du kan bygge en ny versjon.
release_creating = Bygger en ny versjon av applikasjonen, startet av
release_description = Beskriv innholdet i versjonen
release_versionnumber = Versjonsnummer
release_versionnumber_validation = Må være en unik kombinasjon av tall, små bokstaver (a-z) og spesialtegnene "." og "-". Maks 128 tegn.

[app_create_release_errors]
check_status_on_build_error = Oi! Vi opplever en teknisk feil og får derfor ikke oppdatert status på bygget. Vi forsøker å sjekke status på nytt...
build_cannot_start = Huff da, vi opplever en teknisk feil som fører til at bygget ikke starter. Forsøk å laste på nytt (f5). Dersom problemet vedvarer, kontakt
build_cannot_be_saved = Huff da, vi opplever en teknisk feil som fører til at applikasjonen ikke blir bygget. Forsøk å laste siden på nytt (f5). Dersom problemet vedvarer, kontakt
altinn_servicedesk = Altinn servicedesk
technical_error_code = Teknisk feilkode
fetch_release_failed = Huff da, vi opplever en teknisk feil som ikke gjør det mulig for deg å bygge versjoner eller deploye en applikasjon til miljøene akkurat nå. Prøv igjen senere. Dersom problemet vedvarer, kontakt <a href={0} target='_blank' rel='noopener noreferrer'>Altinn servicedesk</a>

[app_data_modelling]
select_xsd = Velg en XSD
upload_xsd = Last opp XSD
uploading_xsd = Laster opp XSD...

[app_deploy]
deployed_version = Ute i miljøet: versjon {0}
deployed_version_unavailable = Ute i miljøet: Midlertidig utilgjengelig
environment = {0}-miljøet
no_app_deployed = Ingen app er ute i miljøet

[app_deploy_table]
available_version_col = Tilgjengelig i miljøet
deploy_table_aria = Liste over versjoner deployet til {0}-miljøet
deployed_by_col = Deployet av
deployed_version_history = Tidligere versjoner deployet til {0}-miljøet
deployed_version_history_empty = Det er ingen deploy historikk i {0}-miljøet
version_col = Versjon

[app_deploy_messages]
btn_deploy_new_version = Deploy ny versjon
canceled = Vi opplever en feil og har derfor stoppet din deploy av versjon {0} kl. {1} til {2}. For mer informasjon se <a href="{3}" target="_newTab" rel="noopener noreferrer">byggloggen</a>
choose_version = Velg ønsket versjon for deploy
deploy_confirmation = Er du sikker på at du vil deploye versjon {0} til miljøet? Dette vil overskrive eksisterende versjon {1}
deploy_confirmation_short = Er du sikker på at du vil deploye versjon {0} til miljøet?
deploy_in_progress = {0} deployer versjon {1}. Se <a href="{2}" target="_blank" rel="noopener noreferrer">bygglogg</a>.
failed = Noe gikk galt under deploy av versjon {0} kl. {1} til {2}-miljøet. For mer informasjon se <a href="{3}" target="_newTab" rel="noopener noreferrer">byggloggen</a>
none = Vi klarte ikke å gjennomføre din deploy av versjon {0} kl. {1} til {2}-miljøet. For mer informasjon se <a href="{3}" target="_newTab" rel="noopener noreferrer">byggloggen</a>
partiallySucceeded = Versjon {0} er deployet til {1}-miljøet kl. {2}, men inneholderfeil / mangler. For mer informasjon se <a href="{3}" target="_newTab" rel="noopener noreferrer">byggloggen</a>
success = Versjon {0} er deployet kl. {1} til {2} av {3}. For mer informasjon se <a href="{4}" target="_newTab" rel="noopener noreferrer">byggloggen</a>
technical_error_1 = Huff da, vi opplever en teknisk feil og får derfor ikke startet deploy. Forsøk igjen senere. Dersom problemet vedvarer, kontakt <a href="mailto:tjenesteeier@altinn.no">Altinn servicedesk</a>.
technical_error_code = Teknisk feilkode {0}
unable_to_list_deploys = Huff da, vi opplever en teknisk feil og klarer derfor ikke å tilgjengeliggjøre deploy. Vennligst prøv igjen senere. Dersom problemet vedvarer, kontakt <a href="mailto:tjenesteeier@altinn.no">Altinn servicedesk</a>.

[validation_errors]
min = Minste gyldig verdi er {0}
max = Største gyldig verdi er {0}
minLength = Bruk {0} eller flere tegn
maxLength = Bruk {0} eller færre tegn
length = Antall tillatte tegn er {0}
pattern = Feil format eller verdi

[right_menu]
dynamics = Dynamikk
dynamics_description = Rediger dynamikk som kan brukes i reglene for beregninger og vis/skjul felter.
dynamics_edit = Rediger dynamikk
dynamics_link = Mer info
page = Side
page_delete_cancel = Avbryt
page_delete_confirm = Slett skjemasiden
page_delete_header = Er du sikker på at du vil slette siden?
page_delete_information = Du kommer nå til å slette “{0}”. Alt innholdet på siden vil bli fjernet.
page_menu_delete = Slett
page_menu_down = Flytt ned
page_menu_edit = Gi nytt navn
page_menu_up = Flytt opp
pages = Skjemasider
pages_add_alt = Legg til ny side
pages_error_empty = Kan ikke være tom
pages_error_length = Kan ikke være mer enn 30 tegn
pages_error_unique = Må være unik
pages_error_format = Må bestå av bokstaver (a-z), tall, eller "-", "_" og "."
rules_calculations = Regel for beregninger
rules_calculations_add_alt = Legg til regel for beregninger
rules_conditional_rendering = Regel for vis/skjul felt
rules_conditional_rendering_add_alt = Legg til regel for vis/skjul felt
rules_empty = Ingen regler lagt til...

[session]
expires = Du blir snart logget ut
inactive = Du har vært innaktiv for lenge og vil snart bli logget ut. Trykk “fortsett” om du ønsker å jobbe videre med appen.<|MERGE_RESOLUTION|>--- conflicted
+++ resolved
@@ -93,7 +93,7 @@
 service_name_has_illegal_characters = Navnet er ugyldig. Kan kun inneholde lowercase alfanumeriske tegn og bindestrek (-), og må begynne på en bokstav og ende med bokstav eller tall.
 service_name_is_too_long = Repository-navnet kan maks bestå av 30 tegn
 service_saved_name_description = Unik identifikator for appen. Brukes som navn på repository samt i alle URLer og i Altinn sine APIer. Bør derfor være både kort og beskrivende, f.eks. "sykemelding" eller "skattemelding-2019".
-<<<<<<< HEAD
+star = Gjør til favoritt
 service_saved_name_description_cannot_be_changed = Dette navnet kan ikke endres.
 select_datamodelling_format = Velg datamodelleringsformat
 datamodelling_format_json = JSON Schema
@@ -102,9 +102,6 @@
 datamodelling_description_xsd = Velg XSD hvis du ønsker XSD som primærformat og ønsker å benytte egne modelleringsverktøy utenfor Altinn Studio, f.eks. SERES, XML Spy eller andre.
 datamodelling_description_read_more = Les mer på Altinn Studio Docs
 sorte_services = Sorter
-=======
-star = Gjør til favoritt
->>>>>>> 8b3d4372
 unknown_error_copy = En ukjent feil førte til at kopieringen ble stoppet. Ingen kopi ble laget. Om problemet vedvarer kontakt <a href="mailto:tjenesteeier@altinn.no">Altinn servicedesk</a>.
 unstar = Fjern som favoritt
 
