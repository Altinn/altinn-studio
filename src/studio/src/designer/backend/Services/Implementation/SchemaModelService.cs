--- conflicted
+++ resolved
@@ -166,25 +166,7 @@
             xsdMemoryStream.Position = 0;
             jsonContent = await ProcessNewXsd(altinnAppGitRepository, xsdMemoryStream, filePath);
 
-<<<<<<< HEAD
             return jsonContent;
-=======
-                    xsdMemoryStream.Position = 0;
-                    string jsonContent = await ProcessNewXsd(altinnAppGitRepository, xsdMemoryStream, filePath);
-
-                    return jsonContent;
-                case DatamodellingPreference.Xsd:
-                default:
-                    /* Using the OLD model processing. */
-
-                    xsdMemoryStream.Position = 0;
-                    Manatee.Json.Schema.JsonSchema schemaJsonSchema = GenerateJsonSchema(xsdMemoryStream);
-                    string jsonSerialized = SerializeJson(schemaJsonSchema);
-                    await UpdateAllAppModelFiles(org, repository, developer, Path.ChangeExtension(filePath, "schema.json"), jsonSerialized);
-
-                    return jsonSerialized;
-            }
->>>>>>> 3c99f904
         }
 
         /// <inheritdoc/>
