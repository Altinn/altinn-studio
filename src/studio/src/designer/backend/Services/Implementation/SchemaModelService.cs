--- conflicted
+++ resolved
@@ -96,32 +96,22 @@
         public async Task UpdateSchema(string org, string repository, string developer, string relativeFilePath, string jsonContent, bool saveOnly = false)
         {
             var altinnGitRepository = _altinnGitRepositoryFactory.GetAltinnGitRepository(org, repository, developer);
-<<<<<<< HEAD
             var repositoryType = await altinnGitRepository.GetRepositoryType();
-            if (saveOnly)
-            {
-                await altinnGitRepository.WriteTextByRelativePathAsync(relativeFilePath, jsonContent, true);
-            }
-            else if (repositoryType == AltinnRepositoryType.App)
-=======
             var jsonSchema = Json.Schema.JsonSchema.FromText(jsonContent);
             var serializedJsonContent = SerializeJson(jsonSchema);
-
-            if (await altinnGitRepository.GetRepositoryType() == AltinnRepositoryType.App && !saveOnly)
->>>>>>> 4678b71a
+            if (saveOnly)
+            {
+                await altinnGitRepository.WriteTextByRelativePathAsync(relativeFilePath, serializedJsonContent, true);
+            }
+            else if (repositoryType == AltinnRepositoryType.App)
             {
                 await UpdateAllAppModelFiles(org, repository, developer, relativeFilePath, serializedJsonContent);
             }
             else
             {
-<<<<<<< HEAD
                 // Datamodels repository
-                var jsonSchema = await DeserializeJson(jsonContent);
-                await altinnGitRepository.WriteTextByRelativePathAsync(relativeFilePath, jsonContent, true);
+                await altinnGitRepository.WriteTextByRelativePathAsync(relativeFilePath, serializedJsonContent, true);
                 await UpdateXsd(altinnGitRepository, jsonSchema, relativeFilePath.Replace(".schema.json", ".xsd"));
-=======
-                await altinnGitRepository.WriteTextByRelativePathAsync(relativeFilePath, serializedJsonContent, true);
->>>>>>> 4678b71a
             }
         }
 
@@ -473,16 +463,12 @@
             await altinnAppGitRepository.WriteTextByRelativePathAsync(relativeFilePath, jsonContent, true);
         }
 
-<<<<<<< HEAD
         private static async Task UpdateJsonSchema(AltinnGitRepository altinnGitRepository, string relativeFilePath, string jsonContent)
         {
             await altinnGitRepository.WriteTextByRelativePathAsync(relativeFilePath, jsonContent, true);
         }
 
-        private async static Task UpdateXsd(
-=======
         private static async Task UpdateXsd(
->>>>>>> 4678b71a
             AltinnAppGitRepository altinnAppGitRepository,
             Manatee.Json.Schema.JsonSchema jsonSchema,
             string schemaName)
@@ -491,8 +477,7 @@
             await altinnAppGitRepository.WriteStreamByRelativePathAsync($"App/models/{schemaName}.xsd", xsdMemoryStream, true);
         }
 
-<<<<<<< HEAD
-        private async static Task UpdateXsd(
+        private static async Task UpdateXsd(
             AltinnGitRepository altinnGitRepository,
             Manatee.Json.Schema.JsonSchema jsonSchema,
             string relativeFilePath)
@@ -501,10 +486,7 @@
             await altinnGitRepository.WriteStreamByRelativePathAsync(relativeFilePath, xsdMemoryStream, true);
         }
 
-        private async static Task<ModelMetadata> UpdateModelMetadata(
-=======
         private static async Task<ModelMetadata> UpdateModelMetadata(
->>>>>>> 4678b71a
             AltinnAppGitRepository altinnAppGitRepository,
             Manatee.Json.Schema.JsonSchema jsonSchema,
             string schemaName)
