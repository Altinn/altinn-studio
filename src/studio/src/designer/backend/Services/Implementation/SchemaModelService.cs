using System;
using System.Collections.Generic;
using System.IO;
using System.Linq;
using System.Text.Encodings.Web;
using System.Text.Json;
using System.Text.Unicode;
using System.Threading.Tasks;
using System.Xml;
using System.Xml.Linq;
using System.Xml.Schema;

using Altinn.Platform.Storage.Interface.Models;
using Altinn.Studio.DataModeling.Converter.Json;
using Altinn.Studio.DataModeling.Converter.Json.Strategy;
using Altinn.Studio.DataModeling.Converter.Xml;
using Altinn.Studio.DataModeling.Json;
using Altinn.Studio.DataModeling.Templates;
using Altinn.Studio.Designer.Configuration;
using Altinn.Studio.Designer.Enums;
using Altinn.Studio.Designer.Factories.ModelFactory;
using Altinn.Studio.Designer.Helpers;
using Altinn.Studio.Designer.Infrastructure.GitRepository;
using Altinn.Studio.Designer.ModelMetadatalModels;
using Altinn.Studio.Designer.Models;
using Altinn.Studio.Designer.Services.Interfaces;

using Json.Schema;

using Manatee.Json;
using Manatee.Json.Schema;

using Microsoft.Extensions.Logging;
using Microsoft.Extensions.Options;

namespace Altinn.Studio.Designer.Services.Implementation
{
    /// <summary>
    /// Implementation of the <see cref="ISchemaModelService"/> providing methods
    /// to work on the schema models (JSON Schema, XSD and generated C# classes)
    /// within a repository. A repository can be either of app or datamodels type in which
    /// the schema files will be found in different locations.
    /// </summary>
    public class SchemaModelService : ISchemaModelService
    {
        private readonly IAltinnGitRepositoryFactory _altinnGitRepositoryFactory;
        private readonly ILoggerFactory _loggerFactory;
        private readonly IOptions<ServiceRepositorySettings> _serviceRepositorySettings;

        /// <summary>
        /// Initializes a new instance of the <see cref="SchemaModelService"/> class.
        /// </summary>
        /// <param name="altinnGitRepositoryFactory">
        /// Factory class that knows how to create types of <see cref="AltinnGitRepository"/>
        /// </param>
        /// <param name="loggerFactory">
        /// Factory class that knows how to create an instance of <see cref="ILogger"/>.
        /// </param>
        /// <param name="serviceRepositorySettings">
        /// Settings for the ServiceRepository. Service is the old name on Apps. This settings class contains
        /// alot, only use the parts related to SchemaModels to make it easier to separate out later.
        /// </param>
        public SchemaModelService(
            IAltinnGitRepositoryFactory altinnGitRepositoryFactory,
            ILoggerFactory loggerFactory,
            IOptions<ServiceRepositorySettings> serviceRepositorySettings)
        {
            _altinnGitRepositoryFactory = altinnGitRepositoryFactory;
            _loggerFactory = loggerFactory;
            _serviceRepositorySettings = serviceRepositorySettings;
        }

        /// <inheritdoc/>
        public IList<AltinnCoreFile> GetSchemaFiles(string org, string repository, string developer)
        {
            var altinnGitRepository = _altinnGitRepositoryFactory.GetAltinnGitRepository(org, repository, developer);

            return altinnGitRepository.GetSchemaFiles();
        }

        /// <inheritdoc/>
        public async Task<string> GetSchema(string org, string repository, string developer, string relativeFilePath)
        {
            var altinnAppGitRepository = _altinnGitRepositoryFactory.GetAltinnAppGitRepository(org, repository, developer);

            return await altinnAppGitRepository.ReadTextByRelativePathAsync(relativeFilePath);
        }

        /// <inheritdoc/>
        public async Task UpdateSchema(string org, string repository, string developer, string relativeFilePath, string jsonContent, bool saveOnly=false)
        {
            var altinnGitRepository = _altinnGitRepositoryFactory.GetAltinnGitRepository(org, repository, developer);

            if (await altinnGitRepository.GetRepositoryType() == AltinnRepositoryType.App && !saveOnly)
            {
                await UpdateAllAppModelFiles(org, repository, developer, relativeFilePath, jsonContent);
            }
            else
            {
                await altinnGitRepository.WriteTextByRelativePathAsync(relativeFilePath, jsonContent, true);
            }
        }

        /// <inheritdoc/>
        public async Task<string> UpdateModelFilesFromJsonSchema(string org, string repository, string developer, string relativeFilePath, string jsonContent)
        {
            var altinnAppGitRepository = _altinnGitRepositoryFactory.GetAltinnAppGitRepository(org, repository, developer);
            var schemaName = altinnAppGitRepository.GetSchemaName(relativeFilePath);

            await altinnAppGitRepository.SaveJsonSchema(jsonContent, schemaName);
            var jsonSchema = Json.Schema.JsonSchema.FromText(jsonContent);
            var jsonSchemaConverterStrategy = JsonSchemaConverterStrategyFactory.SelectStrategy(jsonSchema);

            var converter = new JsonSchemaToXmlSchemaConverter(new JsonSchemaNormalizer());
            XmlSchema xsd = converter.Convert(jsonSchema);
<<<<<<< HEAD

            await altinnAppGitRepository.SaveXsd(xsd, Path.GetFileName(relativeFilePath));
=======
>>>>>>> d60fa5b6

            await altinnAppGitRepository.SaveXsd(xsd,  Path.ChangeExtension(schemaName, "xsd"));

            var metamodelConverter = new JsonSchemaToMetamodelConverter(jsonSchemaConverterStrategy.GetAnalyzer());
            ModelMetadata modelMetadata = metamodelConverter.Convert(schemaName, jsonContent);
            await altinnAppGitRepository.SaveModelMetadata(modelMetadata, schemaName);

            await UpdateCSharpClasses(altinnAppGitRepository, modelMetadata, schemaName);

            await UpdateApplicationMetadata(altinnAppGitRepository, schemaName, schemaName);

            return jsonContent;
        }

        /// <summary>
        /// Builds a JSON schema based on the uploaded XSD.
        /// </summary>
        /// <remarks>
        /// This operation is using the new data modelling library.
        /// </remarks>
        /// <param name="org">Organization owning the repository identified by it's short name.</param>
        /// <param name="repository">Repository name to search for schema files.</param>
        /// <param name="developer">Developers short name</param>
        /// <param name="fileName">The name of the file being uploaded.</param>
        /// <param name="xsdStream">Stream representing the XSD.</param>
        public async Task<string> BuildSchemaFromXsd(
            string org, string repository, string developer, string fileName, Stream xsdStream)
        {
            var altinnAppGitRepository = _altinnGitRepositoryFactory.GetAltinnAppGitRepository(
                org, repository, developer);

            MemoryStream xsdMemoryStream = new MemoryStream();
            xsdStream.CopyTo(xsdMemoryStream);
            string jsonContent;
            AltinnRepositoryType altinnRepositoryType = await altinnAppGitRepository.GetRepositoryType();

            if (altinnRepositoryType == AltinnRepositoryType.Datamodels)
            {
                xsdMemoryStream.Position = 0;
                Json.Schema.JsonSchema jsonSchema = GenerateJsonSchemaFromXsd(xsdMemoryStream);
                jsonContent = SerializeJson(jsonSchema);

                await altinnAppGitRepository.WriteTextByRelativePathAsync(
                    Path.ChangeExtension(fileName, "schema.json"), jsonContent, true);

                return jsonContent;
            }

            /* From here repository is assumed to be for an app. Validate with a Directory.Exist check? */
            await altinnAppGitRepository.SaveXsd(xsdMemoryStream, fileName);

            jsonContent = await ProcessNewXsd(altinnAppGitRepository, xsdMemoryStream, fileName);

            return jsonContent;
        }

        /// <inheritdoc/>
        public async Task<string> CreateSchemaFromXsd(string org, string repository, string developer, string relativeFilePath, Stream xsdStream)
        {
            var altinnGitRepository = _altinnGitRepositoryFactory.GetAltinnGitRepository(org, repository, developer);

            if (await altinnGitRepository.GetRepositoryType() == AltinnRepositoryType.App)
            {
                await SaveOriginalXsd(org, repository, developer, relativeFilePath, xsdStream);

                Manatee.Json.Schema.JsonSchema jsonSchema = GenerateJsonSchema(xsdStream);

                var jsonContent = SerializeJson(jsonSchema);
                await UpdateAllAppModelFiles(org, repository, developer, Path.ChangeExtension(relativeFilePath, "schema.json"), jsonContent);

                await UpdateAppTexts(org, repository, developer, jsonSchema);

                return jsonContent;
            }
            else
            {
                await SaveOriginalXsd(org, repository, developer, relativeFilePath, xsdStream);

                Manatee.Json.Schema.JsonSchema jsonSchema = GenerateJsonSchema(xsdStream);

                var jsonContent = SerializeJson(jsonSchema);
                await altinnGitRepository.WriteTextByRelativePathAsync(Path.ChangeExtension(relativeFilePath, "schema.json"), jsonContent, true);

                return jsonContent;
            }
        }

        /// <inheritdoc/>
        public async Task<(string RelativePath, string JsonSchema)> CreateSchemaFromTemplate(string org, string repository, string developer, string schemaName, string relativeDirectory = "", bool altinn2Compatible = false)
        {
            var altinnGitRepository = _altinnGitRepositoryFactory.GetAltinnGitRepository(org, repository, developer);

            // In case of null being passed in we default it to an empty string as the default value
            // on the parameter does not apply if null is actually passed in.
            relativeDirectory ??= string.Empty;

            if (await altinnGitRepository.GetRepositoryType() == AltinnRepositoryType.Datamodels)
            {
                var uri = GetSchemaUri(org, repository, schemaName, relativeDirectory);
                JsonTemplate jsonTemplate = altinn2Compatible ? new SeresJsonTemplate(uri, schemaName) : new GeneralJsonTemplate(uri, schemaName);

                var jsonSchema = jsonTemplate.GetJsonString();

                var relativeFilePath = Path.ChangeExtension(Path.Combine(relativeDirectory, schemaName), ".schema.json");
                await altinnGitRepository.WriteTextByRelativePathAsync(relativeFilePath, jsonSchema, true);

                return (relativeFilePath, jsonSchema);
            }
            else
            {
                var altinnAppGitRepository = _altinnGitRepositoryFactory.GetAltinnAppGitRepository(org, repository, developer);

                var modelFolder = altinnAppGitRepository.GetRelativeModelFolder();
                var uri = GetSchemaUri(org, repository, schemaName, modelFolder);
                JsonTemplate jsonTemplate = altinn2Compatible ? new SeresJsonTemplate(uri, schemaName) : new GeneralJsonTemplate(uri, schemaName);

                var jsonSchema = jsonTemplate.GetJsonString();

                var relativePath = await altinnAppGitRepository.SaveJsonSchema(jsonSchema, schemaName);

                return (relativePath, jsonSchema);
            }
        }

        /// <inheritdoc/>
        public async Task DeleteSchema(string org, string repository, string developer, string relativeFilePath)
        {
            var altinnGitRepository = _altinnGitRepositoryFactory.GetAltinnGitRepository(org, repository, developer);

            if (await altinnGitRepository.GetRepositoryType() == AltinnRepositoryType.App)
            {
                var altinnAppGitRepository = _altinnGitRepositoryFactory.GetAltinnAppGitRepository(org, repository, developer);
                var altinnCoreFile = altinnGitRepository.GetAltinnCoreFileByRealtivePath(relativeFilePath);
                var schemaName = altinnGitRepository.GetSchemaName(relativeFilePath);

                await DeleteDatatypeFromApplicationMetadata(altinnAppGitRepository, schemaName);
                DeleteRelatedSchemaFiles(altinnAppGitRepository, schemaName, altinnCoreFile.Directory);
            }
            else
            {
                altinnGitRepository.DeleteFileByRelativePath(relativeFilePath);
            }
        }

        /// <summary>
        /// Gets the <see cref="Uri"/> to the schema within the repository.
        /// </summary>
        /// <param name="org">Organization owning the repository identified by it's short name.</param>
        /// <param name="repository">Repository name to search for schema files.</param>
        /// <param name="schemaName">The logical name of the schema ie. filename without extention.</param>
        /// <param name="relativePath">The relative path (from repository root) to where the schema should be stored.</param>
        /// <returns>Returns a resolvable uri to the location of the schema.</returns>
        public Uri GetSchemaUri(string org, string repository, string schemaName, string relativePath = "")
        {
            var baseUrl = _serviceRepositorySettings.Value.RepositoryBaseURL;
            baseUrl = baseUrl.TrimEnd("/".ToCharArray());

            Uri schemaUri;

            if (string.IsNullOrEmpty(relativePath))
            {
                schemaUri = new Uri($"{baseUrl}/{org}/{repository}/{schemaName}.schema.json");
            }
            else
            {
                relativePath = relativePath.TrimEnd('/');
                relativePath = relativePath.TrimStart('/');
                schemaUri = new Uri($"{baseUrl}/{org}/{repository}/{relativePath}/{schemaName}.schema.json");
            }

            return schemaUri;
        }

        private async Task UpdateAllAppModelFiles(string org, string repository, string developer, string relativeFilePath, string jsonContent)
        {
            if (!relativeFilePath.ToLower().EndsWith(".schema.json"))
            {
                throw new ArgumentException($"This methods expects a model file with extension .schema.json, a file named {relativeFilePath} was provided.");
            }

            var altinnAppGitRepository = _altinnGitRepositoryFactory.GetAltinnAppGitRepository(org, repository, developer);

            var schemaName = altinnAppGitRepository.GetSchemaName(relativeFilePath);
            var jsonSchema = await DeserializeJson(jsonContent);
            var rootName = GetRootName(jsonSchema);

            await UpdateJsonSchema(altinnAppGitRepository, relativeFilePath, jsonContent);
            await UpdateXsd(altinnAppGitRepository, jsonSchema, schemaName);
            var modelMetadata = await UpdateModelMetadata(altinnAppGitRepository, jsonSchema, schemaName);
            await UpdateApplicationMetadata(altinnAppGitRepository, schemaName, schemaName);
            await UpdateCSharpClasses(altinnAppGitRepository, modelMetadata, schemaName);
        }

        private async Task UpdateAppTexts(
            string org, string repository, string developer, Manatee.Json.Schema.JsonSchema jsonSchema)
        {
            JsonSchemaToInstanceModelGenerator converter = new JsonSchemaToInstanceModelGenerator(org, repository, jsonSchema);
            var newTexts = converter.GetTexts();

            var altinnAppGitRepository = _altinnGitRepositoryFactory.GetAltinnAppGitRepository(org, repository, developer);
            var existingTexts = await altinnAppGitRepository.GetTextResourcesForAllLanguages();

            MergeTexts(newTexts, existingTexts);

            await altinnAppGitRepository.SaveServiceTexts(existingTexts);
        }

        private Manatee.Json.Schema.JsonSchema GenerateJsonSchema(Stream xsdStream)
        {
            var xmlReader = XmlReader.Create(xsdStream, new XmlReaderSettings { IgnoreWhitespace = true });
            var xsdToJsonSchemaConverter = new XsdToJsonSchema(xmlReader, _loggerFactory.CreateLogger<XsdToJsonSchema>());
            var jsonSchema = xsdToJsonSchemaConverter.AsJsonSchema();

            return jsonSchema;
        }

        private Json.Schema.JsonSchema GenerateJsonSchemaFromXsd(Stream xsdStream)
        {
            XmlSchema originalXsd = XmlSchema.Read(xsdStream, (_, _) => { });

            var xsdToJsonConverter = new XmlSchemaToJsonSchemaConverter();
            Json.Schema.JsonSchema convertedJsonSchema = xsdToJsonConverter.Convert(originalXsd);

            return convertedJsonSchema;
        }

        private async Task SaveOriginalXsd(string org, string repository, string developer, string relativeFilePath, Stream xsdStream)
        {
            AssertValidXsd(xsdStream);

            var altinnGitRepository = _altinnGitRepositoryFactory.GetAltinnGitRepository(org, repository, developer);
            var fileNameWithOriginal = GetFileNameWithOrignal(relativeFilePath);
            await altinnGitRepository.WriteStreamByRelativePathAsync(fileNameWithOriginal, xsdStream, true);

            xsdStream.Seek(0, SeekOrigin.Begin);
        }

        private static void AssertValidXsd(Stream xsdStream)
        {
            XmlReader reader = XmlReader.Create(xsdStream, new XmlReaderSettings { IgnoreWhitespace = true });
            XDocument.Load(reader, LoadOptions.None);
            xsdStream.Seek(0, SeekOrigin.Begin);
        }

        private static string GetFileNameWithOrignal(string relativeFilePath)
        {
            var fileExtension = Path.GetExtension(relativeFilePath);
            var fileNameWithoutExtension = Path.GetFileNameWithoutExtension(relativeFilePath);
            var fileNameWithOriginal = $"{fileNameWithoutExtension}.original{fileExtension}";

            return Path.Combine(Path.GetDirectoryName(relativeFilePath), fileNameWithOriginal);
        }

        private static void MergeTexts(Dictionary<string, Dictionary<string, Designer.Models.TextResourceElement>> newTexts, Dictionary<string, Dictionary<string, Designer.Models.TextResourceElement>> existingTexts)
        {
            foreach (KeyValuePair<string, Dictionary<string, Designer.Models.TextResourceElement>> textResourceElementDict in newTexts)
            {
                string textResourceElementId = textResourceElementDict.Key;

                if (!existingTexts.ContainsKey(textResourceElementId))
                {
                    existingTexts.Add(textResourceElementId, new Dictionary<string, Designer.Models.TextResourceElement>());
                }

                foreach (KeyValuePair<string, Designer.Models.TextResourceElement> localizedString in textResourceElementDict.Value)
                {
                    string language = localizedString.Key;
                    Designer.Models.TextResourceElement textResourceElement = localizedString.Value;
                    if (!existingTexts[textResourceElementId].ContainsKey(language))
                    {
                        existingTexts[textResourceElementId].Add(language, textResourceElement);
                    }
                }
            }
        }

        private static string GetRootName(Manatee.Json.Schema.JsonSchema jsonSchema)
        {
            Guard.AssertArgumentNotNull(jsonSchema.Properties(), nameof(jsonSchema));

            return jsonSchema.Properties().FirstOrDefault().Key;
        }

        private async static Task UpdateCSharpClasses(AltinnAppGitRepository altinnAppGitRepository, ModelMetadata modelMetadata, string schemaName)
        {
            JsonMetadataParser modelGenerator = new JsonMetadataParser();
            string classes = modelGenerator.CreateModelFromMetadata(modelMetadata);
            await altinnAppGitRepository.SaveCSharpClasses(classes, schemaName);
        }

        private async static Task UpdateApplicationMetadata(AltinnAppGitRepository altinnAppGitRepository, string schemaName, string typeName)
        {
            Application application = await altinnAppGitRepository.GetApplicationMetadata();

            UpdateApplicationWithAppLogicModel(application, schemaName, "Altinn.App.Models." + typeName);

            await altinnAppGitRepository.SaveApplicationMetadata(application);
        }

        /// <summary>
        /// Adds a new <see cref="DataType"/> to the <see cref="Application"/> metadata.
        /// This does not persist the object.
        /// </summary>
        /// <param name="application">The <see cref="Application"/> object to be updated.</param>
        /// <param name="dataTypeId">The id of the datatype to bed added.</param>
        /// <param name="classRef">The C# class reference of the data type.</param>
        private static void UpdateApplicationWithAppLogicModel(Application application, string dataTypeId, string classRef)
        {
            if (application.DataTypes == null)
            {
                application.DataTypes = new List<DataType>();
            }

            DataType existingLogicElement = application.DataTypes.FirstOrDefault((d) => d.AppLogic != null);
            DataType logicElement = application.DataTypes.SingleOrDefault(d => d.Id == dataTypeId);

            if (logicElement == null)
            {
                logicElement = new DataType
                {
                    Id = dataTypeId,
                    TaskId = existingLogicElement == null ? "Task_1" : null,
                    AllowedContentTypes = new List<string>() { "application/xml" },
                    MaxCount = 1,
                    MinCount = 1,
                };
                application.DataTypes.Add(logicElement);
            }

            logicElement.AppLogic = new ApplicationLogic { AutoCreate = true, ClassRef = classRef };
        }

        private static async Task UpdateJsonSchema(AltinnAppGitRepository altinnAppGitRepository, string relativeFilePath, string jsonContent)
        {
            await altinnAppGitRepository.WriteTextByRelativePathAsync(relativeFilePath, jsonContent, true);
        }

        private async static Task UpdateXsd(
            AltinnAppGitRepository altinnAppGitRepository,
            Manatee.Json.Schema.JsonSchema jsonSchema,
            string schemaName)
        {
            using Stream xsdMemoryStream = ConvertJsonSchemaToXsd(jsonSchema);
            await altinnAppGitRepository.WriteStreamByRelativePathAsync($"App/models/{schemaName}.xsd", xsdMemoryStream, true);
        }

        private async static Task<ModelMetadata> UpdateModelMetadata(
            AltinnAppGitRepository altinnAppGitRepository,
            Manatee.Json.Schema.JsonSchema jsonSchema,
            string schemaName)
        {
            JsonSchemaToInstanceModelGenerator converter = new JsonSchemaToInstanceModelGenerator(altinnAppGitRepository.Org, altinnAppGitRepository.Repository, jsonSchema);
            ModelMetadata modelMetadata = converter.GetModelMetadata();

            await altinnAppGitRepository.SaveModelMetadata(modelMetadata, schemaName);

            return modelMetadata;
        }

        private static Stream ConvertJsonSchemaToXsd(Manatee.Json.Schema.JsonSchema jsonSchema)
        {
            JsonSchemaToXsd jsonSchemaToXsd = new JsonSchemaToXsd();
            XmlSchema xmlschema = jsonSchemaToXsd.CreateXsd(jsonSchema);

            MemoryStream xsdMemoryStream = new MemoryStream();
            XmlTextWriter xmlTextWriter = new XmlTextWriter(xsdMemoryStream, new UpperCaseUtf8Encoding());
            xmlTextWriter.Formatting = Formatting.Indented;
            xmlTextWriter.WriteStartDocument(false);
            xmlschema.Write(xsdMemoryStream);

            xsdMemoryStream.Seek(0, SeekOrigin.Begin);

            return xsdMemoryStream;
        }

        private static async Task<Manatee.Json.Schema.JsonSchema> DeserializeJson(string content)
        {
            TextReader textReader = new StringReader(content);
            JsonValue jsonValue = await JsonValue.ParseAsync(textReader);
            Manatee.Json.Schema.JsonSchema jsonSchema =
                new Manatee.Json.Serialization.JsonSerializer().Deserialize<Manatee.Json.Schema.JsonSchema>(jsonValue);

            return jsonSchema;
        }

        private static string SerializeJson(Manatee.Json.Schema.JsonSchema jsonSchema)
        {
            return new Manatee.Json.Serialization.JsonSerializer().Serialize(jsonSchema).GetIndentedString(0);
        }

        private static string SerializeJson(Json.Schema.JsonSchema jsonSchema)
        {
            return JsonSerializer.Serialize(
                jsonSchema,
                new JsonSerializerOptions
                {
                    Encoder = JavaScriptEncoder.Create(UnicodeRanges.BasicLatin, UnicodeRanges.Latin1Supplement),
                    WriteIndented = true
                });
        }

        private static void DeleteRelatedSchemaFiles(AltinnAppGitRepository altinnAppGitRepository, string schemaName, string directory)
        {
            var files = GetRelatedSchemaFiles(schemaName, directory);
            foreach (var file in files)
            {
                altinnAppGitRepository.DeleteFileByAbsolutePath(file);
            }
        }

        private static IEnumerable<string> GetRelatedSchemaFiles(string schemaName, string directory)
        {
            var xsdFile = Path.Combine(directory, $"{schemaName}.xsd");
            var jsonSchemaFile = Path.Combine(directory, $"{schemaName}.schema.json");

            return new List<string>() { jsonSchemaFile, xsdFile };
        }

        private static async Task DeleteDatatypeFromApplicationMetadata(AltinnAppGitRepository altinnAppGitRepository, string id)
        {
            var applicationMetadata = await altinnAppGitRepository.GetApplicationMetadata();

            if (applicationMetadata.DataTypes != null)
            {
                DataType removeForm = applicationMetadata.DataTypes.Find(m => m.Id == id);
                applicationMetadata.DataTypes.Remove(removeForm);
            }

            await altinnAppGitRepository.SaveApplicationMetadata(applicationMetadata);
        }

        private async Task<string> ProcessNewXsd(AltinnAppGitRepository altinnAppGitRepository, MemoryStream xsdMemoryStream, string filePath)
        {
            var schemaName = altinnAppGitRepository.GetSchemaName(filePath);

            Json.Schema.JsonSchema jsonSchema = GenerateJsonSchemaFromXsd(xsdMemoryStream);
            var jsonContent = SerializeJson(jsonSchema);
            await altinnAppGitRepository.SaveJsonSchema(jsonContent, schemaName);

            var jsonSchemaConverterStrategy = JsonSchemaConverterStrategyFactory.SelectStrategy(jsonSchema);
            var metamodelConverter = new JsonSchemaToMetamodelConverter(jsonSchemaConverterStrategy.GetAnalyzer());
            var modelMetadata = metamodelConverter.Convert(schemaName, jsonContent);
            await altinnAppGitRepository.SaveModelMetadata(modelMetadata, schemaName);

            await UpdateCSharpClasses(altinnAppGitRepository, modelMetadata, schemaName);

            await UpdateApplicationMetadata(altinnAppGitRepository, schemaName, schemaName);

            return jsonContent;
        }
    }
}<|MERGE_RESOLUTION|>--- conflicted
+++ resolved
@@ -113,11 +113,6 @@
 
             var converter = new JsonSchemaToXmlSchemaConverter(new JsonSchemaNormalizer());
             XmlSchema xsd = converter.Convert(jsonSchema);
-<<<<<<< HEAD
-
-            await altinnAppGitRepository.SaveXsd(xsd, Path.GetFileName(relativeFilePath));
-=======
->>>>>>> d60fa5b6
 
             await altinnAppGitRepository.SaveXsd(xsd,  Path.ChangeExtension(schemaName, "xsd"));
 
