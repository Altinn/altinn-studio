--- conflicted
+++ resolved
@@ -1172,11 +1172,7 @@
         /// <inheritdoc/>
         public async Task<RepositoryClient.Model.Repository> CopyRepository(string org, string sourceRepository, string targetRepository, string developer)
         {
-<<<<<<< HEAD
             var options = new CreateRepoOption(targetRepository);
-=======
-            var options = new RepositoryClient.Model.CreateRepoOption(targetRepository);
->>>>>>> ac4925a5
 
             RepositoryClient.Model.Repository repository = await CreateRemoteRepository(org, options);
 
@@ -1198,11 +1194,7 @@
             var targetAppRepository = _altinnGitRepositoryFactory.GetAltinnAppGitRepository(org, targetRepository, developer);
 
             // clone source repository
-<<<<<<< HEAD
             string sourceCloneName = $"{sourceRepository}_COPY_OF_ORIGIN_{DateTime.Now.Ticks}";
-=======
-            string sourceCloneName = $"{sourceRepository}_COPY_OF_ORIGIN_{DateTime.Now.Ticks}";     
->>>>>>> ac4925a5
             _sourceControl.CloneRemoteRepository(org, sourceRepository, _settings.GetServicePath(org, sourceCloneName, developer));
 
             var sourceAppRepository = _altinnGitRepositoryFactory.GetAltinnAppGitRepository(org, sourceCloneName, developer);
@@ -1213,11 +1205,7 @@
             }
             finally
             {
-<<<<<<< HEAD
                 DirectoryHelper.DeleteFilesAndDirectory(sourceAppRepository.RepositoryDirectory);
-=======
-                Directory.Delete(sourceAppRepository.RepositoryDirectory, true);
->>>>>>> ac4925a5
             }
 
             await targetAppRepository.SearchAndReplaceInFile(".git/config", $"repos/{org}/{sourceRepository}.git", $"repos/{org}/{targetRepository}.git");
@@ -1226,7 +1214,6 @@
             CommitInfo commitInfo = new CommitInfo() { Org = org, Repository = targetRepository, Message = $"App cloned from {sourceRepository} {DateTime.Now.Date.ToShortDateString()}" };
             _sourceControl.PushChangesForRepository(commitInfo);
 
-<<<<<<< HEAD
             // Final changes are made in a seperate branch to be reviewed by developer
             string branchName = "complete_copy_of_app";
             string branchCloneName = $"{targetRepository}_{branchName}_{DateTime.Now.Ticks}";
@@ -1239,6 +1226,9 @@
                 return repository;
             }
 
+            return repository;
+        }
+
             _sourceControl.CloneRemoteRepository(org, targetRepository, _settings.GetServicePath(org, branchCloneName, developer), branchName);
 
             var branchAppRepository = _altinnGitRepositoryFactory.GetAltinnAppGitRepository(org, branchCloneName, developer);
@@ -1249,8 +1239,42 @@
 
             DirectoryHelper.DeleteFilesAndDirectory(branchAppRepository.RepositoryDirectory);
 
-=======
->>>>>>> ac4925a5
+            return repository;
+        }
+
+            string targetRepositoryPath = _settings.GetServicePath(org, targetRepository, developer);
+
+            if (Directory.Exists(targetRepositoryPath))
+            {
+                // "Soft-delete" of local repo folder with same name to make room for clone of the new repo
+                string backupPath = _settings.GetServicePath(org, $"{targetRepository}_REPLACED_BY_NEW_CLONE_{DateTime.Now.Ticks}", developer);
+                Directory.Move(targetRepositoryPath, backupPath);
+            }
+
+            _sourceControl.CloneRemoteRepository(org, targetRepository);
+            var targetAppRepository = _altinnGitRepositoryFactory.GetAltinnAppGitRepository(org, targetRepository, developer);
+
+            // clone source repository
+            string sourceCloneName = $"{sourceRepository}_COPY_OF_ORIGIN_{DateTime.Now.Ticks}";     
+            _sourceControl.CloneRemoteRepository(org, sourceRepository, _settings.GetServicePath(org, sourceCloneName, developer));
+
+            var sourceAppRepository = _altinnGitRepositoryFactory.GetAltinnAppGitRepository(org, sourceCloneName, developer);
+
+            try
+            {
+                sourceAppRepository.CopyRepository(targetAppRepository.RepositoryDirectory);
+            }
+            finally
+            {
+                Directory.Delete(sourceAppRepository.RepositoryDirectory, true);
+            }
+
+            await targetAppRepository.SearchAndReplaceInFile(".git/config", $"repos/{org}/{sourceRepository}.git", $"repos/{org}/{targetRepository}.git");
+            await targetAppRepository.UpdateAppId();
+
+            CommitInfo commitInfo = new CommitInfo() { Org = org, Repository = targetRepository, Message = $"App cloned from {sourceRepository} {DateTime.Now.Date.ToShortDateString()}" };
+            _sourceControl.PushChangesForRepository(commitInfo);
+
             return repository;
         }
 
