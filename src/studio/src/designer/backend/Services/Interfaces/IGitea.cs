--- conflicted
+++ resolved
@@ -23,17 +23,16 @@
         Task<IList<Altinn.Studio.Designer.RepositoryClient.Model.Repository>> GetUserRepos();
 
         /// <summary>
-<<<<<<< HEAD
+        /// List an organization's repos
+        /// </summary>
+        /// <returns>List of repos</returns>
+        Task<IList<RepositoryClient.Model.Repository>> GetOrgRepos(string org);
+
+        /// <summary>
         /// List the repos that the authenticated user has starred
         /// </summary>
         /// <returns>List of repos</returns>
         Task<IList<RepositoryClient.Model.Repository>> GetStarred();
-=======
-        /// List an organization's repos
-        /// </summary>
-        /// <returns>List of repos</returns>
-        Task<IList<RepositoryClient.Model.Repository>> GetOrgRepos(string org);
->>>>>>> 2d58e8a7
 
         /// <summary>
         /// Create repository for the org.
