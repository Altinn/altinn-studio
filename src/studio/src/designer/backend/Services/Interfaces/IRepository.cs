--- conflicted
+++ resolved
@@ -491,11 +491,6 @@
         string GetPrefillJson(string org, string app, string dataModelName = "ServiceModel");
 
         /// <summary>
-<<<<<<< HEAD
-        /// Lists the content of a repository
-        /// </summary>
-        List<FileSystemObject> GetContents(string org, string repository, string path = "");
-=======
         /// Create a new file in blob storage.
         /// </summary>
         /// <param name="org">The application owner id.</param>
@@ -521,6 +516,10 @@
         /// <param name="repo">The repository</param>
         /// <param name="path">Path to the file to delete.</param>
         void DeleteData(string org, string repo, string path);
->>>>>>> 0d1197ff
+
+        /// <summary>
+        /// Lists the content of a repository
+        /// </summary>
+        List<FileSystemObject> GetContents(string org, string repository, string path = "");
     }
 }