--- conflicted
+++ resolved
@@ -20,11 +20,7 @@
 
   <ItemGroup>
     <PackageReference Include="Altinn.Common.AccessTokenClient" Version="0.5.6" />
-<<<<<<< HEAD
-    <PackageReference Include="Altinn.Platform.Storage.Interface" Version="2.5.9" />
-=======
     <PackageReference Include="Altinn.Platform.Storage.Interface" Version="2.5.10" />
->>>>>>> 9cb4f500
     <PackageReference Include="CompilerAttributes" Version="1.1.2" />
     <PackageReference Include="ini-parser-netstandard" Version="2.5.2" />
     <PackageReference Include="JWTCookieAuthentication" Version="2.4.1-alpha" />
