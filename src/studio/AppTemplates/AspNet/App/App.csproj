--- conflicted
+++ resolved
@@ -8,17 +8,10 @@
   </PropertyGroup>
 
   <ItemGroup>
-<<<<<<< HEAD
-    <PackageReference Include="Altinn.App.Api" Version="1.1.11-alpha" />
-    <PackageReference Include="Altinn.App.Common" Version="1.1.11-alpha" />
-    <PackageReference Include="Altinn.App.PlatformServices" Version="1.1.11-alpha" />
-    <PackageReference Include="Microsoft.Extensions.Logging.Debug" Version="3.1.9" />
-=======
     <PackageReference Include="Altinn.App.Api" Version="1.2.0-alpha" />
     <PackageReference Include="Altinn.App.Common" Version="1.2.0-alpha" />
     <PackageReference Include="Altinn.App.PlatformServices" Version="1.2.0-alpha" />
-    <PackageReference Include="Microsoft.Extensions.Logging.Debug" Version="3.1.8" />
->>>>>>> 2d3769c5
+    <PackageReference Include="Microsoft.Extensions.Logging.Debug" Version="3.1.9" />
     <PackageReference Include="Microsoft.VisualStudio.Web.CodeGeneration.Design" Version="3.1.4" />
   </ItemGroup>
 
