--- conflicted
+++ resolved
@@ -56,10 +56,6 @@
     <PackageReference Update="Microsoft.CodeAnalysis.Common" Version="4.8.0" />
     <PackageReference Update="Testcontainers" Version="3.7.0" />
     <PackageReference Update="Testcontainers.PostgreSql" Version="3.7.0" />
-<<<<<<< HEAD
-    <PackageReference Update="Microsoft.AspNetCore.SignalR.Client" Version="8.0.1" />
-=======
     <PackageReference Update="Microsoft.AspNetCore.SignalR.Client" Version="8.0.2" />
->>>>>>> 878a450c
   </ItemGroup>
 </Project>