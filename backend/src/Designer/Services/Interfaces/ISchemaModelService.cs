--- conflicted
+++ resolved
@@ -86,16 +86,6 @@
         Task<ModelMetadata> GenerateModelMetadataFromJsonSchema(AltinnRepoEditingContext altinnRepoEditingContext, string relativeFilePath, CancellationToken cancellationToken = default);
 
         /// <summary>
-<<<<<<< HEAD
-        /// Gets the model metadata for a given model.
-        /// </summary>
-        Task<DataType> GetModelMetadata(string org, string app, string modelName);
-
-        /// <summary>
-        /// Updates the model metadata for a given model.
-        /// </summary>
-        Task UpdateModelMetadata(string org, string app, string modelName, DataType dataType);
-=======
         /// Gets the dataType for a given model.
         /// </summary>
         Task<DataType> GetModelDataType(string org, string app, string modelId);
@@ -104,6 +94,5 @@
         /// Updates the dataType for a given model.
         /// </summary>
         Task SetModelDataType(string org, string app, string modelId, DataType dataType);
->>>>>>> 6a4ecf97
     }
 }