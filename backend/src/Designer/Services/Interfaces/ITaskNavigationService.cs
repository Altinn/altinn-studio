using System.Collections.Generic;
using System.Threading;
using System.Threading.Tasks;
using Altinn.App.Core.Internal.Process.Elements;
using Altinn.Studio.Designer.Models;

namespace Altinn.Studio.Designer.Services.Interfaces
{
    public interface ITaskNavigationService
    {
        /// <summary>
        /// Get task navigation
        /// </summary>
        /// <param name="altinnRepoEditingContext">An <see cref="AltinnRepoEditingContext"/>.</param>
        /// <param name="cancellationToken">A <see cref="CancellationToken"/> that observes if operation is canceled.</param>
        /// <returns>The list of task navigation groups</returns>
<<<<<<< HEAD
        public Task<List<TaskNavigationGroupDto>> GetTaskNavigation(AltinnRepoEditingContext altinnRepoEditingContext, CancellationToken cancellationToken = default);

        /// <summary>
        /// Add new task navigation group
        /// </summary>
        /// <param name="altinnRepoEditingContext">An <see cref="AltinnRepoEditingContext"/>.</param>
        /// <param name="taskNavigationGroup">The new task navigation group.</param>
        /// <param name="cancellationToken">A <see cref="CancellationToken"/> that observes if operation is canceled.</param>
        public Task AddTaskNavigationGroup(AltinnRepoEditingContext altinnRepoEditingContext, TaskNavigationGroupDto taskNavigationGroup, CancellationToken cancellationToken);
=======
        public Task<List<TaskNavigationGroup>> GetTaskNavigation(AltinnRepoEditingContext altinnRepoEditingContext, CancellationToken cancellationToken = default);

        /// <summary>
        /// Gets the tasks process definitions.
        /// </summary>
        /// <param name="altinnRepoEditingContext">An <see cref="AltinnRepoEditingContext"/>.</param>
        /// <param name="cancellationToken">A <see cref="CancellationToken"/> that observes if operation is cancelled.</param>
        /// <returns>The tasks</returns>
        public List<ProcessTask> GetTasks(AltinnRepoEditingContext altinnRepoEditingContext, CancellationToken cancellationToken);
>>>>>>> af5a4177
    }
}<|MERGE_RESOLUTION|>--- conflicted
+++ resolved
@@ -14,17 +14,6 @@
         /// <param name="altinnRepoEditingContext">An <see cref="AltinnRepoEditingContext"/>.</param>
         /// <param name="cancellationToken">A <see cref="CancellationToken"/> that observes if operation is canceled.</param>
         /// <returns>The list of task navigation groups</returns>
-<<<<<<< HEAD
-        public Task<List<TaskNavigationGroupDto>> GetTaskNavigation(AltinnRepoEditingContext altinnRepoEditingContext, CancellationToken cancellationToken = default);
-
-        /// <summary>
-        /// Add new task navigation group
-        /// </summary>
-        /// <param name="altinnRepoEditingContext">An <see cref="AltinnRepoEditingContext"/>.</param>
-        /// <param name="taskNavigationGroup">The new task navigation group.</param>
-        /// <param name="cancellationToken">A <see cref="CancellationToken"/> that observes if operation is canceled.</param>
-        public Task AddTaskNavigationGroup(AltinnRepoEditingContext altinnRepoEditingContext, TaskNavigationGroupDto taskNavigationGroup, CancellationToken cancellationToken);
-=======
         public Task<List<TaskNavigationGroup>> GetTaskNavigation(AltinnRepoEditingContext altinnRepoEditingContext, CancellationToken cancellationToken = default);
 
         /// <summary>
@@ -34,6 +23,13 @@
         /// <param name="cancellationToken">A <see cref="CancellationToken"/> that observes if operation is cancelled.</param>
         /// <returns>The tasks</returns>
         public List<ProcessTask> GetTasks(AltinnRepoEditingContext altinnRepoEditingContext, CancellationToken cancellationToken);
->>>>>>> af5a4177
+
+        /// <summary>
+        /// Add new task navigation group
+        /// </summary>
+        /// <param name="altinnRepoEditingContext">An <see cref="AltinnRepoEditingContext"/>.</param>
+        /// <param name="taskNavigationGroup">The new task navigation group.</param>
+        /// <param name="cancellationToken">A <see cref="CancellationToken"/> that observes if operation is canceled.</param>
+        public Task AddTaskNavigationGroup(AltinnRepoEditingContext altinnRepoEditingContext, TaskNavigationGroup taskNavigationGroup, CancellationToken cancellationToken);
     }
 }