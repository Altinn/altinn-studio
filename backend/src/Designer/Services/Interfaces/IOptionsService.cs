using System.Collections.Generic;
using System.Threading;
using System.Threading.Tasks;
using Altinn.Studio.Designer.Models;
using Altinn.Studio.Designer.Models.Dto;
using Microsoft.AspNetCore.Http;

namespace Altinn.Studio.Designer.Services.Interfaces;

/// <summary>
/// Interface for handling options lists.
/// </summary>
public interface IOptionsService
{
    /// <summary>
    /// Gets a list of file names from the Options folder representing the available options lists.
    /// </summary>
    /// <param name="org"></param>
    /// <param name="repo"></param>
    /// <param name="developer"></param>
    /// <returns></returns>
    public string[] GetOptionsListIds(string org, string repo, string developer);

    /// <summary>
    /// Gets an options list from the app repository with the specified optionListId.
    /// </summary>
    /// <param name="org">Organisation</param>
    /// <param name="repo">Repository</param>
    /// <param name="developer">Username of developer</param>
    /// <param name="optionsListId">Name of the options list to fetch</param>
    /// <param name="cancellationToken">A <see cref="CancellationToken"/> that observes if operation is cancelled.</param>
    /// <returns>The options list</returns>
    public Task<List<Option>> GetOptionsList(string org, string repo, string developer, string optionsListId, CancellationToken cancellationToken = default);

    /// <summary>
    /// Gets a list of sources, <see cref="RefToOptionListSpecifier"/>, for all OptionListIds.
    /// </summary>
    /// <param name="altinnRepoEditingContext">An <see cref="AltinnRepoEditingContext"/>.</param>
    /// <param name="cancellationToken">A <see cref="CancellationToken"/> that observes if operation is cancelled.</param>
    /// <returns>A list of <see cref="RefToOptionListSpecifier"/></returns>
    public Task<List<RefToOptionListSpecifier>> GetAllOptionListReferences(AltinnRepoEditingContext altinnRepoEditingContext, CancellationToken cancellationToken = default);

    /// <summary>
    /// Creates a new options list in the app repository.
    /// If the file already exists, it will be overwritten.
    /// </summary>
    /// <param name="org">Organisation</param>
    /// <param name="repo">Repository</param>
    /// <param name="developer">Username of developer</param>
    /// <param name="optionsListId">Name of the new options list</param>
    /// <param name="payload">The options list contents</param>
    /// <param name="cancellationToken">A <see cref="CancellationToken"/> that observes if operation is cancelled.</param>
    public Task<List<Option>> CreateOrOverwriteOptionsList(string org, string repo, string developer, string optionsListId, List<Option> payload, CancellationToken cancellationToken = default);

    /// <summary>
    /// Adds a new option to the option list.
    /// If the file already exists, it will be overwritten.
    /// </summary>
    /// <param name="org">Organisation</param>
    /// <param name="repo">Repository</param>
    /// <param name="developer">Username of developer</param>
    /// <param name="optionsListId">Name of the new options list</param>
    /// <param name="payload">The options list contents</param>
    /// <param name="cancellationToken">A <see cref="CancellationToken"/> that observes if operation is cancelled.</param>
    public Task<List<Option>> UploadNewOption(string org, string repo, string developer, string optionsListId, IFormFile payload, CancellationToken cancellationToken = default);

    /// <summary>
    /// Deletes an options list from the app repository.
    /// </summary>
    /// <param name="org">Organisation</param>
    /// <param name="repo">Repository</param>
    /// <param name="developer">Username of developer</param>
    /// <param name="optionsListId">Name of the options list</param>
    public void DeleteOptionsList(string org, string repo, string developer, string optionsListId);

    /// <summary>
    /// Checks if an options list exists in the app repository.
    /// </summary>
    /// <param name="org">Organisation</param>
    /// <param name="repo">Repository</param>
    /// <param name="developer">Username of developer</param>
    /// <param name="optionsListId">Name of the options list</param>
    /// <param name="cancellationToken">A <see cref="CancellationToken"/> that observes if operation is cancelled.</param>
    public Task<bool> OptionsListExists(string org, string repo, string developer, string optionsListId, CancellationToken cancellationToken = default);

    /// <summary>
    /// Updates the name of the options list by changing the filename.
    /// </summary>
    /// <param name="altinnRepoEditingContext">An <see cref="AltinnRepoEditingContext"/>.</param>
    /// <param name="optionsListId">Name of the options list</param>
    /// <param name="newOptionsListId">The new name of the options list file.</param>
    /// <param name="cancellationToken">A <see cref="CancellationToken"/> that observes if operation is cancelled.</param>
    public void UpdateOptionsListId(AltinnRepoEditingContext altinnRepoEditingContext, string optionsListId, string newOptionsListId, CancellationToken cancellationToken = default);

    /// <summary>
    /// Imports a code list from the static content repository associated with a provided organisation.
    /// </summary>
    /// <param name="org">Organisation</param>
    /// <param name="repo">Repository</param>
    /// <param name="developer">Username of developer</param>
<<<<<<< HEAD
    /// <param name="optionsListId">Name of the options list</param>
    /// <param name="cancellationToken">A <see cref="CancellationToken"/> that observes if operation is cancelled.</param>
    /// <returns>The imported options list</returns>
    public Task<List<Option>> ImportOptionListFromOrg(string org, string repo, string developer, string optionsListId, CancellationToken cancellationToken = default);
=======
    /// <param name="optionListId">Name of the option list</param>
    /// <param name="cancellationToken">A <see cref="CancellationToken"/> that observes if operation is cancelled.</param>
    /// <returns>The imported option list</returns>
    public Task<List<Option>> ImportOptionListFromOrgIfIdIsVacant(string org, string repo, string developer, string optionListId, CancellationToken cancellationToken = default);
>>>>>>> 3308f8e9
}<|MERGE_RESOLUTION|>--- conflicted
+++ resolved
@@ -98,15 +98,8 @@
     /// <param name="org">Organisation</param>
     /// <param name="repo">Repository</param>
     /// <param name="developer">Username of developer</param>
-<<<<<<< HEAD
-    /// <param name="optionsListId">Name of the options list</param>
-    /// <param name="cancellationToken">A <see cref="CancellationToken"/> that observes if operation is cancelled.</param>
-    /// <returns>The imported options list</returns>
-    public Task<List<Option>> ImportOptionListFromOrg(string org, string repo, string developer, string optionsListId, CancellationToken cancellationToken = default);
-=======
     /// <param name="optionListId">Name of the option list</param>
     /// <param name="cancellationToken">A <see cref="CancellationToken"/> that observes if operation is cancelled.</param>
     /// <returns>The imported option list</returns>
     public Task<List<Option>> ImportOptionListFromOrgIfIdIsVacant(string org, string repo, string developer, string optionListId, CancellationToken cancellationToken = default);
->>>>>>> 3308f8e9
 }