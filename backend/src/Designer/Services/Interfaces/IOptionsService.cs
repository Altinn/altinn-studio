using System.Collections.Generic;
using System.Threading.Tasks;
using Altinn.Studio.Designer.Models;

namespace Altinn.Studio.Designer.Services.Interfaces;

/// <summary>
/// Interface for handling options lists.
/// </summary>
public interface IOptionsService
{
    /// <summary>
    /// Gets a options file from the app repository with the specified optionsListId.
    /// </summary>
    /// <param name="org">Organisation</param>
    /// <param name="repo">Repository</param>
    /// <param name="developer">Username of developer</param>
    /// <param name="optionListId">Name of the options list to fetch</param>
    /// <returns>The options list as a dictionary</returns>
<<<<<<< HEAD
    public Task<List<Option>> GetOptions(string org, string repo, string developer, string optionListId);
=======
    public Task<List<Option>> GetOptionsList(string org, string repo, string developer, string optionsListId);
>>>>>>> 68f05f44

    /// <summary>
    /// Creates a new options file in the app repository.
    /// If the file already exists, it will be overwritten.
    /// </summary>
    /// <param name="org">Organisation</param>
    /// <param name="repo">Repository</param>
    /// <param name="developer">Username of developer</param>
<<<<<<< HEAD
    /// <param name="optionListId">Name of the new options list</param>
    /// <param name="payload">The options list contents</param>
    public Task<List<Option>> UpdateOptions(string org, string repo, string developer, string optionListId, List<Option> payload);

    /// <summary>
    /// Deletes an options file from the app repository.
    /// </summary>
    /// <param name="org">Organisation</param>
    /// <param name="repo">Repository</param>
    /// <param name="developer">Username of developer</param>
    /// <param name="optionListId">Name of the new options list</param>
    public void DeleteOptions(string org, string repo, string developer, string optionListId);
=======
    /// <param name="optionsListId">Name of the new options list</param>
    /// <param name="optionsListPayload">The options list contents</param>
    public Task<List<Option>> UpdateOptionsList(string org, string repo, string developer, string optionsListId, List<Option> optionsListPayload);
>>>>>>> 68f05f44
}<|MERGE_RESOLUTION|>--- conflicted
+++ resolved
@@ -10,18 +10,14 @@
 public interface IOptionsService
 {
     /// <summary>
-    /// Gets a options file from the app repository with the specified optionsListId.
+    /// Gets a options file from the app repository with the specified optionListId.
     /// </summary>
     /// <param name="org">Organisation</param>
     /// <param name="repo">Repository</param>
     /// <param name="developer">Username of developer</param>
     /// <param name="optionListId">Name of the options list to fetch</param>
     /// <returns>The options list as a dictionary</returns>
-<<<<<<< HEAD
     public Task<List<Option>> GetOptions(string org, string repo, string developer, string optionListId);
-=======
-    public Task<List<Option>> GetOptionsList(string org, string repo, string developer, string optionsListId);
->>>>>>> 68f05f44
 
     /// <summary>
     /// Creates a new options file in the app repository.
@@ -30,7 +26,6 @@
     /// <param name="org">Organisation</param>
     /// <param name="repo">Repository</param>
     /// <param name="developer">Username of developer</param>
-<<<<<<< HEAD
     /// <param name="optionListId">Name of the new options list</param>
     /// <param name="payload">The options list contents</param>
     public Task<List<Option>> UpdateOptions(string org, string repo, string developer, string optionListId, List<Option> payload);
@@ -43,9 +38,4 @@
     /// <param name="developer">Username of developer</param>
     /// <param name="optionListId">Name of the new options list</param>
     public void DeleteOptions(string org, string repo, string developer, string optionListId);
-=======
-    /// <param name="optionsListId">Name of the new options list</param>
-    /// <param name="optionsListPayload">The options list contents</param>
-    public Task<List<Option>> UpdateOptionsList(string org, string repo, string developer, string optionsListId, List<Option> optionsListPayload);
->>>>>>> 68f05f44
 }