using System.Collections.Generic;
using System.IO;
using System.Threading.Tasks;
<<<<<<< HEAD
using System.Xml.Linq;
using Altinn.Authorization.ABAC.Xacml;
=======
>>>>>>> 8d91a687
using Altinn.Studio.DataModeling.Metamodel;
using Altinn.Studio.Designer.Configuration;
using Altinn.Studio.Designer.Models;

using PlatformStorageModels = Altinn.Platform.Storage.Interface.Models;

namespace Altinn.Studio.Designer.Services.Interfaces
{
    /// <summary>
    /// Interface for repository functionality
    /// </summary>
    public interface IRepository
    {
        /// <summary>
        /// Method that creates service metadata for a new app
        /// </summary>
        /// <param name="serviceMetadata">The <see cref="ModelMetadata"/>.</param>
        /// <returns>A boolean indicating if creation of service metadata went ok</returns>
        bool CreateServiceMetadata(ModelMetadata serviceMetadata);

        /// <summary>
        /// Returns the <see cref="ModelMetadata"/> for an app.
        /// </summary>
        /// <param name="org">Unique identifier of the organisation responsible for the app.</param>
        /// <param name="app">Application identifier which is unique within an organisation.</param>
        /// <returns>The service metadata for an app.</returns>
        Task<ModelMetadata> GetModelMetadata(string org, string app);

        /// <summary>
        /// Get content of configuration file
        /// </summary>
        /// <param name="org">Unique identifier of the organisation responsible for the app.</param>
        /// <param name="app">Application identifier which is unique within an organisation.</param>
        /// <param name="name">The name of configuration file</param>
        /// <returns>The fileContent</returns>
        string GetConfiguration(string org, string app, string name);

        /// <summary>
        /// Stores the configuration for a given fileName
        /// </summary>
        /// <param name="org">Unique identifier of the organisation responsible for the app.</param>
        /// <param name="app">Application identifier which is unique within an organisation.</param>
        /// <param name="name">The configuration name</param>
        /// <param name="config">The content of the config file</param>
        /// <returns>A boolean indicating if saving was ok</returns>
        bool SaveConfiguration(string org, string app, string name, string config);

        /// <summary>
        /// Deletes the resource for a given language id
        /// </summary>
        /// <param name="org">Unique identifier of the organisation responsible for the app.</param>
        /// <param name="app">Application identifier which is unique within an organisation.</param>
        /// <param name="id">The resource language id (for example <code>nb, en</code>)</param>
        /// <returns>A boolean indicating if delete was ok</returns>
        bool DeleteLanguage(string org, string app, string id);

        /// <summary>
        /// Save the Rules configuration JSON file to disk
        /// </summary>
        /// <param name="org">Unique identifier of the organisation responsible for the app.</param>
        /// <param name="app">Application identifier which is unique within an organisation.</param>
        /// <param name="resource">The content of the resource file</param>
        /// <returns>A boolean indicating if saving was ok</returns>
        bool SaveRuleConfig(string org, string app, string resource);

        /// <summary>
        /// Creates a new app folder under the given <paramref name="org">org</paramref> and saves the
        /// given <paramref name="serviceConfig"/>
        /// </summary>
        /// <param name="org">Unique identifier of the organisation responsible for the app.</param>
        /// <param name="serviceConfig">The ServiceConfiguration to save</param>
        /// <returns>The repository created in gitea</returns>
        Task<RepositoryClient.Model.Repository> CreateService(string org, ServiceConfiguration serviceConfig);

        /// <summary>
        /// Copies a repository within an organisation
        /// </summary>
        /// <param name="org">Unique identifier of the organisation responsible for the app.</param>
        /// <param name="sourceRepository">The name of the repository to be copied.</param>
        /// <param name="targetRepository">The name of the new repository.</param>
        /// <param name="developer">Developer's username</param>
        /// <returns>The repository created in gitea</returns>
        Task<RepositoryClient.Model.Repository> CopyRepository(string org, string sourceRepository, string targetRepository, string developer);

        /// <summary>
        /// Deletes the local repository for the user and makes a new clone of the repo
        /// </summary>
        /// <param name="org">Unique identifier of the organisation responsible for the app.</param>
        /// <param name="repositoryName">the name of the local repository to reset</param>
        /// <returns>True if the reset was successful, otherwise false.</returns>
        bool ResetLocalRepository(string org, string repositoryName);

        /// <summary>
        /// Returns the app texts
        /// </summary>
        /// <param name="org">Unique identifier of the organisation responsible for the app.</param>
        /// <param name="app">Application identifier which is unique within an organisation.</param>
        /// <remarks>
        /// Format of the dictionary is: &lt;textResourceElementId &lt;language, textResourceElement&gt;&gt;
        /// </remarks>
        /// <returns>The text resources</returns>
        Dictionary<string, Dictionary<string, TextResourceElement>> GetServiceTexts(string org, string app);

        /// <summary>
        /// Returns a list of files in the Implementation directory.
        /// </summary>
        /// <param name="org">Unique identifier of the organisation responsible for the app.</param>
        /// <param name="app">Application identifier which is unique within an organisation.</param>
        /// <returns>The list of files</returns>
        List<AltinnCoreFile> GetImplementationFiles(string org, string app);

        /// <summary>
        /// Returns a list of files in the Dynamics directory.
        /// </summary>
        /// <param name="org">Unique identifier of the organisation responsible for the app.</param>
        /// <param name="app">Application identifier which is unique within an organisation.</param>
        /// <returns>A list of file names</returns>
        List<AltinnCoreFile> GetDynamicsFiles(string org, string app);

        /// <summary>
        /// Returns the list of files in the Calculation directory.
        /// </summary>
        /// <param name="org">Unique identifier of the organisation responsible for the app.</param>
        /// <param name="app">Application identifier which is unique within an organisation.</param>
        /// <returns>A list of file names</returns>
        List<AltinnCoreFile> GetCalculationFiles(string org, string app);

        /// <summary>
        /// Returns a list of the validation files in the Validation directory.
        /// </summary>
        /// <param name="org">Unique identifier of the organisation responsible for the app.</param>
        /// <param name="app">Application identifier which is unique within an organisation.</param>
        /// <returns>A list of file names</returns>
        List<AltinnCoreFile> GetValidationFiles(string org, string app);

        /// <summary>
        /// Returns content of an implementation file
        /// </summary>
        /// <param name="org">Unique identifier of the organisation responsible for the app.</param>
        /// <param name="app">Application identifier which is unique within an organisation.</param>
        /// <param name="fileName">The file name</param>
        /// <returns>Content of an implementation file</returns>
        string GetAppLogic(string org, string app, string fileName);

        /// <summary>
        /// Saving an implementation file
        /// </summary>
        /// <param name="org">Unique identifier of the organisation responsible for the app.</param>
        /// <param name="app">Application identifier which is unique within an organisation.</param>
        /// <param name="fileName">The file name</param>
        /// <param name="fileContent">The file content</param>
        void SaveAppLogicFile(string org, string app, string fileName, string fileContent);

        /// <summary>
        /// Save rule handler file
        /// </summary>
        /// <param name="org">Unique identifier of the organisation responsible for the app.</param>
        /// <param name="app">Application identifier which is unique within an organisation.</param>
        /// <param name="content">The content of the resource file</param>
        /// <returns>A boolean indicating if saving was ok</returns>
        bool SaveRuleHandler(string org, string app, string content);

        /// <summary>
        /// Method that stores contents of file path relative to root
        /// </summary>
        /// <param name="org">Unique identifier of the organisation responsible for the app.</param>
        /// <param name="app">Application identifier which is unique within an organisation.</param>
        /// <param name="fileName">The name on config</param>
        /// <param name="fileContent">The content</param>
        /// <returns>A boolean indicating if everything went ok</returns>
        bool SaveFile(string org, string app, string fileName, string fileContent);

        /// <summary>
        /// Get the rule handler Json form model from disk
        /// </summary>
        /// <param name="org">Unique identifier of the organisation responsible for the app.</param>
        /// <param name="app">Application identifier which is unique within an organisation.</param>
        /// <returns>Returns the json object as a string</returns>
        string GetRuleHandler(string org, string app);

        /// <summary>
<<<<<<< HEAD
        /// Save the JSON form layout to disk
        /// </summary>
        /// <param name="org">Unique identifier of the organisation responsible for the app.</param>
        /// <param name="app">Application identifier which is unique within an organisation.</param>
        /// <param name="formLayout">The form layout name</param>
        /// <param name="content">The content of the resource file</param>
        /// <returns>A boolean indicating if saving was ok</returns>
        bool SaveFormLayout(string org, string app, string formLayout, string content);

        /// <summary>
        /// Saves policy to git repository
        /// </summary>
        /// <param name="org">The org</param>
        /// <param name="repo">The app or resource repository</param>
        /// <param name="resourceId">The resourceId if resource repository</param>
        /// <param name="xacmlPolicy">The xacml policyh</param>
        /// <returns></returns>
        bool SavePolicy(string org, string repo, string resourceId, XacmlPolicy xacmlPolicy);

        /// <summary>
        /// Gets a specific polic for ann app or for a generic
        /// </summary>
        /// <param name="org"></param>
        /// <param name="repo"></param>
        /// <param name="resourceId"></param>
        /// <returns></returns>
        XacmlPolicy GetPolicy(string org, string repo, string resourceId);

        /// <summary>
        /// Updates a formlayout json name
        /// </summary>
        /// <param name="org">Unique identifier of the organisation responsible for the app.</param>
        /// <param name="app">Application identifier which is unique within an organisation.</param>
        /// <param name="currentName">Current form layout name</param>
        /// <param name="newName">The new form layout name</param>
        /// <returns>A boolean indicating if updating was ok</returns>
        bool UpdateFormLayoutName(string org, string app, string currentName, string newName);

        /// <summary>
        /// Removes a form layout from disk
        /// </summary>
        /// <param name="org">Unique identifier of the organisation responsible for the app.</param>
        /// <param name="app">Application identifier which is unique within an organisation.</param>
        /// <param name="formLayout">The form layout to be deleted</param>
        /// <returns>A boolean indicating if deleting was ok</returns>
        bool DeleteFormLayout(string org, string app, string formLayout);

        /// <summary>
        /// Saves a layout setting file on disk
        /// </summary>
        /// <param name="org">Unique identifier of the organisation responsible for the app.</param>
        /// <param name="app">Application identifier which is unique within an organisation.</param>
        /// <param name="setting">The content of the setting file</param>
        /// <returns>A boolean indicating if save was ok</returns>
        bool SaveLayoutSettings(string org, string app, string setting);

        /// <summary>
        /// Gets the layout settings
        /// </summary>
        /// <param name="org">Unique identifier of the organisation responsible for the app.</param>
        /// <param name="app">Application identifier which is unique within an organisation.</param>
        /// <returns>The content as string</returns>
        string GetLayoutSettings(string org, string app);

        /// <summary>
=======
>>>>>>> 8d91a687
        /// Gets the widget settings for an app
        /// </summary>
        /// <param name="org">Unique identifier of the organisation responsible for the app.</param>
        /// <param name="app">Application identifier which is unique within an organisation.</param>
        /// <returns>The content as string</returns>
        string GetWidgetSettings(string org, string app);

        /// <summary>
        /// Get the rule configuration from disk
        /// </summary>
        /// <param name="org">Unique identifier of the organisation responsible for the app.</param>
        /// <param name="app">Application identifier which is unique within an organisation.</param>
        /// <returns>Returns the json object as a string</returns>
        string GetRuleConfig(string org, string app);

        /// <summary>
        /// Create a new file in blob storage.
        /// </summary>
        /// <param name="org">The application owner id.</param>
        /// <param name="repo">The repository</param>
        /// <param name="filepath">The filepath</param>
        /// <param name="stream">Data to be written to blob storage.</param>
        /// <returns>The size of the blob.</returns>
        Task WriteData(string org, string repo, string filepath, Stream stream);

        /// <summary>
        /// Reads a data file from blob storage
        /// </summary>
        /// <param name="org">The application owner id.</param>
        /// <param name="repo">The repository</param>
        /// <param name="path">Path to be file to read blob storage.</param>
        /// <returns>The stream with the file</returns>
        Task<Stream> ReadData(string org, string repo, string path);

        /// <summary>
        /// Deletes the data element permanently
        /// </summary>
        /// <param name="org">The application owner id.</param>
        /// <param name="repo">The repository</param>
        /// <param name="path">Path to the file to delete.</param>
        void DeleteData(string org, string repo, string path);

        /// <summary>
        /// Lists the content of a repository
        /// </summary>
        List<FileSystemObject> GetContents(string org, string repository, string path = "");

        /// <summary>
        /// Lists the ServiceResource files in a repository
        /// </summary>
        List<ServiceResource> GetServiceResources(string org, string repository, string path = "");

        /// <summary>
        /// Returns the path to the app folder
        /// </summary>
        /// <param name="org">The application owner id.</param>
        /// <param name="app">Application identifier which is unique within an organisation.</param>
        /// <returns></returns>
        string GetAppPath(string org, string app);

        /// <summary>
        ///  Updates application model with new app logic model
        /// </summary>
        /// <param name="org">The org</param>
        /// <param name="app">The app</param>
        /// <param name="dataTypeId">The dataTypeId for the new app logic datamodel</param>
        /// <param name="classRef">The class ref</param>
        Task UpdateApplicationWithAppLogicModel(string org, string app, string dataTypeId, string classRef);

        /// <summary>
        /// Deletes the repository both locally and remotely.
        /// </summary>
        /// <param name="org">The repository owner id.</param>
        /// <param name="repository">The repository name.</param>
        Task DeleteRepository(string org, string repository);
    }
}<|MERGE_RESOLUTION|>--- conflicted
+++ resolved
@@ -1,11 +1,7 @@
 using System.Collections.Generic;
 using System.IO;
 using System.Threading.Tasks;
-<<<<<<< HEAD
-using System.Xml.Linq;
 using Altinn.Authorization.ABAC.Xacml;
-=======
->>>>>>> 8d91a687
 using Altinn.Studio.DataModeling.Metamodel;
 using Altinn.Studio.Designer.Configuration;
 using Altinn.Studio.Designer.Models;
@@ -187,17 +183,6 @@
         string GetRuleHandler(string org, string app);
 
         /// <summary>
-<<<<<<< HEAD
-        /// Save the JSON form layout to disk
-        /// </summary>
-        /// <param name="org">Unique identifier of the organisation responsible for the app.</param>
-        /// <param name="app">Application identifier which is unique within an organisation.</param>
-        /// <param name="formLayout">The form layout name</param>
-        /// <param name="content">The content of the resource file</param>
-        /// <returns>A boolean indicating if saving was ok</returns>
-        bool SaveFormLayout(string org, string app, string formLayout, string content);
-
-        /// <summary>
         /// Saves policy to git repository
         /// </summary>
         /// <param name="org">The org</param>
@@ -215,46 +200,6 @@
         /// <param name="resourceId"></param>
         /// <returns></returns>
         XacmlPolicy GetPolicy(string org, string repo, string resourceId);
-
-        /// <summary>
-        /// Updates a formlayout json name
-        /// </summary>
-        /// <param name="org">Unique identifier of the organisation responsible for the app.</param>
-        /// <param name="app">Application identifier which is unique within an organisation.</param>
-        /// <param name="currentName">Current form layout name</param>
-        /// <param name="newName">The new form layout name</param>
-        /// <returns>A boolean indicating if updating was ok</returns>
-        bool UpdateFormLayoutName(string org, string app, string currentName, string newName);
-
-        /// <summary>
-        /// Removes a form layout from disk
-        /// </summary>
-        /// <param name="org">Unique identifier of the organisation responsible for the app.</param>
-        /// <param name="app">Application identifier which is unique within an organisation.</param>
-        /// <param name="formLayout">The form layout to be deleted</param>
-        /// <returns>A boolean indicating if deleting was ok</returns>
-        bool DeleteFormLayout(string org, string app, string formLayout);
-
-        /// <summary>
-        /// Saves a layout setting file on disk
-        /// </summary>
-        /// <param name="org">Unique identifier of the organisation responsible for the app.</param>
-        /// <param name="app">Application identifier which is unique within an organisation.</param>
-        /// <param name="setting">The content of the setting file</param>
-        /// <returns>A boolean indicating if save was ok</returns>
-        bool SaveLayoutSettings(string org, string app, string setting);
-
-        /// <summary>
-        /// Gets the layout settings
-        /// </summary>
-        /// <param name="org">Unique identifier of the organisation responsible for the app.</param>
-        /// <param name="app">Application identifier which is unique within an organisation.</param>
-        /// <returns>The content as string</returns>
-        string GetLayoutSettings(string org, string app);
-
-        /// <summary>
-=======
->>>>>>> 8d91a687
         /// Gets the widget settings for an app
         /// </summary>
         /// <param name="org">Unique identifier of the organisation responsible for the app.</param>
