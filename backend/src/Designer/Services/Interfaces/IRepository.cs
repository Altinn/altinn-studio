--- conflicted
+++ resolved
@@ -186,7 +186,13 @@
         bool ResourceHasPolicy(string org, string repository, ServiceResource resource);
 
         /// <summary>
-<<<<<<< HEAD
+        /// Checks if LastChanged and/or CreatedBy was added to the ListviewServiceResource-object. If not sets CreatedBy to the logged in user and LastChanged to current datetime.
+        /// </summary>
+        /// <param name="serviceResource">The ListviewServiceResource that will be enriched if neccessary</param>
+        /// <returns>The enriched ListviewServiceResource-object if CreatedBy and LastChanged was missing, otherwise returns the same object</returns>
+        ListviewServiceResource AddLastChangedAndCreatedByIfMissingFromGitea(ListviewServiceResource serviceResource);
+
+        /// <summary>
         /// Publishes a specific resource to the ResourceRegistry
         /// </summary>
         /// <param name="org">The organisation that owns the repository</param>
@@ -194,13 +200,6 @@
         /// <param name="id">The id of the resource that should be published</param>
         /// <returns></returns>
         public Task<ActionResult> PublishResource(string org, string repository, string id);
-=======
-        /// Checks if LastChanged and/or CreatedBy was added to the ListviewServiceResource-object. If not sets CreatedBy to the logged in user and LastChanged to current datetime.
-        /// </summary>
-        /// <param name="serviceResource">The ListviewServiceResource that will be enriched if neccessary</param>
-        /// <returns>The enriched ListviewServiceResource-object if CreatedBy and LastChanged was missing, otherwise returns the same object</returns>
-        ListviewServiceResource AddLastChangedAndCreatedByIfMissingFromGitea(ListviewServiceResource serviceResource);
->>>>>>> 4f3b80cf
 
         /// <summary>
         /// Returns the path to the app folder
