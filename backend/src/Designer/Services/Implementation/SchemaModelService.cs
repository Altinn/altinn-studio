--- conflicted
+++ resolved
@@ -436,19 +436,6 @@
             return application.DataTypes.All(d => d.AppLogic?.ClassRef != $"Altinn.App.Models.{csharpModelName}");
         }
 
-<<<<<<< HEAD
-        public async Task<DataType> GetModelMetadata(string org, string app, string modelName)
-        {
-            ApplicationMetadata applicationMetadata = await _applicationMetadataService.GetApplicationMetadataFromRepository(org, app);
-            DataType dataType = applicationMetadata.DataTypes.Find((dataType) => dataType.Id == modelName);
-            return dataType;
-        }
-
-        public async Task UpdateModelMetadata(string org, string app, string modelName, DataType dataType)
-        {
-            ApplicationMetadata applicationMetadata = await _applicationMetadataService.GetApplicationMetadataFromRepository(org, app);
-            applicationMetadata.DataTypes.RemoveAll((dataType) => dataType.Id == modelName);
-=======
         public async Task<DataType> GetModelDataType(string org, string app, string modelId)
         {
             ApplicationMetadata applicationMetadata = await _applicationMetadataService.GetApplicationMetadataFromRepository(org, app);
@@ -464,7 +451,6 @@
             }
             ApplicationMetadata applicationMetadata = await _applicationMetadataService.GetApplicationMetadataFromRepository(org, app);
             applicationMetadata.DataTypes.RemoveAll((dt) => dt.Id == dataType.Id);
->>>>>>> 6a4ecf97
             applicationMetadata.DataTypes.Add(dataType);
             await _applicationMetadataService.UpdateApplicationMetaDataLocally(org, app, applicationMetadata);
         }
