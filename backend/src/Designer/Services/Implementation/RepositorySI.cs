--- conflicted
+++ resolved
@@ -858,7 +858,6 @@
             return serviceResourceList;
         }
 
-<<<<<<< HEAD
         public ServiceResource GetServiceResourceById(string org, string identifier)
         {
             string repository = string.Format("{0}-resources", org);
@@ -867,8 +866,6 @@
             return resourcesInRepo.Where(r => r.Identifier == identifier).First();
         }
 
-=======
->>>>>>> 9ca82bea
         private List<FileSystemObject> GetResourceFiles(string org, string repository, string path = "")
         {
             List<FileSystemObject> contents = GetContents(org, repository, path);
