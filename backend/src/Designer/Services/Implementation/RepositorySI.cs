--- conflicted
+++ resolved
@@ -104,135 +104,6 @@
         }
 
         /// <summary>
-<<<<<<< HEAD
-        /// Creates the application metadata file
-        /// </summary>
-        /// <param name="org">Unique identifier of the organisation responsible for the app.</param>
-        /// <param name="app">Application identifier which is unique within an organisation., e.g. "app-name-with-spaces".</param>
-        /// <param name="appTitle">The application title in default language (nb), e.g. "App name with spaces"</param>
-        public void CreateApplicationMetadata(string org, string app, string appTitle)
-        {
-            string developer = AuthenticationHelper.GetDeveloperUserName(_httpContextAccessor.HttpContext);
-            PlatformStorageModels.Application appMetadata = new PlatformStorageModels.Application
-            {
-                Id = ApplicationHelper.GetFormattedApplicationId(org, app),
-                VersionId = null,
-                Org = org,
-                Created = DateTime.UtcNow,
-                CreatedBy = developer,
-                LastChanged = DateTime.UtcNow,
-                LastChangedBy = developer,
-                Title = new Dictionary<string, string> { { "nb", appTitle ?? app } },
-                DataTypes = new List<PlatformStorageModels.DataType>
-                {
-                    new()
-                    {
-                        Id = "ref-data-as-pdf",
-                        AllowedContentTypes = new List<string>() { "application/pdf" },
-                    }
-                },
-                PartyTypesAllowed = new PlatformStorageModels.PartyTypesAllowed()
-            };
-
-            string metadata = JsonConvert.SerializeObject(appMetadata, Newtonsoft.Json.Formatting.Indented);
-            string filePath = _settings.GetAppMetadataFilePath(org, app, developer);
-
-            // This creates metadata
-            File.WriteAllText(filePath, metadata, Encoding.UTF8);
-        }
-
-        /// <inheritdoc/>
-        public void UpdateApplication(string org, string app, PlatformStorageModels.Application applicationMetadata)
-        {
-            string applicationMetadataAsJson = JsonConvert.SerializeObject(applicationMetadata, Newtonsoft.Json.Formatting.Indented);
-            string filePath = _settings.GetAppMetadataFilePath(org, app, AuthenticationHelper.GetDeveloperUserName(_httpContextAccessor.HttpContext));
-            File.WriteAllText(filePath, applicationMetadataAsJson, Encoding.UTF8);
-        }
-
-        /// <inheritdoc/>
-        public void UpdateModelMetadata(string org, string app, ModelMetadata modelMetadata, string modelName)
-        {
-            string metadataAsJson = JsonConvert.SerializeObject(modelMetadata);
-            string modelsFolderPath = _settings.GetMetadataPath(org, app, AuthenticationHelper.GetDeveloperUserName(_httpContextAccessor.HttpContext));
-            string filePath = modelsFolderPath + $"{modelName}.metadata.json";
-
-            Directory.CreateDirectory(modelsFolderPath);
-            File.WriteAllText(filePath, metadataAsJson, Encoding.UTF8);
-        }
-
-        /// <inheritdoc/>
-        public void AddMetadataForAttachment(string org, string app, string applicationMetadata)
-        {
-            PlatformStorageModels.DataType formMetadata = JsonConvert.DeserializeObject<PlatformStorageModels.DataType>(applicationMetadata);
-            formMetadata.TaskId = "Task_1";
-            PlatformStorageModels.Application existingApplicationMetadata = GetApplication(org, app);
-            existingApplicationMetadata.DataTypes.Add(formMetadata);
-
-            string metadataAsJson = JsonConvert.SerializeObject(existingApplicationMetadata, Newtonsoft.Json.Formatting.Indented);
-            string filePath = _settings.GetAppMetadataFilePath(org, app, AuthenticationHelper.GetDeveloperUserName(_httpContextAccessor.HttpContext));
-
-            File.WriteAllText(filePath, metadataAsJson, Encoding.UTF8);
-        }
-
-        /// <inheritdoc/>
-        public void UpdateMetadataForAttachment(string org, string app, string applicationMetadata)
-        {
-            dynamic attachmentMetadata = JsonConvert.DeserializeObject(applicationMetadata);
-            string attachmentId = attachmentMetadata.GetValue("id").Value;
-            PlatformStorageModels.Application existingApplicationMetadata = GetApplication(org, app);
-            PlatformStorageModels.DataType applicationForm = existingApplicationMetadata.DataTypes.FirstOrDefault(m => m.Id == attachmentId) ?? new PlatformStorageModels.DataType();
-            applicationForm.AllowedContentTypes = new List<string>();
-
-            if (attachmentMetadata.GetValue("fileType") != null)
-            {
-                string fileTypes = attachmentMetadata.GetValue("fileType").Value;
-                string[] fileType = fileTypes.Split(",");
-
-                foreach (string type in fileType)
-                {
-                    applicationForm.AllowedContentTypes.Add(MimeTypeMap.GetMimeType(type.Trim()));
-                }
-            }
-
-            applicationForm.Id = attachmentMetadata.GetValue("id").Value;
-            applicationForm.MaxCount = Convert.ToInt32(attachmentMetadata.GetValue("maxCount").Value);
-            applicationForm.MinCount = Convert.ToInt32(attachmentMetadata.GetValue("minCount").Value);
-            applicationForm.MaxSize = Convert.ToInt32(attachmentMetadata.GetValue("maxSize").Value);
-
-            DeleteMetadataForAttachment(org, app, attachmentId);
-            string metadataAsJson = JsonConvert.SerializeObject(applicationForm);
-            AddMetadataForAttachment(org, app, metadataAsJson);
-        }
-
-        /// <inheritdoc/>
-        public bool DeleteMetadataForAttachment(string org, string app, string id)
-        {
-            try
-            {
-                PlatformStorageModels.Application existingApplicationMetadata = GetApplication(org, app);
-
-                if (existingApplicationMetadata.DataTypes != null)
-                {
-                    PlatformStorageModels.DataType removeForm = existingApplicationMetadata.DataTypes.Find(m => m.Id == id);
-                    existingApplicationMetadata.DataTypes.Remove(removeForm);
-                }
-
-                string metadataAsJson = JsonConvert.SerializeObject(existingApplicationMetadata, Newtonsoft.Json.Formatting.Indented);
-                string filePath = _settings.GetAppMetadataFilePath(org, app, AuthenticationHelper.GetDeveloperUserName(_httpContextAccessor.HttpContext));
-
-                File.WriteAllText(filePath, metadataAsJson, Encoding.UTF8);
-            }
-            catch
-            {
-                return false;
-            }
-
-            return true;
-        }
-
-        /// <summary>
-=======
->>>>>>> 8d91a687
         /// Returns the <see cref="ModelMetadata"/> for an app.
         /// </summary>
         /// <param name="org">Unique identifier of the organisation responsible for the app.</param>
@@ -365,156 +236,6 @@
         }
 
         /// <summary>
-<<<<<<< HEAD
-        /// Returns the app languages
-        /// </summary>
-        /// <param name="org">Unique identifier of the organisation responsible for the app.</param>
-        /// <param name="app">Application identifier which is unique within an organisation.</param>
-        /// <returns>The text</returns>
-        public List<string> GetLanguages(string org, string app)
-        {
-            List<string> languages = new List<string>();
-
-            string resourcePath = _settings.GetLanguageResourcePath(org, app, AuthenticationHelper.GetDeveloperUserName(_httpContextAccessor.HttpContext));
-            if (!Directory.Exists(resourcePath))
-            {
-                Directory.CreateDirectory(resourcePath);
-            }
-
-            string[] directoryFiles = Directory.GetFiles(resourcePath, "resource.*.json");
-            foreach (string directoryFile in directoryFiles)
-            {
-                string fileName = Path.GetFileName(directoryFile);
-                string[] nameParts = fileName.Split('.');
-                languages.Add(nameParts[1]);
-            }
-
-            return languages;
-        }
-
-        /// <summary>
-        /// Save app texts to resource files
-        /// </summary>
-        /// <param name="org">Unique identifier of the organisation responsible for the app.</param>
-        /// <param name="app">Application identifier which is unique within an organisation.</param>
-        /// <param name="texts">The texts to be saved</param>
-        public void SaveServiceTexts(string org, string app, Dictionary<string, Dictionary<string, TextResourceElement>> texts)
-        {
-            // Language, key, TextResourceElement
-            Dictionary<string, Dictionary<string, TextResourceElement>> resourceTexts =
-                new Dictionary<string, Dictionary<string, TextResourceElement>>();
-
-            foreach (KeyValuePair<string, Dictionary<string, TextResourceElement>> text in texts)
-            {
-                string textResourceElementId = text.Key;
-                foreach (KeyValuePair<string, TextResourceElement> localizedText in text.Value)
-                {
-                    string language = localizedText.Key;
-                    TextResourceElement tre = localizedText.Value;
-                    if (!resourceTexts.ContainsKey(language))
-                    {
-                        resourceTexts.Add(language, new Dictionary<string, TextResourceElement>());
-                    }
-
-                    if (!resourceTexts[language].ContainsKey(textResourceElementId))
-                    {
-                        resourceTexts[language].Add(textResourceElementId, new TextResourceElement { Id = textResourceElementId, Value = tre.Value, Variables = tre.Variables });
-                    }
-                }
-            }
-
-            string resourcePath = _settings.GetLanguageResourcePath(org, app, AuthenticationHelper.GetDeveloperUserName(_httpContextAccessor.HttpContext));
-
-            // loop through each language set of text resources
-            foreach (KeyValuePair<string, Dictionary<string, TextResourceElement>> processedResource in resourceTexts)
-            {
-                TextResource tr = new TextResource();
-                tr.Language = processedResource.Key;
-                tr.Resources = new List<TextResourceElement>();
-
-                foreach (KeyValuePair<string, TextResourceElement> actualResource in processedResource.Value)
-                {
-                    tr.Resources.Add(actualResource.Value);
-                }
-
-                string resourceString = JsonConvert.SerializeObject(tr, new JsonSerializerSettings { Formatting = Newtonsoft.Json.Formatting.Indented, NullValueHandling = NullValueHandling.Ignore });
-                File.WriteAllText(resourcePath + $"/resource.{processedResource.Key}.json", resourceString);
-            }
-        }
-
-        /// <summary>
-        /// Get the XSD model from disk
-        /// </summary>
-        /// <param name="org">Unique identifier of the organisation responsible for the app.</param>
-        /// <param name="app">Application identifier which is unique within an organisation.</param>
-        /// <returns>Returns the XSD object as a string</returns>
-        public string GetXsdModel(string org, string app)
-        {
-            string modelName = GetModelName(org, app);
-            string filename = _settings.GetModelPath(org, app, AuthenticationHelper.GetDeveloperUserName(_httpContextAccessor.HttpContext)) + $"{modelName}.xsd";
-            string filedata = string.Empty;
-
-            if (File.Exists(filename))
-            {
-                filedata = File.ReadAllText(filename, Encoding.UTF8);
-            }
-
-            return filedata;
-        }
-
-        /// <summary>
-        /// Get the Json Schema model from disk
-        /// </summary>
-        /// <param name="org">Unique identifier of the organisation responsible for the app.</param>
-        /// <param name="app">Application identifier which is unique within an organisation.</param>
-        /// <returns>Returns the Json Schema object as a string</returns>
-        public string GetJsonSchemaModel(string org, string app)
-        {
-            string modelName = GetModelName(org, app);
-            string filename = _settings.GetModelPath(org, app, AuthenticationHelper.GetDeveloperUserName(_httpContextAccessor.HttpContext)) + $"{modelName}.schema.json";
-            string filedata = null;
-
-            if (File.Exists(filename))
-            {
-                filedata = File.ReadAllText(filename, Encoding.UTF8);
-            }
-
-            return filedata;
-        }
-
-        /// <inheritdoc/>
-        public string GetJsonFormLayouts(string org, string app)
-        {
-            Dictionary<string, object> layouts = new Dictionary<string, dynamic>();
-            string developer = AuthenticationHelper.GetDeveloperUserName(_httpContextAccessor.HttpContext);
-
-            // If FormLayout.json exists in app/ui => move it to app/ui/layouts (for backwards comp)
-            string filedata = string.Empty;
-            string formLayoutPath = _settings.GetOldFormLayoutPath(org, app, developer);
-            if (File.Exists(formLayoutPath))
-            {
-                filedata = File.ReadAllText(formLayoutPath, Encoding.UTF8);
-                DeleteOldFormLayoutJson(org, app, developer);
-                SaveFormLayout(org, app, "FormLayout", filedata);
-            }
-
-            string formLayoutsPath = _settings.GetFormLayoutsPath(org, app, developer);
-            if (Directory.Exists(formLayoutsPath))
-            {
-                foreach (string file in Directory.GetFiles(formLayoutsPath))
-                {
-                    string data = File.ReadAllText(file, Encoding.UTF8);
-                    string name = file.Replace(_settings.GetFormLayoutsPath(org, app, developer), string.Empty).Replace(".json", string.Empty);
-                    layouts.Add(name, JsonConvert.DeserializeObject<object>(data));
-                }
-            }
-
-            return JsonConvert.SerializeObject(layouts);
-        }
-
-        /// <summary>
-=======
->>>>>>> 8d91a687
         /// Get the Json form model from disk for Dynamics
         /// </summary>
         /// <param name="org">Unique identifier of the organisation responsible for the app.</param>
@@ -739,29 +460,6 @@
             await altinnGitRepository.SaveAltinnStudioSettings(settings);
         }
 
-<<<<<<< HEAD
-        private async Task CreateLanguageResources(string org, ServiceConfiguration serviceConfig)
-        {
-            if (!string.IsNullOrEmpty(serviceConfig.ServiceName))
-            {
-                string developer = AuthenticationHelper.GetDeveloperUserName(_httpContextAccessor.HttpContext);
-                AltinnAppGitRepository altinnAppGitRepository = _altinnGitRepositoryFactory.GetAltinnAppGitRepository(org, serviceConfig.ServiceName, developer);
-
-                TextResource textResource = await altinnAppGitRepository.GetTextV1("nb");
-                textResource.Resources.Add(new TextResourceElement() { Id = "appName", Value = serviceConfig.ServiceName });
-                var jsonSerializerSettings = new JsonSerializerSettings
-                {
-                    Formatting = Newtonsoft.Json.Formatting.Indented,
-                    NullValueHandling = NullValueHandling.Ignore
-                };
-                string textResourceString = JsonConvert.SerializeObject(textResource, jsonSerializerSettings);
-
-                SaveLanguageResource(org, serviceConfig.RepositoryName, "nb", textResourceString);
-            }
-        }
-
-=======
->>>>>>> 8d91a687
         /// <inheritdoc/>
         public async Task<RepositoryClient.Model.Repository> CopyRepository(string org, string sourceRepository, string targetRepository, string developer)
         {
@@ -853,34 +551,6 @@
         }
 
         /// <summary>
-<<<<<<< HEAD
-        /// Delete text resource
-        /// </summary>
-        /// <param name="org">Unique identifier of the organisation responsible for the app.</param>
-        /// <param name="app">Application identifier which is unique within an organisation.</param>
-        /// <param name="name">The name of the view</param>
-        public void DeleteTextResource(string org, string app, string name)
-        {
-            Helpers.Guard.AssertArgumentNotNullOrWhiteSpace(name, nameof(name));
-            string resourceTextKey = ViewResourceKey(name);
-
-            IEnumerable<ResourceWrapper> resources = GetAllResources(org, app);
-            foreach (ResourceWrapper resource in resources)
-            {
-                ResourceCollection jsonFileContent = resource.Resources;
-                List<Resource> itemsToDelete = jsonFileContent?.Resources.Where(v => resourceTextKey == v?.Id).ToList();
-
-                if (itemsToDelete != null && itemsToDelete.Any())
-                {
-                    itemsToDelete.ForEach(r => jsonFileContent.Resources.Remove(r));
-                    Save(resource);
-                }
-            }
-        }
-
-        /// <summary>
-=======
->>>>>>> 8d91a687
         /// Returns a list of files in the Implementation directory.
         /// </summary>
         /// <param name="org">Unique identifier of the organisation responsible for the app.</param>
@@ -1049,114 +719,6 @@
         }
 
         /// <summary>
-<<<<<<< HEAD
-        /// Saving a resouce file
-        /// </summary>
-        /// <param name="org">Unique identifier of the organisation responsible for the app.</param>
-        /// <param name="app">Application identifier which is unique within an organisation.</param>
-        /// <param name="fileName">The fileName</param>
-        /// <param name="fileContent">The file content</param>
-        public void SaveResourceFile(string org, string app, string fileName, string fileContent)
-        {
-            if (fileName.Contains(_settings.RuleHandlerFileName, StringComparison.OrdinalIgnoreCase))
-            {
-                string filename = _settings.GetRuleHandlerPath(org, app, AuthenticationHelper.GetDeveloperUserName(_httpContextAccessor.HttpContext));
-                File.WriteAllText(filename, fileContent, Encoding.UTF8);
-            }
-            else
-            {
-                string filename = _settings.GetResourcePath(org, app, AuthenticationHelper.GetDeveloperUserName(_httpContextAccessor.HttpContext)) + fileName;
-                File.WriteAllText(filename, fileContent, Encoding.UTF8);
-            }
-        }
-
-        /// <summary>
-        /// Updates the view name text resource.
-        /// "view." + viewName for each text resource in the app
-        /// </summary>
-        /// <param name="org">Unique identifier of the organisation responsible for the app.</param>
-        /// <param name="app">Application identifier which is unique within an organisation.</param>
-        /// <param name="currentName">Current / old view name</param>
-        /// <param name="newName">the new view name</param>
-        public void UpdateViewNameTextResource(string org, string app, string currentName, string newName)
-        {
-            Helpers.Guard.AssertArgumentNotNullOrWhiteSpace(currentName, nameof(currentName));
-            Helpers.Guard.AssertArgumentNotNullOrWhiteSpace(newName, nameof(newName));
-
-            string currentKey = ViewResourceKey(currentName);
-            string newKey = ViewResourceKey(newName);
-
-            IEnumerable<ResourceWrapper> resources = GetAllResources(org, app);
-            foreach (ResourceWrapper resource in resources)
-            {
-                List<Resource> itemsToUpdate = resource.FilterById(currentKey).ToList();
-                if (itemsToUpdate.Any())
-                {
-                    itemsToUpdate.ForEach(r => r.Id = newKey);
-                    Save(resource);
-                }
-                else if (!resource.FilterById(newKey).Any())
-                {
-                    resource.Resources.Add(newKey, string.Empty);
-                    Save(resource);
-                }
-            }
-        }
-
-        /// <summary>
-        /// Finds an app resource embedded in the app when running from local file folders
-        /// </summary>
-        /// <param name="org">Unique identifier of the organisation responsible for the app.</param>
-        /// <param name="app">Application identifier which is unique within an organisation.</param>
-        /// <param name="resource">The app resource file name</param>
-        /// <returns>The app resource</returns>
-        public byte[] GetServiceResource(string org, string app, string resource)
-        {
-            byte[] fileContent = null;
-
-            if (resource == _settings.RuleHandlerFileName)
-            {
-                string dynamicsPath = _settings.GetDynamicsPath(org, app, AuthenticationHelper.GetDeveloperUserName(_httpContextAccessor.HttpContext));
-                if (File.Exists(dynamicsPath + resource))
-                {
-                    fileContent = File.ReadAllBytes(dynamicsPath + resource);
-                }
-            }
-            else
-            {
-                string appResourceDirectoryPath = _settings.GetResourcePath(org, app, AuthenticationHelper.GetDeveloperUserName(_httpContextAccessor.HttpContext));
-                if (File.Exists(appResourceDirectoryPath + resource))
-                {
-                    fileContent = File.ReadAllBytes(appResourceDirectoryPath + resource);
-                }
-            }
-
-            return fileContent;
-        }
-
-        /// <inheritdoc/>
-        public void UpdateAppTitleInAppMetadata(string org, string app, string languageId, string title)
-        {
-            PlatformStorageModels.Application appMetadata = GetApplication(org, app);
-
-            Dictionary<string, string> titles = appMetadata.Title;
-            if (titles.ContainsKey(languageId))
-            {
-                titles[languageId] = title;
-            }
-            else
-            {
-                titles.Add(languageId, title);
-            }
-
-            appMetadata.Title = titles;
-
-            UpdateApplication(org, app, appMetadata);
-        }
-
-        /// <summary>
-=======
->>>>>>> 8d91a687
         /// Create a new file in blob storage.
         /// </summary>
         /// <param name="org">The application owner id.</param>
@@ -1202,20 +764,6 @@
             File.Delete(repopath + path);
         }
 
-<<<<<<< HEAD
-        private static string ViewResourceKey(string viewName)
-        {
-            return $"view.{viewName}";
-        }
-
-        private static void Save(ResourceWrapper resourceWrapper)
-        {
-            string textContent = JsonConvert.SerializeObject(resourceWrapper.Resources, Newtonsoft.Json.Formatting.Indented);
-            File.WriteAllText(resourceWrapper.FileName, textContent);
-        }
-
-=======
->>>>>>> 8d91a687
         // IKKE SLETT
         private void UpdateAuthorizationPolicyFile(string org, string app)
         {
@@ -1395,7 +943,6 @@
         {
             await _sourceControl.DeleteRepository(org, repository);
         }
-<<<<<<< HEAD
 
         public bool SavePolicy(string org, string repo, string resourceId, XacmlPolicy xacmlPolicy)
         {
@@ -1438,19 +985,6 @@
             return policy;
         }
 
-        private class ResourceWrapper
-        {
-            public string FileName { get; set; }
-
-            public ResourceCollection Resources { get; set; }
-
-            public IEnumerable<Resource> FilterById(string id)
-            {
-                Helpers.Guard.AssertArgumentNotNullOrWhiteSpace(id, nameof(id));
-                return Resources?.Resources?.Where(r => id == r?.Id) ?? new Resource[0];
-            }
-        }
-=======
->>>>>>> 8d91a687
+
     }
 }