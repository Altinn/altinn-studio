--- conflicted
+++ resolved
@@ -10,11 +10,7 @@
         /// </summary>
         public string Name { get; set; }
 
-<<<<<<< HEAD
-        public bool can_create_org_repo { get; set; }
-=======
         public bool CanCreateOrgRepo { get; set; }
->>>>>>> 6b86ab2b
 
         /// <summary>
         /// The organization that owns the team
