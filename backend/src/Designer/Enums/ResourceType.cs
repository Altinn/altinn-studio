﻿namespace Altinn.Studio.Designer.Enums;

/// <summary>
/// Enum representation of the different types of resources supported by the resource registry
/// </summary>
public enum ResourceType
{

    Default = 0,

    Systemresource = 1 << 0,

    MaskinportenSchema = 1 << 1,

    Altinn2Service = 1 << 2,

    AltinnApp = 1 << 3,

    GenericAccessResource = 1 << 4,

    BrokerService = 1 << 5,

    CorrespondenceService = 1 << 6,

<<<<<<< HEAD
    Consentresource = 1 << 7,
=======
    ConsentResource = 1 << 7,
>>>>>>> eb6a07cb
}<|MERGE_RESOLUTION|>--- conflicted
+++ resolved
@@ -22,9 +22,5 @@
 
     CorrespondenceService = 1 << 6,
 
-<<<<<<< HEAD
-    Consentresource = 1 << 7,
-=======
     ConsentResource = 1 << 7,
->>>>>>> eb6a07cb
 }