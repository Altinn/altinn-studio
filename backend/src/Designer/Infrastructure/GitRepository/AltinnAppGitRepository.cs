--- conflicted
+++ resolved
@@ -539,20 +539,6 @@
         public async Task<List<RefToOptionListSpecifier>> FindOptionListReferencesInLayoutSets(CancellationToken cancellationToken)
         {
             cancellationToken.ThrowIfCancellationRequested();
-<<<<<<< HEAD
-
-            List<RefToOptionListSpecifier> optionsListReferences = [];
-            string[] layoutSetNames = GetLayoutSetNames();
-
-            foreach (string layoutSetName in layoutSetNames)
-            {
-                string[] layoutNames = GetLayoutNames(layoutSetName);
-                foreach (string layoutName in layoutNames)
-                {
-                    var layout = await GetLayout(layoutSetName, layoutName, cancellationToken);
-                    optionsListReferences = FindOptionListReferencesInLayout(layout, optionsListReferences, layoutSetName, layoutName);
-                }
-=======
             string[] layoutSetNames = GetLayoutSetNames();
 
             return await FindOptionListReferencesInGivenLayoutSets(layoutSetNames, cancellationToken);
@@ -583,7 +569,6 @@
             {
                 var layout = await GetLayout(layoutSetName, layoutName, cancellationToken);
                 optionsListReferences = FindOptionListReferencesInLayout(layout, optionsListReferences, layoutSetName, layoutName);
->>>>>>> 8a813981
             }
 
             return optionsListReferences;
