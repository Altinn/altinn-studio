--- conflicted
+++ resolved
@@ -79,11 +79,8 @@
             services.AddTransient<IInstanceService, InstanceService>();
             services.AddTransient<IProcessModelingService, ProcessModelingService>();
             services.AddTransient<IImagesService, ImagesService>();
-<<<<<<< HEAD
+            services.AddTransient<ILayoutService, LayoutService>();
             services.AddTransient<IOrgTextsService, OrgTextsService>();
-=======
-            services.AddTransient<ILayoutService, LayoutService>();
->>>>>>> b9e599d8
             services.RegisterDatamodeling(configuration);
             services.RegisterSettingsSingleton<KafkaSettings>(configuration);
             services.AddTransient<IKafkaProducer, KafkaProducer>();
