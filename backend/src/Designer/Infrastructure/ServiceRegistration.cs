--- conflicted
+++ resolved
@@ -57,12 +57,9 @@
             services.AddScoped<IDeploymentRepository, DeploymentRepository>();
             services.AddScoped<IAppScopesRepository, AppScopesRepository>();
             services.AddScoped<IUserService, UserService>();
-<<<<<<< HEAD
             services.AddScoped<IImageUrlValidationService, ImageUrlValidationService>();
             services.AddScoped<IUrlPolicyValidator, UrlPolicyValidator>();
-=======
             services.AddScoped<IUserOrganizationService, UserOrganizationService>();
->>>>>>> 0569437c
             services.AddTransient<IReleaseService, ReleaseService>();
             services.AddTransient<IDeploymentService, DeploymentService>();
             services.AddTransient<IAppScopesService, AppScopesService>();
