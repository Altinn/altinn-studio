using Altinn.Common.AccessTokenClient.Services;
using Altinn.Studio.DataModeling.Converter.Csharp;
using Altinn.Studio.DataModeling.Converter.Interfaces;
using Altinn.Studio.DataModeling.Converter.Json;
using Altinn.Studio.DataModeling.Converter.Xml;
using Altinn.Studio.DataModeling.Json;
using Altinn.Studio.DataModeling.Validator.Json;
using Altinn.Studio.Designer.Configuration;
using Altinn.Studio.Designer.Configuration.Extensions;
using Altinn.Studio.Designer.Evaluators;
using Altinn.Studio.Designer.Factories;
using Altinn.Studio.Designer.Repository;
using Altinn.Studio.Designer.Repository.ORMImplementation;
using Altinn.Studio.Designer.Repository.ORMImplementation.Data;
using Altinn.Studio.Designer.Services.Implementation;
using Altinn.Studio.Designer.Services.Implementation.Organisation;
using Altinn.Studio.Designer.Services.Implementation.Preview;
using Altinn.Studio.Designer.Services.Implementation.ProcessModeling;
using Altinn.Studio.Designer.Services.Interfaces;
using Altinn.Studio.Designer.Services.Interfaces.Organisation;
using Altinn.Studio.Designer.Services.Interfaces.Preview;
using Altinn.Studio.Designer.TypedHttpClients.ImageClient;
using Microsoft.EntityFrameworkCore;
using Microsoft.Extensions.Configuration;
using Microsoft.Extensions.DependencyInjection;
using static Altinn.Studio.DataModeling.Json.Keywords.JsonSchemaKeywords;

namespace Altinn.Studio.Designer.Infrastructure
{
    /// <summary>
    /// Contains extension methods for registering services to the DI container
    /// </summary>
    public static class ServiceRegistration
    {
        /// <summary>
        /// Extension method that registers services to the DI container
        /// </summary>
        /// <param name="services">The Microsoft.Extensions.DependencyInjection.IServiceCollection for adding services.</param>
        /// <param name="configuration">The configuration for the project</param>
        public static IServiceCollection RegisterServiceImplementations(this IServiceCollection services,
            IConfiguration configuration)
        {
            services.AddTransient<IRepository, RepositorySI>();
            services.AddTransient<ISchemaModelService, SchemaModelService>();
            services.AddTransient<IAltinnGitRepositoryFactory, AltinnGitRepositoryFactory>();

            services.AddTransient<ISourceControl, SourceControlSI>();
            services.Decorate<ISourceControl, SourceControlLoggingDecorator>();

            services.AddSingleton(configuration);

            services.AddDbContext<DesignerdbContext>(options =>
            {
                PostgreSQLSettings postgresSettings =
                    configuration.GetSection(nameof(PostgreSQLSettings)).Get<PostgreSQLSettings>();
                options.UseNpgsql(postgresSettings.FormattedConnectionString());
            });

            services.AddScoped<IReleaseRepository, ReleaseRepository>();
            services.AddScoped<IDeploymentRepository, DeploymentRepository>();
            services.AddScoped<IAppScopesRepository, AppScopesRepository>();
            services.AddScoped<IUserService, UserService>();
            services.AddScoped<IUserOrganizationService, UserOrganizationService>();
<<<<<<< HEAD
            services.AddScoped<CanUseFeatureEvaluatorRegistry>();
            services.AddScoped<ICanUseFeatureEvaluator, CanUseUploadDataModelEvaluator>();
=======
>>>>>>> 0569437c
            services.AddTransient<IReleaseService, ReleaseService>();
            services.AddTransient<IDeploymentService, DeploymentService>();
            services.AddTransient<IAppScopesService, AppScopesService>();
            services.AddTransient<IKubernetesDeploymentsService, KubernetesDeploymentsService>();
            services.AddTransient<IApplicationInformationService, ApplicationInformationService>();
            services.AddTransient<IApplicationMetadataService, ApplicationMetadataService>();
            services.AddTransient<IAuthorizationPolicyService, AuthorizationPolicyService>();
            services.AddTransient<ITextResourceService, TextResourceService>();
            services.AddTransient<IAccessTokenGenerator, AccessTokenGenerator>();
            services.AddTransient<ISigningCredentialsResolver, SigningCredentialsResolver>();
            services.AddTransient<ITextsService, TextsService>();
            services.AddTransient<IOptionsService, OptionsService>();
            services.AddTransient<IOptionListReferenceService, OptionListReferenceService>();
            services.AddTransient<IOrgCodeListService, OrgCodeListService>();
            services.AddTransient<IOrgContentService, OrgContentService>();
            services.AddTransient<IEnvironmentsService, EnvironmentsService>();
            services.AddHttpClient<IOrgService, OrgService>();
            services.AddHttpClient<ImageClient>();
            services.AddTransient<IAppDevelopmentService, AppDevelopmentService>();
            services.AddTransient<ITaskNavigationService, TaskNavigationService>();
            services.AddTransient<IPreviewService, PreviewService>();
            services.AddTransient<IDataService, DataService>();
            services.AddTransient<IInstanceService, InstanceService>();
            services.AddTransient<IProcessModelingService, ProcessModelingService>();
            services.AddTransient<IImagesService, ImagesService>();
            services.AddTransient<ILayoutService, LayoutService>();
            services.AddTransient<IOrgTextsService, OrgTextsService>();
            services.RegisterDatamodeling(configuration);
            services.RegisterSettingsSingleton<KafkaSettings>(configuration);
            services.AddTransient<IKafkaProducer, KafkaProducer>();

            return services;
        }

        public static IServiceCollection RegisterDatamodeling(this IServiceCollection services,
            IConfiguration configuration)
        {
            services.AddTransient<IXmlSchemaToJsonSchemaConverter, XmlSchemaToJsonSchemaConverter>();
            services.AddTransient<IJsonSchemaToXmlSchemaConverter, JsonSchemaToXmlSchemaConverter>();
            services.AddTransient<IJsonSchemaNormalizer, JsonSchemaNormalizer>();
            services.AddTransient<IModelMetadataToCsharpConverter, JsonMetadataToCsharpConverter>();
            services.RegisterSettings<CSharpGenerationSettings>(configuration);
            services.AddTransient<IJsonSchemaValidator, AltinnJsonSchemaValidator>();
            services.AddTransient<IModelNameValidator, ModelNameValidator>();
            RegisterXsdKeywords();
            return services;
        }
    }
}<|MERGE_RESOLUTION|>--- conflicted
+++ resolved
@@ -7,7 +7,6 @@
 using Altinn.Studio.DataModeling.Validator.Json;
 using Altinn.Studio.Designer.Configuration;
 using Altinn.Studio.Designer.Configuration.Extensions;
-using Altinn.Studio.Designer.Evaluators;
 using Altinn.Studio.Designer.Factories;
 using Altinn.Studio.Designer.Repository;
 using Altinn.Studio.Designer.Repository.ORMImplementation;
@@ -37,8 +36,7 @@
         /// </summary>
         /// <param name="services">The Microsoft.Extensions.DependencyInjection.IServiceCollection for adding services.</param>
         /// <param name="configuration">The configuration for the project</param>
-        public static IServiceCollection RegisterServiceImplementations(this IServiceCollection services,
-            IConfiguration configuration)
+        public static IServiceCollection RegisterServiceImplementations(this IServiceCollection services, IConfiguration configuration)
         {
             services.AddTransient<IRepository, RepositorySI>();
             services.AddTransient<ISchemaModelService, SchemaModelService>();
@@ -51,8 +49,7 @@
 
             services.AddDbContext<DesignerdbContext>(options =>
             {
-                PostgreSQLSettings postgresSettings =
-                    configuration.GetSection(nameof(PostgreSQLSettings)).Get<PostgreSQLSettings>();
+                PostgreSQLSettings postgresSettings = configuration.GetSection(nameof(PostgreSQLSettings)).Get<PostgreSQLSettings>();
                 options.UseNpgsql(postgresSettings.FormattedConnectionString());
             });
 
@@ -61,11 +58,6 @@
             services.AddScoped<IAppScopesRepository, AppScopesRepository>();
             services.AddScoped<IUserService, UserService>();
             services.AddScoped<IUserOrganizationService, UserOrganizationService>();
-<<<<<<< HEAD
-            services.AddScoped<CanUseFeatureEvaluatorRegistry>();
-            services.AddScoped<ICanUseFeatureEvaluator, CanUseUploadDataModelEvaluator>();
-=======
->>>>>>> 0569437c
             services.AddTransient<IReleaseService, ReleaseService>();
             services.AddTransient<IDeploymentService, DeploymentService>();
             services.AddTransient<IAppScopesService, AppScopesService>();
@@ -100,8 +92,7 @@
             return services;
         }
 
-        public static IServiceCollection RegisterDatamodeling(this IServiceCollection services,
-            IConfiguration configuration)
+        public static IServiceCollection RegisterDatamodeling(this IServiceCollection services, IConfiguration configuration)
         {
             services.AddTransient<IXmlSchemaToJsonSchemaConverter, XmlSchemaToJsonSchemaConverter>();
             services.AddTransient<IJsonSchemaToXmlSchemaConverter, JsonSchemaToXmlSchemaConverter>();
