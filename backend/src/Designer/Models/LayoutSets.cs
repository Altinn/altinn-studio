#nullable enable
using System.Collections.Generic;
using System.Text.Json.Serialization;
using Altinn.Studio.Designer.Converters;

namespace Altinn.Studio.Designer.Models;

public class LayoutSets : Altinn.App.Core.Models.LayoutSets
{
    [JsonPropertyName("$schema")]
    public string? Schema { get; set; }

    [JsonPropertyName("sets")]
    public new required List<LayoutSetConfig> Sets { get; set; }

    [JsonPropertyName("uiSettings")]
    [JsonIgnore(Condition = JsonIgnoreCondition.WhenWritingNull)]
    public UiSettings? UiSettings { get; set; }

    [JsonExtensionData]
    public IDictionary<string, object?>? UnknownProperties { get; set; }
}

public class LayoutSetConfig
{
    [JsonPropertyName("id")]
    public required string Id { get; set; }

    [JsonPropertyName("dataType")] public string? DataType { get; set; }

    [JsonPropertyName("tasks")]
    [JsonIgnore(Condition = JsonIgnoreCondition.WhenWritingNull)]
    public List<string>? Tasks { get; set; }

    [JsonPropertyName("type")]
    [JsonIgnore(Condition = JsonIgnoreCondition.WhenWritingNull)]
    public string? Type { get; set; }

    [JsonExtensionData]
    public IDictionary<string, object?>? UnknownProperties { get; set; }
}

public class UiSettings
{
    [JsonPropertyName("taskNavigation")]
    [JsonIgnore(Condition = JsonIgnoreCondition.WhenWritingNull)]
    public List<TaskNavigationGroup>? TaskNavigation { get; set; }

    [JsonExtensionData]
    public IDictionary<string, object?>? UnknownProperties { get; set; }
}

[JsonConverter(typeof(TaskNavigationGroupJsonConverter))]
public abstract class TaskNavigationGroup
{
    [JsonPropertyName("name")]
    public string? Name { get; set; }
}

public class TaskNavigationTask : TaskNavigationGroup
{
    [JsonPropertyName("name")]
    public string? Name { get; set; }
    [JsonPropertyName("taskId")]
    public string? TaskId { get; set; }
}

public class TaskNavigationReceipt : TaskNavigationGroup
{
    [JsonPropertyName("type")]
<<<<<<< HEAD
    public string? Type { get; set; }
=======
    public TaskNavigationReceiptType? Type { get; set; }
}

[JsonConverter(typeof(JsonStringEnumConverter))]
public enum TaskNavigationReceiptType
{
    [JsonStringEnumMemberName("receipt")]
    Receipt
>>>>>>> af5a4177
}<|MERGE_RESOLUTION|>--- conflicted
+++ resolved
@@ -59,8 +59,6 @@
 
 public class TaskNavigationTask : TaskNavigationGroup
 {
-    [JsonPropertyName("name")]
-    public string? Name { get; set; }
     [JsonPropertyName("taskId")]
     public string? TaskId { get; set; }
 }
@@ -68,9 +66,6 @@
 public class TaskNavigationReceipt : TaskNavigationGroup
 {
     [JsonPropertyName("type")]
-<<<<<<< HEAD
-    public string? Type { get; set; }
-=======
     public TaskNavigationReceiptType? Type { get; set; }
 }
 
@@ -79,5 +74,4 @@
 {
     [JsonStringEnumMemberName("receipt")]
     Receipt
->>>>>>> af5a4177
 }