--- conflicted
+++ resolved
@@ -12,22 +12,18 @@
     "TestdataRepositorySettings": {
         "RepositoryLocation": "../Testdata"
     },
-    "PlatformSettings": {
-        "ApiAuthenticationConvertUri": "authentication/api/v1/exchange/altinnstudio",
-        "ApiStorageApplicationUri": "storage/api/v1/applications/",
-        "ApiAuthorizationPolicyUri": "authorization/api/v1/policies/",
-<<<<<<< HEAD
-        "SubscriptionKeyHeaderName": "Ocp-Apim-Subscription-Key",
-        "ResourceRegistryUrl": "/resourceregistry/api/v1/resource",
-        "ResourceRegistryEnvBaseUrl": "https://platform.{0}.altinn.cloud",
-        "ResourceRegistryDefaultBaseUrl": "http://localhost:5100"
-=======
-        "SubscriptionKeyHeaderName": "Ocp-Apim-Subscription-Key"
-    },
-    "CacheSettings": {
-        "DataNorgeApiCacheTimeout": 3600
->>>>>>> 06087375
-    },
+  "PlatformSettings": {
+    "ApiAuthenticationConvertUri": "authentication/api/v1/exchange/altinnstudio",
+    "ApiStorageApplicationUri": "storage/api/v1/applications/",
+    "ApiAuthorizationPolicyUri": "authorization/api/v1/policies/",
+    "SubscriptionKeyHeaderName": "Ocp-Apim-Subscription-Key",
+    "ResourceRegistryUrl": "/resourceregistry/api/v1/resource",
+    "ResourceRegistryEnvBaseUrl": "https://platform.{0}.altinn.cloud",
+    "ResourceRegistryDefaultBaseUrl": "http://localhost:5100"
+  },
+  "CacheSettings": {
+    "DataNorgeApiCacheTimeout":  3600
+  },
     "GeneralSettings": {
         "HostName": "studio.localhost",
         "LanguageFilesLocation": "./Languages/ini/",
@@ -37,7 +33,6 @@
         "AppLocation": "",
         "EnvironmentsUrl": "https://altinncdn.no/config/environments.json"
     },
-<<<<<<< HEAD
     "MaskinportenClientSettings": {
         "Environment": "",
         "ClientId": "f8c56f4f-7d2d-401e-a563-068c6e8235e8",
@@ -45,8 +40,6 @@
         "EncodedJwk": "",
         "ExhangeToAltinnToken": "true"
     },
-=======
->>>>>>> 06087375
     "Integrations": {
         "AzureDevOpsSettings": {
             "BaseUri": "https://dev.azure.com/brreg/altinn-studio/_apis/",
