--- conflicted
+++ resolved
@@ -1,9 +1,5 @@
 @section styles {
-<<<<<<< HEAD
     <link rel="stylesheet" type="text/css" href="@Url.Content("/css/startpage.css")" />
-=======
-    <link rel="stylesheet" type="text/css" href="@Url.Content("/designer/css/startpage.css")" />
->>>>>>> 957f1cb8
 }
 
 @section scripts {
@@ -17,11 +13,7 @@
             <div class="col-12">
                 <nav id="primary-nav" class="a-globalNav">
                     <a href="/" class="a-globalNav-logo">
-<<<<<<< HEAD
                         <img src="/img/AltinnD-logo.svg" alt="Altinn logo" />
-=======
-                        <img src="/designer/img/AltinnD-logo.svg" alt="Altinn logo" />
->>>>>>> 957f1cb8
                         <span class="sr-only">Til forsiden</span>
                     </a>
                 </nav>
@@ -32,11 +24,7 @@
 <div class="pt-3"></div>
 <h1 class="sr-only">Altinn Studio</h1>
 <div class="jumbotron jumbotron-fluid a-jumbotron a-jumbotron-header a-jumbotron-header--left a-blueDarkerText"
-<<<<<<< HEAD
     style="background-color: #cff0ff; background-image: url('/img/Altinn-studio-stor.svg')">
-=======
-    style="background-image: url('/designer/img/Altinn-studio-stor.svg')">
->>>>>>> 957f1cb8
     <div class="container">
         <div class="row">
             <div class=" col-md-12 offset-md-0 col-lg-10 offset-lg-1 col-xl-8 offset-xl-2">
@@ -64,11 +52,8 @@
         <div>
             <div class="row mb-6 mt-2 align-items-center">
                 <div class="col-12 col-md-6 col-lg-5 mb-2 mb-md-0 order-md-1">
-<<<<<<< HEAD
-                    <img class="d-block mx-auto" src="/img/Altinn-studio-2.svg"
-=======
-                    <img class="d-block mx-auto" src="/designer/img/Altinn-studio-2.svg"
->>>>>>> 957f1cb8
+                    <<<<<<< HEAD <img class="d-block mx-auto" src="/img/Altinn-studio-2.svg"=======<img
+                        class="d-block mx-auto" src="/designer/img/Altinn-studio-2.svg">>>>>>> origin/main
                         alt="Kvinne som sitter med en laptop og en kaffekopp. Illustrasjon." />
                 </div>
                 <div class="col-12 col-md-6 col-lg-5 offset-lg-1">
@@ -86,11 +71,8 @@
         <div>
             <div class="row mb-6 mt-2 align-items-center">
                 <div class="col-12 col-md-6 col-lg-5 mb-2 mb-md-0 offset-lg-1">
-<<<<<<< HEAD
-                    <img class="d-block mx-auto" src="/img/Altinn-studio-3.svg"
-=======
-                    <img class="d-block mx-auto" src="/designer/img/Altinn-studio-3.svg"
->>>>>>> 957f1cb8
+                    <<<<<<< HEAD <img class="d-block mx-auto" src="/img/Altinn-studio-3.svg"=======<img
+                        class="d-block mx-auto" src="/designer/img/Altinn-studio-3.svg">>>>>>> origin/main
                         alt="Mann som leser dokumenter. Illustrasjon." />
                 </div>
                 <div class="col-12 col-md-6 col-lg-5">
@@ -110,11 +92,8 @@
         <div>
             <div class="row mb-6 mt-2 align-items-center">
                 <div class="col-12 col-md-6 col-lg-5 mb-2 mb-md-0 order-md-1">
-<<<<<<< HEAD
-                    <img class="d-block mx-auto" src="/img/Altinn-studio-1.svg"
-=======
-                    <img class="d-block mx-auto" src="/designer/img/Altinn-studio-1.svg"
->>>>>>> 957f1cb8
+                    <<<<<<< HEAD <img class="d-block mx-auto" src="/img/Altinn-studio-1.svg"=======<img
+                        class="d-block mx-auto" src="/designer/img/Altinn-studio-1.svg">>>>>>> origin/main
                         alt="To personer som håndhilser i en trapp. Illustrasjon." />
                 </div>
                 <div class="col-12 col-md-6 col-lg-5 offset-lg-1">
