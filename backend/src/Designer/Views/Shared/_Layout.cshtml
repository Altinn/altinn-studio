<!DOCTYPE html>
<html lang="no">

<head>
    <meta charset="utf-8">
    <meta http-equiv="X-UA-Compatible" content="IE=edge">
    <meta name="viewport" content="width=device-width, initial-scale=1, shrink-to-fit=no">
    <meta property="og:title" content="Altinn Studio" />
    <meta property="og:type" content="website" />
<<<<<<< HEAD
    <meta property="og:image" content="/img/altinn-studio-social-preview.png" />
=======
    <meta property="og:image" content="/designer/img/altinn-studio-social-preview.png" />
>>>>>>> 957f1cb8
    <meta property="og:site_name" content="Altinn Studio" />

    <title>Altinn Studio</title>

<<<<<<< HEAD
    <link rel="manifest" href="/manifest.json">
    <link rel="icon" href="/img/favicon.ico">

    <link rel="apple-touch-icon" href="/img/icon64x64.png">
    <link rel="apple-touch-icon" sizes="96x96" href="/img/icon96x96.png">
    <link rel="apple-touch-icon" sizes="144x144" href="/img/icon144x144.png">
    <link rel="apple-touch-icon" sizes="192x192" href="/img/icon192x192.png">
=======
    <link rel="manifest" href="/designer/manifest.json">
    <link rel="icon" href="/designer/img/favicon.ico">

    <link rel="apple-touch-icon" href="/designer/img/icon64x64.png">
    <link rel="apple-touch-icon" sizes="96x96" href="/designer/img/icon96x96.png">
    <link rel="apple-touch-icon" sizes="144x144" href="/designer/img/icon144x144.png">
    <link rel="apple-touch-icon" sizes="192x192" href="/designer/img/icon192x192.png">
>>>>>>> 957f1cb8

    <!-- CSS -->
    <link href="https://altinncdn.no/fonts/roboto/latin/roboto.css" rel="stylesheet">
    <link href="https://altinncdn.no/fonts/inter/inter.css" rel="stylesheet">

    @RenderSection("styles", required: false)

    <!-- Javascript -->
    <script type="text/javascript">
        var aiConnectionString = "@ViewBag.AiConnectionString"
        window.aiConnectionString = aiConnectionString;
    </script>

    @RenderSection("scripts", required: false)
</head>

<body>
    <div id="root" class="media-body flex-column d-flex"></div>
    @RenderBody()
</body>

</html><|MERGE_RESOLUTION|>--- conflicted
+++ resolved
@@ -7,16 +7,14 @@
     <meta name="viewport" content="width=device-width, initial-scale=1, shrink-to-fit=no">
     <meta property="og:title" content="Altinn Studio" />
     <meta property="og:type" content="website" />
-<<<<<<< HEAD
-    <meta property="og:image" content="/img/altinn-studio-social-preview.png" />
-=======
+    <<<<<<< HEAD <meta property="og:image" content="/img/altinn-studio-social-preview.png" />
+    =======
     <meta property="og:image" content="/designer/img/altinn-studio-social-preview.png" />
->>>>>>> 957f1cb8
+    >>>>>>> origin/main
     <meta property="og:site_name" content="Altinn Studio" />
 
     <title>Altinn Studio</title>
 
-<<<<<<< HEAD
     <link rel="manifest" href="/manifest.json">
     <link rel="icon" href="/img/favicon.ico">
 
@@ -24,15 +22,6 @@
     <link rel="apple-touch-icon" sizes="96x96" href="/img/icon96x96.png">
     <link rel="apple-touch-icon" sizes="144x144" href="/img/icon144x144.png">
     <link rel="apple-touch-icon" sizes="192x192" href="/img/icon192x192.png">
-=======
-    <link rel="manifest" href="/designer/manifest.json">
-    <link rel="icon" href="/designer/img/favicon.ico">
-
-    <link rel="apple-touch-icon" href="/designer/img/icon64x64.png">
-    <link rel="apple-touch-icon" sizes="96x96" href="/designer/img/icon96x96.png">
-    <link rel="apple-touch-icon" sizes="144x144" href="/designer/img/icon144x144.png">
-    <link rel="apple-touch-icon" sizes="192x192" href="/designer/img/icon192x192.png">
->>>>>>> 957f1cb8
 
     <!-- CSS -->
     <link href="https://altinncdn.no/fonts/roboto/latin/roboto.css" rel="stylesheet">
