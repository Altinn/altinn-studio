--- conflicted
+++ resolved
@@ -632,11 +632,7 @@
                 }
             }
 
-<<<<<<< HEAD
-            if (resource.ResourceType == ResourceType.Consentresource)
-=======
             if (resource.ResourceType == ResourceType.ConsentResource)
->>>>>>> eb6a07cb
             {
                 if (string.IsNullOrWhiteSpace(resource.ConsentTemplate))
                 {
