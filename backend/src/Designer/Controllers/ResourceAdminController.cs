--- conflicted
+++ resolved
@@ -6,10 +6,7 @@
 using Altinn.Studio.Designer.Helpers;
 using Altinn.Studio.Designer.Models;
 using Altinn.Studio.Designer.Services.Interfaces;
-<<<<<<< HEAD
 using Altinn.Studio.Designer.TypedHttpClients.Altinn2Metadata;
-=======
->>>>>>> 06087375
 using Altinn.Studio.Designer.TypedHttpClients.ResourceRegistryOptions;
 using Authorization.Platform.Authorization.Models;
 using Microsoft.AspNetCore.Authorization;
@@ -29,24 +26,16 @@
         private readonly IResourceRegistryOptions _resourceRegistryOptions;
         private readonly IMemoryCache _memoryCache;
         private readonly CacheSettings _cacheSettings;
-<<<<<<< HEAD
         private readonly IAltinn2MetadataClient _altinn2MetadataClient;
 
         public ResourceAdminController(IGitea gitea, IRepository repository, IResourceRegistryOptions resourceRegistryOptions, IMemoryCache memoryCache, IOptions<CacheSettings> cacheSettings, IAltinn2MetadataClient altinn2MetadataClient)
-=======
-
-        public ResourceAdminController(IGitea gitea, IRepository repository, IResourceRegistryOptions resourceRegistryOptions, IMemoryCache memoryCache, IOptions<CacheSettings> cacheSettings)
->>>>>>> 06087375
         {
             _giteaApi = gitea;
             _repository = repository;
             _resourceRegistryOptions = resourceRegistryOptions;
             _memoryCache = memoryCache;
             _cacheSettings = cacheSettings.Value;
-<<<<<<< HEAD
             _altinn2MetadataClient = altinn2MetadataClient;
-=======
->>>>>>> 06087375
         }
 
         [HttpGet]
@@ -178,7 +167,6 @@
             return _repository.AddServiceResource(org, resource);
         }
 
-<<<<<<< HEAD
         [HttpPost]
         [Route("designer/api/{org}/resources/importresource/{serviceCode}/{serviceEdition}")]
         public async Task<ActionResult> ImportResource(string org, string serviceCode, int serviceEdition)
@@ -186,9 +174,6 @@
             ServiceResource resource = await _altinn2MetadataClient.GetServiceResourceFromService(serviceCode, serviceEdition);
             return Ok(resource);
         }
-=======
-
->>>>>>> 06087375
 
         [HttpGet]
         [Route("designer/api/{org}/resources/sectors")]
