--- conflicted
+++ resolved
@@ -38,13 +38,15 @@
             return StatusCode(204);
         }
 
+            return StatusCode(204);
+        }
+
         [HttpGet]
         [Route("designer/api/{org}/resources/repository/resourcelist")]
         public ActionResult<List<ServiceResource>> GetRepositoryResourceList(string org)
         {
             List<ServiceResource> repositoryResourceList = _repository.GetServiceResources(org, string.Format("{0}-resources", org));
             return repositoryResourceList != null && repositoryResourceList.Count > 0 ? repositoryResourceList : StatusCode(204);
-<<<<<<< HEAD
         }
 
         [HttpGet]
@@ -69,8 +71,6 @@
             {
                 return StatusCode(404);
             }
-=======
->>>>>>> 9ca82bea
         }
     }
 }