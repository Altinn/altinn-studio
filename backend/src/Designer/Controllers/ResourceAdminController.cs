﻿using System;
using System.Collections.Generic;
using System.Linq;
using System.Threading.Tasks;
using Altinn.Authorization.ABAC.Xacml;
using Altinn.ResourceRegistry.Core.Enums.Altinn2;
using Altinn.ResourceRegistry.Core.Models.Altinn2;
using Altinn.Studio.Designer.Configuration;
using Altinn.Studio.Designer.Helpers;
using Altinn.Studio.Designer.Models;
using Altinn.Studio.Designer.Services.Interfaces;
using Altinn.Studio.Designer.TypedHttpClients.Altinn2Metadata;
using Altinn.Studio.Designer.TypedHttpClients.ResourceRegistryOptions;
using Microsoft.AspNetCore.Authorization;
using Microsoft.AspNetCore.Mvc;
using Microsoft.Extensions.Caching.Memory;
using Microsoft.Extensions.Options;
using RepositoryModel = Altinn.Studio.Designer.RepositoryClient.Model.Repository;

namespace Altinn.Studio.Designer.Controllers
{
    [Authorize]
    //[AutoValidateAntiforgeryToken]
    public class ResourceAdminController : ControllerBase
    {
        private readonly IGitea _giteaApi;
        private readonly IRepository _repository;
        private readonly IResourceRegistryOptions _resourceRegistryOptions;
        private readonly IMemoryCache _memoryCache;
        private readonly CacheSettings _cacheSettings;
        private readonly IAltinn2MetadataClient _altinn2MetadataClient;

        public ResourceAdminController(IGitea gitea, IRepository repository, IResourceRegistryOptions resourceRegistryOptions, IMemoryCache memoryCache, IOptions<CacheSettings> cacheSettings, IAltinn2MetadataClient altinn2MetadataClient)
        {
            _giteaApi = gitea;
            _repository = repository;
            _resourceRegistryOptions = resourceRegistryOptions;
            _memoryCache = memoryCache;
            _cacheSettings = cacheSettings.Value;
            _altinn2MetadataClient = altinn2MetadataClient;
        }

        [HttpGet]
        [Route("designer/api/{org}/resources")]
        public async Task<ActionResult<RepositoryModel>> GetRepository(string org)
        {
            IList<RepositoryModel> repositories = await _giteaApi.GetOrgRepos(org);

            foreach (RepositoryModel repo in repositories)
            {
                if (repo.FullName.ToLower().Contains("resources"))
                {
                    return repo;
                }
            }

            return StatusCode(204);
        }

        [HttpGet]
        [Route("designer/api/{org}/resources/resourcelist")]
        public async Task<ActionResult<List<ListviewServiceResource>>> GetRepositoryResourceList(string org)
        {
            string repository = string.Format("{0}-resources", org);
            List<ServiceResource> repositoryResourceList = _repository.GetServiceResources(org, repository);
            List<ListviewServiceResource> listviewServiceResources = new List<ListviewServiceResource>();

            foreach (ServiceResource resource in repositoryResourceList)
            {
                ListviewServiceResource listviewResource = await _giteaApi.MapServiceResourceToListViewResource(org, string.Format("{0}-resources", org), resource);
                listviewResource.HasPolicy = _repository.ResourceHasPolicy(org, repository, resource);
                listviewResource = _repository.AddLastChangedAndCreatedByIfMissingFromGitea(listviewResource);
                listviewServiceResources.Add(listviewResource);
            }

            return listviewServiceResources != null && listviewServiceResources.Count > 0 ? listviewServiceResources : StatusCode(204);
        }

        [HttpGet]
        [Route("designer/api/{org}/resources/{repository}")]
        [Route("designer/api/{org}/resources/{repository}/{id}")]
        public ActionResult<ServiceResource> GetResourceById(string org, string repository, string id = "")
        {
            if (id != "")
            {
                ServiceResource resource = _repository.GetServiceResourceById(org, repository, id);
                return resource != null ? resource : StatusCode(204);
            }
            else
            {
                List<ServiceResource> repositoryResourceList = _repository.GetServiceResources(org, repository);
                return repositoryResourceList != null ? repositoryResourceList.First() : StatusCode(204);
            }
        }

        [HttpGet]
        [Route("designer/api/{org}/resources/publishstatus/{repository}/{id}")]
        public ActionResult<ServiceResourceStatus> GetPublishStatusById(string org, string repository, string id = "")
        {
            ServiceResourceStatus resourceStatus = new ServiceResourceStatus();
            ServiceResource resource = _repository.GetServiceResourceById(org, repository, id);
            if (resource == null)
            {
                return StatusCode(204);
            }

            resourceStatus.ResourceVersion = resource.Version;

            // Todo. Temp test values until we have integration with resource registry in place
            resourceStatus.PublishedVersions = new List<ResourceVersionInfo>();
            resourceStatus.PublishedVersions.Add(new ResourceVersionInfo() { Environment = "TT02", Version = "2024.2" });
            resourceStatus.PublishedVersions.Add(new ResourceVersionInfo() { Environment = "PROD", Version = "2024.1" });

            return resourceStatus;
        }

        [Route("designer/api/{org}/resources/validate/{repository}")]
        [Route("designer/api/{org}/resources/validate/{repository}/{id}")]
        public ActionResult GetValidateResource(string org, string repository, string id = "")
        {
            ValidationProblemDetails validationProblemDetails = new ValidationProblemDetails();
            ServiceResource resourceToValidate;

            if (id != "")
            {
                resourceToValidate = _repository.GetServiceResourceById(org, repository, id);
                if (resourceToValidate != null)
                {
                    validationProblemDetails = ValidateResource(resourceToValidate);
                }
            }
            else
            {
                List<ServiceResource> repositoryResourceList = _repository.GetServiceResources(org, repository);
                resourceToValidate = repositoryResourceList.FirstOrDefault();
                if (repositoryResourceList.Count > 0)
                {
                    validationProblemDetails = ValidateResource(resourceToValidate);
                }
            }

            if (resourceToValidate != null)
            {
                if (validationProblemDetails.Errors.Count == 0)
                {
                    validationProblemDetails.Status = 200;
                    validationProblemDetails.Title = "No validation errors occurred.";
                }

                return Ok(validationProblemDetails);
            }
            else
            {
                return StatusCode(400);
            }
        }

        [HttpPut]
        [Route("designer/api/{org}/resources/updateresource/{id}")]
        public ActionResult UpdateResource(string org, string id, [FromBody] ServiceResource resource)
        {
            return _repository.UpdateServiceResource(org, id, resource);
        }

        [HttpPost]
        [Route("designer/api/{org}/resources/addresource")]
        public ActionResult<ServiceResource> AddResource(string org, [FromBody] ServiceResource resource)
        {
            return _repository.AddServiceResource(org, resource);
        }

        [HttpGet]
        [Route("designer/api/{org}/resources/importresource/{serviceCode}/{serviceEdition}/{environment}")]
        public async Task<ActionResult> ImportResource(string org, string serviceCode, int serviceEdition, string environment)
        {
            string repository = string.Format("{0}-resources", org);
            ServiceResource resource = await _altinn2MetadataClient.GetServiceResourceFromService(serviceCode, serviceEdition, environment);
            _repository.AddServiceResource(org, resource);
            XacmlPolicy policy = await _altinn2MetadataClient.GetXacmlPolicy(serviceCode, serviceEdition, resource.Identifier, environment);
            await _repository.SavePolicy(org, repository, resource.Identifier, policy);
            return Ok(resource);
        }

        [HttpGet]
        [Route("designer/api/{org}/resources/sectors")]
        public async Task<ActionResult<List<DataTheme>>> GetSectors()
        {
            string cacheKey = "sectors";
            if (!_memoryCache.TryGetValue(cacheKey, out List<DataTheme> sectors))
            {
                DataThemesContainer dataThemesContainer = await _resourceRegistryOptions.GetSectors();

                var cacheEntryOptions = new MemoryCacheEntryOptions()
               .SetPriority(CacheItemPriority.High)
               .SetAbsoluteExpiration(new TimeSpan(0, _cacheSettings.DataNorgeApiCacheTimeout, 0));

                sectors = dataThemesContainer.DataThemes;

                _memoryCache.Set(cacheKey, sectors, cacheEntryOptions);
            }

            return sectors;
        }

        [HttpGet]
        [Route("designer/api/{org}/resources/losterms")]
        public async Task<ActionResult<List<LosTerm>>> GetGetLosTerms()
        {
            string cacheKey = "losterms";
            if (!_memoryCache.TryGetValue(cacheKey, out List<LosTerm> sectors))
            {
                LosTerms losTerms = await _resourceRegistryOptions.GetLosTerms();

                var cacheEntryOptions = new MemoryCacheEntryOptions()
               .SetPriority(CacheItemPriority.High)
               .SetAbsoluteExpiration(new TimeSpan(0, _cacheSettings.DataNorgeApiCacheTimeout, 0));

                sectors = losTerms.LosNodes;

                _memoryCache.Set(cacheKey, sectors, cacheEntryOptions);
            }

            return sectors;
        }

        [HttpGet]
        [Route("designer/api/{org}/resources/eurovoc")]
        public async Task<ActionResult<List<EuroVocTerm>>> GetEuroVoc()
        {
            string cacheKey = "eurovocs";
            if (!_memoryCache.TryGetValue(cacheKey, out List<EuroVocTerm> sectors))
            {

                EuroVocTerms euroVocTerms = await _resourceRegistryOptions.GetEuroVocTerms();

                var cacheEntryOptions = new MemoryCacheEntryOptions()
               .SetPriority(CacheItemPriority.High)
               .SetAbsoluteExpiration(new TimeSpan(0, _cacheSettings.DataNorgeApiCacheTimeout, 0));

                sectors = euroVocTerms.EuroVocs;
                _memoryCache.Set(cacheKey, sectors, cacheEntryOptions);
            }

            return sectors;
        }

        [HttpGet]
        [Route("designer/api/{org}/resources/altinn2linkservices/{environment}")]
        public async Task<ActionResult<List<AvailableService>>> GetAltinn2LinkServices(string org, string enviroment)
        {
            string cacheKey = "availablelinkservices:" + org;
            if (!_memoryCache.TryGetValue(cacheKey, out List<AvailableService> linkServices))
            {

                List<AvailableService> unfiltered = await _altinn2MetadataClient.AvailableServices(1044, enviroment);

                var cacheEntryOptions = new MemoryCacheEntryOptions()
               .SetPriority(CacheItemPriority.High)
               .SetAbsoluteExpiration(new TimeSpan(0, _cacheSettings.DataNorgeApiCacheTimeout, 0));

                linkServices = unfiltered.Where(a => a.ServiceType.Equals(ServiceType.Link) && a.ServiceOwnerCode.ToLower().Equals(org.ToLower())).ToList();
                _memoryCache.Set(cacheKey, linkServices, cacheEntryOptions);
            }

            return linkServices;
        }

<<<<<<< HEAD
        private ValidationProblemDetails ValidateResource(ServiceResource resource, bool strictMode = false)
=======

        private ValidationProblemDetails ValidateResource(ServiceResource resource)
>>>>>>> 1b6c97fd
        {
            if (!ResourceAdminHelper.ValidDictionaryAttribute(resource.Title))
            {
                ModelState.AddModelError($"{resource.Identifier}.title", "resourceerror.missingtitle");
            }

            if (!ResourceAdminHelper.ValidDictionaryAttribute(resource.Description))
            {
                ModelState.AddModelError($"{resource.Identifier}.description", "resourceerror.missingdescription");
            }

            if (resource.ResourceType == null)
            {
                ModelState.AddModelError($"{resource.Identifier}.resourcetype", "resourceerror.missingresourcetype");
            }

            if (resource.Delegable.HasValue && resource.Delegable.Value && !ResourceAdminHelper.ValidDictionaryAttribute(resource.RightDescription))
            {
                ModelState.AddModelError($"{resource.Identifier}.rightDescription", "resourceerror.missingrightdescription");
            }

            if (resource.ResourceType == null)
            {
                ModelState.AddModelError($"{resource.Identifier}.rightDescription", "resourceerror.missingresourcetype");
            }

            if (resource.AvailableForType == null || resource.AvailableForType.Count == 0)
            {
                ModelState.AddModelError($"{resource.Identifier}.availableForType", "resourceerror.missingavailablefortype");
            }

            if (resource.ContactPoints == null || resource.ContactPoints.Count == 0)
            {
                ModelState.AddModelError($"{resource.Identifier}.rightDescription", "resourceerror.missingcontactpoints");
            }
            else
            {
                for (int i = 0; i < resource.ContactPoints.Count; i++)
                {
                    var categoryError = string.IsNullOrWhiteSpace(resource.ContactPoints[i].Category);
                    var emailError = string.IsNullOrWhiteSpace(resource.ContactPoints[i].Email);
                    var telephoneError = string.IsNullOrWhiteSpace(resource.ContactPoints[i].Telephone);
                    var contactPageError = string.IsNullOrWhiteSpace(resource.ContactPoints[i].ContactPage);

                    if (categoryError || emailError || telephoneError || contactPageError)
                    {
                        ModelState.AddModelError($"{resource.Identifier}.contactPoints[{i}]", "resourceerror.missingcontactpoints.");
                    }
                }
            }

            ValidationProblemDetails details = ProblemDetailsFactory.CreateValidationProblemDetails(HttpContext, ModelState);

            return details;
        }

        [HttpGet]
        [Route("designer/api/{org}/resources/publish/{repository}/{id}")]
        public async Task<ActionResult> PublishResource(string org, string repository, string id, string env)
        {
            string xacmlPolicyPath = _repository.GetPolicyPath(org, repository, id);
            return await _repository.PublishResource(org, repository, id, env, xacmlPolicyPath);
        }
    }
}<|MERGE_RESOLUTION|>--- conflicted
+++ resolved
@@ -265,12 +265,7 @@
             return linkServices;
         }
 
-<<<<<<< HEAD
-        private ValidationProblemDetails ValidateResource(ServiceResource resource, bool strictMode = false)
-=======
-
         private ValidationProblemDetails ValidateResource(ServiceResource resource)
->>>>>>> 1b6c97fd
         {
             if (!ResourceAdminHelper.ValidDictionaryAttribute(resource.Title))
             {
