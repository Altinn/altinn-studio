--- conflicted
+++ resolved
@@ -77,14 +77,8 @@
         }
 
         [HttpGet]
-<<<<<<< HEAD
-        [Route("designer/api/{org}/resources/validate/{repository}")]
-        [Route("designer/api/{org}/resources/validate/{repository}/{id}")]
-        public ActionResult<string> GetValidateResource(string org, string repository, string id = "")
-=======
         [Route("designer/api/{org}/resources/publishstatus/{repository}/{id}")]
         public ActionResult<ServiceResourceStatus> GetPublishStatusById(string org, string repository, string id = "")
->>>>>>> d49ceb22
         {
             ServiceResourceStatus resourceStatus = new ServiceResourceStatus();
             ServiceResource resource = _repository.GetServiceResourceById(org, repository, id);
@@ -158,13 +152,6 @@
             return _repository.AddServiceResource(org, resource);
         }
 
-<<<<<<< HEAD
-        [HttpGet]
-        [Route("designer/api/{org}/resources/publish/{repository}/{id}")]
-        public Task<ActionResult> PublishResource(string org, string repository, string id, string env)
-        {
-            return _repository.PublishResource(org, repository, id, env);
-=======
         private ValidationProblemDetails ValidateResource(ServiceResource resource, bool strictMode = false)
         {
             if (!ResourceAdminHelper.ValidDictionaryAttribute(resource.Title))
@@ -195,7 +182,13 @@
             ValidationProblemDetails details = ProblemDetailsFactory.CreateValidationProblemDetails(HttpContext, ModelState);
 
             return details;
->>>>>>> d49ceb22
+        }
+
+        [HttpGet]
+        [Route("designer/api/{org}/resources/publish/{repository}/{id}")]
+        public Task<ActionResult> PublishResource(string org, string repository, string id, string env)
+        {
+            return _repository.PublishResource(org, repository, id, env);
         }
     }
 }