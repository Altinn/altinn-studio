--- conflicted
+++ resolved
@@ -35,16 +35,9 @@
         private readonly CacheSettings _cacheSettings;
         private readonly IOrgService _orgService;
         private readonly IResourceRegistry _resourceRegistry;
-<<<<<<< HEAD
-        private readonly IUserRequestsSynchronizationService _userRequestsSynchronizationService;
         private readonly IEnvironmentsService _environmentsService;
 
-        public ResourceAdminController(IGitea gitea, IRepository repository, IResourceRegistryOptions resourceRegistryOptions, IMemoryCache memoryCache, IOptions<CacheSettings> cacheSettings, IOrgService orgService, IResourceRegistry resourceRegistry, IUserRequestsSynchronizationService userRequestsSynchronizationService, IEnvironmentsService environmentsService)
-=======
-        private readonly ResourceRegistryIntegrationSettings _resourceRegistrySettings;
-
-        public ResourceAdminController(IGitea gitea, IRepository repository, IResourceRegistryOptions resourceRegistryOptions, IMemoryCache memoryCache, IOptions<CacheSettings> cacheSettings, IOrgService orgService, IOptions<ResourceRegistryIntegrationSettings> resourceRegistryEnvironment, IResourceRegistry resourceRegistry)
->>>>>>> 39db7185
+        public ResourceAdminController(IGitea gitea, IRepository repository, IResourceRegistryOptions resourceRegistryOptions, IMemoryCache memoryCache, IOptions<CacheSettings> cacheSettings, IOrgService orgService, IResourceRegistry resourceRegistry, IEnvironmentsService environmentsService)
         {
             _giteaApi = gitea;
             _repository = repository;
@@ -53,11 +46,7 @@
             _cacheSettings = cacheSettings.Value;
             _orgService = orgService;
             _resourceRegistry = resourceRegistry;
-<<<<<<< HEAD
-            _userRequestsSynchronizationService = userRequestsSynchronizationService;
             _environmentsService = environmentsService;
-=======
->>>>>>> 39db7185
         }
 
         [HttpPost]
