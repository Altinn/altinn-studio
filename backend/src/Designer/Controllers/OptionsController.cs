--- conflicted
+++ resolved
@@ -41,23 +41,14 @@
     [ProducesResponseType(StatusCodes.Status200OK)]
     [ProducesResponseType(StatusCodes.Status404NotFound)]
     [ProducesResponseType(StatusCodes.Status500InternalServerError)]
-<<<<<<< HEAD
     [Route("{optionListId}")]
     public async Task<ActionResult<List<Option>>> Get(string org, string repo, [FromRoute] string optionListId)
-=======
-    [Route("{optionsListId}")]
-    public async Task<ActionResult<List<Option>>> Get(string org, string repo, [FromRoute] string optionsListId)
->>>>>>> 68f05f44
     {
         string developer = AuthenticationHelper.GetDeveloperUserName(HttpContext);
 
         try
         {
-<<<<<<< HEAD
             List<Option> optionList = await _optionsService.GetOptions(org, repo, developer, optionListId);
-=======
-            List<Option> optionList = await _optionsService.GetOptionsList(org, repo, developer, optionsListId);
->>>>>>> 68f05f44
             return Ok(optionList);
         }
         catch (IOException)
@@ -82,13 +73,8 @@
     [ProducesResponseType(StatusCodes.Status201Created)]
     [ProducesResponseType(StatusCodes.Status400BadRequest)]
     [ProducesResponseType(StatusCodes.Status500InternalServerError)]
-<<<<<<< HEAD
     [Route("{optionListId}")]
     public async Task<ActionResult> Put(string org, string repo, [FromRoute] string optionListId, [FromBody] List<Option> payload)
-=======
-    [Route("{optionsListId}")]
-    public async Task<ActionResult> Put(string org, string repo, [FromRoute] string optionsListId, [FromBody] List<Option> optionsListPayload)
->>>>>>> 68f05f44
     {
         string developer = AuthenticationHelper.GetDeveloperUserName(HttpContext);
 
@@ -99,12 +85,8 @@
 
         try
         {
-<<<<<<< HEAD
-            var newOptionsList = await _optionsService.UpdateOptions(org, repo, developer, optionListId, payload);
-=======
-            var newOptionsList = await _optionsService.UpdateOptionsList(org, repo, developer, optionsListId, optionsListPayload);
->>>>>>> 68f05f44
-            return Ok(newOptionsList);
+            var newOptionList = await _optionsService.UpdateOptions(org, repo, developer, optionListId, payload);
+            return Ok(newOptionList);
         }
         catch (IOException)
         {
