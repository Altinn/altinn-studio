using System;
using System.IO;
using System.Text.RegularExpressions;
using HtmlAgilityPack;

namespace Altinn.Studio.Designer.Helpers;

public static class AppFrontendVersionHelper
{
    private const string SemanticVersionRegex = @"^(0|[1-9]\d*)\.(0|[1-9]\d*)\.(0|[1-9]\d*)(?:-((?:0|[1-9]\d*|\d*[a-zA-Z-][0-9a-zA-Z-]*)(?:\.(?:0|[1-9]\d*|\d*[a-zA-Z-][0-9a-zA-Z-]*))*))?(?:\+([0-9a-zA-Z-]+(?:\.[0-9a-zA-Z-]+)*))?$";
    private const string ExtendedVersion = @"^(\d+)(\.\d+)?$";

    // allow overwriting altinn-app-frontend version with a meta tag
    // i.e. <meta data-altinn-app-frontend-version="4" />
    private static string getMetaTagVersion(HtmlDocument htmlDoc)
    {
        HtmlNode metaTag = htmlDoc.DocumentNode.SelectSingleNode("//meta[@data-altinn-app-frontend-version]");
        return metaTag?.GetAttributeValue("data-altinn-app-frontend-version", null);
    }

    public static bool TryGetFrontendVersionFromIndexFile(string filePath, out string version)
    {
        version = null;

        string fileContent = File.ReadAllText(filePath);
        var htmlDoc = new HtmlDocument();
        htmlDoc.LoadHtml(fileContent);

        string metaTagVersion = getMetaTagVersion(htmlDoc);
<<<<<<< HEAD
        System.Console.WriteLine(metaTagVersion);
=======
>>>>>>> 39f8a179
        if (metaTagVersion != null)
        {
            version = metaTagVersion;
            return true;
        }

        var scriptTag = htmlDoc.DocumentNode.SelectSingleNode(
            "//script[contains(@src, 'https://altinncdn.no/toolkits/altinn-app-frontend') and contains(@src, 'altinn-app-frontend.js')]");


        string srcAttribute = scriptTag?.GetAttributeValue("src", null);

        if (srcAttribute is null)
        {
            return false;
        }

        const string prefix = "https://altinncdn.no/toolkits/altinn-app-frontend/";
        const string suffix = "/altinn-app-frontend.js";

        int prefixIndex = srcAttribute.IndexOf(prefix, StringComparison.Ordinal);
        int suffixIndex = srcAttribute.IndexOf(suffix, StringComparison.Ordinal);

        if (prefixIndex == -1 || suffixIndex == -1 || prefixIndex >= suffixIndex)
        {
            return false;
        }

        int startIndex = prefixIndex + prefix.Length;
        int endIndex = suffixIndex;

        string foundVersion = srcAttribute.Substring(startIndex, endIndex - startIndex);

        if (!Regex.IsMatch(foundVersion, SemanticVersionRegex) && !Regex.IsMatch(foundVersion, ExtendedVersion))
        {
            return false;
        }

        version = foundVersion;
        return true;

    }
}<|MERGE_RESOLUTION|>--- conflicted
+++ resolved
@@ -27,10 +27,6 @@
         htmlDoc.LoadHtml(fileContent);
 
         string metaTagVersion = getMetaTagVersion(htmlDoc);
-<<<<<<< HEAD
-        System.Console.WriteLine(metaTagVersion);
-=======
->>>>>>> 39f8a179
         if (metaTagVersion != null)
         {
             version = metaTagVersion;
