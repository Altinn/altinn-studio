--- conflicted
+++ resolved
@@ -308,20 +308,12 @@
     }
 
     [Fact]
-<<<<<<< HEAD
-    public async Task ImportOptionsListFromOrg_ShouldReturnCreatedOptionsList_WhenOptionsListDoesNotAlreadyExist()
-=======
     public async Task ImportOptionListFromOrgIfIdIsVacant_ShouldReturnCreatedOptionsList_WhenOptionsListDoesNotAlreadyExist()
->>>>>>> 3308f8e9
     {
         // Arrange
         const string orgRepo = "org-content";
         const string appRepo = "app-with-options";
-<<<<<<< HEAD
-        const string optionsListId = "codeListString";
-=======
         const string optionListId = "codeListString";
->>>>>>> 3308f8e9
 
         TargetOrg = TestDataHelper.GenerateTestOrgName();
         string targetOrgRepository = TestDataHelper.GetOrgContentRepoName(TargetOrg);
@@ -330,24 +322,6 @@
         string targetAppRepository = TestDataHelper.GenerateTestRepoName();
         await TestDataHelper.AddRepositoryToTestOrg(Developer, Org, appRepo, TargetOrg, targetAppRepository);
 
-<<<<<<< HEAD
-        string expectedOptionsListString = TestDataHelper.GetFileFromRepo(TargetOrg, targetOrgRepository, Developer, "Codelists/codeListString.json");
-        List<Option> expectedOptionsList = JsonSerializer.Deserialize<List<Option>>(expectedOptionsListString);
-
-        // Act
-        var optionsService = GetOptionsServiceForTest();
-        List<Option> optionsList = await optionsService.ImportOptionListFromOrg(TargetOrg, targetAppRepository, Developer, optionsListId);
-
-        // Assert
-        Assert.Equal(expectedOptionsList.Count, optionsList.Count);
-
-        for (int i = 0; i < expectedOptionsList.Count; i++)
-        {
-            Assert.Equal(expectedOptionsList[i].Label, optionsList[i].Label);
-            Assert.Equal(expectedOptionsList[i].Value, optionsList[i].Value);
-            Assert.Equal(expectedOptionsList[i].Description, optionsList[i].Description);
-            Assert.Equal(expectedOptionsList[i].HelpText, optionsList[i].HelpText);
-=======
         string expectedOptionListString = TestDataHelper.GetFileFromRepo(TargetOrg, targetOrgRepository, Developer, "Codelists/codeListString.json");
         List<Option> expectedOptionList = JsonSerializer.Deserialize<List<Option>>(expectedOptionListString);
 
@@ -364,25 +338,16 @@
             Assert.Equal(expectedOptionList[i].Value, optionList[i].Value);
             Assert.Equal(expectedOptionList[i].Description, optionList[i].Description);
             Assert.Equal(expectedOptionList[i].HelpText, optionList[i].HelpText);
->>>>>>> 3308f8e9
-        }
-    }
-
-    [Fact]
-<<<<<<< HEAD
-    public async Task ImportOptionsListFromOrg_ShouldReturnNull_WhenOptionsListDoesAlreadyExist()
-=======
+        }
+    }
+
+    [Fact]
     public async Task ImportOptionListFromOrgIfIdIsVacant_ShouldReturnNull_WhenOptionsListDoesAlreadyExist()
->>>>>>> 3308f8e9
     {
         // Arrange
         const string orgRepo = "org-content";
         const string appRepo = "app-with-options";
-<<<<<<< HEAD
-        const string optionsListId = "codeListString";
-=======
         const string optionListId = "codeListString";
->>>>>>> 3308f8e9
 
         TargetOrg = TestDataHelper.GenerateTestOrgName();
         string targetOrgRepository = TestDataHelper.GetOrgContentRepoName(TargetOrg);
@@ -394,16 +359,6 @@
         const string codeList = @"[{ ""label"": ""label1"", ""value"": ""value1""}, { ""label"": ""label2"", ""value"": ""value2""}]";
         string repoPath = TestDataHelper.GetTestDataRepositoryDirectory(TargetOrg, targetAppRepository, Developer);
         string filePath = Path.Combine(repoPath, "App/options");
-<<<<<<< HEAD
-        await File.WriteAllTextAsync(Path.Combine(filePath, $"{optionsListId}.json"), codeList);
-
-        // Act
-        var optionsService = GetOptionsServiceForTest();
-        List<Option> optionsList = await optionsService.ImportOptionListFromOrg(TargetOrg, targetAppRepository, Developer, optionsListId);
-
-        // Assert
-        Assert.Null(optionsList);
-=======
         await File.WriteAllTextAsync(Path.Combine(filePath, $"{optionListId}.json"), codeList);
 
         // Act
@@ -412,7 +367,6 @@
 
         // Assert
         Assert.Null(optionList);
->>>>>>> 3308f8e9
     }
 
     private static OptionsService GetOptionsServiceForTest()
