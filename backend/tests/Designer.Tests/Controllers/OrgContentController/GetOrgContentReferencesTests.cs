using System.Collections.Generic;
using System.Net;
using System.Net.Http;
using System.Threading.Tasks;
using Altinn.Studio.Designer.Enums;
using Altinn.Studio.Designer.Models.Dto;
using Altinn.Studio.Designer.Services.Interfaces;
using Designer.Tests.Controllers.ApiTests;
using Designer.Tests.Utils;
using Microsoft.AspNetCore.Mvc.Testing;
using Microsoft.Extensions.DependencyInjection;
using Moq;
using Xunit;

namespace Designer.Tests.Controllers.OrgContentController;

public class GetOrgContentReferencesTests
    : DesignerEndpointsTestsBase<GetOrgContentReferencesTests>,
        IClassFixture<WebApplicationFactory<Program>>
{
    private readonly Mock<IOrgService> _orgServiceMock;

    public GetOrgContentReferencesTests(WebApplicationFactory<Program> factory)
        : base(factory)
    {
        _orgServiceMock = new Mock<IOrgService>();
    }

    protected override void ConfigureTestServices(IServiceCollection services)
    {
        base.ConfigureTestServices(services);
        services.AddSingleton(_orgServiceMock.Object);
    }

    [Fact]
    public async Task GetOrgContentReferences_GivenNoTypeParameter_ShouldReturnOkWithAllReferences()
    {
        // Arrange
        _orgServiceMock.Setup(service => service.IsOrg(It.IsAny<string>())).ReturnsAsync(true);

        OrgAndRepoName orgAndRepoName = await CreateOrgWithRepository();
        string apiBaseUrl = orgAndRepoName.Org.ApiBaseUrl;
        using var request = new HttpRequestMessage(HttpMethod.Get, apiBaseUrl);

        // Act
        var response = await HttpClient.SendAsync(request);

        // Assert
        List<LibraryContentReference> contentList = await response.Content.ReadAsAsync<
            List<LibraryContentReference>
        >();
        Assert.Equal(8, contentList.Count);
        Assert.Equal(HttpStatusCode.OK, response.StatusCode);
        Assert.Contains(contentList, item => item.Type == LibraryContentType.CodeList);
        Assert.Contains(contentList, item => item.Type == LibraryContentType.TextResource);
        Assert.All(
            contentList,
            contentItem => Assert.Equal($"org.{orgAndRepoName.Org.Name}", contentItem.Source)
        );

        _orgServiceMock.Verify(service => service.IsOrg(orgAndRepoName.Org.Name), Times.Once);
    }

    [Fact]
    public async Task GetOrgContentReferences_GivenCodeListParameter_ShouldReturnOkWithCodeListReferences()
    {
        // Arrange
        _orgServiceMock.Setup(service => service.IsOrg(It.IsAny<string>())).ReturnsAsync(true);

        OrgAndRepoName orgAndRepoName = await CreateOrgWithRepository();
        string apiBaseUrl = orgAndRepoName.Org.ApiBaseUrl;
        const LibraryContentType ResourceType = LibraryContentType.CodeList;
        string apiUrlWithCodeListParameter = $"{apiBaseUrl}?contentType={ResourceType}";
        using var request = new HttpRequestMessage(HttpMethod.Get, apiUrlWithCodeListParameter);

        // Act
        var response = await HttpClient.SendAsync(request);

        // Assert
        List<LibraryContentReference> contentList = await response.Content.ReadAsAsync<
            List<LibraryContentReference>
        >();
        Assert.Equal(6, contentList.Count);
        Assert.Equal(HttpStatusCode.OK, response.StatusCode);
        Assert.All(
            contentList,
            contentItem => Assert.Equal(LibraryContentType.CodeList, contentItem.Type)
        );
        Assert.All(
            contentList,
            contentItem => Assert.Equal($"org.{orgAndRepoName.Org.Name}", contentItem.Source)
        );

        _orgServiceMock.Verify(service => service.IsOrg(orgAndRepoName.Org.Name), Times.Once);
    }

    [Fact]
    public async Task GetOrgContentReferences_GivenTextResourceParameter_ShouldReturnOkWithTextResourceReferences()
    {
        // Arrange
        _orgServiceMock.Setup(service => service.IsOrg(It.IsAny<string>())).ReturnsAsync(true);

        OrgAndRepoName orgAndRepoName = await CreateOrgWithRepository();
        string apiBaseUrl = orgAndRepoName.Org.ApiBaseUrl;
        const LibraryContentType ResourceType = LibraryContentType.TextResource;
        string apiUrlWithTextResourceParameter = $"{apiBaseUrl}?contentType={ResourceType}";
        using var request = new HttpRequestMessage(HttpMethod.Get, apiUrlWithTextResourceParameter);

        // Act
        var response = await HttpClient.SendAsync(request);

        // Assert
        List<LibraryContentReference> contentList = await response.Content.ReadAsAsync<
            List<LibraryContentReference>
        >();
        Assert.Equal(2, contentList.Count);
        Assert.Equal(HttpStatusCode.OK, response.StatusCode);
        Assert.All(
            contentList,
            contentItem => Assert.Equal(LibraryContentType.TextResource, contentItem.Type)
        );
        Assert.All(
            contentList,
            contentItem => Assert.Equal($"org.{orgAndRepoName.Org.Name}", contentItem.Source)
        );

        _orgServiceMock.Verify(service => service.IsOrg(orgAndRepoName.Org.Name), Times.Once);
    }

    [Fact]
    public async Task GetOrgContentReferences_GivenValidTypeParameterInMixedCaseString_ShouldReturnOkWithReferences()
    {
        // Arrange
        _orgServiceMock.Setup(service => service.IsOrg(It.IsAny<string>())).ReturnsAsync(true);

        OrgAndRepoName orgAndRepoName = await CreateOrgWithRepository();
        string apiBaseUrl = orgAndRepoName.Org.ApiBaseUrl;
        const string ResourceType = "textRESOURCE";
        string apiUrlWithTextResourceParameter = $"{apiBaseUrl}?contentType={ResourceType}";
        using var request = new HttpRequestMessage(HttpMethod.Get, apiUrlWithTextResourceParameter);

        // Act
        var response = await HttpClient.SendAsync(request);

        // Assert
        List<LibraryContentReference> contentList = await response.Content.ReadAsAsync<
            List<LibraryContentReference>
        >();
        Assert.Equal(2, contentList.Count);
        Assert.Equal(HttpStatusCode.OK, response.StatusCode);
        Assert.All(
            contentList,
            contentItem => Assert.Equal(LibraryContentType.TextResource, contentItem.Type)
        );
        Assert.All(
            contentList,
            contentItem => Assert.Equal($"org.{orgAndRepoName.Org.Name}", contentItem.Source)
        );

        _orgServiceMock.Verify(service => service.IsOrg(orgAndRepoName.Org.Name), Times.Once);
    }

    [Fact]
    public async Task GetOrgContentReferences_GivenInvalidOrg_ShouldReturnNoContentWithHeaderMessage()
    {
        // Arrange
        _orgServiceMock.Setup(service => service.IsOrg(It.IsAny<string>())).ReturnsAsync(false);

<<<<<<< HEAD
        const string orgName = "invalidOrgName";
        string apiBaseUrl = new Organisation(orgName).ApiBaseUrl;
        using var request = new HttpRequestMessage(HttpMethod.Get, apiBaseUrl);

        // Act
        var response = await HttpClient.SendAsync(request);

        // Assert
        Assert.Equal(HttpStatusCode.NoContent, response.StatusCode);
        string reasonHeader = Assert.Single(response.Headers.GetValues("Reason"));
        Assert.Equal($"{orgName} is not a valid organisation", reasonHeader);

        _orgServiceMock.Verify(service => service.IsOrg(orgName), Times.Once);
    }

    [Fact]
    public async Task GetOrgContentReferences_WhenContentRepoDoesNotExist_ShouldReturnNoContentWithHeaderMessage()
    {
        // Arrange
        _orgServiceMock.Setup(service => service.IsOrg(It.IsAny<string>())).ReturnsAsync(true);

        const string orgName = "orgWithoutRepositories";
        string apiBaseUrl = new Organisation(orgName).ApiBaseUrl;
        using var request = new HttpRequestMessage(HttpMethod.Get, apiBaseUrl);
=======
        const string OrgName = "invalidOrgName";
        string apiBaseUrl = new Organisation(OrgName).ApiBaseUrl;
        const LibraryContentType ResourceType = LibraryContentType.CodeList;
        string apiUrlWithTextInvalidOrg = $"{apiBaseUrl}?contentType={ResourceType}";
        using var request = new HttpRequestMessage(HttpMethod.Get, apiUrlWithTextInvalidOrg);
>>>>>>> 5c7d7bcb

        // Act
        var response = await HttpClient.SendAsync(request);

        // Assert
        Assert.Equal(HttpStatusCode.NoContent, response.StatusCode);
        string reasonHeader = Assert.Single(response.Headers.GetValues("Reason"));
        Assert.Equal($"{orgName}-content repo does not exist", reasonHeader);

        _orgServiceMock.Verify(service => service.IsOrg(OrgName), Times.Once);
    }

    [Fact]
    public async Task GetOrgContentReferences_GivenInvalidTypeParameter_ShouldReturnBadRequest()
    {
        // Arrange
        _orgServiceMock.Setup(service => service.IsOrg(It.IsAny<string>())).ReturnsAsync(true);

        OrgAndRepoName orgAndRepoName = await CreateOrgWithRepository();
        string apiBaseUrl = orgAndRepoName.Org.ApiBaseUrl;
        const string InvalidResourceType = "invalidResourceType";
        string apiUrlWithInvalidResourceType = $"{apiBaseUrl}?contentType={InvalidResourceType}";
        using var request = new HttpRequestMessage(HttpMethod.Get, apiUrlWithInvalidResourceType);

        // Act
        var response = await HttpClient.SendAsync(request);

        // Assert
        Assert.Equal(HttpStatusCode.BadRequest, response.StatusCode);
        _orgServiceMock.Verify(service => service.IsOrg(orgAndRepoName.Org.Name), Times.Once);
    }

    private async Task<OrgAndRepoName> CreateOrgWithRepository()
    {
        OrgAndRepoName orgAndRepoName = GenerateOrgAndRepoNames();
        await CreateTestRepository(orgAndRepoName);
        return orgAndRepoName;
    }

    private static OrgAndRepoName GenerateOrgAndRepoNames()
    {
        string targetOrgName = TestDataHelper.GenerateTestOrgName();
        string targetRepoName = TestDataHelper.GetOrgContentRepoName(targetOrgName);

        return new OrgAndRepoName(targetOrgName, targetRepoName);
    }

    private async Task CreateTestRepository(OrgAndRepoName orgAndRepoName)
    {
        const string Username = "testUser";
        const string OrgName = "ttd";
        const string RepoName = "org-content";
        await CopyOrgRepositoryForTest(
            Username,
            OrgName,
            RepoName,
            orgAndRepoName.Org.Name,
            orgAndRepoName.RepoName
        );
    }

    private class OrgAndRepoName(string orgName, string repoName)
    {
        public Organisation Org { get; } = new(orgName);
        public string RepoName { get; } = repoName;
    }

    private class Organisation(string name)
    {
        public string Name { get; } = name;
        public string ApiBaseUrl => $"designer/api/{Name}/content";
    }
}<|MERGE_RESOLUTION|>--- conflicted
+++ resolved
@@ -166,7 +166,6 @@
         // Arrange
         _orgServiceMock.Setup(service => service.IsOrg(It.IsAny<string>())).ReturnsAsync(false);
 
-<<<<<<< HEAD
         const string orgName = "invalidOrgName";
         string apiBaseUrl = new Organisation(orgName).ApiBaseUrl;
         using var request = new HttpRequestMessage(HttpMethod.Get, apiBaseUrl);
@@ -191,13 +190,6 @@
         const string orgName = "orgWithoutRepositories";
         string apiBaseUrl = new Organisation(orgName).ApiBaseUrl;
         using var request = new HttpRequestMessage(HttpMethod.Get, apiBaseUrl);
-=======
-        const string OrgName = "invalidOrgName";
-        string apiBaseUrl = new Organisation(OrgName).ApiBaseUrl;
-        const LibraryContentType ResourceType = LibraryContentType.CodeList;
-        string apiUrlWithTextInvalidOrg = $"{apiBaseUrl}?contentType={ResourceType}";
-        using var request = new HttpRequestMessage(HttpMethod.Get, apiUrlWithTextInvalidOrg);
->>>>>>> 5c7d7bcb
 
         // Act
         var response = await HttpClient.SendAsync(request);
