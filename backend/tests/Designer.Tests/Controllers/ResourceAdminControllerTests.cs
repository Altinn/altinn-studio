﻿using System.Collections.Generic;
using System.Net;
using System.Net.Http;
using System.Threading.Tasks;
using Altinn.Studio.Designer.Configuration;
using Altinn.Studio.Designer.Controllers;
using Altinn.Studio.Designer.Enums;
using Altinn.Studio.Designer.Models;
using Altinn.Studio.Designer.Services.Interfaces;
using Designer.Tests.Controllers.ApiTests;
using Designer.Tests.Mocks;
using Microsoft.AspNetCore.Mvc;
using Microsoft.AspNetCore.Mvc.Testing;
using Microsoft.Extensions.DependencyInjection;
using Moq;
using Newtonsoft.Json;
using Xunit;

namespace Designer.Tests.Controllers
{
    public class ResourceAdminControllerTests : ApiTestsBase<ResourceAdminController, ResourceAdminControllerTests>
    {
        private readonly string _versionPrefix = "/designer/api";
        private readonly Mock<IRepository> _repositoryMock;

        public ResourceAdminControllerTests(WebApplicationFactory<ResourceAdminController> factory) : base(factory)
        {
            _repositoryMock = new Mock<IRepository>();
        }

        protected override void ConfigureTestServices(IServiceCollection services)
        {
            services.Configure<ServiceRepositorySettings>(c =>
                c.RepositoryLocation = TestRepositoriesLocation);
            services.AddSingleton<IGitea, IGiteaMock>();
            services.AddTransient(_ => _repositoryMock.Object);
        }

        [Fact]
        public async Task GetResourceRepository_OK()
        {
            // Arrange
            string uri = $"{_versionPrefix}/ttd/resources/repository";

            HttpRequestMessage httpRequestMessage = new HttpRequestMessage(HttpMethod.Get, uri);

            // Act
            HttpResponseMessage res = await HttpClient.Value.SendAsync(httpRequestMessage).ConfigureAwait(false);

            // Assert
            Assert.Equal(HttpStatusCode.OK, res.StatusCode);
        }

        [Fact]
        public async Task GetResourceRepository_NoContent()
        {
            // Arrange
            string uri = $"{_versionPrefix}/orgwithoutrepo/resources/repository";

            HttpRequestMessage httpRequestMessage = new HttpRequestMessage(HttpMethod.Get, uri);

            // Act
            HttpResponseMessage res = await HttpClient.Value.SendAsync(httpRequestMessage).ConfigureAwait(false);

            // Assert
            Assert.Equal(HttpStatusCode.NoContent, res.StatusCode);
        }

        [Fact]
        public async Task GetResourceList_OK()
        {
            // Arrange
            string uri = $"{_versionPrefix}/ttd/resources/repository/resourcelist";

            _repositoryMock
                .Setup(r => r.GetServiceResources(It.IsAny<string>(), It.IsAny<string>(), It.IsAny<string>()))
                .Returns(new List<ServiceResource>
                {
                    new ServiceResource
                    {
                        Identifier = "testresource",
                        Title = new Dictionary<string, string>(),
                        Description = new Dictionary<string, string>(),
                        RightDescription = new Dictionary<string, string>(),
                        Homepage = "test.no",
                        Status = string.Empty,
                        ValidFrom = new System.DateTime(),
                        ValidTo = new System.DateTime(),
                        IsPartOf = string.Empty,
                        IsPublicService = true,
                        ThematicArea = string.Empty,
                        ResourceReferences = GetTestResourceReferences(),
                        IsComplete = true,
                        Delegable = true,
                        Visible = true,
                        HasCompetentAuthority = new CompetentAuthority { Organization = "ttd", Orgcode = "test", Name = new Dictionary<string, string>() },
                        Keywords = GetTestKeywords(),
                        Sector = new List<string>(),
                        ResourceType = ResourceType.Default,
                        MainLanguage = "en-US",
                    }
                });

            HttpRequestMessage httpRequestMessage = new HttpRequestMessage(HttpMethod.Get, uri);

            // Act
            HttpResponseMessage res = await HttpClient.Value.SendAsync(httpRequestMessage).ConfigureAwait(false);

            // Assert
            Assert.Equal(HttpStatusCode.OK, res.StatusCode);
        }

        [Fact]
        public async Task GetResourceList_NoContent()
        {
            // Arrange
            string uri = $"{_versionPrefix}/orgwithoutrepo/resources/repository/resourcelist";

            HttpRequestMessage httpRequestMessage = new HttpRequestMessage(HttpMethod.Get, uri);

            // Act
            HttpResponseMessage res = await HttpClient.Value.SendAsync(httpRequestMessage).ConfigureAwait(false);

            // Assert
            Assert.Equal(HttpStatusCode.NoContent, res.StatusCode);
        }

        [Fact]
        public async Task GetResourceAdmIndexOK()
        {
            // Arrange
            string uri = $"/resourceadm/ttd/resources";

            HttpRequestMessage httpRequestMessage = new HttpRequestMessage(HttpMethod.Get, uri);

            // Act
            HttpResponseMessage res = await HttpClient.Value.SendAsync(httpRequestMessage).ConfigureAwait(false);

            string contenthtml = await res.Content.ReadAsStringAsync();
            // Assert
            Assert.Equal(HttpStatusCode.OK, res.StatusCode);
            Assert.Contains("resourceadm.js", contenthtml);
        }



        private static List<Keyword> GetTestKeywords()
        {
            List<Keyword> keywords = new List<Keyword>();
            Keyword keyword = new Keyword { Language = "No", Word = "test" };
            keywords.Add(keyword);
            return keywords;
        }

        [Fact]
        public async Task GetResourceById_OK()
        {
            // Arrange
            string uri = $"{_versionPrefix}/ttd/resources/repository/ttd-resources/ttd_testresource";

            _repositoryMock
                .Setup(r => r.GetServiceResourceById(It.IsAny<string>(), It.IsAny<string>(), It.IsAny<string>()))
                .Returns(
                    new ServiceResource
                    {
                        Identifier = "testresource",
                        Title = new Dictionary<string, string>(),
                        Description = new Dictionary<string, string>(),
                        RightDescription = new Dictionary<string, string>(),
                        Homepage = "test.no",
                        Status = string.Empty,
                        ValidFrom = new System.DateTime(),
                        ValidTo = new System.DateTime(),
                        IsPartOf = string.Empty,
                        IsPublicService = true,
                        ThematicArea = string.Empty,
                        ResourceReferences = GetTestResourceReferences(),
                        IsComplete = true,
                        Delegable = true,
                        Visible = true,
                        HasCompetentAuthority = new CompetentAuthority { Organization = "ttd", Orgcode = "test", Name = new Dictionary<string, string>() },
                        Keywords = GetTestKeywords(),
                        Sector = new List<string>(),
                        ResourceType = ResourceType.Default,
                        MainLanguage = "en-US",
                    });

            HttpRequestMessage httpRequestMessage = new HttpRequestMessage(HttpMethod.Get, uri);

            // Act
            HttpResponseMessage res = await HttpClient.Value.SendAsync(httpRequestMessage).ConfigureAwait(false);

            // Assert
            Assert.Equal(HttpStatusCode.OK, res.StatusCode);
        }

        [Fact]
        public async Task GetResourceById_Passing_Repository_OK()
        {
            // Arrange
<<<<<<< HEAD
            string uri = $"{_versionPrefix}/ttd/resources/repository/ttd-app-resources";
=======
            string uri = $"{_versionPrefix}/ttd/resources/repository/repository:ttd-app-resources";
>>>>>>> b0c8fe35

            _repositoryMock
                .Setup(r => r.GetServiceResources(It.IsAny<string>(), It.IsAny<string>(), It.IsAny<string>()))
                .Returns(new List<ServiceResource>
                {
                    new ServiceResource
                    {
                        Identifier = "testresource",
                        Title = new Dictionary<string, string>(),
                        Description = new Dictionary<string, string>(),
                        RightDescription = new Dictionary<string, string>(),
                        Homepage = "test.no",
                        Status = string.Empty,
                        ValidFrom = new System.DateTime(),
                        ValidTo = new System.DateTime(),
                        IsPartOf = string.Empty,
                        IsPublicService = true,
                        ThematicArea = string.Empty,
                        ResourceReferences = GetTestResourceReferences(),
                        IsComplete = true,
                        Delegable = true,
                        Visible = true,
                        HasCompetentAuthority = new CompetentAuthority { Organization = "ttd", Orgcode = "test", Name = new Dictionary<string, string>() },
                        Keywords = GetTestKeywords(),
                        Sector = new List<string>(),
                        ResourceType = ResourceType.Default,
                        MainLanguage = "en-US",
                    }
                });

            HttpRequestMessage httpRequestMessage = new HttpRequestMessage(HttpMethod.Get, uri);

            // Act
            HttpResponseMessage res = await HttpClient.Value.SendAsync(httpRequestMessage).ConfigureAwait(false);

            // Assert
            Assert.Equal(HttpStatusCode.OK, res.StatusCode);
        }

        [Fact]
        public async Task GetResourceById_NoContent()
        {
            // Arrange
            string uri = $"{_versionPrefix}/orgwithoutrepo/resources/repository/id:ttd_test_resource";

            HttpRequestMessage httpRequestMessage = new HttpRequestMessage(HttpMethod.Get, uri);

            // Act
            HttpResponseMessage res = await HttpClient.Value.SendAsync(httpRequestMessage).ConfigureAwait(false);

            // Assert
            Assert.Equal(HttpStatusCode.NoContent, res.StatusCode);
        }

        [Fact]
        public async Task GetResourceById_Passing_Repository_NoContent()
        {
            // Arrange
            string uri = $"{_versionPrefix}/orgwithoutrepo/resources/repository/repository:ttd-resources";

            HttpRequestMessage httpRequestMessage = new HttpRequestMessage(HttpMethod.Get, uri);

            // Act
            HttpResponseMessage res = await HttpClient.Value.SendAsync(httpRequestMessage).ConfigureAwait(false);

            // Assert
            Assert.Equal(HttpStatusCode.NoContent, res.StatusCode);
        }

        [Fact]
        public async Task GetResourceById_PassingNoValidArgument_NoContent()
        {
            // Arrange
            string uri = $"{_versionPrefix}/orgwithoutrepo/resources/repository/orgwithoutrepo-resources/notvalidresource";

            HttpRequestMessage httpRequestMessage = new HttpRequestMessage(HttpMethod.Get, uri);

            // Act
            HttpResponseMessage res = await HttpClient.Value.SendAsync(httpRequestMessage).ConfigureAwait(false);

            // Assert
            Assert.Equal(HttpStatusCode.NoContent, res.StatusCode);
        }

<<<<<<< HEAD
        [Fact]
        public async Task UpdateServiceResource_StatusCreated()
        {
            //Arrange
            string uri = $"{_versionPrefix}/ttd/resources/repository/updateresource/resource1";
            HttpRequestMessage httpRequestMessage = new HttpRequestMessage(HttpMethod.Put, uri);

            ServiceResource serviceResource = new ServiceResource
            {
                Identifier = "resource1",
                Title = new Dictionary<string, string> { { "en", "resourcetest" }, { "no", "ressurstest" } },
                Description = new Dictionary<string, string> { { "en", "test of resourceadminController" }, { "no", "test av resourceAdminController" } },
                RightDescription = new Dictionary<string, string> { { "en", "Access Management" }, { "no", "Tilgangsstyring" } },
                Homepage = "test.no",
                Status = "Active",
                ValidFrom = new System.DateTime(2023, 12, 10, 12, 0, 0),
                ValidTo = new System.DateTime(2025, 12, 10, 12, 0, 0),
                IsPartOf = "Altinn",
                IsPublicService = true,
                ThematicArea = "",
                ResourceReferences = GetTestResourceReferences(),
                IsComplete = true,
                Delegable = true,
                Visible = true,
                HasCompetentAuthority = new CompetentAuthority { Organization = "ttd", Orgcode = "test", Name = new Dictionary<string, string>() },
                Keywords = GetTestKeywords(),
                Sector = new List<string> { "private", "public"},
                ResourceType = ResourceType.Default,
                MainLanguage = "en-US",
            };

            _repositoryMock.Setup(r => r.UpdateServiceResource(It.IsAny<string>(), It.IsAny<string>(), It.IsAny<ServiceResource>())).Returns(new StatusCodeResult(201));

            string resource1 = JsonConvert.SerializeObject(serviceResource);
            httpRequestMessage.Content = new StringContent(JsonConvert.SerializeObject(serviceResource), System.Text.Encoding.UTF8,"application/json");

            //Act
            HttpResponseMessage res = await HttpClient.Value.SendAsync(httpRequestMessage).ConfigureAwait(false);

            //Assert
            _repositoryMock.VerifyAll();
            Assert.Equal(HttpStatusCode.Created, res.StatusCode);
        }

        [Fact]
        public async Task AddServiceResource_StatusCreated()
        {
            //Arrange
            string uri = $"{_versionPrefix}/ttd/resources/repository/addresource";
            HttpRequestMessage httpRequestMessage = new HttpRequestMessage(HttpMethod.Post, uri);

            ServiceResource serviceResource = new ServiceResource
            {
                Identifier = "resource1",
                Title = new Dictionary<string, string> { { "en", "resourcetest" }, { "no", "ressurstest" } },
                Description = new Dictionary<string, string> { { "en", "test of resourceadminController" }, { "no", "test av resourceAdminController" } },
                RightDescription = new Dictionary<string, string> { { "en", "Access Management" }, { "no", "Tilgangsstyring" } },
                Homepage = "test.no",
                Status = "Active",
                ValidFrom = new System.DateTime(2023, 12, 10, 12, 0, 0),
                ValidTo = new System.DateTime(2025, 12, 10, 12, 0, 0),
                IsPartOf = "Altinn",
                IsPublicService = true,
                ThematicArea = "",
                ResourceReferences = GetTestResourceReferences(),
                IsComplete = true,
                Delegable = true,
                Visible = true,
                HasCompetentAuthority = new CompetentAuthority { Organization = "ttd", Orgcode = "test", Name = new Dictionary<string, string>() },
                Keywords = GetTestKeywords(),
                Sector = new List<string> { "private", "public" },
                ResourceType = ResourceType.Default,
                MainLanguage = "en-US",
            };

            _repositoryMock.Setup(r => r.AddServiceResource(It.IsAny<string>(), It.IsAny<ServiceResource>())).Returns(new StatusCodeResult(201));
            httpRequestMessage.Content = new StringContent(JsonConvert.SerializeObject(serviceResource), System.Text.Encoding.UTF8, "application/json");

            //Act
            HttpResponseMessage res = await HttpClient.Value.SendAsync(httpRequestMessage).ConfigureAwait(false);

            //Assert
            _repositoryMock.VerifyAll();
            Assert.Equal(HttpStatusCode.Created, res.StatusCode);
        }

=======
>>>>>>> b0c8fe35
        private static List<ResourceReference> GetTestResourceReferences()
        {
            List<ResourceReference> resourceReferences = new List<ResourceReference>
            {
                new ResourceReference { Reference = string.Empty, ReferenceSource = ReferenceSource.Default, ReferenceType = ReferenceType.Default }
            };

            return resourceReferences;
        }
    }
}<|MERGE_RESOLUTION|>--- conflicted
+++ resolved
@@ -198,11 +198,7 @@
         public async Task GetResourceById_Passing_Repository_OK()
         {
             // Arrange
-<<<<<<< HEAD
             string uri = $"{_versionPrefix}/ttd/resources/repository/ttd-app-resources";
-=======
-            string uri = $"{_versionPrefix}/ttd/resources/repository/repository:ttd-app-resources";
->>>>>>> b0c8fe35
 
             _repositoryMock
                 .Setup(r => r.GetServiceResources(It.IsAny<string>(), It.IsAny<string>(), It.IsAny<string>()))
@@ -287,7 +283,6 @@
             Assert.Equal(HttpStatusCode.NoContent, res.StatusCode);
         }
 
-<<<<<<< HEAD
         [Fact]
         public async Task UpdateServiceResource_StatusCreated()
         {
@@ -374,8 +369,6 @@
             Assert.Equal(HttpStatusCode.Created, res.StatusCode);
         }
 
-=======
->>>>>>> b0c8fe35
         private static List<ResourceReference> GetTestResourceReferences()
         {
             List<ResourceReference> resourceReferences = new List<ResourceReference>
