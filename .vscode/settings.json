--- conflicted
+++ resolved
@@ -19,14 +19,10 @@
     "**/Debug": true
   },
   "typescript.surveys.enabled": false,
-<<<<<<< HEAD
-  "python.pythonPath": "C:\\Users\\tniel\\Miniconda3\\python.exe"
-=======
   "cSpell.words": [
     "api",
     "i",
     "kubernetes",
     "wrapper"
   ]
->>>>>>> 2821165f
 }