{
  "recommendations": [
    "ms-vscode.csharp",
    "k--kato.docomment",
<<<<<<< HEAD
=======
    "ms-azuretools.vscode-docker",
>>>>>>> ab9fb699
    "eamodio.gitlens",
    "DavidAnson.vscode-markdownlint",
    "msjsdiag.debugger-for-chrome",
    "EditorConfig.EditorConfig",
    "github.vscode-pull-request-github",
    "ms-vscode.vscode-typescript-tslint-plugin"
  ]
}<|MERGE_RESOLUTION|>--- conflicted
+++ resolved
@@ -2,10 +2,7 @@
   "recommendations": [
     "ms-vscode.csharp",
     "k--kato.docomment",
-<<<<<<< HEAD
-=======
     "ms-azuretools.vscode-docker",
->>>>>>> ab9fb699
     "eamodio.gitlens",
     "DavidAnson.vscode-markdownlint",
     "msjsdiag.debugger-for-chrome",
