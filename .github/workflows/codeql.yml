--- conflicted
+++ resolved
@@ -6,21 +6,15 @@
     paths:
       - 'testdata/**'
       - 'backend/**'
-<<<<<<< HEAD
       - 'src/StudioAdmin/**'
-=======
       - 'src/KubernetesWrapper/**'
->>>>>>> 3a1cfbae
   pull_request:
     branches: [ "main" ]
     paths:
       - 'testdata/**'
       - 'backend/**'
-<<<<<<< HEAD
       - 'src/StudioAdmin/**'
-=======
       - 'src/KubernetesWrapper/**'
->>>>>>> 3a1cfbae
   schedule:
     - cron: "55 4 * * 6"
 
