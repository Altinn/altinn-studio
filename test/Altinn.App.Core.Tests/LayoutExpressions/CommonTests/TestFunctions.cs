--- conflicted
+++ resolved
@@ -249,11 +249,7 @@
             .GetDirectories(Path.Join("LayoutExpressions", "CommonTests", "shared-tests", "functions"))
             .Where(d => Directory.GetFiles(d).Length > 0)
             .Select(d => Path.GetFileName(d))
-<<<<<<< HEAD
-            .OrderBy(d => d)
-=======
             .OrderBy(s => s)
->>>>>>> 0dbaf5f1
             .ToArray();
         var testMethods = this.GetType()
             .GetMethods()
