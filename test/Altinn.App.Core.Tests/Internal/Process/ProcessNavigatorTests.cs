--- conflicted
+++ resolved
@@ -24,16 +24,8 @@
     [Fact]
     public async Task GetNextTask_returns_next_element_if_no_gateway()
     {
-<<<<<<< HEAD
-        IProcessNavigator processNavigator = SetupProcessNavigator(
-            "simple-linear.bpmn",
-            new List<IProcessExclusiveGateway>()
-        );
+        IProcessNavigator processNavigator = SetupProcessNavigator("simple-linear.bpmn", []);
         ProcessElement? nextElements = await processNavigator.GetNextTask(new Instance(), "Task1", null);
-=======
-        IProcessNavigator processNavigator = SetupProcessNavigator("simple-linear.bpmn", []);
-        ProcessElement nextElements = await processNavigator.GetNextTask(new Instance(), "Task1", null);
->>>>>>> 1e0155cf
         nextElements
             .Should()
             .BeEquivalentTo(
@@ -56,8 +48,8 @@
     {
         var processFile = "with-double-sign.bpmn";
         IProcessNavigator processNavigator = SetupProcessNavigator(processFile, [new SingleSignGateway()]);
-        ProcessElement nextElements = await processNavigator.GetNextTask(new Instance(), "Task_Sign1", "sign");
-        nextElements.Id.Should().Be("EndEvent_1");
+        ProcessElement? nextElements = await processNavigator.GetNextTask(new Instance(), "Task_Sign1", "sign");
+        nextElements!.Id.Should().Be("EndEvent_1");
     }
 
     private sealed class SingleSignGateway : IProcessExclusiveGateway
@@ -67,6 +59,7 @@
         public Task<List<SequenceFlow>> FilterAsync(
             List<SequenceFlow> outgoingFlows,
             Instance instance,
+            IInstanceDataAccessor dataAccessor,
             ProcessGatewayInformation processGatewayInformation
         )
         {
@@ -84,9 +77,6 @@
         await Assert.ThrowsAsync<ProcessException>(
             async () => await processNavigator.GetNextTask(new Instance(), "Task_Sign1", "sign")
         );
-<<<<<<< HEAD
-        ProcessElement? nextElements = await processNavigator.GetNextTask(new Instance(), "EndEvent", null);
-=======
     }
 
     private sealed class ZeroPathsGateway : IProcessExclusiveGateway
@@ -96,6 +86,7 @@
         public Task<List<SequenceFlow>> FilterAsync(
             List<SequenceFlow> outgoingFlows,
             Instance instance,
+            IInstanceDataAccessor dataAccessor,
             ProcessGatewayInformation processGatewayInformation
         )
         {
@@ -107,24 +98,15 @@
     public async Task NextFollowAndFilterGateways_returns_empty_list_if_no_outgoing_flows()
     {
         IProcessNavigator processNavigator = SetupProcessNavigator("simple-linear.bpmn", []);
-        ProcessElement nextElements = await processNavigator.GetNextTask(new Instance(), "EndEvent", null);
->>>>>>> 1e0155cf
+        ProcessElement? nextElements = await processNavigator.GetNextTask(new Instance(), "EndEvent", null);
         nextElements.Should().BeNull();
     }
 
     [Fact]
     public async Task GetNextTask_returns_default_if_no_filtering_is_implemented_and_default_set()
     {
-<<<<<<< HEAD
-        IProcessNavigator processNavigator = SetupProcessNavigator(
-            "simple-gateway-default.bpmn",
-            new List<IProcessExclusiveGateway>()
-        );
+        IProcessNavigator processNavigator = SetupProcessNavigator("simple-gateway-default.bpmn", []);
         ProcessElement? nextElements = await processNavigator.GetNextTask(new Instance(), "Task1", null);
-=======
-        IProcessNavigator processNavigator = SetupProcessNavigator("simple-gateway-default.bpmn", []);
-        ProcessElement nextElements = await processNavigator.GetNextTask(new Instance(), "Task1", null);
->>>>>>> 1e0155cf
         nextElements
             .Should()
             .BeEquivalentTo(
@@ -244,12 +226,7 @@
             DataValues = new Dictionary<string, string>() { { "choose1", "Flow4" }, { "choose2", "Bar" } }
         };
 
-<<<<<<< HEAD
-        ProcessElement? nextElements = await processNavigator.GetNextTask(i, "Task1", null);
-        nextElements.Should().BeNull();
-=======
         await Assert.ThrowsAsync<ProcessException>(async () => await processNavigator.GetNextTask(i, "Task1", null));
->>>>>>> 1e0155cf
     }
 
     [Fact]
