--- conflicted
+++ resolved
@@ -6,11 +6,8 @@
 using System.Text.Json.Serialization;
 using Altinn.App.Api.Models;
 using Altinn.App.Api.Tests.Data;
-<<<<<<< HEAD
 using Altinn.App.Api.Tests.Data.apps.tdd.contributer_restriction.models;
-=======
 using Altinn.App.Common.Tests;
->>>>>>> 1e0155cf
 using Altinn.App.Core.Features;
 using Altinn.App.Core.Internal.Instances;
 using Altinn.App.Core.Internal.Pdf;
@@ -33,17 +30,10 @@
     private const string Org = "tdd";
     private const string App = "contributer-restriction";
     private const int InstanceOwnerPartyId = 500600;
-<<<<<<< HEAD
     private static readonly Guid _instanceGuid = new("5a2fa5ec-f97c-4816-b57a-dc78a981917e");
     private static readonly string _instanceId = $"{InstanceOwnerPartyId}/{_instanceGuid}";
     private static readonly Guid _dataGuid = new("cd691c32-ae36-4555-8aee-0b7054a413e4");
     private static new readonly JsonSerializerOptions _jsonSerializerOptions =
-=======
-    private static readonly Guid InstanceGuid = new("5a2fa5ec-f97c-4816-b57a-dc78a981917e");
-    private static readonly string InstanceId = $"{InstanceOwnerPartyId}/{InstanceGuid}";
-    private static readonly Guid DataGuid = new("cd691c32-ae36-4555-8aee-0b7054a413e4");
-    protected static new readonly JsonSerializerOptions JsonSerializerOptions =
->>>>>>> 1e0155cf
         new()
         {
             PropertyNamingPolicy = JsonNamingPolicy.CamelCase,
@@ -358,7 +348,7 @@
             },
             _jsonSerializerOptions
         );
-        _outputHelper.WriteLine(serializedPatch);
+        OutputHelper.WriteLine(serializedPatch);
         using var updateDataElementContent = new StringContent(serializedPatch, Encoding.UTF8, "application/json");
         using var response = await client.PatchAsync(
             $"{Org}/{App}/instances/{InstanceOwnerPartyId}/{_instanceGuid}/data/{_dataGuid}",
@@ -368,20 +358,20 @@
 
         // Verify that hidden is stored
         var dataString = await File.ReadAllTextAsync(dataPath);
-        _outputHelper.WriteLine("Data before process next:");
-        _outputHelper.WriteLine(dataString);
+        OutputHelper.WriteLine("Data before process next:");
+        OutputHelper.WriteLine(dataString);
         dataString.Should().Contain("<hidden>value that is hidden</hidden>");
 
         // Run process next
         var nextResponse = await client.PutAsync($"{Org}/{App}/instances/{_instanceId}/process/next", null);
         var nextResponseContent = await nextResponse.Content.ReadAsStringAsync();
-        _outputHelper.WriteLine(nextResponseContent);
+        OutputHelper.WriteLine(nextResponseContent);
         nextResponse.Should().HaveStatusCode(HttpStatusCode.OK);
 
         // Verify that the instance is updated to the ended state
         dataString = await File.ReadAllTextAsync(dataPath);
-        _outputHelper.WriteLine("Data after process next:");
-        _outputHelper.WriteLine(dataString);
+        OutputHelper.WriteLine("Data after process next:");
+        OutputHelper.WriteLine(dataString);
         dataString.Should().NotContain("<hidden>value that is hidden</hidden>");
 
         _dataProcessorMock.Verify();
@@ -448,7 +438,7 @@
             },
             _jsonSerializerOptions
         );
-        _outputHelper.WriteLine(serializedPatch);
+        OutputHelper.WriteLine(serializedPatch);
         using var updateDataElementContent = new StringContent(serializedPatch, Encoding.UTF8, "application/json");
         using var response = await client.PatchAsync(
             $"{Org}/{App}/instances/{InstanceOwnerPartyId}/{_instanceGuid}/data/{_dataGuid}",
@@ -459,14 +449,14 @@
         // Verify that hidden is stored
         var dataPath = TestData.GetDataBlobPath(Org, App, InstanceOwnerPartyId, _instanceGuid, _dataGuid);
         var dataString = await File.ReadAllTextAsync(dataPath);
-        _outputHelper.WriteLine("Data before process next:");
-        _outputHelper.WriteLine(dataString);
+        OutputHelper.WriteLine("Data before process next:");
+        OutputHelper.WriteLine(dataString);
         dataString.Should().Contain("<SF_test>value that is in shadow field</SF_test>");
 
         // Run process next
         using var nextResponse = await client.PutAsync($"{Org}/{App}/instances/{_instanceId}/process/next", null);
         var nextResponseContent = await nextResponse.Content.ReadAsStringAsync();
-        _outputHelper.WriteLine(nextResponseContent);
+        OutputHelper.WriteLine(nextResponseContent);
         nextResponse.Should().HaveStatusCode(HttpStatusCode.OK);
 
         // Get data path if the data element with shadow fields removed is saved to another data type
@@ -479,8 +469,8 @@
         }
         // Verify that the instance is updated to the ended state
         dataString = await File.ReadAllTextAsync(dataPath);
-        _outputHelper.WriteLine("Data after process next:");
-        _outputHelper.WriteLine(dataString);
+        OutputHelper.WriteLine("Data after process next:");
+        OutputHelper.WriteLine(dataString);
         dataString.Should().NotContain("<SF_test>value that is in shadow field</SF_test>");
 
         _dataProcessorMock.Verify();
