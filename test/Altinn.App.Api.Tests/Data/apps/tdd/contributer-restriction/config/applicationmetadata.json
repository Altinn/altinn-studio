{
    "id": "tdd/contributer-restriction",
    "org": "tdd",
    "created": "2019-09-24T10:02:41.0839253Z",
    "createdBy": "Kritsi",
    "lastChanged": "2019-09-24T10:02:41.0839254Z",
    "lastChangedBy": "Kritsi",
    "title": {
        "nb": "Endring av navn (RF-1453)",
        "nb-NO": "Endring av navn (RF-1453)"
    },
<<<<<<< HEAD
=======
    "copyInstanceSettings": {
        "enabled": true
    },
>>>>>>> 1f4afe57
    "dataTypes": [
        {
            "id": "default",
            "allowedContentTypes": [
                "application/xml"
            ],
            "maxCount": 1,
            "appLogic": {
                "autoCreate": true,
                "ClassRef": "Altinn.App.Api.Tests.Data.apps.tdd.contributer_restriction.models.Skjema"
            },
<<<<<<< HEAD
            "taskId": "Task_1"
=======
            "taskId": "Task_1",
            "AllowedKeysForUserDefinedMetadata": [
                "TheKey"
            ]
>>>>>>> 1f4afe57
        },
        {
            "id": "customElement",
            "maxCount": 1,
            "allowedContributers": [
                "org:tdd",
                "orgno:160694123",
                "invalidKey:value"
            ],
            "taskId": "Task_1"
        },
        {
            "id": "9edd53de-f46f-40a1-bb4d-3efb93dc113d",
            "taskId": "Task_1",
            "maxSize": 1,
            "maxCount": 1,
            "minCount": 0
        },
        {
            "id": "specificFileType",
            "taskId": "Task_1",
            "maxSize": 1,
            "maxCount": 1,
            "minCount": 0,
            "allowedContentTypes": [
                "application/pdf",
                "image/png",
                "application/json"
            ],
            "enabledFileAnalysers": [
                "mimeTypeAnalyser"
            ],
            "enabledFileValidators": [
                "mimeTypeValidator"
            ]
<<<<<<< HEAD
        },
        {
            "id": "userCreateEnabled",
            "allowedContentTypes": [
                "application/xml"
            ],
            "appLogic": {
                "ClassRef": "Altinn.App.Api.Tests.Data.apps.tdd.contributer_restriction.models.Skjema",
                "allowUserCreate": true
            },
            "taskId": "Task_1"
        },
        {
            "id": "userDeleteEnabled",
            "allowedContentTypes": [
                "application/xml"
            ],
            "appLogic": {
                "ClassRef": "Altinn.App.Api.Tests.Data.apps.tdd.contributer_restriction.models.Skjema",
                "allowUserDelete": true
            },
            "taskId": "Task_1"
=======
>>>>>>> 1f4afe57
        }
    ]
}<|MERGE_RESOLUTION|>--- conflicted
+++ resolved
@@ -9,31 +9,24 @@
         "nb": "Endring av navn (RF-1453)",
         "nb-NO": "Endring av navn (RF-1453)"
     },
-<<<<<<< HEAD
-=======
     "copyInstanceSettings": {
         "enabled": true
     },
->>>>>>> 1f4afe57
     "dataTypes": [
         {
             "id": "default",
             "allowedContentTypes": [
                 "application/xml"
             ],
-            "maxCount": 1,
+            "maxCount": 2,
             "appLogic": {
                 "autoCreate": true,
                 "ClassRef": "Altinn.App.Api.Tests.Data.apps.tdd.contributer_restriction.models.Skjema"
             },
-<<<<<<< HEAD
-            "taskId": "Task_1"
-=======
             "taskId": "Task_1",
             "AllowedKeysForUserDefinedMetadata": [
                 "TheKey"
             ]
->>>>>>> 1f4afe57
         },
         {
             "id": "customElement",
@@ -69,13 +62,27 @@
             "enabledFileValidators": [
                 "mimeTypeValidator"
             ]
-<<<<<<< HEAD
+        },
+        {
+            "id": "userInteractionUnspecified",
+            "allowedContentTypes": [
+                "application/xml"
+            ],
+            "maxCount": 10,
+            "appLogic": {
+                "ClassRef": "Altinn.App.Api.Tests.Data.apps.tdd.contributer_restriction.models.Skjema"
+            },
+            "taskId": "Task_1",
+            "AllowedKeysForUserDefinedMetadata": [
+                "TheKey"
+            ]
         },
         {
             "id": "userCreateEnabled",
             "allowedContentTypes": [
                 "application/xml"
             ],
+            "maxCount": 10,
             "appLogic": {
                 "ClassRef": "Altinn.App.Api.Tests.Data.apps.tdd.contributer_restriction.models.Skjema",
                 "allowUserCreate": true
@@ -87,13 +94,12 @@
             "allowedContentTypes": [
                 "application/xml"
             ],
+            "maxCount": 10,
             "appLogic": {
                 "ClassRef": "Altinn.App.Api.Tests.Data.apps.tdd.contributer_restriction.models.Skjema",
                 "allowUserDelete": true
             },
             "taskId": "Task_1"
-=======
->>>>>>> 1f4afe57
         }
     ]
 }