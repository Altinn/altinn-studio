--- conflicted
+++ resolved
@@ -22,9 +22,9 @@
     "postnr"
   ],
   "properties": {
-<<<<<<< HEAD
     "inputfield": {
-=======
+      "type": "string"
+    },
     "shortAnswerInput": {
       "type": "string"
     },
@@ -38,7 +38,6 @@
       "type": "string"
     },
     "nestedInput": {
->>>>>>> 52e86a40
       "type": "string"
     },
     "streetnr": {
