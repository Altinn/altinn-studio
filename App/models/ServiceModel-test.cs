--- conflicted
+++ resolved
@@ -2154,8 +2154,6 @@
         [JsonProperty("KommunerMetadata")]
         [JsonPropertyName("KommunerMetadata")]
         public string? KommunerMetadata { get; set; }
-<<<<<<< HEAD
-=======
         
         [XmlElement("Postnr", Order = 6)]
         [JsonProperty("Postnr")]
@@ -2167,7 +2165,6 @@
         [JsonPropertyName("HouseNumber")]
         public string? HouseNumber { get; set; }
         
->>>>>>> 173d9ff1
     }
 
     public class GridData
