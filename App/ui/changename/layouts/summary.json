--- conflicted
+++ resolved
@@ -3,12 +3,10 @@
   "data": {
     "layout": [
       {
-<<<<<<< HEAD
         "id": "nav2",
-        "type": "NavigationBar"        
-      },{
-=======
->>>>>>> 9130a500
+        "type": "NavigationBar"
+      },
+      {
         "id": "send-in-text",
         "type": "Paragraph",
         "textResourceBindings": {
