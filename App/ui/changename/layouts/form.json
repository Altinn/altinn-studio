{
  "$schema": "https://altinncdn.no/schemas/json/layout/layout.schema.v1.json",
  "data": {
    "layout": [
      {
        "id": "nav1",
        "type": "NavigationBar"
      },
      {
        "id": "currentName",
        "type": "Input",
        "textResourceBindings": {
          "title": "NavarendeNavn"
        },
        "dataModelBindings": {
          "simpleBinding": "Innledning-grp-9309.Kontaktinformasjon-grp-9311.MelderFultnavn.value"
        },
        "required": true,
        "readOnly": true
      },
      {
        "id": "newFirstName",
        "type": "Input",
        "textResourceBindings": {
          "title": "PersonNyttFornavn",
          "help": "PersonNyttFornavn.helptext"
        },
        "dataModelBindings": {
          "simpleBinding": "NyttNavn-grp-9313.NyttNavn-grp-9314.PersonFornavnNytt-datadef-34758.value"
        },
        "required": true,
        "readOnly": false,
        "triggers": ["validation"],
        "grid": {
          "labelGrid": {
            "md": 6
          },
          "innerGrid": {
            "md": 6
          }
        }
      },
      {
        "id": "newLastName",
        "type": "Input",
        "textResourceBindings": {
          "title": "PersonNyttEtternavn",
          "description": "HintEtternavn"
        },
        "dataModelBindings": {
          "simpleBinding": "NyttNavn-grp-9313.NyttNavn-grp-9314.PersonEtternavnNytt-datadef-34757.value"
        },
        "required": true,
        "readOnly": false,
        "grid": {
          "labelGrid": {
            "md": 6
          },
          "innerGrid": {
            "md": 6
          }
        }
      },
      {
        "id": "newMiddleName",
        "type": "Input",
        "textResourceBindings": {
          "title": "PersonNyttMellomnavn",
          "description": "HintMellomnavn",
          "somethingThatIsVeryInvalid": null
        },
        "dataModelBindings": {
          "simpleBinding": "NyttNavn-grp-9313.NyttNavn-grp-9314.PersonMellomnavnNytt-datadef-34759.value"
        },
        "readOnly": false,
        "triggers": ["validation"],
        "labelSettings": { "optionalIndicator": false },
        "grid": {
          "labelGrid": {
            "md": 6
          },
          "innerGrid": {
            "md": 6
          }
        }
      },
      {
        "id": "yourChanges",
        "type": "Header",
        "textResourceBindings": {
          "title": "DineEndringer"
        },
        "dataModelBindings": {},
        "size": "L"
      },
      {
        "id": "changeNameFrom",
        "type": "Input",
        "textResourceBindings": {
          "title": "EndreNavnFra"
        },
        "dataModelBindings": {
          "simpleBinding": "Innledning-grp-9309.Kontaktinformasjon-grp-9311.MelderFultnavn.value"
        },
        "required": true,
        "readOnly": true,
        "grid": {
          "md": 6
        }
      },
      {
        "id": "changeNameTo_æøå",
        "type": "Input",
        "textResourceBindings": {
          "title": "EndreNavnTil"
        },
        "dataModelBindings": {
          "simpleBinding": "Innledning-grp-9309.NavneendringenGjelderFor-grp-9310.SubjektFornavnFolkeregistrert-datadef-34730.value"
        },
        "required": true,
        "readOnly": true,
        "grid": {
          "md": 6
        }
      },
      {
        "id": "confirmChangeName",
        "type": "Checkboxes",
        "textResourceBindings": {
          "title": "BekreftNavnTittel"
        },
        "dataModelBindings": {
          "simpleBinding": "NyttNavn-grp-9313.NyttNavn-grp-9314.PersonBekrefterNyttNavn.value"
        },
        "options": [
          {
            "label": "Ja, jeg bekrefter at navnet er riktig og slik jeg ønsker det ",
            "value": "Ja",
            "description": "Dette er en beskrivelse.",
            "helpText": "Dette er en hjelpetekst."
          }
        ],
        "required": true,
        "readOnly": false
      },
      {
        "id": "reason",
        "type": "RadioButtons",
        "textResourceBindings": {
          "title": "BegrunnelseValgNavn"
        },
        "dataModelBindings": {
          "simpleBinding": "Radioknapp"
        },
        "optionsId": "reasons",
        "required": true,
        "readOnly": false,
        "preselectedOptionIndex": 0
      },
      {
        "id": "reasonRelationship",
        "type": "TextArea",
        "textResourceBindings": {
          "title": "BegrunnelseSlektskap"
        },
        "dataModelBindings": {
          "simpleBinding": "Tilknytning-grp-9315.TilknytningTilNavnet-grp-9316.TilknytningEtternavn1-grp-9350.PersonEtternavnForste-datadef-34896.value"
        },
        "required": true,
        "readOnly": false
      },
      {
        "id": "reasonParents",
        "type": "Input",
        "textResourceBindings": {
          "title": "BegrunnelseSteforeldre"
        },
        "dataModelBindings": {
          "simpleBinding": "Tilknytning-grp-9315.TilknytningTilNavnet-grp-9316.TilknytningEtternavn1-grp-9350.PersonEtternavnForsteTilknytningBeskrivelse-datadef-34898.value"
        },
        "required": true,
        "readOnly": false
      },
      {
        "id": "reasonSSN",
        "type": "Input",
        "textResourceBindings": {
          "title": "Fodselsnummer"
        },
        "dataModelBindings": {
          "simpleBinding": "Tilknytning-grp-9315.TilknytningTilNavnet-grp-9316.TilknytningEtternavn1-grp-9350.PersonEtternavnForsteTilknyttetPersonsFodselsnummer-datadef-34899.value"
        },
        "required": true,
        "readOnly": false
      },
      {
        "id": "reasonCohabitant1",
        "type": "Input",
        "textResourceBindings": {
          "title": "BegrunnelseSamboer1"
        },
        "dataModelBindings": {
          "simpleBinding": "Tilknytning-grp-9315.TilknytningTilNavnet-grp-9316.TilknytningEtternavn1-grp-9350.PersonEtternavnForsteTilknytningBeskrivelse-datadef-34898.value"
        },
        "required": true,
        "readOnly": false
      },
      {
        "id": "reasonCohabitant2",
        "type": "Input",
        "textResourceBindings": {
          "title": "BegrunnelseSamboer2"
        },
        "dataModelBindings": {
          "simpleBinding": "Tilknytning-grp-9315.TilknytningTilNavnet-grp-9316.TilknytningEtternavn1-grp-9350.PersonEtternavnForsteTilknyttetPersonsFodselsnummer-datadef-34899.value"
        },
        "required": true,
        "readOnly": false
      },
      {
        "id": "reasonFarm1",
        "type": "Input",
        "textResourceBindings": {
          "title": "BegrunnelseGard1"
        },
        "dataModelBindings": {
          "simpleBinding": "Tilknytning-grp-9315.TilknytningTilNavnet-grp-9316.TilknytningEtternavn1-grp-9350.PersonEtternavnForsteTilknyttetGardNavn-datadef-34901.value"
        },
        "required": true,
        "readOnly": false
      },
      {
        "id": "reasonFarm2",
        "type": "Input",
        "textResourceBindings": {
          "title": "BegrunnelseGard2"
        },
        "dataModelBindings": {
          "simpleBinding": "Tilknytning-grp-9315.TilknytningTilNavnet-grp-9316.TilknytningEtternavn1-grp-9350.PersonEtternavnForsteTilknyttetGardKommunenummer-datadef-34902.value"
        },
        "required": true,
        "readOnly": false
      },
      {
        "id": "reasonFarm3",
        "type": "Input",
        "textResourceBindings": {
          "title": "BegrunnelseGard3"
        },
        "dataModelBindings": {
          "simpleBinding": "Tilknytning-grp-9315.TilknytningTilNavnet-grp-9316.TilknytningMellomnavn2-grp-9353.PersonMellomnavnAndreTilknyttetGardGardsnummer-datadef-34933.value"
        },
        "required": true,
        "readOnly": false
      },
      {
        "id": "reasonFarm4",
        "type": "Input",
        "textResourceBindings": {
          "title": "BegrunnelseGard4"
        },
        "dataModelBindings": {
          "simpleBinding": "Tilknytning-grp-9315.TilknytningTilNavnet-grp-9316.TilknytningEtternavn2-grp-9351.PersonEtternavnAndreTilknyttetGardBruksnummer-datadef-34914.value"
        },
        "required": true,
        "readOnly": false
      },
      {
        "id": "reasonFarm5",
        "type": "TextArea",
        "textResourceBindings": {
          "title": "BegrunnelseGard5"
        },
        "dataModelBindings": {
          "simpleBinding": "Tilknytning-grp-9315.TilknytningTilNavnet-grp-9316.TilknytningEtternavn1-grp-9350.PersonEtternavnForsteTilknyttetGardFesteavgift-datadef-34905.value"
        },
        "required": true,
        "readOnly": false
      },
      {
        "id": "reasonNewName",
        "type": "TextArea",
        "textResourceBindings": {
          "title": "BegrunnelseNyttNavn"
        },
        "dataModelBindings": {
          "simpleBinding": "Begrunnelse-grp-9317.BegrunnelseForNyttNavn-grp-9318.PersonFornavnAnnetBegrunnelse-datadef-34948.value"
        },
        "required": true,
        "readOnly": false
      },
      {
        "id": "reasonOthers",
        "type": "TextArea",
        "textResourceBindings": {
          "title": "BegrunnelseAnnet"
        },
        "dataModelBindings": {
          "simpleBinding": "Tilknytning-grp-9315.TilknytningTilNavnet-grp-9316.TilknytningEtternavn2-grp-9351.PersonEtternavnAndre-datadef-34906.value"
        },
        "required": true,
        "readOnly": false
      },
      {
        "id": "dateOfEffect",
        "type": "Datepicker",
        "textResourceBindings": {
          "title": "datofeltet",
          "shortName": "dato-short"
        },
        "dataModelBindings": {
          "simpleBinding": "Innledning-grp-9309.Signerer-grp-9320.SignererEkstraArkivDato-datadef-34752.value"
        },
        "readOnly": false,
        "format": "DD/MM/YYYY",
        "minDate": "1900-01-01T12:00:00Z",
        "maxDate": "2100-01-01T12:00:00Z",
        "required": true,
        "timeStamp": false,
        "grid": {
          "md": 6
        }
      },
      {
        "id": "mobilnummer",
        "type": "Input",
        "textResourceBindings": {
          "title": "Mobil nummer"
        },
        "dataModelBindings": {
          "simpleBinding": "Innledning-grp-9309.Signerer-grp-9320.SignererEkstraMobiltelefonsnummer-datadef-34750.value"
        },
        "required": false,
        "readOnly": false,
        "formatting": { "number": { "format": "+47 ### ## ###" } },
        "grid": {
          "md": 6
        }
      },
      {
        "id": "reference-group",
        "type": "Group",
        "textResourceBindings": {
          "title": "Referanser"
        },
        "dataModelBindings": {},
        "children": ["sources", "reference", "reference2"]
      },
      {
        "id": "sources",
        "type": "Dropdown",
        "textResourceBindings": {
          "title": "hvor fikk du vite om skjemaet?"
        },
        "dataModelBindings": {
          "simpleBinding": "Innledning-grp-9309.Signerer-grp-9320.SignererEkstraReferanseAltinn-datadef-34751.value"
        },
        "optionsId": "list",
        "required": false,
        "readOnly": false,
        "labelSettings": { "optionalIndicator": false },
        "grid": {
          "md": 4
        },
        "preselectedOptionIndex": 0
      },
      {
        "id": "reference",
        "type": "Dropdown",
        "textResourceBindings": {
          "title": "Referanse"
        },
        "dataModelBindings": {
          "simpleBinding": "Innledning-grp-9309.TredjeSignerer-grp-9349.SignererTredjeReferanseAltinn-datadef-34891.value"
        },
        "optionsId": "references",
        "required": false,
        "readOnly": false,
        "secure": false,
        "labelSettings": { "optionalIndicator": false },
        "grid": {
          "md": 4
        },
        "mapping": {
          "Innledning-grp-9309.Signerer-grp-9320.SignererEkstraReferanseAltinn-datadef-34751.value": "source"
        }
      },
      {
        "id": "reference2",
        "type": "Dropdown",
        "textResourceBindings": {
          "title": "Referanse 2"
        },
        "dataModelBindings": {
          "simpleBinding": "Innledning-grp-9309.Kontaktinformasjon-grp-9311.MelderReferanseAltinn-datadef-34743.value"
        },
        "optionsId": "test",
        "required": false,
        "readOnly": false,
        "secure": true,
        "labelSettings": { "optionalIndicator": false },
        "grid": {
          "md": 4
        },
        "mapping": {
          "Innledning-grp-9309.Signerer-grp-9320.SignererEkstraReferanseAltinn-datadef-34751.value": "source"
        }
      },
      {
        "id": "adresse",
        "type": "AddressComponent",
        "textResourceBindings": {
          "title": "Adresse"
        },
        "dataModelBindings": {
          "address": "Adresse.Gateadresse_æøå",
          "zipCode": "Adresse.Postnr",
          "postPlace": "Adresse.Poststed"
        },
        "simplified": true,
        "readOnly": false,
        "required": false
      },
      {
        "id": "fileUpload-changename",
        "type": "FileUpload",
        "textResourceBindings": {
          "title": "vedlegg"
        },
        "maxFileSizeInMB": 5,
        "maxNumberOfAttachments": 3,
        "minNumberOfAttachments": 0,
        "displayMode": "list",
        "required": false,
        "hasCustomFileEndings": true,
        "validFileEndings": ".pdf"
      },
      {
        "id": "fileUploadWithTags-changename",
        "type": "FileUploadWithTag",
        "textResourceBindings": {
          "title": "Last opp vedlegg og knytte den mot en tag",
          "tagTitle": "file type"
        },
        "maxFileSizeInMB": 5,
        "maxNumberOfAttachments": 3,
        "minNumberOfAttachments": 0,
        "displayMode": "list",
        "required": false,
        "hasCustomFileEndings": true,
        "validFileEndings": [".jpeg", ".jpg", ".pdf"],
        "optionsId": "tags"
      },
      {
<<<<<<< HEAD
        "id": "pageSummary",
        "type": "Header",
        "textResourceBindings": {
          "title": "Oppsummering"
        },
        "dataModelBindings": {},
        "size": "L"
      },
      {
        "id": "summaryFirstName",
        "type": "Input",
        "textResourceBindings": {
          "title": "PersonNyttFornavn",
          "help": "PersonNyttFornavn.helptext"
        },
        "dataModelBindings": {
          "simpleBinding": "NyttNavn-grp-9313.NyttNavn-grp-9314.PersonFornavnNytt-datadef-34758.value"
        },
        "renderAsSummary": true
      },
      {
        "id": "summaryMiddleName",
        "type": "Input",
        "textResourceBindings": {
          "title": "PersonNyttMellomnavn",
          "description": "HintMellomnavn",
          "somethingThatIsVeryInvalid": null
        },
        "dataModelBindings": {
          "simpleBinding": "NyttNavn-grp-9313.NyttNavn-grp-9314.PersonMellomnavnNytt-datadef-34759.value"
        },
        "renderAsSummary": true
      },
      {
        "id": "summaryLastName",
        "type": "Input",
        "textResourceBindings": {
          "title": "PersonNyttEtternavn",
          "description": "HintEtternavn"
        },
        "dataModelBindings": {
          "simpleBinding": "NyttNavn-grp-9313.NyttNavn-grp-9314.PersonEtternavnNytt-datadef-34757.value"
        },
        "renderAsSummary": true
      },
      {
        "id": "adresseSummary",
        "type": "AddressComponent",
        "textResourceBindings": {
          "title": "Adresse"
        },
        "dataModelBindings": {
          "address": "Adresse.Gateadresse_æøå",
          "zipCode": "Adresse.Postnr",
          "postPlace": "Adresse.Poststed"
        },
        "renderAsSummary": true
=======
        "id": "button-group-1",
        "type": "ButtonGroup",
        "children": ["printBtn", "toSummary", "toNextTask"]
>>>>>>> b175e378
      },
      {
        "id": "printBtn",
        "type": "PrintButton"
      },
      {
        "id": "toSummary",
        "type": "NavigationButtons",
        "showPrev": false,
        "textResourceBindings": {
          "next": "Neste"
        },
        "dataModelBindings": {},
        "triggers": ["validatePage"]
      },
      {
        "id": "toNextTask",
        "type": "Button",
        "textResourceBindings": {
          "title": "Hopp videre til gruppe (fyll ut riktig data først)"
        },
        "dataModelBindings": {}
      }
    ]
  }
}<|MERGE_RESOLUTION|>--- conflicted
+++ resolved
@@ -452,7 +452,6 @@
         "optionsId": "tags"
       },
       {
-<<<<<<< HEAD
         "id": "pageSummary",
         "type": "Header",
         "textResourceBindings": {
@@ -510,11 +509,11 @@
           "postPlace": "Adresse.Poststed"
         },
         "renderAsSummary": true
-=======
+      },
+      {
         "id": "button-group-1",
         "type": "ButtonGroup",
         "children": ["printBtn", "toSummary", "toNextTask"]
->>>>>>> b175e378
       },
       {
         "id": "printBtn",
