--- conflicted
+++ resolved
@@ -524,7 +524,6 @@
         }
       },
       {
-<<<<<<< HEAD
         "id": "group-reference",
         "type": "Group",
         "textResourceBindings": {
@@ -566,8 +565,6 @@
         "readOnly": false
       },
       {
-=======
->>>>>>> 71ccfdf6
         "id": "reduxOptions",
         "type": "Dropdown",
         "textResourceBindings": {
