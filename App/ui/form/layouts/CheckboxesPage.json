--- conflicted
+++ resolved
@@ -78,7 +78,6 @@
         "id": "CheckboxesPage-Summary2",
         "type": "Summary2",
         "hidden": false,
-<<<<<<< HEAD
         "layout": [
             {
                 "id": "NavigationBar",
@@ -222,19 +221,4 @@
             }
         ]
     }
-=======
-        "whatToRender": {
-          "type": "component",
-          "id": "CheckboxesPage-Checkboxes"
-        }
-      },
-      {
-        "id": "NavigationButtons",
-        "showBackButton": true,
-        "textResourceBindings": {},
-        "type": "NavigationButtons"
-      }
-    ]
-  }
->>>>>>> 92d3cb30
 }