--- conflicted
+++ resolved
@@ -123,11 +123,7 @@
             elif isinstance(result, dict):
                 server_info = result
             else:
-<<<<<<< HEAD
-                # Fallback - assume result is already the server info
-=======
                 # Direct dict response (fallback)
->>>>>>> 823d9b91
                 server_info = result
                         
             # Extract version (required for this MCP server)
