--- conflicted
+++ resolved
@@ -52,19 +52,11 @@
           {{- end }}
           env:
             - name: DIGDIR_EVENT_LOGGING_FEATUREENABLED
-<<<<<<< HEAD
-              value: {{ .Values.env.enableLogging }}
-            - name: DIGDIR_EVENT_LOGGING_ENVIRONMENTNAME
-              value: {{ .Values.env.environmentName }}
-            - name: SPRING_CLOUD_AZURE_KEYVAULT_SECRET_ENABLED
-              value: {{ .Values.env.sourceFromKeyvault }}
-=======
               value: {{ quote .Values.env.enableLogging }}
             - name: DIGDIR_EVENT_LOGGING_ENVIRONMENTNAME
               value: {{ quote .Values.env.environmentName }}
             - name: SPRING_CLOUD_AZURE_KEYVAULT_SECRET_PROPERTY_SOURCE_ENABLED
               value: {{ quote .Values.env.sourceFromKeyvault }}
->>>>>>> 957f66ff
           envFrom:
             - secretRef:
                 name: {{ .Values.env.sourceSecretName }}
