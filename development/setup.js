--- conflicted
+++ resolved
@@ -165,34 +165,15 @@
       await addMemberToTeam(teamName, this.env.GITEA_CYPRESS_USER);
     }
   }
-<<<<<<< HEAD
 
   async addReleaseAndDeployTestDataToDb() {
     runCommand(
       [
         `${this.containerManager} exec -i studio-db psql`,
         `-U designer_admin designerdb`,
-        `< db/data.sql`,
+        `< development/db/data.sql`,
       ].join(' '),
     );
-=======
-};
-
-const addReleaseAndDeployTestDataToDb = async () =>
-  runCommand(
-    [
-      `docker exec -i studio-db psql`,
-      `-U designer_admin designerdb`,
-      `< development/db/data.sql`,
-    ].join(' '),
-  );
-
-const script = async () => {
-  const env = ensureDotEnv();
-  await dnsIsOk('studio.localhost');
-  if (!(env.IGNORE_DOCKER_DNS_LOOKUP === 'true')) {
-    await dnsIsOk('host.docker.internal');
->>>>>>> 40045885
   }
 }
 
