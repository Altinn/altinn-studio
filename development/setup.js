--- conflicted
+++ resolved
@@ -182,11 +182,7 @@
     pass,
     body: {
       content: Buffer.from(
-<<<<<<< HEAD
-        `[\n  {\n    "label": "someLabel",\n    "value": "someValue",\n  }\n]`,
-=======
         `[\n  {\n    "label": "someLabel",\n    "value": "someValue"\n  }\n]`,
->>>>>>> ca06723f
       ).toString('base64'),
     },
   });
